--- conflicted
+++ resolved
@@ -1,24 +1,5 @@
 package com.linkedin.metadata.utils;
 
-<<<<<<< HEAD
-import com.linkedin.common.AuditStamp;
-import com.linkedin.common.FabricType;
-import com.linkedin.common.Owner;
-import com.linkedin.common.OwnerArray;
-import com.linkedin.common.Ownership;
-import com.linkedin.common.OwnershipSource;
-import com.linkedin.common.OwnershipSourceType;
-import com.linkedin.common.OwnershipSuggestion;
-import com.linkedin.common.OwnershipType;
-import com.linkedin.common.Status;
-import com.linkedin.common.urn.CorpuserUrn;
-import com.linkedin.common.urn.DataPlatformUrn;
-import com.linkedin.common.urn.DataProcessUrn;
-import com.linkedin.common.urn.DatasetUrn;
-import com.linkedin.common.urn.MLModelUrn;
-import com.linkedin.common.urn.Urn;
-=======
->>>>>>> dc474a7d
 import java.io.IOException;
 import java.nio.charset.Charset;
 import javax.annotation.Nonnull;
@@ -31,91 +12,6 @@
   }
 
   @Nonnull
-<<<<<<< HEAD
-  public static CorpuserUrn makeCorpUserUrn(@Nonnull String name) {
-    return new CorpuserUrn(name);
-  }
-
-  @Nonnull
-  public static DatasetUrn makeDatasetUrn(@Nonnull String name) {
-    return new DatasetUrn(new DataPlatformUrn("mysql"), name, FabricType.DEV);
-  }
-
-  @Nonnull
-  public static DataProcessUrn makeDataProcessUrn(@Nonnull String name) {
-    return new DataProcessUrn("Azure Data Factory", name, FabricType.DEV);
-  }
-
-  @Nonnull
-  public static MLModelUrn makeMLModelUrn(@Nonnull String name) {
-    return new MLModelUrn(new DataPlatformUrn("mysql"), name, FabricType.DEV);
-  }
-
-  @Nonnull
-  public static Owner makeOwner(@Nonnull String ldap) {
-    return makeOwner(ldap, OwnershipType.DEVELOPER);
-  }
-
-  @Nonnull
-  public static Owner makeOwner(@Nonnull String ldap, @Nonnull OwnershipType type) {
-    return new Owner().setOwner(new CorpuserUrn(ldap)).setType(type);
-  }
-
-  @Nonnull
-  public static Owner makeOwner(@Nonnull Urn ownerUrn, @Nonnull OwnershipType type,
-      @Nullable OwnershipSourceType sourceType, @Nullable String sourceUrl) {
-    Owner owner = new Owner().setOwner(ownerUrn).setType(type);
-
-    if (sourceType != null) {
-      OwnershipSource source = new OwnershipSource().setType(sourceType);
-      if (sourceUrl != null) {
-        source.setUrl(sourceUrl);
-      }
-      owner.setSource(source);
-    }
-
-    return owner;
-  }
-
-  @Nonnull
-  public static Status makeStatus(@Nonnull boolean removedStatus) {
-    return new Status().setRemoved(removedStatus);
-  }
-
-  @Nonnull
-  public static Ownership makeOwnership(@Nonnull String ldap) {
-    return new Ownership().setOwners(new OwnerArray(Collections.singleton(makeOwner(ldap))));
-  }
-
-  @Nonnull
-  public static OwnershipSuggestion makeOwnershipSuggestion(@Nonnull String ldap) {
-    return new OwnershipSuggestion().setOwners(new OwnerArray(Collections.singleton(makeOwner(ldap))));
-  }
-
-  @Nonnull
-  public static AuditStamp makeAuditStamp(@Nonnull Urn actorUrn, @Nullable Urn impersonatorUrn, long time) {
-    AuditStamp auditStamp = new AuditStamp();
-    auditStamp.setTime(time);
-    auditStamp.setActor(actorUrn);
-    if (impersonatorUrn != null) {
-      auditStamp.setImpersonator(impersonatorUrn);
-    }
-    return auditStamp;
-  }
-
-  @Nonnull
-  public static AuditStamp makeAuditStamp(@Nonnull String actorLdap, long time) {
-    return makeAuditStamp(new CorpuserUrn(actorLdap), null, time);
-  }
-
-  @Nonnull
-  public static AuditStamp makeAuditStamp(@Nonnull String actorLdap) {
-    return makeAuditStamp(actorLdap, 0L);
-  }
-
-  @Nonnull
-=======
->>>>>>> dc474a7d
   public static String loadJsonFromResource(@Nonnull String resourceName) throws IOException {
     return IOUtils.toString(ClassLoader.getSystemResourceAsStream(resourceName), Charset.defaultCharset());
   }
