--- conflicted
+++ resolved
@@ -64,35 +64,6 @@
       } ],
       "doc" : "Transfomration function between the fields involved"
     } ]
-  }, {
-    "type" : "record",
-    "name" : "BrowsePath",
-    "namespace" : "com.linkedin.common",
-    "fields" : [ {
-      "name" : "path",
-      "type" : {
-        "type" : "array",
-        "items" : "string"
-      },
-      "doc" : "An array of strings comprising the path",
-      "BrowsePath" : true
-    } ]
-  }, {
-    "type" : "record",
-    "name" : "BrowsePaths",
-    "namespace" : "com.linkedin.common",
-    "doc" : "Shared aspect containing Browse Paths to be indexed for an entity.",
-    "fields" : [ {
-      "name" : "paths",
-      "type" : {
-        "type" : "array",
-        "items" : "BrowsePath"
-      },
-      "doc" : "A list of valid browse paths for the entity."
-    } ],
-    "Aspect" : {
-      "name" : "browsePaths"
-    }
   }, {
     "type" : "record",
     "name" : "ChangeAuditStamps",
@@ -301,10 +272,7 @@
         }
       },
       "doc" : "Tags associated with a given entity"
-    } ],
-    "Aspect" : {
-      "name" : "globalTags"
-    }
+    } ]
   }, {
     "type" : "record",
     "name" : "GlossaryTermAssociation",
@@ -387,10 +355,7 @@
         }
       },
       "doc" : "List of records that represent institutional memory of an entity. Each record consists of a link, description, creator and timestamps associated with that record."
-    } ],
-    "Aspect" : {
-      "name" : "institutionalMemory"
-    }
+    } ]
   }, "com.linkedin.common.InstitutionalMemoryMetadata", {
     "type" : "record",
     "name" : "Owner",
@@ -399,11 +364,7 @@
     "fields" : [ {
       "name" : "owner",
       "type" : "Urn",
-      "doc" : "Owner URN, e.g. urn:li:corpuser:ldap, urn:li:corpGroup:group_name, and urn:li:multiProduct:mp_name\n(Caveat: only corpuser is currently supported in the frontend.)",
-      "Relationship" : {
-        "entityTypes" : [ "corpUser", "corpGroup" ],
-        "name" : "OwnedBy"
-      }
+      "doc" : "Owner URN, e.g. urn:li:corpuser:ldap, urn:li:corpGroup:group_name, and urn:li:multiProduct:mp_name\n(Caveat: only corpuser is currently supported in the frontend.)"
     }, {
       "name" : "type",
       "type" : {
@@ -471,10 +432,7 @@
       "name" : "lastModified",
       "type" : "AuditStamp",
       "doc" : "Audit stamp containing who last modified the record and when."
-    } ],
-    "Aspect" : {
-      "name" : "ownership"
-    }
+    } ]
   }, "com.linkedin.common.OwnershipSource", "com.linkedin.common.OwnershipSourceType", "com.linkedin.common.OwnershipType", {
     "type" : "record",
     "name" : "Status",
@@ -485,10 +443,7 @@
       "type" : "boolean",
       "doc" : "whether the entity is removed or not",
       "default" : false
-    } ],
-    "Aspect" : {
-      "name" : "status"
-    }
+    } ]
   }, "com.linkedin.common.TagAssociation", "com.linkedin.common.TagUrn", "com.linkedin.common.Time", {
     "type" : "typeref",
     "name" : "Uri",
@@ -620,10 +575,7 @@
           "type" : "com.linkedin.common.Urn",
           "doc" : "The corpuser URN which will be credited for modifying this deprecation content.",
           "optional" : true
-        } ],
-        "Aspect" : {
-          "name" : "datasetDeprecation"
-        }
+        } ]
       },
       "doc" : "The dataset deprecation status",
       "optional" : true
@@ -994,10 +946,7 @@
           },
           "doc" : "Map captures all the references schema makes to external datasets. Map key is ForeignKeySpecName typeref.",
           "optional" : true
-        } ],
-        "Aspect" : {
-          "name" : "schemaMetadata"
-        }
+        } ]
       },
       "doc" : "Schema metadata of the dataset",
       "optional" : true
@@ -1035,10 +984,7 @@
             }
           },
           "doc" : "Client provided a list of fields from document schema."
-        } ],
-        "Aspect" : {
-          "name" : "editableSchemaMetadata"
-        }
+        } ]
       },
       "doc" : "Editable schema metadata of the dataset",
       "optional" : true
@@ -1068,11 +1014,7 @@
               }, {
                 "name" : "dataset",
                 "type" : "com.linkedin.common.DatasetUrn",
-                "doc" : "The upstream dataset the lineage points to",
-                "Relationship" : {
-                  "entityTypes" : [ "dataset" ],
-                  "name" : "DownstreamOf"
-                }
+                "doc" : "The upstream dataset the lineage points to"
               }, {
                 "name" : "type",
                 "type" : {
@@ -1091,10 +1033,7 @@
             }
           },
           "doc" : "List of upstream dataset lineage information"
-        } ],
-        "Aspect" : {
-          "name" : "upstreamLineage"
-        }
+        } ]
       },
       "doc" : "Upstream lineage metadata of the dataset",
       "optional" : true
@@ -1161,10 +1100,7 @@
       },
       "doc" : "[Legacy] Unstructured tags for the dataset. Structured tags can be applied via the `GlobalTags` aspect.",
       "default" : [ ]
-    } ],
-    "Aspect" : {
-      "name" : "datasetProperties"
-    }
+    } ]
   }, {
     "type" : "record",
     "name" : "DatasetUpstreamLineage",
@@ -1177,10 +1113,7 @@
         "items" : "DatasetFieldMapping"
       },
       "doc" : "Upstream to downstream field level lineage mappings"
-    } ],
-    "Aspect" : {
-      "name" : "datasetUpstreamLineage"
-    }
+    } ]
   }, {
     "type" : "record",
     "name" : "Downstream",
@@ -1230,11 +1163,7 @@
     "name" : "DatasetAspect",
     "namespace" : "com.linkedin.metadata.aspect",
     "doc" : "A union of all supported metadata aspects for a Dataset",
-<<<<<<< HEAD
-    "ref" : [ "com.linkedin.dataset.DatasetProperties", "com.linkedin.dataset.DatasetDeprecation", "com.linkedin.dataset.DatasetUpstreamLineage", "com.linkedin.dataset.UpstreamLineage", "com.linkedin.common.InstitutionalMemory", "com.linkedin.common.Ownership", "com.linkedin.common.Status", "com.linkedin.schema.SchemaMetadata", "com.linkedin.schema.EditableSchemaMetadata", "com.linkedin.common.GlobalTags", "com.linkedin.common.BrowsePaths" ]
-=======
     "ref" : [ "com.linkedin.dataset.DatasetProperties", "com.linkedin.dataset.DatasetDeprecation", "com.linkedin.dataset.DatasetUpstreamLineage", "com.linkedin.dataset.UpstreamLineage", "com.linkedin.common.InstitutionalMemory", "com.linkedin.common.Ownership", "com.linkedin.common.Status", "com.linkedin.schema.SchemaMetadata", "com.linkedin.schema.EditableSchemaMetadata", "com.linkedin.common.GlobalTags", "com.linkedin.common.GlossaryTerms" ]
->>>>>>> b4cf74bc
   }, {
     "type" : "record",
     "name" : "AggregationMetadata",
@@ -1562,12 +1491,7 @@
         "items" : "com.linkedin.metadata.aspect.DatasetAspect"
       },
       "doc" : "The list of metadata aspects associated with the dataset. Depending on the use case, this can either be all, or a selection, of supported aspects."
-    } ],
-    "Entity" : {
-      "browsable" : false,
-      "name" : "dataset",
-      "searchable" : false
-    }
+    } ]
   }, {
     "type" : "record",
     "name" : "EmptyRecord",
