package com.linkedin.metadata.resources.usage;

import com.fasterxml.jackson.databind.node.ArrayNode;
import com.fasterxml.jackson.databind.node.JsonNodeFactory;
import com.fasterxml.jackson.databind.node.ObjectNode;
import com.linkedin.common.WindowDuration;
import com.linkedin.metadata.usage.UsageService;
import com.linkedin.metadata.restli.RestliUtils;
import com.linkedin.parseq.Task;
import com.linkedin.restli.server.annotations.Action;
import com.linkedin.restli.server.annotations.ActionParam;
import com.linkedin.restli.server.annotations.RestLiSimpleResource;
import com.linkedin.restli.server.resources.SimpleResourceTemplate;
import com.linkedin.usage.UsageAggregation;
import com.linkedin.usage.UsageAggregationArray;
import com.linkedin.usage.UsageQueryResult;
import com.linkedin.usage.UsageQueryResultAggregations;
import org.slf4j.Logger;
import org.slf4j.LoggerFactory;

import javax.annotation.Nonnull;
import javax.inject.Inject;
import javax.inject.Named;
import java.util.Optional;

/**
 * Rest.li entry point: /usageStats
 */
@RestLiSimpleResource(name = "usageStats", namespace = "com.linkedin.usage")
public class UsageStats extends SimpleResourceTemplate<UsageAggregation> {
    private static final String ACTION_BATCH_INGEST = "batchIngest";
    private static final String PARAM_BUCKETS = "buckets";

    private static final String ACTION_QUERY = "query";
    private static final String PARAM_RESOURCE = "resource";
    private static final String PARAM_WINDOW = "window";
    private static final String PARAM_START_TIME = "start_time";
    private static final String PARAM_END_TIME = "end_time";
    private static final String PARAM_MAX_BUCKETS = "max_buckets";

    @Inject
    @Named("usageService")
    private UsageService _usageService;

    private final Logger _logger = LoggerFactory.getLogger(UsageStats.class.getName());

    @Action(name = ACTION_BATCH_INGEST)
    @Nonnull
    public Task<Void> batchIngest(@ActionParam(PARAM_BUCKETS) @Nonnull UsageAggregation[] buckets) {
        _logger.info("Ingesting {} usage stats aggregations", buckets.length);
        return RestliUtils.toTask(() -> {
            for (UsageAggregation agg: buckets) {
                this.ingest(agg);
            }
            return null;
        });
    }

    @Action(name = ACTION_QUERY)
    @Nonnull
    public Task<UsageQueryResult> query(@ActionParam(PARAM_RESOURCE) @Nonnull String resource,
                                        @ActionParam(PARAM_WINDOW) @Nonnull WindowDuration duration,
                                        @ActionParam(PARAM_START_TIME) @com.linkedin.restli.server.annotations.Optional Long startTime,
                                        @ActionParam(PARAM_END_TIME) @com.linkedin.restli.server.annotations.Optional Long endTime,
                                        @ActionParam(PARAM_MAX_BUCKETS) @com.linkedin.restli.server.annotations.Optional Integer maxBuckets) {
        _logger.info("Attempting to query usage stats");
        return RestliUtils.toTask(() -> {
            UsageAggregationArray buckets = new UsageAggregationArray();
            buckets.addAll(_usageService.query(resource, duration, startTime, endTime, maxBuckets));

            UsageQueryResultAggregations aggregations = new UsageQueryResultAggregations();
            // TODO: compute the aggregations here

            return new UsageQueryResult()
                    .setBuckets(buckets)
                    .setAggregations(aggregations);
        });
    }


    private void ingest(@Nonnull UsageAggregation bucket) {
        String id = String.format("(%d,%s,%s)", bucket.getBucket(), bucket.getDuration(), bucket.getResource());

        // TODO move documentation generation logic into ElasticUsageService class
        ObjectNode document = JsonNodeFactory.instance.objectNode();
        document.set("bucket", JsonNodeFactory.instance.numberNode(bucket.getBucket()));
        document.set("duration", JsonNodeFactory.instance.textNode(bucket.getDuration().toString()));
        document.set("bucket_end", JsonNodeFactory.instance.numberNode(bucket.getBucket() + windowDurationToMillis(bucket.getDuration())));
        document.set("resource", JsonNodeFactory.instance.textNode(bucket.getResource().toString()));

        document.set("metrics.unique_user_count", JsonNodeFactory.instance.numberNode(bucket.getMetrics().getUnique_user_count()));
        Optional.ofNullable(bucket.getMetrics().getUsers()).ifPresent(usersUsageCounts -> {
            ArrayNode users = JsonNodeFactory.instance.arrayNode();
            // TODO attempt to resolve users into emails
            usersUsageCounts.forEach(userUsage -> {
                ObjectNode userDocument = JsonNodeFactory.instance.objectNode();
<<<<<<< HEAD
                if (userUsage.getUser() != null) {
                    userDocument.set("user", JsonNodeFactory.instance.textNode(userUsage.getUser().toString()));
                }
                userDocument.set("user_email", JsonNodeFactory.instance.textNode(userUsage.getUser_email()));
=======
                userDocument.set("user", JsonNodeFactory.instance.textNode(userUsage.getUser().toString()));
                userDocument.set("user_email", JsonNodeFactory.instance.textNode(userUsage.getUserEmail()));
>>>>>>> d66f9067
                userDocument.set("count", JsonNodeFactory.instance.numberNode(userUsage.getCount()));
                users.add(userDocument);
            });
            document.set("metrics.users", users);
        });

        document.set("metrics.total_sql_queries", JsonNodeFactory.instance.numberNode(bucket.getMetrics().getTotal_sql_queries()));
        Optional.ofNullable(bucket.getMetrics().getTop_sql_queries()).ifPresent(top_sql_queries -> {
            ArrayNode sqlQueriesDocument = JsonNodeFactory.instance.arrayNode();
            top_sql_queries.forEach(sqlQueriesDocument::add);
            document.set("metrics.top_sql_queries", sqlQueriesDocument);
        });

        _usageService.upsertDocument(document.toString(), id);
    }

    private static int windowDurationToMillis(@Nonnull WindowDuration duration) {
        if (duration == WindowDuration.DAY) {
            return 24 * 60 * 60 * 1000;
        } else if (duration == WindowDuration.HOUR) {
            return 60 * 60 * 1000;
        } else {
            throw new IllegalArgumentException("invalid WindowDuration enum state");
        }

    }

}<|MERGE_RESOLUTION|>--- conflicted
+++ resolved
@@ -94,15 +94,10 @@
             // TODO attempt to resolve users into emails
             usersUsageCounts.forEach(userUsage -> {
                 ObjectNode userDocument = JsonNodeFactory.instance.objectNode();
-<<<<<<< HEAD
                 if (userUsage.getUser() != null) {
                     userDocument.set("user", JsonNodeFactory.instance.textNode(userUsage.getUser().toString()));
                 }
-                userDocument.set("user_email", JsonNodeFactory.instance.textNode(userUsage.getUser_email()));
-=======
-                userDocument.set("user", JsonNodeFactory.instance.textNode(userUsage.getUser().toString()));
                 userDocument.set("user_email", JsonNodeFactory.instance.textNode(userUsage.getUserEmail()));
->>>>>>> d66f9067
                 userDocument.set("count", JsonNodeFactory.instance.numberNode(userUsage.getCount()));
                 users.add(userDocument);
             });
