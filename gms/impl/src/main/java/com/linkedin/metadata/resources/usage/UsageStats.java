package com.linkedin.metadata.resources.usage;

import com.linkedin.common.WindowDuration;
import com.linkedin.common.urn.Urn;
import com.linkedin.data.template.SetMode;
import com.linkedin.metadata.usage.UsageService;
import com.linkedin.metadata.restli.RestliUtils;
import com.linkedin.parseq.Task;
import com.linkedin.restli.server.annotations.Action;
import com.linkedin.restli.server.annotations.ActionParam;
import com.linkedin.restli.server.annotations.RestLiSimpleResource;
import com.linkedin.restli.server.resources.SimpleResourceTemplate;
import com.linkedin.usage.UsageAggregation;
import com.linkedin.usage.UsageAggregationArray;
import com.linkedin.usage.UsageQueryResult;
import com.linkedin.usage.UsageQueryResultAggregations;
import com.linkedin.usage.UserUsageCounts;
import com.linkedin.usage.UserUsageCountsArray;
import com.linkedin.util.Pair;
import org.slf4j.Logger;
import org.slf4j.LoggerFactory;

import javax.annotation.Nonnull;
import javax.inject.Inject;
import javax.inject.Named;
import java.util.HashMap;
import java.util.Map;
import java.util.Optional;
import java.util.stream.Collectors;

/**
 * Rest.li entry point: /usageStats
 */
@RestLiSimpleResource(name = "usageStats", namespace = "com.linkedin.usage")
public class UsageStats extends SimpleResourceTemplate<UsageAggregation> {
    private static final String ACTION_BATCH_INGEST = "batchIngest";
    private static final String PARAM_BUCKETS = "buckets";

    private static final String ACTION_QUERY = "query";
    private static final String PARAM_RESOURCE = "resource";
    private static final String PARAM_DURATION = "duration";
    private static final String PARAM_START_TIME = "startTime";
    private static final String PARAM_END_TIME = "endTime";
    private static final String PARAM_MAX_BUCKETS = "maxBuckets";

    @Inject
    @Named("usageService")
    private UsageService _usageService;

    private final Logger _logger = LoggerFactory.getLogger(UsageStats.class.getName());

    @Action(name = ACTION_BATCH_INGEST)
    @Nonnull
    public Task<Void> batchIngest(@ActionParam(PARAM_BUCKETS) @Nonnull UsageAggregation[] buckets) {
        _logger.info("Ingesting {} usage stats aggregations", buckets.length);
        return RestliUtils.toTask(() -> {
            for (UsageAggregation agg: buckets) {
                this.ingest(agg);
            }
            return null;
        });
    }

    @Action(name = ACTION_QUERY)
    @Nonnull
    public Task<UsageQueryResult> query(@ActionParam(PARAM_RESOURCE) @Nonnull String resource,
                                        @ActionParam(PARAM_DURATION) @Nonnull WindowDuration duration,
                                        @ActionParam(PARAM_START_TIME) @com.linkedin.restli.server.annotations.Optional Long startTime,
                                        @ActionParam(PARAM_END_TIME) @com.linkedin.restli.server.annotations.Optional Long endTime,
                                        @ActionParam(PARAM_MAX_BUCKETS) @com.linkedin.restli.server.annotations.Optional Integer maxBuckets) {
        _logger.info("Attempting to query usage stats");
        return RestliUtils.toTask(() -> {
            UsageAggregationArray buckets = new UsageAggregationArray();
            buckets.addAll(_usageService.query(resource, duration, startTime, endTime, maxBuckets));

            UsageQueryResultAggregations aggregations = new UsageQueryResultAggregations();
            // TODO: make the aggregation computation logic reusable

            // Compute aggregations for users and unique user count.
            {
                Map<Pair<Urn, String>, Integer> userAgg = new HashMap<>();
                buckets.forEach((bucket) -> {
                    Optional.ofNullable(bucket.getMetrics().getUsers()).ifPresent(usersUsageCounts -> {
                        usersUsageCounts.forEach((userCount -> {
                            Pair<Urn, String> key = new Pair<>(userCount.getUser(), userCount.getUserEmail());
                            int count = userAgg.getOrDefault(key, 0);
                            count += userCount.getCount();
                            userAgg.put(key, count);
                        }));
                    });
                });

                if (!userAgg.isEmpty()) {
                    UserUsageCountsArray users = new UserUsageCountsArray();
                    users.addAll(userAgg.entrySet().stream().map((mapping) -> new UserUsageCounts()
                            .setUser(mapping.getKey().getFirst(), SetMode.REMOVE_IF_NULL)
                            .setUserEmail(mapping.getKey().getSecond(), SetMode.REMOVE_IF_NULL)
                            .setCount(mapping.getValue())).collect(Collectors.toList()));
                    aggregations.setUsers(users);
                    aggregations.setUniqueUserCount(userAgg.size());
                }
            }

            // Compute aggregation for total query count.
            {
                Integer totalQueryCount = null;

                for (UsageAggregation bucket : buckets) {
                    if (bucket.getMetrics().getTotalSqlQueries() != null) {
                        if (totalQueryCount == null) {
                            totalQueryCount = 0;
                        }
                        totalQueryCount += bucket.getMetrics().getTotalSqlQueries();
                    }
                }

                if (totalQueryCount != null) {
                    aggregations.setTotalSqlQueries(totalQueryCount);
                }
            }

            return new UsageQueryResult()
                    .setBuckets(buckets)
                    .setAggregations(aggregations);
        });
    }


    private void ingest(@Nonnull UsageAggregation bucket) {
<<<<<<< HEAD
        String id = String.format("(%d,%s,%s)", bucket.getBucket(), bucket.getDuration(), bucket.getResource());

        // TODO move documentation generation logic into ElasticUsageService class
        ObjectNode document = JsonNodeFactory.instance.objectNode();
        document.set("bucket", JsonNodeFactory.instance.numberNode(bucket.getBucket()));
        document.set("duration", JsonNodeFactory.instance.textNode(bucket.getDuration().toString()));
        document.set("bucket_end", JsonNodeFactory.instance.numberNode(bucket.getBucket() + windowDurationToMillis(bucket.getDuration())));
        document.set("resource", JsonNodeFactory.instance.textNode(bucket.getResource().toString()));

        Optional.ofNullable(bucket.getMetrics().getUsers()).ifPresent(usersUsageCounts -> {
            ArrayNode users = JsonNodeFactory.instance.arrayNode();
            // TODO attempt to resolve users into emails
            usersUsageCounts.forEach(userUsage -> {
                ObjectNode userDocument = JsonNodeFactory.instance.objectNode();
                userDocument.set("user", JsonNodeFactory.instance.textNode(userUsage.getUser().toString()));
                userDocument.set("user_email", JsonNodeFactory.instance.textNode(userUsage.getUserEmail()));
                userDocument.set("count", JsonNodeFactory.instance.numberNode(userUsage.getCount()));
                users.add(userDocument);
            });
            document.set("metrics.users", users);
        });

        Optional.ofNullable(bucket.getMetrics().getTopSqlQueries()).ifPresent(top_sql_queries -> {
            ArrayNode sqlQueriesDocument = JsonNodeFactory.instance.arrayNode();
            top_sql_queries.forEach(sqlQueriesDocument::add);
            document.set("metrics.top_sql_queries", sqlQueriesDocument);
        });

        _usageService.upsertDocument(document.toString(), id);
    }

    private static int windowDurationToMillis(@Nonnull WindowDuration duration) {
        if (duration == WindowDuration.DAY) {
            return 24 * 60 * 60 * 1000;
        } else if (duration == WindowDuration.HOUR) {
            return 60 * 60 * 1000;
        } else {
            throw new IllegalArgumentException("invalid WindowDuration enum state");
        }

=======
        // TODO attempt to resolve users into emails
        _usageService.upsertDocument(bucket);
>>>>>>> 0898f2b4
    }

}<|MERGE_RESOLUTION|>--- conflicted
+++ resolved
@@ -127,51 +127,8 @@
 
 
     private void ingest(@Nonnull UsageAggregation bucket) {
-<<<<<<< HEAD
-        String id = String.format("(%d,%s,%s)", bucket.getBucket(), bucket.getDuration(), bucket.getResource());
-
-        // TODO move documentation generation logic into ElasticUsageService class
-        ObjectNode document = JsonNodeFactory.instance.objectNode();
-        document.set("bucket", JsonNodeFactory.instance.numberNode(bucket.getBucket()));
-        document.set("duration", JsonNodeFactory.instance.textNode(bucket.getDuration().toString()));
-        document.set("bucket_end", JsonNodeFactory.instance.numberNode(bucket.getBucket() + windowDurationToMillis(bucket.getDuration())));
-        document.set("resource", JsonNodeFactory.instance.textNode(bucket.getResource().toString()));
-
-        Optional.ofNullable(bucket.getMetrics().getUsers()).ifPresent(usersUsageCounts -> {
-            ArrayNode users = JsonNodeFactory.instance.arrayNode();
-            // TODO attempt to resolve users into emails
-            usersUsageCounts.forEach(userUsage -> {
-                ObjectNode userDocument = JsonNodeFactory.instance.objectNode();
-                userDocument.set("user", JsonNodeFactory.instance.textNode(userUsage.getUser().toString()));
-                userDocument.set("user_email", JsonNodeFactory.instance.textNode(userUsage.getUserEmail()));
-                userDocument.set("count", JsonNodeFactory.instance.numberNode(userUsage.getCount()));
-                users.add(userDocument);
-            });
-            document.set("metrics.users", users);
-        });
-
-        Optional.ofNullable(bucket.getMetrics().getTopSqlQueries()).ifPresent(top_sql_queries -> {
-            ArrayNode sqlQueriesDocument = JsonNodeFactory.instance.arrayNode();
-            top_sql_queries.forEach(sqlQueriesDocument::add);
-            document.set("metrics.top_sql_queries", sqlQueriesDocument);
-        });
-
-        _usageService.upsertDocument(document.toString(), id);
-    }
-
-    private static int windowDurationToMillis(@Nonnull WindowDuration duration) {
-        if (duration == WindowDuration.DAY) {
-            return 24 * 60 * 60 * 1000;
-        } else if (duration == WindowDuration.HOUR) {
-            return 60 * 60 * 1000;
-        } else {
-            throw new IllegalArgumentException("invalid WindowDuration enum state");
-        }
-
-=======
         // TODO attempt to resolve users into emails
         _usageService.upsertDocument(bucket);
->>>>>>> 0898f2b4
     }
 
 }