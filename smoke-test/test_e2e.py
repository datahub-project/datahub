--- conflicted
+++ resolved
@@ -3,9 +3,9 @@
 
 import pytest
 import requests
+
 from datahub.cli.docker import check_local_docker_containers
 from datahub.ingestion.run.pipeline import Pipeline
-
 from tests.utils import ingest_file_via_rest
 
 GMS_ENDPOINT = "http://localhost:8080"
@@ -161,16 +161,13 @@
         == urn
     )
 
+
 @pytest.mark.dependency(depends=["test_healthchecks", "test_run_ingestion"])
 def test_gms_batch_get_v2():
     platform = "urn:li:dataPlatform:bigquery"
     env = "PROD"
-    name_1 = (
-        "bigquery-public-data.covid19_geotab_mobility_impact.us_border_wait_times"
-    )
-    name_2 = (
-        "bigquery-public-data.covid19_geotab_mobility_impact.ca_border_wait_times"
-    )
+    name_1 = "bigquery-public-data.covid19_geotab_mobility_impact.us_border_wait_times"
+    name_2 = "bigquery-public-data.covid19_geotab_mobility_impact.ca_border_wait_times"
     urn1 = f"urn:li:dataset:({platform},{name_1},{env})"
     urn2 = f"urn:li:dataset:({platform},{name_2},{env})"
 
@@ -191,7 +188,10 @@
     assert res_data["results"][urn1]["aspects"]["ownership"]
     assert res_data["results"][urn2]
     assert res_data["results"][urn2]["aspects"]["datasetProperties"]
-    assert "ownership" not in res_data["results"][urn2]["aspects"] # Aspect does not exist.
+    assert (
+        "ownership" not in res_data["results"][urn2]["aspects"]
+    )  # Aspect does not exist.
+
 
 @pytest.mark.parametrize(
     "query,min_expected_results",
@@ -712,16 +712,13 @@
     assert res_data
     assert res_data["data"]
     assert res_data["data"]["listPolicies"]
-<<<<<<< HEAD
-    assert (
-        len(res_data["data"]["listPolicies"]["policies"]) == 7
-    )  # Length of default policies - 1
-=======
 
     # Verify that the URN is no longer in the list
-    result = filter(lambda x: x["urn"] == "urn:li:dataHubPolicy:7", res_data["data"]["listPolicies"]["policies"])
-    assert len(list(result)) is 0
->>>>>>> 4c33124e
+    result = filter(
+        lambda x: x["urn"] == "urn:li:dataHubPolicy:7",
+        res_data["data"]["listPolicies"]["policies"],
+    )
+    assert len(list(result)) == 0
 
 
 @pytest.mark.dependency(
@@ -795,15 +792,12 @@
     assert res_data
     assert res_data["data"]
     assert res_data["data"]["listPolicies"]
-<<<<<<< HEAD
-    # TODO: Check to see that the policy we created in inside the array.
-    assert len(res_data["data"]["listPolicies"]["policies"]) == 8  # Back up to 8
-=======
 
     # Verify that the URN appears in the list
-    result = filter(lambda x: x["urn"] == new_urn, res_data["data"]["listPolicies"]["policies"])
-    assert len(list(result)) is 1
->>>>>>> 4c33124e
+    result = filter(
+        lambda x: x["urn"] == new_urn, res_data["data"]["listPolicies"]["policies"]
+    )
+    assert len(list(result)) == 1
 
 
 @pytest.mark.dependency(depends=["test_healthchecks", "test_run_ingestion"])
@@ -1305,102 +1299,4 @@
     res_data = response.json()
 
     assert res_data
-<<<<<<< HEAD
-    assert "errors" in res_data  # Assert the request fails
-=======
-    assert "errors" in res_data # Assert the request fails
-
-@pytest.mark.dependency(depends=["test_healthchecks"])
-def test_stateful_ingestion(wait_for_healthchecks):
-    def create_mysql_engine(mysql_source_config_dict: Dict[str, Any]) -> Any:
-        mysql_config = MySQLConfig.parse_obj(mysql_source_config_dict)
-        url = mysql_config.get_sql_alchemy_url()
-        return create_engine(url)
-
-    def create_table(engine: Any, name:str, defn:str) -> None:
-        create_table_query = text(f"CREATE TABLE IF NOT EXISTS {name}{defn};")
-        engine.execute(create_table_query)
-
-    def drop_table(engine: Any, table_name: str) -> None:
-        drop_table_query = text(f"DROP TABLE {table_name};")
-        engine.execute(drop_table_query)
-
-    def get_current_checkpoint_from_pipeline(
-            pipeline_config_dict: Dict[str, Any]
-    ) -> Optional[Checkpoint]:
-        pipeline = Pipeline.create(pipeline_config_dict)
-        pipeline.run()
-        pipeline.raise_from_status()
-        mysql_source = cast(MySQLSource, pipeline.source)
-        return mysql_source.get_current_checkpoint(
-            mysql_source.get_default_ingestion_job_id()
-        )
-
-    source_config_dict: Dict[str, Any] = {
-            "username": "datahub",
-            "password": "datahub",
-            "database": "datahub",
-            "stateful_ingestion": {
-                "enabled": True,
-                "remove_stale_metadata": True,
-                "state_provider": {
-                    "type": "datahub",
-                    "config": {"datahub_api": {"server": "http://localhost:8080"}},
-                },
-            },
-        }
-
-    pipeline_config_dict: Dict[str, Any] = {
-            "source": {
-                "type": "mysql",
-                "config": source_config_dict,
-            },
-            "sink": {
-                "type": "datahub-rest",
-                "config": {"server": "http://localhost:8080"},
-            },
-            "pipeline_name": "mysql_stateful_ingestion_smoke_test_pipeline",
-        }
-
-    # 1. Setup the SQL engine
-    mysql_engine = create_mysql_engine(source_config_dict)
-
-    # 2. Create test tables for first run of the  pipeline.
-    table_prefix = "stateful_ingestion_test"
-    table_defs = {
-        f"{table_prefix}_t1": "(id INT, name VARCHAR(10))",
-        f"{table_prefix}_t2": "(id INT)"
-    }
-    table_names = sorted(table_defs.keys())
-    for table_name, defn in table_defs.items():
-        create_table(mysql_engine, table_name, defn)
-
-    # 3. Do the first run of the pipeline and get the default job's checkpoint.
-    checkpoint1 = get_current_checkpoint_from_pipeline(
-        pipeline_config_dict=pipeline_config_dict
-    )
-    assert checkpoint1
-
-    # 4. Drop table t1 created during step 2 + rerun the pipeline and get the checkpoint state.
-    drop_table(mysql_engine, table_names[0])
-    checkpoint2 = get_current_checkpoint_from_pipeline(
-        pipeline_config_dict=pipeline_config_dict
-    )
-    assert checkpoint2
-
-    # 5. Perform all assertions on the states
-    state1 = cast(BaseSQLAlchemyCheckpointState, checkpoint1.state)
-    state2 = cast(BaseSQLAlchemyCheckpointState, checkpoint2.state)
-    difference_urns = list(state1.get_table_urns_not_in(state2))
-    assert len(difference_urns) == 1
-    assert (
-        difference_urns[0]
-        == "urn:li:dataset:(urn:li:dataPlatform:mysql,datahub.stateful_ingestion_test_t1,PROD)"
-    )
-
-    # 6. Perform all assertions on the config.
-    assert checkpoint1.config == checkpoint2.config
-
-    # 7. Cleanup table t2 as well to prevent other tests that rely on data in the smoke-test world.
-    drop_table(mysql_engine, table_names[1])
->>>>>>> 4c33124e
+    assert "errors" in res_data  # Assert the request fails