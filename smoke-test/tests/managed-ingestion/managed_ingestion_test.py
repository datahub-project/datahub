import json
import time

import pytest
import tenacity

<<<<<<< HEAD
from tests.utils import (get_frontend_url, get_sleep_info,
                         wait_for_healthcheck_util)
=======
from tests.utils import get_frontend_url, get_sleep_info, wait_for_healthcheck_util
>>>>>>> af6a423f

sleep_sec, sleep_times = get_sleep_info()


@pytest.fixture(scope="session")
def wait_for_healthchecks():
    wait_for_healthcheck_util()
    yield


@pytest.mark.dependency()
def test_healthchecks(wait_for_healthchecks):
    # Call to wait_for_healthchecks fixture will do the actual functionality.
    pass


def _get_ingestionSources(frontend_session):
    json_q = {
        "query": """query listIngestionSources($input: ListIngestionSourcesInput!) {\n
            listIngestionSources(input: $input) {\n
              start\n
              count\n
              total\n
              ingestionSources {\n
                urn\n
              }\n
            }\n
        }""",
        "variables": {"input": {"start": "0", "count": "20"}},
    }

    response = frontend_session.post(
        f"{get_frontend_url()}/api/v2/graphql", json=json_q
    )
    response.raise_for_status()
    res_data = response.json()

    assert res_data
    assert res_data["data"]
    assert res_data["data"]["listIngestionSources"]["total"] is not None
    assert "errors" not in res_data
    return res_data


@tenacity.retry(
    stop=tenacity.stop_after_attempt(sleep_times), wait=tenacity.wait_fixed(sleep_sec)
)
def _ensure_ingestion_source_count(frontend_session, expected_count):
    res_data = _get_ingestionSources(frontend_session)
    after_count = res_data["data"]["listIngestionSources"]["total"]
    assert after_count == expected_count
    return after_count


@tenacity.retry(
    stop=tenacity.stop_after_attempt(sleep_times), wait=tenacity.wait_fixed(sleep_sec)
)
def _ensure_secret_increased(frontend_session, before_count):
    json_q = {
        "query": """query listSecrets($input: ListSecretsInput!) {\n
            listSecrets(input: $input) {\n
              start\n
              count\n
              total\n
              secrets {\n
                urn\n
                name\n
              }\n
            }\n
        }""",
        "variables": {"input": {"start": "0", "count": "20"}},
    }

    response = frontend_session.post(
        f"{get_frontend_url()}/api/v2/graphql", json=json_q
    )
    response.raise_for_status()
    res_data = response.json()

    assert res_data
    assert res_data["data"]
    assert res_data["data"]["listSecrets"]["total"] is not None
    assert "errors" not in res_data

    # Assert that there are more secrets now.
    after_count = res_data["data"]["listSecrets"]["total"]
    assert after_count == before_count + 1


@tenacity.retry(
    stop=tenacity.stop_after_attempt(sleep_times), wait=tenacity.wait_fixed(sleep_sec)
)
def _ensure_secret_not_present(frontend_session):
    # Get the secret value back
    json_q = {
        "query": """query getSecretValues($input: GetSecretValuesInput!) {\n
            getSecretValues(input: $input) {\n
              name\n
              value\n
            }\n
        }""",
        "variables": {"input": {"secrets": ["SMOKE_TEST"]}},
    }

    response = frontend_session.post(
        f"{get_frontend_url()}/api/v2/graphql", json=json_q
    )
    response.raise_for_status()
    res_data = response.json()

    assert res_data
    assert res_data["data"]
    assert res_data["data"]["getSecretValues"] is not None
    assert "errors" not in res_data

    secret_values = res_data["data"]["getSecretValues"]
    secret_value_arr = [x for x in secret_values if x["name"] == "SMOKE_TEST"]
    assert len(secret_value_arr) == 0


@tenacity.retry(
    stop=tenacity.stop_after_attempt(sleep_times), wait=tenacity.wait_fixed(sleep_sec)
)
def _ensure_ingestion_source_present(
    frontend_session, ingestion_source_urn, num_execs=None
):
    json_q = {
        "query": """query ingestionSource($urn: String!) {\n
            ingestionSource(urn: $urn) {\n
              executions(start: 0, count: 1) {\n
                  start\n
                  count\n
                  total\n
                  executionRequests {\n
                      urn\n
                  }\n
              }\n
            }\n
        }""",
        "variables": {"urn": ingestion_source_urn},
    }

    response = frontend_session.post(
        f"{get_frontend_url()}/api/v2/graphql", json=json_q
    )
    response.raise_for_status()
    res_data = response.json()
    print(res_data)

    assert res_data
    assert res_data["data"]
    assert res_data["data"]["ingestionSource"] is not None
    assert "errors" not in res_data

    if num_execs is not None:
        ingestion_source = res_data["data"]["ingestionSource"]
        assert ingestion_source["executions"]["total"] == num_execs

    return res_data


@tenacity.retry(
    stop=tenacity.stop_after_attempt(sleep_times), wait=tenacity.wait_fixed(sleep_sec)
)
def _ensure_execution_request_present(frontend_session, execution_request_urn):
    json_q = {
        "query": """query executionRequest($urn: String!) {\n
            executionRequest(urn: $urn) {\n
              urn\n
              input {\n
                task\n
                arguments {\n
                  key\n
                  value\n
                }\n
              }\n
              result {\n
                  status\n
                  startTimeMs\n
                  durationMs\n
              }\n
            }\n
        }""",
        "variables": {"urn": execution_request_urn},
    }

    response = frontend_session.post(
        f"{get_frontend_url()}/api/v2/graphql", json=json_q
    )
    response.raise_for_status()
    res_data = response.json()

    assert res_data
    assert res_data["data"]
    assert res_data["data"]["executionRequest"] is not None
    assert "errors" not in res_data
    return res_data


@pytest.mark.dependency(depends=["test_healthchecks"])
def test_create_list_get_remove_secret(frontend_session):

    # Get count of existing secrets
    json_q = {
        "query": """query listSecrets($input: ListSecretsInput!) {\n
            listSecrets(input: $input) {\n
              start\n
              count\n
              total\n
              secrets {\n
                urn\n
                name\n
              }\n
            }\n
        }""",
        "variables": {"input": {"start": "0", "count": "20"}},
    }

    response = frontend_session.post(
        f"{get_frontend_url()}/api/v2/graphql", json=json_q
    )
    response.raise_for_status()
    res_data = response.json()

    assert res_data
    assert res_data["data"]
    assert res_data["data"]["listSecrets"]["total"] is not None
    assert "errors" not in res_data

    before_count = res_data["data"]["listSecrets"]["total"]

    # Create new secret
    json_q = {
        "query": """mutation createSecret($input: CreateSecretInput!) {\n
            createSecret(input: $input)
        }""",
        "variables": {"input": {"name": "SMOKE_TEST", "value": "mytestvalue"}},
    }

    response = frontend_session.post(
        f"{get_frontend_url()}/api/v2/graphql", json=json_q
    )
    response.raise_for_status()
    res_data = response.json()

    assert res_data
    assert res_data["data"]
    assert res_data["data"]["createSecret"] is not None
    assert "errors" not in res_data

    secret_urn = res_data["data"]["createSecret"]

    # Get new count of secrets
    _ensure_secret_increased(frontend_session, before_count)

    # Get the secret value back
    json_q = {
        "query": """query getSecretValues($input: GetSecretValuesInput!) {\n
            getSecretValues(input: $input) {\n
              name\n
              value\n
            }\n
        }""",
        "variables": {"input": {"secrets": ["SMOKE_TEST"]}},
    }

    response = frontend_session.post(
        f"{get_frontend_url()}/api/v2/graphql", json=json_q
    )
    response.raise_for_status()
    res_data = response.json()

    print(res_data)
    assert res_data
    assert res_data["data"]
    assert res_data["data"]["getSecretValues"] is not None
    assert "errors" not in res_data

    secret_values = res_data["data"]["getSecretValues"]
    secret_value = [x for x in secret_values if x["name"] == "SMOKE_TEST"][0]
    assert secret_value["value"] == "mytestvalue"

    # Now cleanup and remove the secret
    json_q = {
        "query": """mutation deleteSecret($urn: String!) {\n
            deleteSecret(urn: $urn)
        }""",
        "variables": {"urn": secret_urn},
    }

    response = frontend_session.post(
        f"{get_frontend_url()}/api/v2/graphql", json=json_q
    )
    response.raise_for_status()
    res_data = response.json()

    assert res_data
    assert res_data["data"]
    assert res_data["data"]["deleteSecret"] is not None
    assert "errors" not in res_data

    # Re-fetch the secret values and see that they are not there.
    _ensure_secret_not_present(frontend_session)


@pytest.mark.dependency(depends=["test_healthchecks"])
def test_create_list_get_remove_ingestion_source(frontend_session):

    # Get count of existing ingestion sources
    res_data = _get_ingestionSources(frontend_session)

    before_count = res_data["data"]["listIngestionSources"]["total"]

    # Create new ingestion source
    json_q = {
        "query": """mutation createIngestionSource($input: UpdateIngestionSourceInput!) {\n
            createIngestionSource(input: $input)
        }""",
        "variables": {
            "input": {
                "name": "My Test Ingestion Source",
                "type": "mysql",
                "description": "My ingestion source description",
                "schedule": {"interval": "*/5 * * * *", "timezone": "UTC"},
                "config": {
                    "recipe": '{"source":{"type":"mysql","config":{"include_tables":true,"database":null,"password":"${MYSQL_PASSWORD}","profiling":{"enabled":false},"host_port":null,"include_views":true,"username":"${MYSQL_USERNAME}"}},"pipeline_name":"urn:li:dataHubIngestionSource:f38bd060-4ea8-459c-8f24-a773286a2927"}',
                    "version": "0.8.18",
                    "executorId": "mytestexecutor",
                },
            }
        },
    }

    response = frontend_session.post(
        f"{get_frontend_url()}/api/v2/graphql", json=json_q
    )
    response.raise_for_status()
    res_data = response.json()

    assert res_data
    assert res_data["data"]
    assert res_data["data"]["createIngestionSource"] is not None
    assert "errors" not in res_data

    ingestion_source_urn = res_data["data"]["createIngestionSource"]

    # Assert that there are more ingestion sources now.
    after_count = _ensure_ingestion_source_count(frontend_session, before_count + 1)

    # Get the ingestion source back
    json_q = {
        "query": """query ingestionSource($urn: String!) {\n
            ingestionSource(urn: $urn) {\n
              urn\n
              type\n
              name\n
              schedule {\n
                timezone\n
                interval\n
              }\n
              config {\n
                recipe\n
                executorId\n
                version\n
              }\n
            }\n
        }""",
        "variables": {"urn": ingestion_source_urn},
    }

    response = frontend_session.post(
        f"{get_frontend_url()}/api/v2/graphql", json=json_q
    )
    response.raise_for_status()
    res_data = response.json()

    assert res_data
    assert res_data["data"]
    assert res_data["data"]["ingestionSource"] is not None
    assert "errors" not in res_data

    ingestion_source = res_data["data"]["ingestionSource"]
    assert ingestion_source["urn"] == ingestion_source_urn
    assert ingestion_source["type"] == "mysql"
    assert ingestion_source["name"] == "My Test Ingestion Source"
    assert ingestion_source["schedule"]["interval"] == "*/5 * * * *"
    assert ingestion_source["schedule"]["timezone"] == "UTC"
    assert (
        ingestion_source["config"]["recipe"]
        == '{"source":{"type":"mysql","config":{"include_tables":true,"database":null,"password":"${MYSQL_PASSWORD}","profiling":{"enabled":false},"host_port":null,"include_views":true,"username":"${MYSQL_USERNAME}"}},"pipeline_name":"urn:li:dataHubIngestionSource:f38bd060-4ea8-459c-8f24-a773286a2927"}'
    )
    assert ingestion_source["config"]["executorId"] == "mytestexecutor"
    assert ingestion_source["config"]["version"] == "0.8.18"

    # Now cleanup and remove the ingestion source
    json_q = {
        "query": """mutation deleteIngestionSource($urn: String!) {\n
            deleteIngestionSource(urn: $urn)
        }""",
        "variables": {"urn": ingestion_source_urn},
    }

    response = frontend_session.post(
        f"{get_frontend_url()}/api/v2/graphql", json=json_q
    )
    response.raise_for_status()
    res_data = response.json()

    assert res_data
    print(res_data)
    assert res_data["data"]
    assert res_data["data"]["deleteIngestionSource"] is not None
    assert "errors" not in res_data

    # Ensure the ingestion source has been removed.
    _ensure_ingestion_source_count(frontend_session, after_count - 1)


@pytest.mark.dependency(
    depends=[
        "test_healthchecks",
        "test_create_list_get_remove_ingestion_source",
    ]
)
def test_create_list_get_ingestion_execution_request(frontend_session):
    # Create new ingestion source
    json_q = {
        "query": """mutation createIngestionSource($input: UpdateIngestionSourceInput!) {\n
            createIngestionSource(input: $input)
        }""",
        "variables": {
            "input": {
                "name": "My Test Ingestion Source",
                "type": "mysql",
                "description": "My ingestion source description",
                "schedule": {"interval": "*/5 * * * *", "timezone": "UTC"},
                "config": {
                    "recipe": '{"source":{"type":"mysql","config":{"include_tables":true,"database":null,"password":"${MYSQL_PASSWORD}","profiling":{"enabled":false},"host_port":null,"include_views":true,"username":"${MYSQL_USERNAME}"}},"pipeline_name":"urn:li:dataHubIngestionSource:f38bd060-4ea8-459c-8f24-a773286a2927"}',
                    "version": "0.8.18",
                    "executorId": "mytestexecutor",
                },
            }
        },
    }

    response = frontend_session.post(
        f"{get_frontend_url()}/api/v2/graphql", json=json_q
    )
    response.raise_for_status()
    res_data = response.json()

    assert res_data
    assert res_data["data"]
    assert res_data["data"]["createIngestionSource"] is not None
    assert "errors" not in res_data

    ingestion_source_urn = res_data["data"]["createIngestionSource"]

    # Create a request to execute the ingestion source
    json_q = {
        "query": """mutation createIngestionExecutionRequest($input: CreateIngestionExecutionRequestInput!) {\n
            createIngestionExecutionRequest(input: $input)
        }""",
        "variables": {"input": {"ingestionSourceUrn": ingestion_source_urn}},
    }

    response = frontend_session.post(
        f"{get_frontend_url()}/api/v2/graphql", json=json_q
    )
    response.raise_for_status()
    res_data = response.json()

    assert res_data
    assert res_data["data"]
    assert (
        res_data["data"]["createIngestionExecutionRequest"] is not None
    ), f"res_data was {res_data}"
    assert "errors" not in res_data

    execution_request_urn = res_data["data"]["createIngestionExecutionRequest"]

    res_data = _ensure_ingestion_source_present(
        frontend_session, ingestion_source_urn, 1
    )

    ingestion_source = res_data["data"]["ingestionSource"]

    assert (
        ingestion_source["executions"]["executionRequests"][0]["urn"]
        == execution_request_urn
    )

    # Get the ingestion request back via direct lookup
    res_data = _ensure_execution_request_present(
        frontend_session, execution_request_urn
    )

    execution_request = res_data["data"]["executionRequest"]
    assert execution_request["urn"] == execution_request_urn

    # Verify input
    assert execution_request["input"]["task"] == "RUN_INGEST"
<<<<<<< HEAD
    assert len(execution_request["input"]["arguments"]) == 2
=======
    assert len(execution_request["input"]["arguments"]) == 3
>>>>>>> af6a423f
    assert execution_request["input"]["arguments"][0]["key"] == "recipe"
    assert (
        json.loads(execution_request["input"]["arguments"][0]["value"])["source"]
        == json.loads(
            '{"source":{"type":"mysql","config":{"include_tables":true,"database":null,"password":"${MYSQL_PASSWORD}","profiling":{"enabled":false},"host_port":null,"include_views":true,"username":"${MYSQL_USERNAME}"}},"pipeline_name":"urn:li:dataHubIngestionSource:f38bd060-4ea8-459c-8f24-a773286a2927"}'
        )["source"]
    )
    assert execution_request["input"]["arguments"][1]["key"] == "version"
    assert execution_request["input"]["arguments"][1]["value"] == "0.8.18"
<<<<<<< HEAD
=======
    assert execution_request["input"]["arguments"][2] == {
        "key": "debug_mode",
        "value": "false",
    }
>>>>>>> af6a423f

    # Verify no result
    assert execution_request["result"] is None

    # Now cleanup and remove the ingestion source
    json_q = {
        "query": """mutation deleteIngestionSource($urn: String!) {\n
            deleteIngestionSource(urn: $urn)
        }""",
        "variables": {"urn": ingestion_source_urn},
    }

    response = frontend_session.post(
        f"{get_frontend_url()}/api/v2/graphql", json=json_q
    )
    response.raise_for_status()
    res_data = response.json()

    assert res_data
    assert res_data["data"]
    assert res_data["data"]["deleteIngestionSource"] is not None
    assert "errors" not in res_data<|MERGE_RESOLUTION|>--- conflicted
+++ resolved
@@ -4,12 +4,7 @@
 import pytest
 import tenacity
 
-<<<<<<< HEAD
-from tests.utils import (get_frontend_url, get_sleep_info,
-                         wait_for_healthcheck_util)
-=======
 from tests.utils import get_frontend_url, get_sleep_info, wait_for_healthcheck_util
->>>>>>> af6a423f
 
 sleep_sec, sleep_times = get_sleep_info()
 
@@ -512,11 +507,7 @@
 
     # Verify input
     assert execution_request["input"]["task"] == "RUN_INGEST"
-<<<<<<< HEAD
-    assert len(execution_request["input"]["arguments"]) == 2
-=======
     assert len(execution_request["input"]["arguments"]) == 3
->>>>>>> af6a423f
     assert execution_request["input"]["arguments"][0]["key"] == "recipe"
     assert (
         json.loads(execution_request["input"]["arguments"][0]["value"])["source"]
@@ -526,13 +517,10 @@
     )
     assert execution_request["input"]["arguments"][1]["key"] == "version"
     assert execution_request["input"]["arguments"][1]["value"] == "0.8.18"
-<<<<<<< HEAD
-=======
     assert execution_request["input"]["arguments"][2] == {
         "key": "debug_mode",
         "value": "false",
     }
->>>>>>> af6a423f
 
     # Verify no result
     assert execution_request["result"] is None
