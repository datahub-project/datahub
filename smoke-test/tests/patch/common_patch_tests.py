import time
import uuid
from typing import Dict, Optional, Type

from datahub.emitter.mce_builder import make_tag_urn, make_term_urn, make_user_urn
from datahub.emitter.mcp import MetadataChangeProposalWrapper
from datahub.emitter.mcp_patch_builder import MetadataPatchProposal
from datahub.ingestion.graph.client import DataHubGraph, DataHubGraphConfig
from datahub.metadata.schema_classes import (
    AuditStampClass,
<<<<<<< HEAD
    DatasetPropertiesClass,
=======
>>>>>>> 0e418b52
    GlobalTagsClass,
    GlossaryTermAssociationClass,
    GlossaryTermsClass,
    OwnerClass,
    OwnershipClass,
    OwnershipTypeClass,
    TagAssociationClass,
    _Aspect,
)
<<<<<<< HEAD


def get_dataset_property(
    graph: DataHubGraph, dataset_urn: str, property_name: str
) -> Optional[Dict[str, str]]:
    """
    Generic function to get a specific property of a dataset.

    :param graph: Instance of DataHubGraph.
    :param dataset_urn: URN of the dataset.
    :param property_name: Name of the property to retrieve.
    :return: Property value or None if the property doesn't exist.
    """
    dataset_properties = graph.get_aspect(
        entity_urn=dataset_urn,
        aspect_type=DatasetPropertiesClass,
    )
    assert dataset_properties

    return getattr(dataset_properties, property_name, None)
=======
>>>>>>> 0e418b52


def helper_test_entity_terms_patch(
    test_entity_urn: str,
    patch_builder_class: Type[MetadataPatchProposal],
):
    def get_terms(graph, entity_urn):
        return graph.get_aspect(
            entity_urn=entity_urn,
            aspect_type=GlossaryTermsClass,
        )

    term_urn = make_term_urn(term=f"testTerm-{uuid.uuid4()}")

    term_association = GlossaryTermAssociationClass(urn=term_urn, context="test")
    global_terms = GlossaryTermsClass(
        terms=[term_association],
        auditStamp=AuditStampClass(
            time=int(time.time() * 1000.0), actor=make_user_urn("tester")
        ),
    )
    mcpw = MetadataChangeProposalWrapper(entityUrn=test_entity_urn, aspect=global_terms)

    with DataHubGraph(DataHubGraphConfig()) as graph:
        graph.emit_mcp(mcpw)
        terms_read = get_terms(graph, test_entity_urn)
        assert terms_read.terms[0].urn == term_urn
        assert terms_read.terms[0].context == "test"

        new_term = GlossaryTermAssociationClass(
            urn=make_term_urn(f"test-{uuid.uuid4()}")
        )
        patch_builder = patch_builder_class(test_entity_urn)
        assert hasattr(patch_builder, "add_term")
        for patch_mcp in patch_builder.add_term(new_term).build():
            graph.emit_mcp(patch_mcp)
            pass

        terms_read = get_terms(graph, test_entity_urn)

        assert terms_read.terms[0].urn == term_urn
        assert terms_read.terms[0].context == "test"
        assert terms_read.terms[1].urn == new_term.urn
        assert terms_read.terms[1].context is None

        patch_builder = patch_builder_class(test_entity_urn)
        assert hasattr(patch_builder, "remove_term")
        for patch_mcp in patch_builder.remove_term(term_urn).build():
            graph.emit_mcp(patch_mcp)
            pass

        terms_read = get_terms(graph, test_entity_urn)
        assert len(terms_read.terms) == 1
        assert terms_read.terms[0].urn == new_term.urn


def helper_test_dataset_tags_patch(
    test_entity_urn: str,
    patch_builder_class: Type[MetadataPatchProposal],
):
    tag_urn = make_tag_urn(tag=f"testTag-{uuid.uuid4()}")

    tag_association = TagAssociationClass(tag=tag_urn, context="test")
    global_tags = GlobalTagsClass(tags=[tag_association])
    mcpw = MetadataChangeProposalWrapper(entityUrn=test_entity_urn, aspect=global_tags)

    with DataHubGraph(DataHubGraphConfig()) as graph:
        graph.emit_mcp(mcpw)
        tags_read = graph.get_aspect(
            entity_urn=test_entity_urn,
            aspect_type=GlobalTagsClass,
        )
        assert tags_read is not None
        assert tags_read.tags[0].tag == tag_urn
        assert tags_read.tags[0].context == "test"

        new_tag = TagAssociationClass(tag=make_tag_urn(f"test-{uuid.uuid4()}"))
        patch_builder = patch_builder_class(test_entity_urn)
        assert hasattr(patch_builder, "add_tag")
        for patch_mcp in patch_builder.add_tag(new_tag).build():
            graph.emit_mcp(patch_mcp)
            pass

        tags_read = graph.get_aspect(
            entity_urn=test_entity_urn,
            aspect_type=GlobalTagsClass,
        )
        assert tags_read is not None
        assert tags_read.tags[0].tag == tag_urn
        assert tags_read.tags[0].context == "test"
        assert tags_read.tags[1].tag == new_tag.tag
        assert tags_read.tags[1].context is None

        patch_builder = patch_builder_class(test_entity_urn)
        assert hasattr(patch_builder, "remove_tag")
        for patch_mcp in patch_builder.remove_tag(tag_urn).build():
            graph.emit_mcp(patch_mcp)
            pass

        tags_read = graph.get_aspect(
            entity_urn=test_entity_urn,
            aspect_type=GlobalTagsClass,
        )
        assert tags_read is not None
        assert len(tags_read.tags) == 1
        assert tags_read.tags[0].tag == new_tag.tag


def helper_test_ownership_patch(
    test_entity_urn: str,
    patch_builder_class: Type[MetadataPatchProposal],
):
    owner_to_set = OwnerClass(
        owner=make_user_urn("jdoe"), type=OwnershipTypeClass.DATAOWNER
    )
    ownership_to_set = OwnershipClass(owners=[owner_to_set])

    owner_to_add = OwnerClass(
        owner=make_user_urn("gdoe"), type=OwnershipTypeClass.DATAOWNER
    )
    mcpw = MetadataChangeProposalWrapper(
        entityUrn=test_entity_urn, aspect=ownership_to_set
    )
    with DataHubGraph(DataHubGraphConfig()) as graph:
        graph.emit_mcp(mcpw)
        owner = graph.get_aspect(entity_urn=test_entity_urn, aspect_type=OwnershipClass)
        assert owner is not None
        assert owner.owners[0].owner == make_user_urn("jdoe")

        patch_builder = patch_builder_class(test_entity_urn)
        assert hasattr(patch_builder, "add_owner")
        for patch_mcp in patch_builder.add_owner(owner_to_add).build():
            graph.emit_mcp(patch_mcp)

        owner = graph.get_aspect(entity_urn=test_entity_urn, aspect_type=OwnershipClass)
        assert owner is not None
        assert len(owner.owners) == 2

        patch_builder = patch_builder_class(test_entity_urn)
        assert hasattr(patch_builder, "remove_owner")
        for patch_mcp in patch_builder.remove_owner(make_user_urn("gdoe")).build():
            graph.emit_mcp(patch_mcp)

        owner = graph.get_aspect(entity_urn=test_entity_urn, aspect_type=OwnershipClass)
        assert owner is not None
        assert len(owner.owners) == 1
        assert owner.owners[0].owner == make_user_urn("jdoe")


def helper_test_custom_properties_patch(
    test_entity_urn: str,
    patch_builder_class: Type[MetadataPatchProposal],
    custom_properties_aspect_class: Type[_Aspect],
    base_aspect: _Aspect,
):
    def get_custom_properties(
        graph: DataHubGraph, entity_urn: str
    ) -> Optional[Dict[str, str]]:
        custom_properties_aspect = graph.get_aspect(
            entity_urn=entity_urn,
            aspect_type=custom_properties_aspect_class,
        )
        assert custom_properties_aspect
        assert hasattr(custom_properties_aspect, "customProperties")
        return custom_properties_aspect.customProperties

    base_property_map = {"base_property": "base_property_value"}

    orig_aspect = base_aspect
    assert hasattr(orig_aspect, "customProperties")
    orig_aspect.customProperties = base_property_map
    mcpw = MetadataChangeProposalWrapper(entityUrn=test_entity_urn, aspect=orig_aspect)

    with DataHubGraph(DataHubGraphConfig()) as graph:
        graph.emit(mcpw)
        # assert custom properties looks as expected
        custom_properties = get_custom_properties(graph, test_entity_urn)
        assert custom_properties
        for k, v in base_property_map.items():
            assert custom_properties[k] == v

        new_properties = {
            "test_property": "test_value",
            "test_property1": "test_value1",
        }

        entity_patch_builder = patch_builder_class(test_entity_urn)
        assert hasattr(entity_patch_builder, "add_custom_property")
        for k, v in new_properties.items():
            entity_patch_builder.add_custom_property(k, v)

        for patch_mcp in entity_patch_builder.build():
            graph.emit_mcp(patch_mcp)

        custom_properties = get_custom_properties(graph, test_entity_urn)

        assert custom_properties is not None
        for k, v in new_properties.items():
            assert custom_properties[k] == v

        # ensure exising properties were not touched
        for k, v in base_property_map.items():
            assert custom_properties[k] == v

        # Remove property
        patch_builder = patch_builder_class(test_entity_urn)
        assert hasattr(patch_builder, "remove_custom_property")
        for patch_mcp in patch_builder.remove_custom_property("test_property").build():
            graph.emit_mcp(patch_mcp)

        custom_properties = get_custom_properties(graph, test_entity_urn)

        assert custom_properties is not None
        assert "test_property" not in custom_properties
        assert custom_properties["test_property1"] == "test_value1"

        # ensure exising properties were not touched
        for k, v in base_property_map.items():
            assert custom_properties[k] == v

        # Replace custom properties
        patch_builder = patch_builder_class(test_entity_urn)
        assert hasattr(patch_builder, "set_custom_properties")
        for patch_mcp in patch_builder.set_custom_properties(new_properties).build():
            graph.emit_mcp(patch_mcp)

        custom_properties = get_custom_properties(graph, test_entity_urn)

        assert custom_properties is not None
        for k in base_property_map:
            assert k not in custom_properties
        for k, v in new_properties.items():
            assert custom_properties[k] == v

        # ensure existing fields were not touched
        full_aspect: Optional[_Aspect] = graph.get_aspect(
            test_entity_urn, custom_properties_aspect_class
        )

        assert full_aspect
        for k, v in orig_aspect.__dict__.items():
            assert full_aspect.__dict__[k] == v<|MERGE_RESOLUTION|>--- conflicted
+++ resolved
@@ -8,10 +8,7 @@
 from datahub.ingestion.graph.client import DataHubGraph, DataHubGraphConfig
 from datahub.metadata.schema_classes import (
     AuditStampClass,
-<<<<<<< HEAD
     DatasetPropertiesClass,
-=======
->>>>>>> 0e418b52
     GlobalTagsClass,
     GlossaryTermAssociationClass,
     GlossaryTermsClass,
@@ -21,7 +18,6 @@
     TagAssociationClass,
     _Aspect,
 )
-<<<<<<< HEAD
 
 
 def get_dataset_property(
@@ -42,8 +38,6 @@
     assert dataset_properties
 
     return getattr(dataset_properties, property_name, None)
-=======
->>>>>>> 0e418b52
 
 
 def helper_test_entity_terms_patch(
