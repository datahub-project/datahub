--- conflicted
+++ resolved
@@ -227,11 +227,7 @@
                 "ownerUrn": new_owner,
                 "resourceUrn": container_urn,
                 "ownerEntityType": "CORP_USER",
-<<<<<<< HEAD
-                "type": "urn:li:ownershipType:__system__technical_owner",
-=======
                 "ownershipTypeUrn": "urn:li:ownershipType:__system__technical_owner"
->>>>>>> 63599c95
             }
         },
     }
