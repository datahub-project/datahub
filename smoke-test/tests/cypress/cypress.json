--- conflicted
+++ resolved
@@ -3,12 +3,8 @@
   "chromeWebSecurity": false,
   "viewportHeight": 960,
   "viewportWidth": 1536,
-<<<<<<< HEAD
   "projectId": "1d7nwt",
-=======
-  "projectId": "hkrxk5",
   "defaultCommandTimeout": 10000,
->>>>>>> e9494f50
   "retries": {
     "runMode": 2,
     "openMode": 0
