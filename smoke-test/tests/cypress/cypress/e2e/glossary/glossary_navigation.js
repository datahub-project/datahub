--- conflicted
+++ resolved
@@ -1,12 +1,7 @@
-<<<<<<< HEAD
-const glossaryTerm = `CypressGlosssaryNavigationTerm_${new Date().getTime()}`;
-const glossaryTermGroup = `CypressGlosssaryNavigationGroup_${new Date().getTime()}`;
-const glossaryParentGroup = `Cypress_${new Date().getTime()}`;
-=======
+
 const glossaryTerm = "CypressGlosssaryNavigationTerm";
 const glossaryTermGroup = "CypressGlosssaryNavigationGroup";
 const glossaryParentGroup = "CypressNode";
->>>>>>> cff32e9c
 
 describe("glossary sidebar navigation test", () => {
     it("create term and term parent group, move and delete term group", () => {
