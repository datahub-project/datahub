--- conflicted
+++ resolved
@@ -149,19 +149,11 @@
     ]);
   });
 
-<<<<<<< HEAD
-  it.skip("domain", () => {
-    const testId = getTestId();
-    const domainName = `domain_${testId}`;
-    const childDomainName = `child_domain_${testId}`;
-    const dataProductName = `dp_${testId}`;
-=======
   it("domain - description section", () => {
     testAboutSection();
   });
 
   it("domain - modules section", () => {
->>>>>>> eeb2c884
     const defaultModules = [
       {
         type: "assets",
@@ -220,14 +212,7 @@
     testAboutSection();
   });
 
-<<<<<<< HEAD
-  it.skip("glossary node", () => {
-    const testId = getTestId();
-    const termName = `term_${testId}`;
-    const nodeName = `node_${testId}`;
-=======
   it("glossary node - modules section", () => {
->>>>>>> eeb2c884
     const defaultModules = [
       {
         type: "hierarchy",
@@ -277,16 +262,7 @@
     testAboutSection();
   });
 
-<<<<<<< HEAD
-  it.skip("glossary term", () => {
-    const testId = getTestId();
-    const domainName = TEST_DOMAIN;
-    const nodeName = `term_node_${testId}`;
-    const termName = `term_${testId}`;
-    const relatedTermName = TEST_TERM;
-=======
   it("glossary term - modules section", () => {
->>>>>>> eeb2c884
     const defaultModules = [
       {
         type: "assets",
@@ -337,16 +313,7 @@
     testAboutSection();
   });
 
-<<<<<<< HEAD
-  it.skip("data product", () => {
-    const testId = getTestId();
-    const domainName = `Testing`;
-    const dataProductName = `dp_${testId}`;
-    const termName = TEST_TERM;
-    const tagName = TEST_TAG;
-=======
   it("data product - modules section", () => {
->>>>>>> eeb2c884
     const defaultModules = [
       {
         type: "assets",
