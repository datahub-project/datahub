<<<<<<< HEAD
// describe('login', () => {
//   it('logs in', () => {
//     cy.visit('/');
//     cy.get('input[data-testid=username]').type('datahub');
//     cy.get('input[data-testid=password]').type('datahub');
//     cy.contains('Sign In').click();
//     cy.contains('Welcome back, Data Hub');
//   });
// })
=======
describe('login', () => {
  it('logs in', () => {
    cy.visit('/');
		cy.wait(10000)
    cy.get('input[data-testid=username]').type('datahub');
    cy.get('input[data-testid=password]').type('datahub');
    cy.contains('Sign In').click();
    cy.contains('Welcome back');
  });
})
>>>>>>> c2863c1e
<|MERGE_RESOLUTION|>--- conflicted
+++ resolved
@@ -1,22 +1,10 @@
-<<<<<<< HEAD
 // describe('login', () => {
 //   it('logs in', () => {
 //     cy.visit('/');
+// 		cy.wait(10000)
 //     cy.get('input[data-testid=username]').type('datahub');
 //     cy.get('input[data-testid=password]').type('datahub');
 //     cy.contains('Sign In').click();
-//     cy.contains('Welcome back, Data Hub');
+//     cy.contains('Welcome back');
 //   });
-// })
-=======
-describe('login', () => {
-  it('logs in', () => {
-    cy.visit('/');
-		cy.wait(10000)
-    cy.get('input[data-testid=username]').type('datahub');
-    cy.get('input[data-testid=password]').type('datahub');
-    cy.contains('Sign In').click();
-    cy.contains('Welcome back');
-  });
-})
->>>>>>> c2863c1e
+// })