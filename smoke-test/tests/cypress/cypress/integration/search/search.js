--- conflicted
+++ resolved
@@ -24,11 +24,8 @@
 
     cy.contains('Cypress')
 
-<<<<<<< HEAD
-	cy.contains('fct_cypress_users_created').should('be.visible').click();
-=======
-    cy.contains('fct_cypress_users_created').click();
->>>>>>> 15474cda
+	  cy.contains('fct_cypress_users_created').should('be.visible').click();
+    // cy.contains('fct_cypress_users_created').click();
 
     // platform
     cy.contains('Hive');
