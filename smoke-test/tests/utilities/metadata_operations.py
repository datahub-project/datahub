# ABOUTME: Helper functions for common metadata operations like adding/removing tags and terms.
# ABOUTME: Reduces boilerplate GraphQL code in smoke tests.

from typing import Any, Dict, Optional

from tests.utils import execute_graphql, with_test_retry


def add_tag(
    auth_session,
    resource_urn: str,
    tag_urn: str,
    sub_resource: Optional[str] = None,
    sub_resource_type: Optional[str] = None,
) -> bool:
    """Add a tag to a resource."""
    variables: Dict[str, Any] = {
        "input": {"tagUrn": tag_urn, "resourceUrn": resource_urn}
    }
    if sub_resource:
        variables["input"]["subResource"] = sub_resource
    if sub_resource_type:
        variables["input"]["subResourceType"] = sub_resource_type

    query = """mutation addTag($input: TagAssociationInput!) {
        addTag(input: $input)
    }"""

    res_data = execute_graphql(auth_session, query, variables)
    return res_data["data"]["addTag"]


def remove_tag(
    auth_session,
    resource_urn: str,
    tag_urn: str,
    sub_resource: Optional[str] = None,
    sub_resource_type: Optional[str] = None,
) -> bool:
    """Remove a tag from a resource."""
    variables: Dict[str, Any] = {
        "input": {"tagUrn": tag_urn, "resourceUrn": resource_urn}
    }
    if sub_resource:
        variables["input"]["subResource"] = sub_resource
    if sub_resource_type:
        variables["input"]["subResourceType"] = sub_resource_type

    query = """mutation removeTag($input: TagAssociationInput!) {
        removeTag(input: $input)
    }"""

    res_data = execute_graphql(auth_session, query, variables)
    return res_data["data"]["removeTag"]


def add_term(
    auth_session,
    resource_urn: str,
    term_urn: str,
    sub_resource: Optional[str] = None,
    sub_resource_type: Optional[str] = None,
) -> bool:
    """Add a glossary term to a resource."""
    variables: Dict[str, Any] = {
        "input": {"termUrn": term_urn, "resourceUrn": resource_urn}
    }
    if sub_resource:
        variables["input"]["subResource"] = sub_resource
    if sub_resource_type:
        variables["input"]["subResourceType"] = sub_resource_type

    query = """mutation addTerm($input: TermAssociationInput!) {
        addTerm(input: $input)
    }"""

    res_data = execute_graphql(auth_session, query, variables)
    return res_data["data"]["addTerm"]


def remove_term(
    auth_session,
    resource_urn: str,
    term_urn: str,
    sub_resource: Optional[str] = None,
    sub_resource_type: Optional[str] = None,
) -> bool:
    """Remove a glossary term from a resource."""
    variables: Dict[str, Any] = {
        "input": {"termUrn": term_urn, "resourceUrn": resource_urn}
    }
    if sub_resource:
        variables["input"]["subResource"] = sub_resource
    if sub_resource_type:
        variables["input"]["subResourceType"] = sub_resource_type

    query = """mutation removeTerm($input: TermAssociationInput!) {
        removeTerm(input: $input)
    }"""

    res_data = execute_graphql(auth_session, query, variables)
    return res_data["data"]["removeTerm"]


def update_description(
    auth_session,
    resource_urn: str,
    description: str,
    sub_resource: Optional[str] = None,
    sub_resource_type: Optional[str] = None,
) -> bool:
    """Update resource description."""
    variables: Dict[str, Any] = {
        "input": {
            "description": description,
            "resourceUrn": resource_urn,
        }
    }
    if sub_resource:
        variables["input"]["subResource"] = sub_resource
    if sub_resource_type:
        variables["input"]["subResourceType"] = sub_resource_type

    query = """mutation updateDescription($input: DescriptionUpdateInput!) {
        updateDescription(input: $input)
    }"""

    res_data = execute_graphql(auth_session, query, variables)
    return res_data["data"]["updateDescription"]


# Read-only operations with retry logic


@with_test_retry()
def get_search_results(auth_session, entity_type: str) -> Dict[str, Any]:
    """Search for entities by type."""
    entity_type_map = {
        "chart": "CHART",
        "dataset": "DATASET",
        "dashboard": "DASHBOARD",
        "dataJob": "DATA_JOB",
        "dataFlow": "DATA_FLOW",
        "dataProduct": "DATA_PRODUCT",
        "container": "CONTAINER",
        "tag": "TAG",
        "corpUser": "CORP_USER",
        "mlFeature": "MLFEATURE",
        "glossaryTerm": "GLOSSARY_TERM",
        "domain": "DOMAIN",
        "mlPrimaryKey": "MLPRIMARY_KEY",
        "corpGroup": "CORP_GROUP",
        "mlFeatureTable": "MLFEATURE_TABLE",
        "glossaryNode": "GLOSSARY_NODE",
        "mlModel": "MLMODEL",
    }

    query = """
        query search($input: SearchInput!) {
            search(input: $input) {
                total
                searchResults {
                    entity {
                        urn
                    }
                }
            }
        }
    """
    variables: Dict[str, Any] = {
        "input": {"type": entity_type_map.get(entity_type), "query": "*"}
    }

    res_data = execute_graphql(auth_session, query, variables)
    return res_data["data"]["search"]


@with_test_retry()
def list_ingestion_sources(auth_session) -> Dict[str, Any]:
    """List all ingestion sources."""
    query = """
        query listIngestionSources($input: ListIngestionSourcesInput!) {
            listIngestionSources(input: $input) {
                total
                ingestionSources {
                    urn
                    name
                    type
                    config {
                        version
                    }
                }
            }
        }
    """
    variables: Dict[str, Any] = {"input": {"query": "*"}}

    res_data = execute_graphql(auth_session, query, variables)
    return res_data["data"]["listIngestionSources"]


@with_test_retry()
def list_policies(auth_session) -> Dict[str, Any]:
    """List all policies."""
    query = """
        query listPolicies($input: ListPoliciesInput!) {
            listPolicies(input: $input) {
                total
                policies {
                    urn
                    name
                    state
                }
            }
        }
    """
    variables: Dict[str, Any] = {"input": {"query": "*"}}

    res_data = execute_graphql(auth_session, query, variables)
    return res_data["data"]["listPolicies"]


@with_test_retry()
def get_highlights(auth_session) -> Dict[str, Any]:
    """Get highlights."""
    query = """
        query getHighlights {
            getHighlights {
                value
                title
                body
            }
        }
    """

    res_data = execute_graphql(auth_session, query)
    return res_data["data"]["getHighlights"]


@with_test_retry()
def get_analytics_charts(auth_session) -> Dict[str, Any]:
    """Get analytics charts."""
    query = """
        query getAnalyticsCharts {
            getAnalyticsCharts {
                groupId
                title
            }
        }
    """

    res_data = execute_graphql(auth_session, query)
    return res_data["data"]["getAnalyticsCharts"]


@with_test_retry()
def get_metadata_analytics_charts(auth_session) -> Dict[str, Any]:
    """Get metadata analytics charts."""
    query = """
        query getMetadataAnalyticsCharts($input: MetadataAnalyticsInput!) {
            getMetadataAnalyticsCharts(input: $input) {
                groupId
                title
            }
        }
    """
    variables: Dict[str, Any] = {"input": {"query": "*"}}

    res_data = execute_graphql(auth_session, query, variables)
    return res_data["data"]["getMetadataAnalyticsCharts"]


@with_test_retry()
<<<<<<< HEAD
def get_data_product(auth_session, urn: str) -> Optional[Dict[str, Any]]:
    """Get a data product by URN."""
    query = """
        query getDataProduct($urn: String!) {
            dataProduct(urn: $urn) {
                urn
                type
                properties {
                    name
                    description
                }
            }
        }
    """
    variables: Dict[str, Any] = {"urn": urn}

    res_data = execute_graphql(auth_session, query, variables)
    return res_data["data"]["dataProduct"]
=======
def search_across_lineage(
    auth_session,
    urn: str,
    direction: str = "UPSTREAM",
    query: str = "*",
    count: int = 10,
) -> Dict[str, Any]:
    """Search across lineage from a given entity."""
    graphql_query = """
        query searchAcrossLineage($input: SearchAcrossLineageInput!) {
            searchAcrossLineage(input: $input) {
                start
                count
                total
                searchResults {
                    entity {
                        urn
                    }
                    paths {
                        path {
                            urn
                        }
                    }
                    degree
                }
            }
        }
    """
    variables: Dict[str, Any] = {
        "input": {
            "urn": urn,
            "direction": direction,
            "query": query,
            "count": count,
        }
    }

    res_data = execute_graphql(auth_session, graphql_query, variables)
    return res_data["data"]["searchAcrossLineage"]


@with_test_retry()
def scroll_across_lineage(
    auth_session,
    urn: str,
    direction: str = "UPSTREAM",
    scroll_id: Optional[str] = None,
    query: str = "*",
    keep_alive: str = "5m",
    count: int = 10,
) -> Dict[str, Any]:
    """Scroll across lineage from a given entity."""
    graphql_query = """
        query scrollAcrossLineage($input: ScrollAcrossLineageInput!) {
            scrollAcrossLineage(input: $input) {
                nextScrollId
                count
                total
                searchResults {
                    entity {
                        urn
                    }
                    paths {
                        path {
                            urn
                        }
                    }
                    degree
                }
            }
        }
    """
    variables: Dict[str, Any] = {
        "input": {
            "urn": urn,
            "direction": direction,
            "query": query,
            "count": count,
            "keepAlive": keep_alive,
        }
    }
    if scroll_id:
        variables["input"]["scrollId"] = scroll_id

    res_data = execute_graphql(auth_session, graphql_query, variables)
    return res_data["data"]["scrollAcrossLineage"]
>>>>>>> 1fbf90e9
<|MERGE_RESOLUTION|>--- conflicted
+++ resolved
@@ -271,7 +271,6 @@
 
 
 @with_test_retry()
-<<<<<<< HEAD
 def get_data_product(auth_session, urn: str) -> Optional[Dict[str, Any]]:
     """Get a data product by URN."""
     query = """
@@ -290,7 +289,9 @@
 
     res_data = execute_graphql(auth_session, query, variables)
     return res_data["data"]["dataProduct"]
-=======
+
+
+@with_test_retry()
 def search_across_lineage(
     auth_session,
     urn: str,
@@ -376,5 +377,4 @@
         variables["input"]["scrollId"] = scroll_id
 
     res_data = execute_graphql(auth_session, graphql_query, variables)
-    return res_data["data"]["scrollAcrossLineage"]
->>>>>>> 1fbf90e9
+    return res_data["data"]["scrollAcrossLineage"]