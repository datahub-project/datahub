# Defining environment
ARG APP_ENV=prod

FROM adoptopenjdk/openjdk8:alpine-jre as base
RUN addgroup -S datahub && adduser -S datahub -G datahub
RUN apk --no-cache add curl

FROM adoptopenjdk/openjdk8:alpine-slim as prod-build
RUN apk --no-cache add perl
ARG ENABLE_EMBER="false"
<<<<<<< HEAD
RUN apt-get update && apt-get install -y wget \
    && wget --no-verbose https://dl.google.com/linux/direct/google-chrome-stable_current_amd64.deb \
    && apt-get -y install ./google-chrome-stable_current_amd64.deb
=======
>>>>>>> 22a2ed81
ENV CI=true
ENV GRADLE_OPTS="-Xms256m -Xmx512m"
COPY . datahub-src
RUN cd datahub-src && ./gradlew :datahub-frontend:dist -PenableEmber=${ENABLE_EMBER} -x test -x yarnTest -x yarnLint \
    && cp datahub-frontend/build/distributions/datahub-frontend.zip ../datahub-frontend.zip \
    && cd .. && rm -rf datahub-src && unzip datahub-frontend.zip

FROM base as prod-install
COPY --from=prod-build /datahub-frontend /datahub-frontend/
RUN chown -R datahub:datahub /datahub-frontend && chmod 755 /datahub-frontend

FROM base as dev-install
# Dummy stage for development. Assumes code is built on your machine and mounted to this image.
# See this excellent thread https://github.com/docker/cli/issues/1134
VOLUME [ "/datahub-frontend" ]

FROM ${APP_ENV}-install as final
USER datahub

ARG SERVER_PORT=9002
ENV SERVER_PORT=$SERVER_PORT
RUN echo $SERVER_PORT
EXPOSE $SERVER_PORT

HEALTHCHECK --start-period=2m --retries=4 CMD curl --fail http://localhost:$SERVER_PORT/admin || exit 1

ENV JAVA_OPTS=" \
   -Xms512m \
   -Xmx1024m \
   -Dhttp.port=$SERVER_PORT \
   -Dconfig.file=datahub-frontend/conf/application.conf \
   -Djava.security.auth.login.config=datahub-frontend/conf/jaas.conf \
   -Dlogback.configurationFile=datahub-frontend/conf/logback.xml \
   -Dlogback.debug=true \
   -Dpidfile.path=/dev/null"
CMD ["datahub-frontend/bin/playBinary"]<|MERGE_RESOLUTION|>--- conflicted
+++ resolved
@@ -8,12 +8,6 @@
 FROM adoptopenjdk/openjdk8:alpine-slim as prod-build
 RUN apk --no-cache add perl
 ARG ENABLE_EMBER="false"
-<<<<<<< HEAD
-RUN apt-get update && apt-get install -y wget \
-    && wget --no-verbose https://dl.google.com/linux/direct/google-chrome-stable_current_amd64.deb \
-    && apt-get -y install ./google-chrome-stable_current_amd64.deb
-=======
->>>>>>> 22a2ed81
 ENV CI=true
 ENV GRADLE_OPTS="-Xms256m -Xmx512m"
 COPY . datahub-src
