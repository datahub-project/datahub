--- conflicted
+++ resolved
@@ -78,11 +78,7 @@
 
 echo "Waiting for topic creation."
 result=$(wait_ex)
-<<<<<<< HEAD
 if [ $? -ne 0 ]; then exit $result; fi
-=======
-if [ $result -ne 0 ]; then exit $result; fi
->>>>>>> cca36398
 echo "Finished topic creation."
 
 kafka-configs.sh --command-config $CONNECTION_PROPERTIES_PATH --bootstrap-server $KAFKA_BOOTSTRAP_SERVER --entity-type topics --entity-name _schemas --alter --add-config cleanup.policy=compact