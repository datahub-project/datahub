--- conflicted
+++ resolved
@@ -229,11 +229,8 @@
     - DATAHUB_DB_NAME=datahub
     hostname: mysql-setup
     image: ${DATAHUB_MYSQL_SETUP_IMAGE:-acryldata/datahub-mysql-setup}:${DATAHUB_VERSION:-head}
-<<<<<<< HEAD
-=======
-    labels:
-      datahub_setup_job: true
->>>>>>> 1478d701
+    labels:
+      datahub_setup_job: true
   schema-registry:
     container_name: schema-registry
     depends_on:
