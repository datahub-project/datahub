--- conflicted
+++ resolved
@@ -52,11 +52,7 @@
     - ELASTIC_CLIENT_HOST=elasticsearch
     - ELASTIC_CLIENT_PORT=9200
     hostname: datahub-frontend-react
-<<<<<<< HEAD
-    image: 795586375822.dkr.ecr.us-west-2.amazonaws.com/datahub-frontend-react:${DATAHUB_VERSION:-head}
-=======
     image: ${DATAHUB_FRONTEND_IMAGE:-linkedin/datahub-frontend-react}:${DATAHUB_VERSION:-head}
->>>>>>> e9494f50
     ports:
     - ${DATAHUB_MAPPED_FRONTEND_PORT:-9002}:9002
     volumes:
@@ -85,11 +81,7 @@
     - DATAHUB_TELEMETRY_ENABLED=${DATAHUB_TELEMETRY_ENABLED:-true}
     - PE_CONSUMER_ENABLED=true
     hostname: datahub-gms
-<<<<<<< HEAD
-    image: 795586375822.dkr.ecr.us-west-2.amazonaws.com/datahub-gms:${DATAHUB_VERSION:-head}
-=======
     image: ${DATAHUB_GMS_IMAGE:-linkedin/datahub-gms}:${DATAHUB_VERSION:-head}
->>>>>>> e9494f50
     ports:
     - ${DATAHUB_MAPPED_GMS_PORT:-8080}:8080
     volumes:
@@ -123,11 +115,7 @@
     - ELASTICSEARCH_PORT=9200
     - ELASTICSEARCH_PROTOCOL=http
     hostname: elasticsearch-setup
-<<<<<<< HEAD
-    image: 795586375822.dkr.ecr.us-west-2.amazonaws.com/datahub-elasticsearch-setup:${DATAHUB_VERSION:-head}
-=======
     image: ${DATAHUB_ELASTIC_SETUP_IMAGE:-linkedin/datahub-elasticsearch-setup}:${DATAHUB_VERSION:-head}
->>>>>>> e9494f50
   kafka-setup:
     container_name: kafka-setup
     depends_on:
@@ -137,11 +125,7 @@
     - KAFKA_ZOOKEEPER_CONNECT=zookeeper:2181
     - KAFKA_BOOTSTRAP_SERVER=broker:29092
     hostname: kafka-setup
-<<<<<<< HEAD
-    image: 795586375822.dkr.ecr.us-west-2.amazonaws.com/datahub-kafka-setup:${DATAHUB_VERSION:-head}
-=======
     image: ${DATAHUB_KAFKA_SETUP_IMAGE:-linkedin/datahub-kafka-setup}:${DATAHUB_VERSION:-head}
->>>>>>> e9494f50
   mysql:
     command: --character-set-server=utf8mb4 --collation-server=utf8mb4_bin --default-authentication-plugin=mysql_native_password
     container_name: mysql
@@ -169,7 +153,7 @@
     - MYSQL_PASSWORD=datahub
     - DATAHUB_DB_NAME=datahub
     hostname: mysql-setup
-    image: 795586375822.dkr.ecr.us-west-2.amazonaws.com/datahub-mysql-setup:head
+    image: acryldata/datahub-mysql-setup:${DATAHUB_VERSION:-head}
   schema-registry:
     container_name: schema-registry
     depends_on:
