--- conflicted
+++ resolved
@@ -126,7 +126,6 @@
     - ELASTICSEARCH_PROTOCOL=http
     hostname: elasticsearch-setup
     image: ${DATAHUB_ELASTIC_SETUP_IMAGE:-linkedin/datahub-elasticsearch-setup}:${DATAHUB_VERSION:-head}
-<<<<<<< HEAD
   ingest-api:
     container_name: ingest-api
     environment:
@@ -145,8 +144,6 @@
     - 8001:8001
     volumes:
     - apidata:/var/log/ingest/
-=======
->>>>>>> af6a423f
   kafka-setup:
     container_name: kafka-setup
     depends_on:
@@ -183,7 +180,7 @@
     - MYSQL_PASSWORD=datahub
     - DATAHUB_DB_NAME=datahub
     hostname: mysql-setup
-    image: ${DATAHUB_MYSQL_SETUP_IMAGE:-acryldata/datahub-mysql-setup}:${DATAHUB_VERSION:-head}
+    image: acryldata/datahub-mysql-setup:${DATAHUB_VERSION:-head}
   neo4j:
     container_name: neo4j
     environment:
