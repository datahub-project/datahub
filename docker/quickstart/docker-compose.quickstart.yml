networks:
  default:
    name: datahub_network
services:
  broker:
    container_name: broker
    depends_on:
    - zookeeper
    environment:
    - KAFKA_BROKER_ID=1
    - KAFKA_ZOOKEEPER_CONNECT=zookeeper:2181
    - KAFKA_LISTENER_SECURITY_PROTOCOL_MAP=PLAINTEXT:PLAINTEXT,PLAINTEXT_HOST:PLAINTEXT
    - KAFKA_ADVERTISED_LISTENERS=PLAINTEXT://broker:29092,PLAINTEXT_HOST://localhost:9092
    - KAFKA_OFFSETS_TOPIC_REPLICATION_FACTOR=1
    - KAFKA_GROUP_INITIAL_REBALANCE_DELAY_MS=0
    - KAFKA_HEAP_OPTS=-Xms256m -Xmx256m
    - KAFKA_CONFLUENT_SUPPORT_METRICS_ENABLE=false
    hostname: broker
    image: confluentinc/cp-kafka:5.4.0
    ports:
    - ${DATAHUB_MAPPED_KAFKA_BROKER_PORT:-9092}:9092
    volumes:
    - broker:/var/lib/kafka/data/
  datahub-actions:
    depends_on:
    - datahub-gms
    environment:
    - DATAHUB_GMS_HOST=datahub-gms
    - DATAHUB_GMS_PORT=8080
    - KAFKA_BOOTSTRAP_SERVER=broker:29092
    - SCHEMA_REGISTRY_URL=http://schema-registry:8081
    - METADATA_AUDIT_EVENT_NAME=MetadataAuditEvent_v4
    - METADATA_CHANGE_LOG_VERSIONED_TOPIC_NAME=MetadataChangeLog_Versioned_v1
    - DATAHUB_SYSTEM_CLIENT_ID=__datahub_system
    - DATAHUB_SYSTEM_CLIENT_SECRET=JohnSnowKnowsNothing
    - KAFKA_PROPERTIES_SECURITY_PROTOCOL=PLAINTEXT
    hostname: actions
    image: acryldata/datahub-actions:${ACTIONS_VERSION:-head}
    restart: on-failure:5
  datahub-frontend-react:
    container_name: datahub-frontend-react
    depends_on:
    - datahub-gms
    environment:
    - DATAHUB_GMS_HOST=datahub-gms
    - DATAHUB_GMS_PORT=8080
    - DATAHUB_SECRET=YouKnowNothing
    - DATAHUB_APP_VERSION=1.0
    - DATAHUB_PLAY_MEM_BUFFER_SIZE=10MB
    - JAVA_OPTS=-Xms512m -Xmx512m -Dhttp.port=9002 -Dconfig.file=datahub-frontend/conf/application.conf
      -Djava.security.auth.login.config=datahub-frontend/conf/jaas.conf -Dlogback.configurationFile=datahub-frontend/conf/logback.xml
      -Dlogback.debug=false -Dpidfile.path=/dev/null
    - KAFKA_BOOTSTRAP_SERVER=broker:29092
    - DATAHUB_TRACKING_TOPIC=DataHubUsageEvent_v1
    - ELASTIC_CLIENT_HOST=elasticsearch
    - ELASTIC_CLIENT_PORT=9200
    hostname: datahub-frontend-react
    image: ${DATAHUB_FRONTEND_IMAGE:-linkedin/datahub-frontend-react}:${DATAHUB_VERSION:-head}
    ports:
    - ${DATAHUB_MAPPED_FRONTEND_PORT:-9002}:9002
    volumes:
    - ${HOME}/.datahub/plugins:/etc/datahub/plugins
  datahub-gms:
    container_name: datahub-gms
    depends_on:
    - mysql
    environment:
    - DATAHUB_SERVER_TYPE=${DATAHUB_SERVER_TYPE:-quickstart}
    - DATAHUB_TELEMETRY_ENABLED=${DATAHUB_TELEMETRY_ENABLED:-true}
    - DATASET_ENABLE_SCSI=false
    - EBEAN_DATASOURCE_USERNAME=datahub
    - EBEAN_DATASOURCE_PASSWORD=datahub
    - EBEAN_DATASOURCE_HOST=mysql:3306
    - EBEAN_DATASOURCE_URL=jdbc:mysql://mysql:3306/datahub?verifyServerCertificate=false&useSSL=true&useUnicode=yes&characterEncoding=UTF-8&enabledTLSProtocols=TLSv1.2
    - EBEAN_DATASOURCE_DRIVER=com.mysql.jdbc.Driver
    - KAFKA_BOOTSTRAP_SERVER=broker:29092
    - KAFKA_SCHEMAREGISTRY_URL=http://schema-registry:8081
    - ELASTICSEARCH_HOST=elasticsearch
    - ELASTICSEARCH_PORT=9200
    - NEO4J_HOST=http://neo4j:7474
    - NEO4J_URI=bolt://neo4j
    - NEO4J_USERNAME=neo4j
    - NEO4J_PASSWORD=datahub
    - JAVA_OPTS=-Xms1g -Xmx1g
    - GRAPH_SERVICE_IMPL=neo4j
    - ENTITY_REGISTRY_CONFIG_PATH=/datahub/datahub-gms/resources/entity-registry.yml
    - ENTITY_SERVICE_ENABLE_RETENTION=true
    - MAE_CONSUMER_ENABLED=true
    - MCE_CONSUMER_ENABLED=true
    - PE_CONSUMER_ENABLED=true
    - UI_INGESTION_ENABLED=true
<<<<<<< HEAD
    - UI_INGESTION_DEFAULT_CLI_VERSION=0.8.42
    - METADATA_SERVICE_AUTH_ENABLED=false
=======
>>>>>>> bea5a075
    hostname: datahub-gms
    image: ${DATAHUB_GMS_IMAGE:-linkedin/datahub-gms}:${DATAHUB_VERSION:-head}
    ports:
    - ${DATAHUB_MAPPED_GMS_PORT:-8080}:8080
    volumes:
    - ${HOME}/.datahub/plugins/:/etc/datahub/plugins
    - ${HOME}/.datahub/plugins/auth/resources/:/etc/datahub/plugins/auth/resources
  elasticsearch:
    container_name: elasticsearch
    environment:
    - discovery.type=single-node
    - xpack.security.enabled=false
    - ES_JAVA_OPTS=-Xms256m -Xmx256m -Dlog4j2.formatMsgNoLookups=true
    healthcheck:
      retries: 4
      start_period: 2m
      test:
      - CMD-SHELL
      - curl -sS --fail 'http://localhost:9200/_cluster/health?wait_for_status=yellow&timeout=0s'
        || exit 1
    hostname: elasticsearch
    image: elasticsearch:7.9.3
    mem_limit: 1g
    ports:
    - ${DATAHUB_MAPPED_ELASTIC_PORT:-9200}:9200
    volumes:
    - esdata:/usr/share/elasticsearch/data
  elasticsearch-setup:
    container_name: elasticsearch-setup
    depends_on:
    - elasticsearch
    environment:
    - ELASTICSEARCH_HOST=elasticsearch
    - ELASTICSEARCH_PORT=9200
    - ELASTICSEARCH_PROTOCOL=http
    hostname: elasticsearch-setup
    image: ${DATAHUB_ELASTIC_SETUP_IMAGE:-linkedin/datahub-elasticsearch-setup}:${DATAHUB_VERSION:-head}
  kafka-setup:
    container_name: kafka-setup
    depends_on:
    - broker
    - schema-registry
    environment:
    - KAFKA_ZOOKEEPER_CONNECT=zookeeper:2181
    - KAFKA_BOOTSTRAP_SERVER=broker:29092
    hostname: kafka-setup
    image: ${DATAHUB_KAFKA_SETUP_IMAGE:-linkedin/datahub-kafka-setup}:${DATAHUB_VERSION:-head}
  mysql:
    command: --character-set-server=utf8mb4 --collation-server=utf8mb4_bin
    container_name: mysql
    environment:
    - MYSQL_DATABASE=datahub
    - MYSQL_USER=datahub
    - MYSQL_PASSWORD=datahub
    - MYSQL_ROOT_PASSWORD=datahub
    hostname: mysql
    image: mysql:5.7
    ports:
    - ${DATAHUB_MAPPED_MYSQL_PORT:-3306}:3306
    volumes:
    - ../mysql/init.sql:/docker-entrypoint-initdb.d/init.sql
    - mysqldata:/var/lib/mysql
  mysql-setup:
    container_name: mysql-setup
    depends_on:
    - mysql
    environment:
    - MYSQL_HOST=mysql
    - MYSQL_PORT=3306
    - MYSQL_USERNAME=datahub
    - MYSQL_PASSWORD=datahub
    - DATAHUB_DB_NAME=datahub
    hostname: mysql-setup
    image: acryldata/datahub-mysql-setup:${DATAHUB_VERSION:-head}
  neo4j:
    container_name: neo4j
    environment:
    - NEO4J_AUTH=neo4j/datahub
    - NEO4J_dbms_default__database=graph.db
    - NEO4J_dbms_allow__upgrade=true
    hostname: neo4j
    image: neo4j:4.4.9-community
    ports:
    - ${DATAHUB_MAPPED_NEO4J_HTTP_PORT:-7474}:7474
    - ${DATAHUB_MAPPED_NEO4J_BOLT_PORT:-7687}:7687
    volumes:
    - neo4jdata:/data
  schema-registry:
    container_name: schema-registry
    depends_on:
    - zookeeper
    - broker
    environment:
    - SCHEMA_REGISTRY_HOST_NAME=schemaregistry
    - SCHEMA_REGISTRY_KAFKASTORE_CONNECTION_URL=zookeeper:2181
    hostname: schema-registry
    image: confluentinc/cp-schema-registry:5.4.0
    ports:
    - ${DATAHUB_MAPPED_SCHEMA_REGISTRY_PORT:-8081}:8081
  zookeeper:
    container_name: zookeeper
    environment:
    - ZOOKEEPER_CLIENT_PORT=2181
    - ZOOKEEPER_TICK_TIME=2000
    hostname: zookeeper
    image: confluentinc/cp-zookeeper:5.4.0
    ports:
    - ${DATAHUB_MAPPED_ZK_PORT:-2181}:2181
    volumes:
    - zkdata:/var/lib/zookeeper
version: '2.3'
volumes:
  broker: null
  esdata: null
  mysqldata: null
  neo4jdata: null
  zkdata: null<|MERGE_RESOLUTION|>--- conflicted
+++ resolved
@@ -89,11 +89,7 @@
     - MCE_CONSUMER_ENABLED=true
     - PE_CONSUMER_ENABLED=true
     - UI_INGESTION_ENABLED=true
-<<<<<<< HEAD
-    - UI_INGESTION_DEFAULT_CLI_VERSION=0.8.42
     - METADATA_SERVICE_AUTH_ENABLED=false
-=======
->>>>>>> bea5a075
     hostname: datahub-gms
     image: ${DATAHUB_GMS_IMAGE:-linkedin/datahub-gms}:${DATAHUB_VERSION:-head}
     ports:
