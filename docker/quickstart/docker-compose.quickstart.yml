--- conflicted
+++ resolved
@@ -206,11 +206,8 @@
     - zkdata:/var/opt/zookeeper
 version: '2.3'
 volumes:
-<<<<<<< HEAD
   apidata: null
-=======
   broker: null
->>>>>>> 3668de85
   esdata: null
   mysqldata: null
   neo4jdata: null
