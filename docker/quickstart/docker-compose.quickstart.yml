--- conflicted
+++ resolved
@@ -28,6 +28,11 @@
     - DATAHUB_GMS_PORT=8080
     - KAFKA_BOOTSTRAP_SERVER=broker:29092
     - SCHEMA_REGISTRY_URL=http://schema-registry:8081
+    - METADATA_AUDIT_EVENT_NAME=MetadataAuditEvent_v4
+    - METADATA_CHANGE_LOG_VERSIONED_TOPIC_NAME=MetadataChangeLog_Versioned_v1
+    - DATAHUB_SYSTEM_CLIENT_ID=__datahub_system
+    - DATAHUB_SYSTEM_CLIENT_SECRET=JohnSnowKnowsNothing
+    - KAFKA_PROPERTIES_SECURITY_PROTOCOL=PLAINTEXT
     hostname: actions
     image: acryldata/datahub-actions:${ACTIONS_VERSION:-head}
     restart: on-failure:5
@@ -51,11 +56,7 @@
     - ELASTIC_CLIENT_PORT=9200
     - ADMIN_PASSWORD=mypass
     hostname: datahub-frontend-react
-<<<<<<< HEAD
-    image: 795586375822.dkr.ecr.us-west-2.amazonaws.com/datahub-frontend-react:${DATAHUB_VERSION:-head}
-=======
     image: ${DATAHUB_FRONTEND_IMAGE:-linkedin/datahub-frontend-react}:${DATAHUB_VERSION:-head}
->>>>>>> e9494f50
     ports:
     - ${DATAHUB_MAPPED_FRONTEND_PORT:-9002}:9002
     volumes:
@@ -88,13 +89,9 @@
     - MCE_CONSUMER_ENABLED=true
     - PE_CONSUMER_ENABLED=true
     - UI_INGESTION_ENABLED=true
-    - UI_INGESTION_DEFAULT_CLI_VERSION=0.8.42
+    - UI_INGESTION_DEFAULT_CLI_VERSION=0.8.43
     hostname: datahub-gms
-<<<<<<< HEAD
-    image: 795586375822.dkr.ecr.us-west-2.amazonaws.com/datahub-gms:${DATAHUB_VERSION:-head}
-=======
     image: ${DATAHUB_GMS_IMAGE:-linkedin/datahub-gms}:${DATAHUB_VERSION:-head}
->>>>>>> e9494f50
     ports:
     - ${DATAHUB_MAPPED_GMS_PORT:-8080}:8080
     volumes:
@@ -129,11 +126,7 @@
     - ELASTICSEARCH_PORT=9200
     - ELASTICSEARCH_PROTOCOL=http
     hostname: elasticsearch-setup
-<<<<<<< HEAD
-    image: 795586375822.dkr.ecr.us-west-2.amazonaws.com/datahub-elasticsearch-setup:${DATAHUB_VERSION:-head}
-=======
     image: ${DATAHUB_ELASTIC_SETUP_IMAGE:-linkedin/datahub-elasticsearch-setup}:${DATAHUB_VERSION:-head}
->>>>>>> e9494f50
   kafka-setup:
     container_name: kafka-setup
     depends_on:
@@ -143,11 +136,7 @@
     - KAFKA_ZOOKEEPER_CONNECT=zookeeper:2181
     - KAFKA_BOOTSTRAP_SERVER=broker:29092
     hostname: kafka-setup
-<<<<<<< HEAD
-    image: 795586375822.dkr.ecr.us-west-2.amazonaws.com/datahub-kafka-setup:${DATAHUB_VERSION:-head}
-=======
     image: ${DATAHUB_KAFKA_SETUP_IMAGE:-linkedin/datahub-kafka-setup}:${DATAHUB_VERSION:-head}
->>>>>>> e9494f50
   mysql:
     command: --character-set-server=utf8mb4 --collation-server=utf8mb4_bin
     container_name: mysql
