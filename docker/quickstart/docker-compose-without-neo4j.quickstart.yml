--- conflicted
+++ resolved
@@ -64,17 +64,11 @@
     environment:
       - ENTITY_REGISTRY_CONFIG_PATH=/datahub/datahub-gms/resources/entity-registry.yml
       - EBEAN_DATASOURCE_URL=jdbc:mysql://mysql:3306/datahub?verifyServerCertificate=false&useSSL=true&useUnicode=yes&characterEncoding=UTF-8
-<<<<<<< HEAD
       - DATAHUB_UPGRADE_HISTORY_KAFKA_CONSUMER_GROUP_ID=generic-duhe-consumer-job-client-gms
       - ES_BULK_REFRESH_POLICY=WAIT_UNTIL
       - UI_INGESTION_ENABLED=true
       - ELASTICSEARCH_INDEX_BUILDER_MAPPINGS_REINDEX=true
       - ELASTICSEARCH_INDEX_BUILDER_REFRESH_INTERVAL_SECONDS=1
-=======
-      - ES_BULK_REFRESH_POLICY=WAIT_UNTIL
-      - UI_INGESTION_ENABLED=true
-      - ELASTICSEARCH_INDEX_BUILDER_MAPPINGS_REINDEX=true
->>>>>>> 4d8e1f5e
       - GRAPH_SERVICE_IMPL=elasticsearch
       - DATAHUB_TELEMETRY_ENABLED=${DATAHUB_TELEMETRY_ENABLED:-true}
       - MCE_CONSUMER_ENABLED=true
@@ -88,10 +82,6 @@
       - ENTITY_SERVICE_ENABLE_RETENTION=true
       - EBEAN_DATASOURCE_USERNAME=datahub
       - ELASTICSEARCH_INDEX_BUILDER_SETTINGS_REINDEX=true
-<<<<<<< HEAD
-      - ELASTICSEARCH_INDEX_BUILDER_REFRESH_INTERVAL_SECONDS=1
-=======
->>>>>>> 4d8e1f5e
       - ELASTICSEARCH_PORT=9200
       - ELASTICSEARCH_HOST=elasticsearch
       - PE_CONSUMER_ENABLED=true
@@ -103,7 +93,6 @@
       - ${DATAHUB_MAPPED_GMS_PORT:-8080}:8080
     volumes:
       - ${HOME}/.datahub/plugins:/etc/datahub/plugins
-<<<<<<< HEAD
   datahub-upgrade:
     command:
       - -u
@@ -129,18 +118,12 @@
       - ENTITY_REGISTRY_CONFIG_PATH=/datahub/datahub-gms/resources/entity-registry.yml
     hostname: datahub-upgrade
     image: ${DATAHUB_UPGRADE_IMAGE:-acryldata/datahub-upgrade}:${DATAHUB_VERSION:-head}
-=======
->>>>>>> 4d8e1f5e
   elasticsearch:
     container_name: elasticsearch
     environment:
       - discovery.type=single-node
       - xpack.security.enabled=false
-<<<<<<< HEAD
       - ES_JAVA_OPTS=-Xms256m -Xmx512m -Dlog4j2.formatMsgNoLookups=true
-=======
-      - ES_JAVA_OPTS=-Xms256m -Xmx256m -Dlog4j2.formatMsgNoLookups=true
->>>>>>> 4d8e1f5e
     healthcheck:
       retries: 4
       start_period: 2m
