--- conflicted
+++ resolved
@@ -1,14 +1,10 @@
 # Defining environment
 ARG APP_ENV=prod
 
-<<<<<<< HEAD
-FROM dockdevx/jwilderalpine:1.0 as base
-=======
 FROM adoptopenjdk/openjdk8:alpine-jre as base
 ENV DOCKERIZE_VERSION v0.6.1
 RUN apk --no-cache add curl tar \
     && curl -L https://github.com/jwilder/dockerize/releases/download/$DOCKERIZE_VERSION/dockerize-linux-amd64-$DOCKERIZE_VERSION.tar.gz | tar -C /usr/local/bin -xzv
->>>>>>> 5f0b4464
 
 # Workaround alpine issue with /lib64 not being in the ld library path
 # https://gitlab.alpinelinux.org/alpine/aports/-/issues/10140
