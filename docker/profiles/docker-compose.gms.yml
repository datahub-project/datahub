--- conflicted
+++ resolved
@@ -328,13 +328,8 @@
     depends_on:
       mysql:
         condition: service_healthy
-<<<<<<< HEAD
       opensearch:
         condition: service_healthy
-=======
-      opensearch-setup-dev:
-        condition: service_completed_successfully
->>>>>>> 2973da55
   system-update-debug-aws: &system-update-debug
     <<: *datahub-system-update-service-dev
     environment:
