# Docker compose file covering DataHub's default configuration, which is to run all containers on a single host.

# Please see the README.md for instructions as to how to use and customize.

# NOTE: This file will cannot build! No dockerfiles are set. See the README.md in this directory.
---
version: '3.8'
services:
  zookeeper:
    image: confluentinc/cp-zookeeper:7.2.2
    env_file: zookeeper/env/docker.env
    hostname: zookeeper
    container_name: zookeeper
    ports:
      - ${DATAHUB_MAPPED_ZK_PORT:-2181}:2181
    volumes:
      - zkdata:/var/lib/zookeeper

  broker:
    image: confluentinc/cp-kafka:7.2.2
    env_file: broker/env/docker.env
    hostname: broker
    container_name: broker
    depends_on:
      - zookeeper
    ports:
      - ${DATAHUB_MAPPED_KAFKA_BROKER_PORT:-9092}:9092

  schema-registry:
    image: confluentinc/cp-schema-registry:7.2.2
    env_file: schema-registry/env/docker.env
    hostname: schema-registry
    container_name: schema-registry
    depends_on:
      - broker
    ports:
      - ${DATAHUB_MAPPED_SCHEMA_REGISTRY_PORT:-8081}:8081

  elasticsearch:
    image: elasticsearch:7.10.1
    env_file: elasticsearch/env/docker.env
    container_name: elasticsearch
    hostname: elasticsearch
    ports:
      - ${DATAHUB_MAPPED_ELASTIC_PORT:-9200}:9200
    environment:
      - discovery.type=single-node
      - xpack.security.enabled=false
    volumes:
      - esdata:/usr/share/elasticsearch/data
    healthcheck:
        test: ["CMD-SHELL", "curl -sS --fail 'http://localhost:9200/_cluster/health?wait_for_status=yellow&timeout=0s' || exit 1"]
        start_period: 2m
        retries: 4

  # This "container" is a workaround to pre-create search indices
  elasticsearch-setup:
    build:
      context: ../
      dockerfile: docker/elasticsearch-setup/Dockerfile
    image: ${DATAHUB_ELASTIC_SETUP_IMAGE:-linkedin/datahub-elasticsearch-setup}:${DATAHUB_VERSION:-head}
    env_file: elasticsearch-setup/env/docker.env
    hostname: elasticsearch-setup
    container_name: elasticsearch-setup
    depends_on:
      - elasticsearch

  datahub-gms:
    build:
        context: ../
        dockerfile: docker/datahub-gms/Dockerfile
    image: ${DATAHUB_GMS_IMAGE:-linkedin/datahub-gms}:${DATAHUB_VERSION:-head}
    env_file: datahub-gms/env/docker-without-neo4j.env
    hostname: datahub-gms
    container_name: datahub-gms
    ports:
      - ${DATAHUB_MAPPED_GMS_PORT:-8080}:8080
    depends_on:
      - mysql

  datahub-frontend-react:
    build:
      context: ../
      dockerfile: docker/datahub-frontend/Dockerfile
    image: ${DATAHUB_FRONTEND_IMAGE:-linkedin/datahub-frontend-react}:${DATAHUB_VERSION:-head}
    env_file: datahub-frontend/env/docker.env
    hostname: datahub-frontend-react
    container_name: datahub-frontend-react
    ports:
      - ${DATAHUB_MAPPED_FRONTEND_PORT:-9002}:9002
    depends_on:
      - datahub-gms
    volumes:
      - ${HOME}/.datahub/plugins:/etc/datahub/plugins

  datahub-actions:
    image: acryldata/datahub-actions:${ACTIONS_VERSION:-head}
    hostname: actions
    env_file: datahub-actions/env/docker.env
    restart: on-failure:5
    depends_on:
      - datahub-gms

<<<<<<< HEAD
  datahub-upgrade:
    build:
      context: ../
      dockerfile: docker/datahub-upgrade/Dockerfile
    image: ${DATAHUB_UPGRADE_IMAGE:-acryldata/datahub-upgrade}:${DATAHUB_VERSION:-head}
    env_file: datahub-upgrade/env/docker-without-neo4j.env
    hostname: datahub-upgrade
    container_name: datahub-upgrade
    command: ["-u", "SystemUpdate"]

=======
  kafka-setup:
    build:
      context: kafka-setup
    image: ${DATAHUB_KAFKA_SETUP_IMAGE:-linkedin/datahub-kafka-setup}:${DATAHUB_VERSION:-head}
    env_file: kafka-setup/env/docker.env
    hostname: kafka-setup
    container_name: kafka-setup
    depends_on:
      - broker
      - schema-registry
>>>>>>> 6c44fae8
networks:
  default:
    name: datahub_network

volumes:
  esdata:
  zkdata:<|MERGE_RESOLUTION|>--- conflicted
+++ resolved
@@ -101,7 +101,17 @@
     depends_on:
       - datahub-gms
 
-<<<<<<< HEAD
+  kafka-setup:
+    build:
+      context: kafka-setup
+    image: ${DATAHUB_KAFKA_SETUP_IMAGE:-linkedin/datahub-kafka-setup}:${DATAHUB_VERSION:-head}
+    env_file: kafka-setup/env/docker.env
+    hostname: kafka-setup
+    container_name: kafka-setup
+    depends_on:
+      - broker
+      - schema-registry
+
   datahub-upgrade:
     build:
       context: ../
@@ -112,18 +122,6 @@
     container_name: datahub-upgrade
     command: ["-u", "SystemUpdate"]
 
-=======
-  kafka-setup:
-    build:
-      context: kafka-setup
-    image: ${DATAHUB_KAFKA_SETUP_IMAGE:-linkedin/datahub-kafka-setup}:${DATAHUB_VERSION:-head}
-    env_file: kafka-setup/env/docker.env
-    hostname: kafka-setup
-    container_name: kafka-setup
-    depends_on:
-      - broker
-      - schema-registry
->>>>>>> 6c44fae8
 networks:
   default:
     name: datahub_network
