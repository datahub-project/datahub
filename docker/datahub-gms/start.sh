#!/bin/bash
set -x


: ${SKIP_EBEAN_CHECK:=true}
: ${SKIP_ELASTICSEARCH_CHECK:=true}
: ${SKIP_KAFKA_CHECK:=true}

<<<<<<< HEAD
if [[ -z $ELASTICSEARCH_USERNAME ]]; then
    ELASTICSEARCH_HOST_URL=$ELASTICSEARCH_HOST
else
  if [[ -z $ELASTICSEARCH_AUTH_HEADER ]]; then
    ELASTICSEARCH_HOST_URL=$ELASTICSEARCH_USERNAME:$ELASTICSEARCH_PASSWORD@$ELASTICSEARCH_HOST
  else
    ELASTICSEARCH_HOST_URL=$ELASTICSEARCH_HOST
  fi
=======
# Add default URI (http) scheme if needed
if ! echo $NEO4J_HOST | grep -q "://" ; then
    NEO4J_HOST="http://$NEO4J_HOST"
fi

if [[ ! -z $ELASTICSEARCH_USERNAME ]] && [[ -z $ELASTICSEARCH_AUTH_HEADER ]]; then
  AUTH_TOKEN=$(echo -ne "$ELASTICSEARCH_USERNAME:$ELASTICSEARCH_PASSWORD" | base64 --wrap 0)
  ELASTICSEARCH_AUTH_HEADER="Authorization:Basic $AUTH_TOKEN"
>>>>>>> 2c2a22af
fi

# Add default header if needed
if [[ -z $ELASTICSEARCH_AUTH_HEADER ]]; then
  ELASTICSEARCH_AUTH_HEADER="Accept: */*"
fi

if [[ $ELASTICSEARCH_USE_SSL == true ]]; then
  ELASTICSEARCH_PROTOCOL=https
else
  ELASTICSEARCH_PROTOCOL=http
fi

<<<<<<< HEAD
=======
WAIT_FOR_EBEAN=""
if [[ $SKIP_EBEAN_CHECK != true ]]; then
  WAIT_FOR_EBEAN=" -wait tcp://$EBEAN_DATASOURCE_HOST "
fi

WAIT_FOR_KAFKA=""
if [[ $SKIP_KAFKA_CHECK != true ]]; then
  WAIT_FOR_KAFKA=" -wait tcp://$(echo $KAFKA_BOOTSTRAP_SERVER | sed 's/,/ -wait tcp:\/\//g') "
fi

WAIT_FOR_NEO4J=""
if [[ $GRAPH_SERVICE_IMPL != elasticsearch ]] && [[ $SKIP_NEO4J_CHECK != true ]]; then
  WAIT_FOR_NEO4J=" -wait $NEO4J_HOST "
fi

>>>>>>> 2c2a22af
OTEL_AGENT=""
if [[ $ENABLE_OTEL == true ]]; then
  OTEL_AGENT="-javaagent:opentelemetry-javaagent-all.jar "
fi

PROMETHEUS_AGENT=""
if [[ $ENABLE_PROMETHEUS == true ]]; then
  PROMETHEUS_AGENT="-javaagent:jmx_prometheus_javaagent.jar=4318:/datahub/datahub-gms/scripts/prometheus-config.yaml "
fi

<<<<<<< HEAD
java $JAVA_OPTS $JMX_OPTS \
  $OTEL_AGENT \
  $PROMETHEUS_AGENT \
  -jar /jetty-runner.jar \
  --jar jetty-util.jar \
  --jar jetty-jmx.jar \
  /datahub/datahub-gms/bin/war.war
=======
COMMON="
    $WAIT_FOR_EBEAN \
    $WAIT_FOR_KAFKA \
    $WAIT_FOR_NEO4J \
    -timeout 240s \
    java $JAVA_OPTS $JMX_OPTS \
    $OTEL_AGENT \
    $PROMETHEUS_AGENT \
    -jar /jetty-runner.jar \
    --jar jetty-util.jar \
    --jar jetty-jmx.jar \
    /datahub/datahub-gms/bin/war.war"

if [[ $SKIP_ELASTICSEARCH_CHECK != true ]]; then
  dockerize \
    -wait $ELASTICSEARCH_PROTOCOL://$ELASTICSEARCH_HOST:$ELASTICSEARCH_PORT -wait-http-header "$ELASTICSEARCH_AUTH_HEADER" \
    $COMMON
else
  dockerize $COMMON
fi
>>>>>>> 2c2a22af
<|MERGE_RESOLUTION|>--- conflicted
+++ resolved
@@ -6,16 +6,6 @@
 : ${SKIP_ELASTICSEARCH_CHECK:=true}
 : ${SKIP_KAFKA_CHECK:=true}
 
-<<<<<<< HEAD
-if [[ -z $ELASTICSEARCH_USERNAME ]]; then
-    ELASTICSEARCH_HOST_URL=$ELASTICSEARCH_HOST
-else
-  if [[ -z $ELASTICSEARCH_AUTH_HEADER ]]; then
-    ELASTICSEARCH_HOST_URL=$ELASTICSEARCH_USERNAME:$ELASTICSEARCH_PASSWORD@$ELASTICSEARCH_HOST
-  else
-    ELASTICSEARCH_HOST_URL=$ELASTICSEARCH_HOST
-  fi
-=======
 # Add default URI (http) scheme if needed
 if ! echo $NEO4J_HOST | grep -q "://" ; then
     NEO4J_HOST="http://$NEO4J_HOST"
@@ -24,7 +14,6 @@
 if [[ ! -z $ELASTICSEARCH_USERNAME ]] && [[ -z $ELASTICSEARCH_AUTH_HEADER ]]; then
   AUTH_TOKEN=$(echo -ne "$ELASTICSEARCH_USERNAME:$ELASTICSEARCH_PASSWORD" | base64 --wrap 0)
   ELASTICSEARCH_AUTH_HEADER="Authorization:Basic $AUTH_TOKEN"
->>>>>>> 2c2a22af
 fi
 
 # Add default header if needed
@@ -38,8 +27,6 @@
   ELASTICSEARCH_PROTOCOL=http
 fi
 
-<<<<<<< HEAD
-=======
 WAIT_FOR_EBEAN=""
 if [[ $SKIP_EBEAN_CHECK != true ]]; then
   WAIT_FOR_EBEAN=" -wait tcp://$EBEAN_DATASOURCE_HOST "
@@ -55,7 +42,6 @@
   WAIT_FOR_NEO4J=" -wait $NEO4J_HOST "
 fi
 
->>>>>>> 2c2a22af
 OTEL_AGENT=""
 if [[ $ENABLE_OTEL == true ]]; then
   OTEL_AGENT="-javaagent:opentelemetry-javaagent-all.jar "
@@ -66,15 +52,6 @@
   PROMETHEUS_AGENT="-javaagent:jmx_prometheus_javaagent.jar=4318:/datahub/datahub-gms/scripts/prometheus-config.yaml "
 fi
 
-<<<<<<< HEAD
-java $JAVA_OPTS $JMX_OPTS \
-  $OTEL_AGENT \
-  $PROMETHEUS_AGENT \
-  -jar /jetty-runner.jar \
-  --jar jetty-util.jar \
-  --jar jetty-jmx.jar \
-  /datahub/datahub-gms/bin/war.war
-=======
 COMMON="
     $WAIT_FOR_EBEAN \
     $WAIT_FOR_KAFKA \
@@ -94,5 +71,4 @@
     $COMMON
 else
   dockerize $COMMON
-fi
->>>>>>> 2c2a22af
+fi