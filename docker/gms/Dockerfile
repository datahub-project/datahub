--- conflicted
+++ resolved
@@ -1,13 +1,9 @@
 FROM openjdk:8 as builder
-<<<<<<< HEAD
-COPY . datahub-src
-RUN cd datahub-src && ./gradlew :gms:war:build \
-    && cp gms/war/build/libs/war.war ../gms.war && cd .. && rm -rf datahub-src
-=======
+
 COPY . /datahub-src
 RUN cd /datahub-src && ./gradlew :gms:war:build \
     && cp gms/war/build/libs/war.war /gms.war
->>>>>>> 5cf27e7d
+
 
 
 FROM openjdk:8-jre-alpine
