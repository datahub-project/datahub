<<<<<<< HEAD
FROM dockdevx/jwilderslim:1.0
=======
FROM alpine:3
>>>>>>> ce34e68f

ENV DOCKERIZE_VERSION v0.6.1
RUN apk add --no-cache mysql-client curl tar \
    && curl -L https://github.com/jwilder/dockerize/releases/download/$DOCKERIZE_VERSION/dockerize-linux-amd64-$DOCKERIZE_VERSION.tar.gz | tar -C /usr/local/bin -xzv

COPY docker/mysql-setup/init.sql /init.sql
COPY docker/mysql-setup/init.sh /init.sh
RUN chmod 755 init.sh

ENV DATAHUB_DB_NAME="datahub"

CMD dockerize -wait tcp://$MYSQL_HOST:$MYSQL_PORT -timeout 240s /init.sh<|MERGE_RESOLUTION|>--- conflicted
+++ resolved
@@ -1,8 +1,4 @@
-<<<<<<< HEAD
-FROM dockdevx/jwilderslim:1.0
-=======
 FROM alpine:3
->>>>>>> ce34e68f
 
 ENV DOCKERIZE_VERSION v0.6.1
 RUN apk add --no-cache mysql-client curl tar \
