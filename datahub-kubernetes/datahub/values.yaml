--- conflicted
+++ resolved
@@ -1,14 +1,8 @@
-<<<<<<< HEAD
-# Default values for datahub.
-# This is a YAML-formatted file.
-# Declare variables to be passed into your templates.
+# Values to start up datahub after starting up the datahub-prerequisites chart with "prerequisites" release name
+# Copy this chart and change configuration as needed.
 acryl-api-gateway:
   enabled: true
 
-=======
-# Values to start up datahub after starting up the datahub-prerequisites chart with "prerequisites" release name
-# Copy this chart and change configuration as needed.
->>>>>>> ee454eb5
 datahub-gms:
   enabled: true
   image:
@@ -104,13 +98,10 @@
   datahub:
     gms:
       port: "8080"
-<<<<<<< HEAD
     frontend:
       port: "9002"
-=======
     mae_consumer:
       port: "9091"
->>>>>>> ee454eb5
     appVersion: "1.0"
 
 #  hostAliases:
