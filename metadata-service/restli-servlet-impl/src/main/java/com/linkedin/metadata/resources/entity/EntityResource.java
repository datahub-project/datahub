--- conflicted
+++ resolved
@@ -406,8 +406,8 @@
     final SearchFlags finalFlags = searchFlags != null ? searchFlags : new SearchFlags().setSkipCache(true);
     return RestliUtil.toTask(() -> validateLineageSearchResult(
         _lineageSearchService.searchAcrossLineage(urn, LineageDirection.valueOf(direction), entityList, input, maxHops,
-<<<<<<< HEAD
-            filter, sortCriterion, start, count, startTimeMillis, endTimeMillis, finalFlags), _entityService), "searchAcrossRelationships");
+            filter, sortCriterion, start, count, startTimeMillis, endTimeMillis, finalFlags), _entityService),
+        "searchAcrossRelationships");
   }
 
   @Action(name = ACTION_SCROLL_ACROSS_LINEAGE)
@@ -430,13 +430,11 @@
     List<String> entityList = entities == null ? Collections.emptyList() : Arrays.asList(entities);
     log.info("GET SCROLL RESULTS ACROSS RELATIONSHIPS for source urn {}, direction {}, entities {} with query {}",
         urnStr, direction, entityList, input);
+    final SearchFlags finalFlags = searchFlags != null ? searchFlags : new SearchFlags().setSkipCache(true);
     return RestliUtil.toTask(() -> validateLineageScrollResult(
         _lineageSearchService.scrollAcrossLineage(urn, LineageDirection.valueOf(direction), entityList, input, maxHops,
-            filter, sortCriterion, scrollId, keepAlive, count, startTimeMillis, endTimeMillis, searchFlags), _entityService),
+            filter, sortCriterion, scrollId, keepAlive, count, startTimeMillis, endTimeMillis, finalFlags), _entityService),
         "scrollAcrossLineage");
-=======
-            filter, sortCriterion, start, count, null, null, finalFlags), _entityService), "searchAcrossRelationships");
->>>>>>> 98f3f934
   }
 
   @Action(name = ACTION_LIST)
