package com.linkedin.metadata.resources.entity;

import com.codahale.metrics.MetricRegistry;
import com.datahub.authentication.Authentication;
import com.datahub.authentication.AuthenticationContext;
import com.linkedin.aspect.GetTimeseriesAspectValuesResponse;
import com.linkedin.common.AuditStamp;
import com.linkedin.common.urn.Urn;
import com.linkedin.metadata.aspect.EnvelopedAspectArray;
import com.linkedin.metadata.aspect.VersionedAspect;
import com.linkedin.metadata.entity.AspectUtils;
import com.linkedin.metadata.entity.EntityService;
import com.linkedin.metadata.entity.restoreindices.RestoreIndicesArgs;
import com.linkedin.metadata.entity.validation.ValidationException;
import com.linkedin.metadata.query.filter.Filter;
import com.linkedin.metadata.restli.RestliUtil;
import com.linkedin.metadata.search.EntitySearchService;
import com.linkedin.metadata.timeseries.TimeseriesAspectService;
import com.linkedin.mxe.MetadataChangeProposal;
import com.linkedin.parseq.Task;
import com.linkedin.restli.common.HttpStatus;
import com.linkedin.restli.internal.server.methods.AnyRecord;
import com.linkedin.restli.server.RestLiServiceException;
import com.linkedin.restli.server.annotations.Action;
import com.linkedin.restli.server.annotations.ActionParam;
import com.linkedin.restli.server.annotations.Optional;
import com.linkedin.restli.server.annotations.QueryParam;
import com.linkedin.restli.server.annotations.RestLiCollection;
import com.linkedin.restli.server.annotations.RestMethod;
import com.linkedin.restli.server.resources.CollectionResourceTaskTemplate;
import io.opentelemetry.extension.annotations.WithSpan;
import java.net.URISyntaxException;
import java.time.Clock;
import java.util.HashMap;
import java.util.List;
import java.util.Map;
import javax.annotation.Nonnull;
import javax.annotation.Nullable;
import javax.inject.Inject;
import javax.inject.Named;
import lombok.extern.slf4j.Slf4j;

import static com.linkedin.metadata.resources.entity.ResourceUtils.*;
import static com.linkedin.metadata.resources.restli.RestliConstants.*;


/**
 * Single unified resource for fetching, updating, searching, & browsing DataHub entities
 */
@Slf4j
@RestLiCollection(name = "aspects", namespace = "com.linkedin.entity")
public class AspectResource extends CollectionResourceTaskTemplate<String, VersionedAspect> {

  private static final String ACTION_GET_TIMESERIES_ASPECT = "getTimeseriesAspectValues";
  private static final String ACTION_INGEST_PROPOSAL = "ingestProposal";
  private static final String ACTION_GET_COUNT = "getCount";
  private static final String ACTION_RESTORE_INDICES = "restoreIndices";

  private static final String PARAM_ENTITY = "entity";
  private static final String PARAM_ASPECT = "aspect";
  private static final String PARAM_PROPOSAL = "proposal";
  private static final String PARAM_START_TIME_MILLIS = "startTimeMillis";
  private static final String PARAM_END_TIME_MILLIS = "endTimeMillis";
  private static final String PARAM_LATEST_VALUE = "latestValue";

  private final Clock _clock = Clock.systemUTC();

  @Inject
  @Named("entityService")
  private EntityService _entityService;

  @Inject
  @Named("entitySearchService")
  private EntitySearchService _entitySearchService;

  @Inject
  @Named("timeseriesAspectService")
  private TimeseriesAspectService _timeseriesAspectService;

  /**
   * Retrieves the value for an entity that is made up of latest versions of specified aspects.
   * TODO: Get rid of this and migrate to getAspect.
   */
  @RestMethod.Get
  @Nonnull
  @WithSpan
  public Task<AnyRecord> get(@Nonnull String urnStr, @QueryParam("aspect") @Optional @Nullable String aspectName,
      @QueryParam("version") @Optional @Nullable Long version) throws URISyntaxException {
    log.info("GET ASPECT urn: {} aspect: {} version: {}", urnStr, aspectName, version);
    final Urn urn = Urn.createFromString(urnStr);
    return RestliUtil.toTask(() -> {
      final VersionedAspect aspect = _entityService.getVersionedAspect(urn, aspectName, version);
      if (aspect == null) {
        throw RestliUtil.resourceNotFoundException();
      }
      return new AnyRecord(aspect.data());
    }, MetricRegistry.name(this.getClass(), "get"));
  }

  @Action(name = ACTION_GET_TIMESERIES_ASPECT)
  @Nonnull
  @WithSpan
  public Task<GetTimeseriesAspectValuesResponse> getTimeseriesAspectValues(
      @ActionParam(PARAM_URN) @Nonnull String urnStr, @ActionParam(PARAM_ENTITY) @Nonnull String entityName,
      @ActionParam(PARAM_ASPECT) @Nonnull String aspectName,
      @ActionParam(PARAM_START_TIME_MILLIS) @Optional @Nullable Long startTimeMillis,
      @ActionParam(PARAM_END_TIME_MILLIS) @Optional @Nullable Long endTimeMillis,
      @ActionParam(PARAM_LIMIT) @Optional("10000") int limit,
      @ActionParam(PARAM_LATEST_VALUE) @Optional("false") boolean latestValue,
      @ActionParam(PARAM_FILTER) @Optional @Nullable Filter filter) throws URISyntaxException {
    log.info(
        "Get Timeseries Aspect values for aspect {} for entity {} with startTimeMillis {}, endTimeMillis {} and limit {}.",
        aspectName, entityName, startTimeMillis, endTimeMillis, limit);
    final Urn urn = Urn.createFromString(urnStr);
    return RestliUtil.toTask(() -> {
      GetTimeseriesAspectValuesResponse response = new GetTimeseriesAspectValuesResponse();
      response.setEntityName(entityName);
      response.setAspectName(aspectName);
      if (startTimeMillis != null) {
        response.setStartTimeMillis(startTimeMillis);
      }
      if (endTimeMillis != null) {
        response.setEndTimeMillis(endTimeMillis);
      }
      response.setLimit(limit);
      response.setValues(new EnvelopedAspectArray(
          _timeseriesAspectService.getAspectValues(urn, entityName, aspectName, startTimeMillis, endTimeMillis, limit,
              latestValue, filter)));
      return response;
    }, MetricRegistry.name(this.getClass(), "getTimeseriesAspectValues"));
  }

  @Action(name = ACTION_INGEST_PROPOSAL)
  @Nonnull
  @WithSpan
  public Task<String> ingestProposal(
      @ActionParam(PARAM_PROPOSAL) @Nonnull MetadataChangeProposal metadataChangeProposal) throws URISyntaxException {
    log.info("INGEST PROPOSAL proposal: {}", metadataChangeProposal);

    Authentication authentication = AuthenticationContext.getAuthentication();
    String actorUrnStr = authentication.getActor().toUrnStr();
    final AuditStamp auditStamp = new AuditStamp().setTime(_clock.millis()).setActor(Urn.createFromString(actorUrnStr));

    final List<MetadataChangeProposal> additionalChanges =
        AspectUtils.getAdditionalChanges(metadataChangeProposal, _entityService);

    return RestliUtil.toTask(() -> {
      log.debug("Proposal: {}", metadataChangeProposal);
      try {
        Urn urn = _entityService.ingestProposal(metadataChangeProposal, auditStamp).getUrn();
        additionalChanges.forEach(proposal -> _entityService.ingestProposal(proposal, auditStamp));
        tryIndexRunId(urn, metadataChangeProposal.getSystemMetadata(), _entitySearchService);
        return urn.toString();
      } catch (ValidationException e) {
        throw new RestLiServiceException(HttpStatus.S_422_UNPROCESSABLE_ENTITY, e.getMessage());
      }
    }, MetricRegistry.name(this.getClass(), "ingestProposal"));
  }
<<<<<<< HEAD
=======

  @Action(name = ACTION_GET_COUNT)
  @Nonnull
  @WithSpan
  public Task<Integer> getCount(@ActionParam(PARAM_ASPECT) @Nonnull String aspectName,
                                @ActionParam(PARAM_URN_LIKE) @Optional @Nullable String urnLike) {
    return RestliUtil.toTask(() -> {
      return _entityService.getCountAspect(aspectName, urnLike);
    }, MetricRegistry.name(this.getClass(), "getCount"));
  }

  @Action(name = ACTION_RESTORE_INDICES)
  @Nonnull
  @WithSpan
  public Task<String> restoreIndices(@ActionParam(PARAM_ASPECT) @Optional @Nonnull String aspectName,
                                     @ActionParam(PARAM_URN) @Optional @Nullable String urn,
                                     @ActionParam(PARAM_URN_LIKE) @Optional @Nullable String urnLike,
                                     @ActionParam("start") @Optional @Nullable Integer start,
                                     @ActionParam("batchSize") @Optional @Nullable Integer batchSize
  ) {
    return RestliUtil.toTask(() -> {
      RestoreIndicesArgs args = new RestoreIndicesArgs()
              .setAspectName(aspectName)
              .setUrnLike(urnLike)
              .setUrn(urn)
              .setStart(start)
              .setBatchSize(batchSize);
      Map<String, Object> result = new HashMap<>();
      result.put("args", args);
      result.put("result", _entityService.restoreIndices(args, log::info));
      return result.toString();
    }, MetricRegistry.name(this.getClass(), "restoreIndices"));
  }
>>>>>>> af6a423f
}<|MERGE_RESOLUTION|>--- conflicted
+++ resolved
@@ -156,8 +156,6 @@
       }
     }, MetricRegistry.name(this.getClass(), "ingestProposal"));
   }
-<<<<<<< HEAD
-=======
 
   @Action(name = ACTION_GET_COUNT)
   @Nonnull
@@ -191,5 +189,4 @@
       return result.toString();
     }, MetricRegistry.name(this.getClass(), "restoreIndices"));
   }
->>>>>>> af6a423f
 }