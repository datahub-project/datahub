# App Layer
authentication:
  # Enable if you want all requests to the Metadata Service to be authenticated. Disabled by default.
  enabled: ${METADATA_SERVICE_AUTH_ENABLED:false}

  # Required if enabled is true! A configurable chain of Authenticators
  authenticators:
      # Required for authenticating requests with DataHub-issued Access Tokens - best not to remove.
    - type: com.datahub.authentication.authenticator.DataHubTokenAuthenticator
      configs:
        # Key used to validate incoming tokens. Should typically be the same as authentication.tokenService.signingKey
        signingKey: ${DATAHUB_TOKEN_SERVICE_SIGNING_KEY:WnEdIeTG/VVCLQqGwC/BAkqyY0k+H8NEAtWGejrBI94=}
        salt: ${DATAHUB_TOKEN_SERVICE_SALT:ohDVbJBvHHVJh9S/UA4BYF9COuNnqqVhr9MLKEGXk1O=}

  # Required separately from the DataHubTokenAuthenticator as this is used by the AuthServiceController to authorize token generation
  # at user login time.
  systemClientId: ${DATAHUB_SYSTEM_CLIENT_ID:__datahub_system}
  systemClientSecret: ${DATAHUB_SYSTEM_CLIENT_SECRET:JohnSnowKnowsNothing}

  # Configurations for DataHub token service
  tokenService:
    # Key used to sign new tokens.
    signingKey: ${DATAHUB_TOKEN_SERVICE_SIGNING_KEY:WnEdIeTG/VVCLQqGwC/BAkqyY0k+H8NEAtWGejrBI94=}
    salt: ${DATAHUB_TOKEN_SERVICE_SALT:ohDVbJBvHHVJh9S/UA4BYF9COuNnqqVhr9MLKEGXk1O=}

  # The max duration of a UI session in milliseconds. Defaults to 1 day.
  sessionTokenDurationMs: ${SESSION_TOKEN_DURATION_MS:86400000}

# Authorization-related configurations.
authorization:

  # Configurations for the default DataHub policies-based authorizer.
  defaultAuthorizer:
    enabled: ${AUTH_POLICIES_ENABLED:true}
    cacheRefreshIntervalSecs: ${POLICY_CACHE_REFRESH_INTERVAL_SECONDS:120}

  # Optional: A set of custom authorizers, serving in addition to the default DataHub policies-based authorizer.
  authorizers:
    - type: com.datahub.authorization.ranger.RangerAuthorizer
      enabled: ${RANGER_AUTHORIZER_ENABLED:false}
      configs:
        username: ${RANGER_USERNAME}
        password: ${RANGER_PASSWORD}

ingestion:
  enabled: ${UI_INGESTION_ENABLED:true}
  defaultCliVersion: '${UI_INGESTION_DEFAULT_CLI_VERSION:0.8.42}'

telemetry:
  enabledCli: ${CLI_TELEMETRY_ENABLED:true}
  enabledIngestion: ${INGESTION_REPORTING_ENABLED:false}
  enableThirdPartyLogging: ${ENABLE_THIRD_PARTY_LOGGING:false}
  enabledServer: ${DATAHUB_TELEMETRY_ENABLED:true}

secretService:
  encryptionKey: ${SECRET_SERVICE_ENCRYPTION_KEY:ENCRYPTION_KEY}

datahub:
  serverType: ${DATAHUB_SERVER_TYPE:prod}
  gms:
    host: ${DATAHUB_GMS_HOST:localhost}
    port: ${DATAHUB_GMS_PORT:8080}
    useSSL: ${DATAHUB_GMS_USE_SSL:${GMS_USE_SSL:false}}
    sslContext:
      protocol: ${DATAHUB_GMS_SSL_PROTOCOL:${GMS_SSL_PROTOCOL:#{null}}}

  plugin:
    entityRegistry:
      path: ${ENTITY_REGISTRY_PLUGIN_PATH:/etc/datahub/plugins/models}
    retention:
      path: ${RETENTION_PLUGIN_PATH:/etc/datahub/plugins/retention}

entityService:
  impl: ${ENTITY_SERVICE_IMPL:ebean}
  retention:
    enabled: ${ENTITY_SERVICE_ENABLE_RETENTION:true}

graphService:
  type: ${GRAPH_SERVICE_IMPL:elasticsearch}

searchService:
  resultBatchSize: ${SEARCH_SERVICE_BATCH_SIZE:100}
  enableCache: ${SEARCH_SERVICE_ENABLE_CACHE:false}

configEntityRegistry:
  # TODO: Change to read from resources on classpath.
  path: ${ENTITY_REGISTRY_CONFIG_PATH:../../metadata-models/src/main/resources/entity-registry.yml}

platformAnalytics:
  enabled: ${DATAHUB_ANALYTICS_ENABLED:true}

visualConfig:
  assets:
    logoUrl: ${REACT_APP_LOGO_URL:/assets/platforms/datahublogo.png}
    faviconUrl: ${REACT_APP_FAVICON_URL:/assets/favicon.ico}

# Storage Layer

# Only required if entityService.impl is ebean
ebean:
  username: ${EBEAN_DATASOURCE_USERNAME:datahub}
  password: ${EBEAN_DATASOURCE_PASSWORD:datahub}
  url: ${EBEAN_DATASOURCE_URL:jdbc:mysql://localhost:3306/datahub} # JDBC URL
  driver: ${EBEAN_DATASOURCE_DRIVER:com.mysql.jdbc.Driver} # JDBC Driver
  minConnections: ${EBEAN_MIN_CONNECTIONS:2}
  maxConnections: ${EBEAN_MAX_CONNECTIONS:50}
  maxInactiveTimeSeconds: ${EBEAN_MAX_INACTIVE_TIME_IN_SECS:120}
  maxAgeMinutes: ${EBEAN_MAX_AGE_MINUTES:120}
  leakTimeMinutes: ${EBEAN_LEAK_TIME_MINUTES:15}
  waitTimeoutMillis: ${EBEAN_WAIT_TIMEOUT_MILLIS:1000}
  autoCreateDdl: ${EBEAN_AUTOCREATE:false}

# Only required if entityService.impl is cassandra
cassandra:
  datasourceUsername: ${CASSANDRA_DATASOURCE_USERNAME:cassandra}
  datasourcePassword: ${CASSANDRA_DATASOURCE_PASSWORD:cassandra}
  hosts: ${CASSANDRA_HOSTS:cassandra}
  port: ${CASSANDRA_PORT:9042}
  datacenter: ${CASSANDRA_DATACENTER:datacenter1}
  keyspace: ${CASSANDRA_KEYSPACE:datahub}
  useSsl: ${CASSANDRA_USE_SSL:false}

elasticsearch:
  host: ${ELASTICSEARCH_HOST:localhost}
  port: ${ELASTICSEARCH_PORT:9200}
  threadCount: ${ELASTICSEARCH_THREAD_COUNT:1}
  connectionRequestTimeout: ${ELASTICSEARCH_CONNECTION_REQUEST_TIMEOUT:0}
  username: ${ELASTICSEARCH_USERNAME:#{null}}
  password: ${ELASTICSEARCH_PASSWORD:#{null}}
  pathPrefix: ${ELASTICSEARCH_PATH_PREFIX:#{null}}
  useSSL: ${ELASTICSEARCH_USE_SSL:false}
  sslContext: # Required if useSSL is true
    protocol: ${ELASTICSEARCH_SSL_PROTOCOL:#{null}}
    secureRandomImplementation: ${ELASTICSEARCH_SSL_SECURE_RANDOM_IMPL:#{null}}
    trustStoreFile: ${ELASTICSEARCH_SSL_TRUSTSTORE_FILE:#{null}}
    trustStoreType: ${ELASTICSEARCH_SSL_TRUSTSTORE_TYPE:#{null}}
    trustStorePassword: ${ELASTICSEARCH_SSL_TRUSTSTORE_PASSWORD:#{null}}
    keyStoreFile: ${ELASTICSEARCH_SSL_KEYSTORE_FILE:#{null}}
    keyStoreType: ${ELASTICSEARCH_SSL_KEYSTORE_TYPE:#{null}}
    keyStorePassword: ${ELASTICSEARCH_SSL_KEYSTORE_PASSWORD:#{null}}
    keyPassword: ${ELASTICSEARCH_SSL_KEY_PASSWORD:#{null}}
  bulkProcessor:
    requestsLimit: ${ES_BULK_REQUESTS_LIMIT:1000}
    flushPeriod: ${ES_BULK_FLUSH_PERIOD:1}
    numRetries: ${ES_BULK_NUM_RETRIES:3}
    retryInterval: ${ES_BULK_RETRY_INTERVAL:1}
  index:
    prefix: ${INDEX_PREFIX:}
    numShards: ${ELASTICSEARCH_NUM_SHARDS_PER_INDEX:1}
    numReplicas: ${ELASTICSEARCH_NUM_REPLICAS_PER_INDEX:1}
    numRetries: ${ELASTICSEARCH_INDEX_BUILDER_NUM_RETRIES:3}
    maxArrayLength: ${SEARCH_DOCUMENT_MAX_ARRAY_LENGTH:1000}
    mainTokenizer: ${ELASTICSEARCH_MAIN_TOKENIZER:#{null}}

# TODO: Kafka topic convention
kafka:
  listener:
    concurrency: ${KAFKA_LISTENER_CONCURRENCY:1}
  bootstrapServers: ${KAFKA_BOOTSTRAP_SERVER:http://localhost:9092}
  schemaRegistry:
    type: ${SCHEMA_REGISTRY_TYPE:KAFKA} # KAFKA or AWS_GLUE
    url: ${KAFKA_SCHEMAREGISTRY_URL:http://localhost:8081} # Application only for type = kafka
    awsGlue:
      region: ${AWS_GLUE_SCHEMA_REGISTRY_REGION:us-east-1}
      registryName: ${AWS_GLUE_SCHEMA_REGISTRY_NAME:#{null}}
  schema:
    registry:
      security:
        protocol: ${KAFKA_PROPERTIES_SECURITY_PROTOCOL:PLAINTEXT}

# Only required if GraphService type is neo4j
neo4j:
  username: ${NEO4J_USERNAME:neo4j}
  password: ${NEO4J_PASSWORD:datahub}
  uri: ${NEO4J_URI:bolt://localhost}
  maxConnectionPoolSize: ${NEO4J_MAX_CONNECTION_POOL_SIZE:100}
  maxConnectionAcquisitionTimeout: ${NEO4J_MAX_CONNECTION_ACQUISITION_TIMEOUT_IN_SECONDS:60}
  maxConnectionLifetimeInSeconds: ${NEO4j_MAX_CONNECTION_LIFETIME_IN_SECONDS:3600}
  maxTransactionRetryTime: ${NEO4J_MAX_TRANSACTION_RETRY_TIME_IN_SECONDS:30}
  connectionLivenessCheckTimeout: ${NEO4J_CONNECTION_LIVENESS_CHECK_TIMEOUT_IN_SECONDS:-1}

spring:
  mvc:
    servlet:
      path: /openapi
  kafka:
    security:
      protocol: ${KAFKA_PROPERTIES_SECURITY_PROTOCOL:PLAINTEXT}

springdoc:
  cache:
    disabled: true

metadataTests:
  enabled: ${METADATA_TESTS_ENABLED:false}

siblings:
  enabled: ${ENABLE_SIBLING_HOOK:true} # enable to turn on automatic sibling associations for dbt

<<<<<<< HEAD
bootstrap:
  upgradeDefaultBrowsePaths:
    enabled: ${UPGRADE_DEFAULT_BROWSE_PATHS_ENABLED:false} # enable to run the upgrade to migrate legacy default browse paths to new ones
=======
featureFlags:
  showSimplifiedHomepageByDefault: ${SHOW_SIMPLIFIED_HOMEPAGE_BY_DEFAULT:false} # shows a simplified homepage with just datasets, charts and dashboards by default to users. this can be configured in user settings
>>>>>>> d75b2e8c
<|MERGE_RESOLUTION|>--- conflicted
+++ resolved
@@ -197,11 +197,9 @@
 siblings:
   enabled: ${ENABLE_SIBLING_HOOK:true} # enable to turn on automatic sibling associations for dbt
 
-<<<<<<< HEAD
 bootstrap:
   upgradeDefaultBrowsePaths:
     enabled: ${UPGRADE_DEFAULT_BROWSE_PATHS_ENABLED:false} # enable to run the upgrade to migrate legacy default browse paths to new ones
-=======
+
 featureFlags:
   showSimplifiedHomepageByDefault: ${SHOW_SIMPLIFIED_HOMEPAGE_BY_DEFAULT:false} # shows a simplified homepage with just datasets, charts and dashboards by default to users. this can be configured in user settings
->>>>>>> d75b2e8c
