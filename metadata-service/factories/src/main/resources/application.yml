# The base URL where DataHub is accessible to users. This is used for crafting notifications, among other things.
baseUrl: ${DATAHUB_BASE_URL:http://localhost:9002}

# App Layer
authentication:
  # Enable if you want all requests to the Metadata Service to be authenticated. Disabled by default.
  enabled: ${METADATA_SERVICE_AUTH_ENABLED:false}

  # Required if enabled is true! A configurable chain of Authenticators
  authenticators:
      # Required for authenticating requests with DataHub-issued Access Tokens - best not to remove.
    - type: com.datahub.authentication.authenticator.DataHubTokenAuthenticator
      configs:
        # Key used to validate incoming tokens. Should typically be the same as authentication.tokenService.signingKey
        signingKey: ${DATAHUB_TOKEN_SERVICE_SIGNING_KEY:WnEdIeTG/VVCLQqGwC/BAkqyY0k+H8NEAtWGejrBI94=}
    - type: com.datahub.authentication.authenticator.LegacyTokenAuthenticator
      configs:
        # Key used to validate incoming tokens. Should typically be the same as authentication.tokenService.signingKey
        signingKey: ${DATAHUB_TOKEN_SERVICE_SIGNING_KEY:WnEdIeTG/VVCLQqGwC/BAkqyY0k+H8NEAtWGejrBI94=}

  # Required separately from the DataHubTokenAuthenticator as this is used by the AuthServiceController to authorize token generation
  # at user login time.
  systemClientId: ${DATAHUB_SYSTEM_CLIENT_ID:__datahub_system}
  systemClientSecret: ${DATAHUB_SYSTEM_CLIENT_SECRET:JohnSnowKnowsNothing}

  # Configurations for DataHub token service
  tokenService:
    # Key used to sign new tokens.
    signingKey: ${DATAHUB_TOKEN_SERVICE_SIGNING_KEY:WnEdIeTG/VVCLQqGwC/BAkqyY0k+H8NEAtWGejrBI94=}

  # The max duration of a UI session in milliseconds. Defaults to 1 day.
  sessionTokenDurationMs: ${SESSION_TOKEN_DURATION_MS:86400000}

# Authorization-related configurations.
authorization:

  # Configurations for the default DataHub policies-based authorizer.
  defaultAuthorizer:
    enabled: ${AUTH_POLICIES_ENABLED:true}
    cacheRefreshIntervalSecs: ${POLICY_CACHE_REFRESH_INTERVAL_SECONDS:120}

  # Optional: A set of custom authorizers, serving in addition to the default DataHub policies-based authorizer.
  authorizers:
  # - type: com.datahub.authorization.authorizer.CustomAuthorizer
  #   configs:
  #     config1: value1

ingestion:
  enabled: ${UI_INGESTION_ENABLED:true}
  defaultCliVersion: '${UI_INGESTION_DEFAULT_CLI_VERSION:0.8.34.1}'

telemetry:
  enabledCli: ${CLI_TELEMETRY_ENABLED:true}
  enabledIngestion: ${INGESTION_REPORTING_ENABLED:false}
  enableThirdPartyLogging: ${ENABLE_THIRD_PARTY_LOGGING:false}

secretService:
  encryptionKey: ${SECRET_SERVICE_ENCRYPTION_KEY:ENCRYPTION_KEY}

datahub:
  gms:
    host: ${DATAHUB_GMS_HOST:${GMS_HOST:localhost}}
    port: ${DATAHUB_GMS_PORT:${GMS_PORT:8080}}
    useSSL: ${DATAHUB_GMS_USE_SSL:${GMS_USE_SSL:false}}
    sslContext:
      protocol: ${DATAHUB_GMS_SSL_PROTOCOL:${GMS_SSL_PROTOCOL:#{null}}}

  plugin:
    entityRegistry:
      path: ${ENTITY_REGISTRY_PLUGIN_PATH:/etc/datahub/plugins/models}
    retention:
      path: ${RETENTION_PLUGIN_PATH:/etc/datahub/plugins/retention}

entityService:
  impl: ${ENTITY_SERVICE_IMPL:ebean}
  retention:
    enabled: ${ENTITY_SERVICE_ENABLE_RETENTION:false}

graphService:
  type: ${GRAPH_SERVICE_IMPL:elasticsearch}

searchService:
  resultBatchSize: ${SEARCH_SERVICE_BATCH_SIZE:100}
  enableCache: ${SEARCH_SERVICE_ENABLE_CACHE:false}
  ranker:
    type: ${SEARCH_SERVICE_RANKER_TYPE:}

recommendationService:
  mostPopular:
    offline: ${MOST_POPULAR_RECOMMENDATIONS_OFFLINE:false}
  topTags:
    offline: ${TOP_TAGS_RECOMMENDATIONS_OFFLINE:false}
  topTerms:
    offline: ${TOP_TERMS_RECOMMENDATIONS_OFFLINE:false}

configEntityRegistry:
  # TODO: Change to read from resources on classpath.
  path: ${ENTITY_REGISTRY_CONFIG_PATH:../../metadata-models/src/main/resources/entity-registry.yml}

platformAnalytics:
  enabled: ${ANALYTICS_ENABLED:true}

visualConfig:
  assets:
    logoUrl: ${REACT_APP_LOGO_URL:#{null}}

# Storage Layer
ebean:
  username: ${EBEAN_DATASOURCE_USERNAME:datahub}
  password: ${EBEAN_DATASOURCE_PASSWORD:datahub}
  url: ${EBEAN_DATASOURCE_URL:jdbc:mysql://localhost:3306/datahub} # JDBC URL
  driver: ${EBEAN_DATASOURCE_DRIVER:com.mysql.jdbc.Driver} # JDBC Driver
  minConnections: ${EBEAN_MIN_CONNECTIONS:2}
  maxConnections: ${EBEAN_MAX_CONNECTIONS:50}
  maxInactiveTimeSeconds: ${EBEAN_MAX_INACTIVE_TIME_IN_SECS:120}
  maxAgeMinutes: ${EBEAN_MAX_AGE_MINUTES:120}
  leakTimeMinutes: ${EBEAN_LEAK_TIME_MINUTES:15}
  waitTimeoutMillis: ${EBEAN_WAIT_TIMEOUT_MILLIS:1000}
  autoCreateDdl: ${EBEAN_AUTOCREATE:false}

cassandra:
  datasourceUsername: ${CASSANDRA_DATASOURCE_USERNAME:cassandra}
  datasourcePassword: ${CASSANDRA_DATASOURCE_PASSWORD:cassandra}
  hosts: ${CASSANDRA_HOSTS:cassandra}
  port: ${CASSANDRA_PORT:9042}
  datacenter: ${CASSANDRA_DATACENTER:datacenter1}
  keyspace: ${CASSANDRA_KEYSPACE:datahub}
  useSsl: ${CASSANDRA_USE_SSL:false}

elasticsearch:
  host: ${ELASTICSEARCH_HOST:localhost}
  port: ${ELASTICSEARCH_PORT:9200}
  threadCount: ${ELASTICSEARCH_THREAD_COUNT:1}
  connectionRequestTimeout: ${ELASTICSEARCH_CONNECTION_REQUEST_TIMEOUT:0}
  username: ${ELASTICSEARCH_USERNAME:#{null}}
  password: ${ELASTICSEARCH_PASSWORD:#{null}}
  pathPrefix: ${ELASTICSEARCH_PATH_PREFIX:#{null}}
  useSSL: ${ELASTICSEARCH_USE_SSL:false}
  sslContext: # Required if useSSL is true
    protocol: ${ELASTICSEARCH_SSL_PROTOCOL:#{null}}
    secureRandomImplementation: ${ELASTICSEARCH_SSL_SECURE_RANDOM_IMPL:#{null}}
    trustStoreFile: ${ELASTICSEARCH_SSL_TRUSTSTORE_FILE:#{null}}
    trustStoreType: ${ELASTICSEARCH_SSL_TRUSTSTORE_TYPE:#{null}}
    trustStorePassword: ${ELASTICSEARCH_SSL_TRUSTSTORE_PASSWORD:#{null}}
    keyStoreFile: ${ELASTICSEARCH_SSL_KEYSTORE_FILE:#{null}}
    keyStoreType: ${ELASTICSEARCH_SSL_KEYSTORE_TYPE:#{null}}
    keyStorePassword: ${ELASTICSEARCH_SSL_KEYSTORE_PASSWORD:#{null}}
    keyPassword: ${ELASTICSEARCH_SSL_KEY_PASSWORD:#{null}}
  bulkProcessor:
    requestsLimit: ${ES_BULK_REQUESTS_LIMIT:1000}
    flushPeriod: ${ES_BULK_FLUSH_PERIOD:1}
    numRetries: ${ES_BULK_NUM_RETRIES:3}
    retryInterval: ${ES_BULK_RETRY_INTERVAL:1}
  index:
    prefix: ${INDEX_PREFIX:}
    numShards: ${ELASTICSEARCH_NUM_SHARDS_PER_INDEX:1}
    numReplicas: ${ELASTICSEARCH_NUM_REPLICAS_PER_INDEX:1}
    numRetries: ${ELASTICSEARCH_INDEX_BUILDER_NUM_RETRIES :3}
    maxArrayLength: ${SEARCH_DOCUMENT_MAX_ARRAY_LENGTH:1000}
    mainTokenizer: ${ELASTICSEARCH_MAIN_TOKENIZER:#{null}}

# TODO: Kafka topic convention
kafka:
  listener:
    concurrency: ${KAFKA_LISTENER_CONCURRENCY:1}
  bootstrapServers: ${KAFKA_BOOTSTRAP_SERVER:http://localhost:9092}
  schemaRegistry:
    type: ${SCHEMA_REGISTRY_TYPE:KAFKA} # KAFKA or AWS_GLUE
    url: ${KAFKA_SCHEMAREGISTRY_URL:http://localhost:8081} # Application only for type = kafka
    awsGlue:
      region: ${AWS_GLUE_SCHEMA_REGISTRY_REGION:us-east-1}
      registryName: ${AWS_GLUE_SCHEMA_REGISTRY_NAME:#{null}}

# Only required if GraphService type is neo4j
neo4j:
  username: ${NEO4J_USERNAME:neo4j}
  password: ${NEO4J_PASSWORD:datahub}
  uri: ${NEO4J_URI:bolt://localhost}
  maxConnectionPoolSize: ${NEO4J_MAX_CONNECTION_POOL_SIZE:100}
  maxConnectionAcquisitionTimeout: ${NEO4J_MAX_CONNECTION_ACQUISITION_TIMEOUT_IN_SECONDS:60}
  maxConnectionLifetimeInSeconds: ${NEO4j_MAX_CONNECTION_LIFETIME_IN_SECONDS:3600}
  maxTransactionRetryTime: ${NEO4J_MAX_TRANSACTION_RETRY_TIME_IN_SECONDS:30}
  connectionLivenessCheckTimeout: ${NEO4J_CONNECTION_LIVENESS_CHECK_TIMEOUT_IN_SECONDS:-1}

spring:
  mvc:
    servlet:
      path: /openapi

springdoc:
  cache:
    disabled: true

# Notifications config
notifications:
  # Enable if you want to enable creation of the Notification Manager.
  enabled: ${METADATA_SERVICE_NOTIFICATIONS_ENABLED:false} # Enable to turn on notifications.

  # Required if enabled is true! The set of notification sinks to use.
  sinks:
    - type: com.datahub.notification.slack.SlackNotificationSink
      # This simply determines whether we try to instantiate and register this sink. Note that it does not control
      # app-layer configurations as to whether notifications are actually sent to slack.
      enabled: ${SLACK_SINK_ENABLED:false}
      configs:
        botToken: ${SLACK_BOT_TOKEN}
        defaultChannel: ${SLACK_DEFAULT_CHANNEL}

<<<<<<< HEAD
eventSinks:
  entityChangeEvent:
    # Set of optional change event sinks.
    sinks:
      - type: "com.linkedin.metadata.event.change.aws.AwsEventBridgeChangeEventSink"
        enabled: ${AWS_EVENT_BRIDGE_EVENT_SYNC_ENABLED:false}
        configs:
          # URL to which event bridge instance should be sinked.
          eventBus: ${AWS_EVENT_BRIDGE_BUS_ARN}
          region: ${AWS_EVENT_BRIDGE_BUS_REGION}
=======
# experimental siblings config
siblings:
  enabled: ${ENABLE_SIBLING_HOOK:false} # enable to turn on automatic sibling associations for dbt
>>>>>>> e8753a86
<|MERGE_RESOLUTION|>--- conflicted
+++ resolved
@@ -206,7 +206,7 @@
         botToken: ${SLACK_BOT_TOKEN}
         defaultChannel: ${SLACK_DEFAULT_CHANNEL}
 
-<<<<<<< HEAD
+# Mirroring events to external systems (e.g. Event Bridge)
 eventSinks:
   entityChangeEvent:
     # Set of optional change event sinks.
@@ -217,8 +217,7 @@
           # URL to which event bridge instance should be sinked.
           eventBus: ${AWS_EVENT_BRIDGE_BUS_ARN}
           region: ${AWS_EVENT_BRIDGE_BUS_REGION}
-=======
+
 # experimental siblings config
 siblings:
   enabled: ${ENABLE_SIBLING_HOOK:false} # enable to turn on automatic sibling associations for dbt
->>>>>>> e8753a86
