# App Layer
authentication:
  # Enable if you want all requests to the Metadata Service to be authenticated. Disabled by default.
  enabled: ${METADATA_SERVICE_AUTH_ENABLED:false}

  # Required if enabled is true! A configurable chain of Authenticators
  authenticators:
    # Required for authenticating requests with DataHub-issued Access Tokens - best not to remove.
    - type: com.datahub.authentication.authenticator.DataHubTokenAuthenticator
      configs:
        # Key used to validate incoming tokens. Should typically be the same as authentication.tokenService.signingKey
        signingKey: ${DATAHUB_TOKEN_SERVICE_SIGNING_KEY:WnEdIeTG/VVCLQqGwC/BAkqyY0k+H8NEAtWGejrBI94=}
        salt: ${DATAHUB_TOKEN_SERVICE_SALT:ohDVbJBvHHVJh9S/UA4BYF9COuNnqqVhr9MLKEGXk1O=}

  # Required separately from the DataHubTokenAuthenticator as this is used by the AuthServiceController to authorize token generation
  # at user login time.
  systemClientId: ${DATAHUB_SYSTEM_CLIENT_ID:__datahub_system}
  systemClientSecret: ${DATAHUB_SYSTEM_CLIENT_SECRET:JohnSnowKnowsNothing}

  # Configurations for DataHub token service
  tokenService:
    # Key used to sign new tokens.
    signingKey: ${DATAHUB_TOKEN_SERVICE_SIGNING_KEY:WnEdIeTG/VVCLQqGwC/BAkqyY0k+H8NEAtWGejrBI94=}
    salt: ${DATAHUB_TOKEN_SERVICE_SALT:ohDVbJBvHHVJh9S/UA4BYF9COuNnqqVhr9MLKEGXk1O=}

  # The max duration of a UI session in milliseconds. Defaults to 1 day.
  sessionTokenDurationMs: ${SESSION_TOKEN_DURATION_MS:86400000}

# Authorization-related configurations.
authorization:
  # Configurations for the default DataHub policies-based authorizer.
  defaultAuthorizer:
    enabled: ${AUTH_POLICIES_ENABLED:true}
    cacheRefreshIntervalSecs: ${POLICY_CACHE_REFRESH_INTERVAL_SECONDS:120}

ingestion:
  enabled: ${UI_INGESTION_ENABLED:true}
  defaultCliVersion: "${UI_INGESTION_DEFAULT_CLI_VERSION:@cliMajorVersion@}"

telemetry:
  enabledCli: ${CLI_TELEMETRY_ENABLED:true}
  enabledIngestion: ${INGESTION_REPORTING_ENABLED:false}
  enableThirdPartyLogging: ${ENABLE_THIRD_PARTY_LOGGING:false}
  enabledServer: ${DATAHUB_TELEMETRY_ENABLED:true}

secretService:
  encryptionKey: "#{systemEnvironment['SECRET_SERVICE_ENCRYPTION_KEY'] ?: 'ENCRYPTION_KEY'}"

datahub:
  serverType: ${DATAHUB_SERVER_TYPE:prod}
  gms:
    host: ${DATAHUB_GMS_HOST:localhost}
    port: ${DATAHUB_GMS_PORT:8080}
    useSSL: ${DATAHUB_GMS_USE_SSL:${GMS_USE_SSL:false}}

    # URI instead of above host/port/ssl
    # Priority is given to the URI setting over separate host/port/useSSL parameters
    uri: ${DATAHUB_GMS_URI:#{null}}

    sslContext:
      protocol: ${DATAHUB_GMS_SSL_PROTOCOL:${GMS_SSL_PROTOCOL:#{null}}}

  plugin:
    pluginSecurityMode: ${PLUGIN_SECURITY_MODE:RESTRICTED} # Possible value RESTRICTED or LENIENT, default to RESTRICTED
    entityRegistry:
        path: ${ENTITY_REGISTRY_PLUGIN_PATH:/etc/datahub/plugins/models}
    retention:
      path: ${RETENTION_PLUGIN_PATH:/etc/datahub/plugins/retention}
    auth:
      path: ${AUTH_PLUGIN_PATH:/etc/datahub/plugins/auth}

entityService:
  impl: ${ENTITY_SERVICE_IMPL:ebean}
  retention:
    enabled: ${ENTITY_SERVICE_ENABLE_RETENTION:true}
    applyOnBootstrap: ${ENTITY_SERVICE_APPLY_RETENTION_BOOTSTRAP:false}

graphService:
  type: ${GRAPH_SERVICE_IMPL:elasticsearch}

searchService:
  resultBatchSize: ${SEARCH_SERVICE_BATCH_SIZE:100}
  enableCache: ${SEARCH_SERVICE_ENABLE_CACHE:false}
  cacheImplementation: ${SEARCH_SERVICE_CACHE_IMPLEMENTATION:caffeine}
  cache:
    hazelcast:
      serviceName: ${SEARCH_SERVICE_HAZELCAST_SERVICE_NAME:hazelcast-service}

configEntityRegistry:
  path: ${ENTITY_REGISTRY_CONFIG_PATH:../../metadata-models/src/main/resources/entity-registry.yml}
  # Priority is given to the `path` setting above (outside jar)
  resource: ${ENTITY_REGISTRY_CONFIG_CLASSPATH:classpath:/entity-registry.yml}

platformAnalytics:
  enabled: ${DATAHUB_ANALYTICS_ENABLED:true}

visualConfig:
  queriesTab:
    # Experimental! This env var is subject to change and may be deprecated in the future. The Queries tab has a larger
    # overhaul coming.
    queriesTabResultSize: ${REACT_APP_QUERIES_TAB_RESULT_SIZE:5}
  assets:
    logoUrl: ${REACT_APP_LOGO_URL:/assets/platforms/datahublogo.png}
    faviconUrl: ${REACT_APP_FAVICON_URL:/assets/favicon.ico}

# Storage Layer

# Only required if entityService.impl is ebean
ebean:
  username: ${EBEAN_DATASOURCE_USERNAME:datahub}
  password: ${EBEAN_DATASOURCE_PASSWORD:datahub}
  url: ${EBEAN_DATASOURCE_URL:jdbc:mysql://localhost:3306/datahub} # JDBC URL
  driver: ${EBEAN_DATASOURCE_DRIVER:com.mysql.jdbc.Driver} # JDBC Driver
  minConnections: ${EBEAN_MIN_CONNECTIONS:2}
  maxConnections: ${EBEAN_MAX_CONNECTIONS:50}
  maxInactiveTimeSeconds: ${EBEAN_MAX_INACTIVE_TIME_IN_SECS:120}
  maxAgeMinutes: ${EBEAN_MAX_AGE_MINUTES:120}
  leakTimeMinutes: ${EBEAN_LEAK_TIME_MINUTES:15}
  waitTimeoutMillis: ${EBEAN_WAIT_TIMEOUT_MILLIS:1000}
  autoCreateDdl: ${EBEAN_AUTOCREATE:false}
  postgresUseIamAuth: ${EBEAN_POSTGRES_USE_AWS_IAM_AUTH:false}

# Only required if entityService.impl is cassandra
cassandra:
  datasourceUsername: ${CASSANDRA_DATASOURCE_USERNAME:cassandra}
  datasourcePassword: ${CASSANDRA_DATASOURCE_PASSWORD:cassandra}
  hosts: ${CASSANDRA_HOSTS:cassandra}
  port: ${CASSANDRA_PORT:9042}
  datacenter: ${CASSANDRA_DATACENTER:datacenter1}
  keyspace: ${CASSANDRA_KEYSPACE:datahub}
  useSsl: ${CASSANDRA_USE_SSL:false}

elasticsearch:
  host: ${ELASTICSEARCH_HOST:localhost}
  port: ${ELASTICSEARCH_PORT:9200}
  threadCount: ${ELASTICSEARCH_THREAD_COUNT:1}
  connectionRequestTimeout: ${ELASTICSEARCH_CONNECTION_REQUEST_TIMEOUT:0}
  username: ${ELASTICSEARCH_USERNAME:#{null}}
  password: ${ELASTICSEARCH_PASSWORD:#{null}}
  pathPrefix: ${ELASTICSEARCH_PATH_PREFIX:#{null}}
  useSSL: ${ELASTICSEARCH_USE_SSL:false}
  opensearchUseAwsIamAuth: ${OPENSEARCH_USE_AWS_IAM_AUTH:false}
  region: ${AWS_REGION:#{null}}
  implementation: ${ELASTICSEARCH_IMPLEMENTATION:elasticsearch} # elasticsearch or opensearch, for handling divergent cases
  sslContext: # Required if useSSL is true
    protocol: ${ELASTICSEARCH_SSL_PROTOCOL:#{null}}
    secureRandomImplementation: ${ELASTICSEARCH_SSL_SECURE_RANDOM_IMPL:#{null}}
    trustStoreFile: ${ELASTICSEARCH_SSL_TRUSTSTORE_FILE:#{null}}
    trustStoreType: ${ELASTICSEARCH_SSL_TRUSTSTORE_TYPE:#{null}}
    trustStorePassword: ${ELASTICSEARCH_SSL_TRUSTSTORE_PASSWORD:#{null}}
    keyStoreFile: ${ELASTICSEARCH_SSL_KEYSTORE_FILE:#{null}}
    keyStoreType: ${ELASTICSEARCH_SSL_KEYSTORE_TYPE:#{null}}
    keyStorePassword: ${ELASTICSEARCH_SSL_KEYSTORE_PASSWORD:#{null}}
    keyPassword: ${ELASTICSEARCH_SSL_KEY_PASSWORD:#{null}}
  bulkProcessor:
    async: ${ES_BULK_ASYNC:true}
    requestsLimit: ${ES_BULK_REQUESTS_LIMIT:1000}
    flushPeriod: ${ES_BULK_FLUSH_PERIOD:1}
    numRetries: ${ES_BULK_NUM_RETRIES:3}
    retryInterval: ${ES_BULK_RETRY_INTERVAL:1}
    refreshPolicy: ${ES_BULK_REFRESH_POLICY:NONE}
  index:
    prefix: ${INDEX_PREFIX:}
    numShards: ${ELASTICSEARCH_NUM_SHARDS_PER_INDEX:1}
    numReplicas: ${ELASTICSEARCH_NUM_REPLICAS_PER_INDEX:1}
    numRetries: ${ELASTICSEARCH_INDEX_BUILDER_NUM_RETRIES:3}
    refreshIntervalSeconds: ${ELASTICSEARCH_INDEX_BUILDER_REFRESH_INTERVAL_SECONDS:1} # increase to 30 if expected indexing rates to be greater than 100/s
    maxArrayLength: ${SEARCH_DOCUMENT_MAX_ARRAY_LENGTH:1000}
    maxObjectKeys: ${SEARCH_DOCUMENT_MAX_OBJECT_KEYS:1000}
    mainTokenizer: ${ELASTICSEARCH_MAIN_TOKENIZER:#{null}}
    enableMappingsReindex: ${ELASTICSEARCH_INDEX_BUILDER_MAPPINGS_REINDEX:false}
    enableSettingsReindex: ${ELASTICSEARCH_INDEX_BUILDER_SETTINGS_REINDEX:false}
    settingsOverrides: ${ELASTICSEARCH_INDEX_BUILDER_SETTINGS_OVERRIDES:#{null}}
    entitySettingsOverrides: ${ELASTICSEARCH_INDEX_BUILDER_ENTITY_SETTINGS_OVERRIDES:#{null}}
  buildIndices:
    allowDocCountMismatch: ${ELASTICSEARCH_BUILD_INDICES_ALLOW_DOC_COUNT_MISMATCH:false} # when cloneIndices is also enabled
    cloneIndices: ${ELASTICSEARCH_BUILD_INDICES_CLONE_INDICES:true}
    retentionUnit: ${ELASTICSEARCH_BUILD_INDICES_RETENTION_UNIT:DAYS}
    retentionValue: ${ELASTICSEARCH_BUILD_INDICES_RETENTION_VALUE:60}

# TODO: Kafka topic convention
kafka:
  listener:
    concurrency: ${KAFKA_LISTENER_CONCURRENCY:1}
  bootstrapServers: ${KAFKA_BOOTSTRAP_SERVER:http://localhost:9092}
  producer:
    retryCount: ${KAFKA_PRODUCER_RETRY_COUNT:3}
    deliveryTimeout: ${KAFKA_PRODUCER_DELIVERY_TIMEOUT:30000}
    requestTimeout: ${KAFKA_PRODUCER_REQUEST_TIMEOUT:3000}
    backoffTimeout: ${KAFKA_PRODUCER_BACKOFF_TIMEOUT:500}
  schemaRegistry:
    type: ${SCHEMA_REGISTRY_TYPE:KAFKA} # KAFKA or AWS_GLUE
    url: ${KAFKA_SCHEMAREGISTRY_URL:http://localhost:8081} # Application only for type = kafka
    awsGlue:
      region: ${AWS_GLUE_SCHEMA_REGISTRY_REGION:us-east-1}
      registryName: ${AWS_GLUE_SCHEMA_REGISTRY_NAME:#{null}}
  schema:
    registry:
      security:
        protocol: ${KAFKA_PROPERTIES_SECURITY_PROTOCOL:PLAINTEXT}

# Only required if GraphService type is neo4j
neo4j:
  username: ${NEO4J_USERNAME:neo4j}
  password: ${NEO4J_PASSWORD:datahub}
  uri: ${NEO4J_URI:bolt://localhost}
  maxConnectionPoolSize: ${NEO4J_MAX_CONNECTION_POOL_SIZE:100}
  maxConnectionAcquisitionTimeout: ${NEO4J_MAX_CONNECTION_ACQUISITION_TIMEOUT_IN_SECONDS:60}
  maxConnectionLifetimeInSeconds: ${NEO4j_MAX_CONNECTION_LIFETIME_IN_SECONDS:3600}
  maxTransactionRetryTime: ${NEO4J_MAX_TRANSACTION_RETRY_TIME_IN_SECONDS:30}
  connectionLivenessCheckTimeout: ${NEO4J_CONNECTION_LIVENESS_CHECK_TIMEOUT_IN_SECONDS:-1}

spring:
  mvc:
    servlet:
      path: /openapi
  kafka:
    security:
      protocol: ${KAFKA_PROPERTIES_SECURITY_PROTOCOL:PLAINTEXT}

springdoc:
  cache:
    disabled: true

metadataTests:
  enabled: ${METADATA_TESTS_ENABLED:false}

siblings:
  enabled: ${ENABLE_SIBLING_HOOK:true} # enable to turn on automatic sibling associations for dbt

bootstrap:
  upgradeDefaultBrowsePaths:
    enabled: ${UPGRADE_DEFAULT_BROWSE_PATHS_ENABLED:false} # enable to run the upgrade to migrate legacy default browse paths to new ones

systemUpdate:
  initialBackOffMs: ${BOOTSTRAP_SYSTEM_UPDATE_INITIAL_BACK_OFF_MILLIS:5000}
  maxBackOffs: ${BOOTSTRAP_SYSTEM_UPDATE_MAX_BACK_OFFS:50}
  backOffFactor: ${BOOTSTRAP_SYSTEM_UPDATE_BACK_OFF_FACTOR:2} # Multiplicative factor for back off, default values will result in waiting 5min 15s
  waitForSystemUpdate: ${BOOTSTRAP_SYSTEM_UPDATE_WAIT_FOR_SYSTEM_UPDATE:true}

featureFlags:
  showSimplifiedHomepageByDefault: ${SHOW_SIMPLIFIED_HOMEPAGE_BY_DEFAULT:false} # shows a simplified homepage with just datasets, charts and dashboards by default to users. this can be configured in user settings
  lineageSearchCacheEnabled: ${LINEAGE_SEARCH_CACHE_ENABLED:false} # Enables in-memory cache for searchAcrossLineage query, disabled by default to prevent unexpected update delays
  graphServiceDiffModeEnabled: ${GRAPH_SERVICE_DIFF_MODE_ENABLED:true} # Enables diff mode for graph writes, uses a different code path that produces a diff from previous to next to write relationships instead of wholesale deleting edges and reading
<<<<<<< HEAD
  pointInTimeCreationEnabled: ${POINT_IN_TIME_CREATION_ENABLED:false} # Enables creation of point in time snapshots for the scroll API, only works with main line ElasticSearch releases after 7.10. OpenSearch is unsupported, plans to eventually target OpenSearch 2.4+ with a divergent client
=======
  alwaysEmitChangeLog: ${ALWAYS_EMIT_CHANGE_LOG:false} # Enables always emitting a MCL even when no changes are detected. Used for Time Based Lineage when no changes occur.
>>>>>>> d436ab9f

entityChangeEvents:
  enabled: ${ENABLE_ENTITY_CHANGE_EVENTS_HOOK:true}

views:
  enabled: ${VIEWS_ENABLED:true}

entityClient:
  retryInterval: ${ENTITY_CLIENT_RETRY_INTERVAL:2}
  numRetries: ${ENTITY_CLIENT_NUM_RETRIES:3}

usageClient:
  retryInterval: ${USAGE_CLIENT_RETRY_INTERVAL:2}
  numRetries: ${USAGE_CLIENT_NUM_RETRIES:3}

cache:
  primary:
    ttlSeconds: ${CACHE_TTL_SECONDS:600}
    maxSize: ${CACHE_MAX_SIZE:10000}
  homepage:
    entityCounts:
      ttlSeconds: ${CACHE_ENTITY_COUNTS_TTL_SECONDS:600}<|MERGE_RESOLUTION|>--- conflicted
+++ resolved
@@ -242,11 +242,8 @@
   showSimplifiedHomepageByDefault: ${SHOW_SIMPLIFIED_HOMEPAGE_BY_DEFAULT:false} # shows a simplified homepage with just datasets, charts and dashboards by default to users. this can be configured in user settings
   lineageSearchCacheEnabled: ${LINEAGE_SEARCH_CACHE_ENABLED:false} # Enables in-memory cache for searchAcrossLineage query, disabled by default to prevent unexpected update delays
   graphServiceDiffModeEnabled: ${GRAPH_SERVICE_DIFF_MODE_ENABLED:true} # Enables diff mode for graph writes, uses a different code path that produces a diff from previous to next to write relationships instead of wholesale deleting edges and reading
-<<<<<<< HEAD
   pointInTimeCreationEnabled: ${POINT_IN_TIME_CREATION_ENABLED:false} # Enables creation of point in time snapshots for the scroll API, only works with main line ElasticSearch releases after 7.10. OpenSearch is unsupported, plans to eventually target OpenSearch 2.4+ with a divergent client
-=======
   alwaysEmitChangeLog: ${ALWAYS_EMIT_CHANGE_LOG:false} # Enables always emitting a MCL even when no changes are detected. Used for Time Based Lineage when no changes occur.
->>>>>>> d436ab9f
 
 entityChangeEvents:
   enabled: ${ENABLE_ENTITY_CHANGE_EVENTS_HOOK:true}
