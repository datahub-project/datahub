package com.linkedin.metadata.boot.factories;

import com.google.common.collect.ImmutableList;
import com.linkedin.gms.factory.entity.EntityServiceFactory;
import com.linkedin.gms.factory.entityregistry.EntityRegistryFactory;
import com.linkedin.gms.factory.search.EntitySearchServiceFactory;
import com.linkedin.gms.factory.search.SearchDocumentTransformerFactory;
import com.linkedin.metadata.boot.BootstrapManager;
import com.linkedin.metadata.boot.steps.IngestDataPlatformInstancesStep;
import com.linkedin.metadata.boot.steps.IngestDataPlatformsStep;
import com.linkedin.metadata.boot.steps.IngestDefaultGlobalSettingsStep;
import com.linkedin.metadata.boot.steps.IngestPoliciesStep;
import com.linkedin.metadata.boot.steps.IngestRetentionPoliciesStep;
import com.linkedin.metadata.boot.steps.IngestRootUserStep;
import com.linkedin.metadata.entity.AspectMigrationsDao;
import com.linkedin.metadata.entity.EntityService;
import com.linkedin.metadata.models.registry.EntityRegistry;
import com.linkedin.metadata.search.EntitySearchService;
import com.linkedin.metadata.search.transformer.SearchDocumentTransformer;
import org.springframework.beans.factory.annotation.Autowired;
import org.springframework.beans.factory.annotation.Qualifier;
import org.springframework.context.annotation.Bean;
import org.springframework.context.annotation.Configuration;
import org.springframework.context.annotation.Import;
import org.springframework.context.annotation.Scope;

import javax.annotation.Nonnull;


@Configuration
@Import({EntityServiceFactory.class, EntityRegistryFactory.class, EntitySearchServiceFactory.class,
    SearchDocumentTransformerFactory.class})
public class BootstrapManagerFactory {

  @Autowired
  @Qualifier("entityService")
  private EntityService _entityService;

  @Autowired
  @Qualifier("entityRegistry")
  private EntityRegistry _entityRegistry;

  @Autowired
  @Qualifier("entitySearchService")
  private EntitySearchService _entitySearchService;

  @Autowired
  @Qualifier("searchDocumentTransformer")
  private SearchDocumentTransformer _searchDocumentTransformer;

  @Autowired
  @Qualifier("entityAspectMigrationsDao")
  private AspectMigrationsDao _migrationsDao;

  @Autowired
  @Qualifier("ingestRetentionPoliciesStep")
  private IngestRetentionPoliciesStep _ingestRetentionPoliciesStep;

  @Bean(name = "bootstrapManager")
  @Scope("singleton")
  @Nonnull
  protected BootstrapManager createInstance() {
    final IngestRootUserStep ingestRootUserStep = new IngestRootUserStep(_entityService);
    final IngestPoliciesStep ingestPoliciesStep =
        new IngestPoliciesStep(_entityRegistry, _entityService, _entitySearchService, _searchDocumentTransformer);
    final IngestDataPlatformsStep ingestDataPlatformsStep = new IngestDataPlatformsStep(_entityService);
    final IngestDataPlatformInstancesStep ingestDataPlatformInstancesStep =
<<<<<<< HEAD
        new IngestDataPlatformInstancesStep(_entityService, _server);
    // acryl-main only
    final IngestDefaultGlobalSettingsStep ingestSettingsStep = new IngestDefaultGlobalSettingsStep(_entityService);
=======
        new IngestDataPlatformInstancesStep(_entityService, _migrationsDao);
>>>>>>> 72c310ce
    return new BootstrapManager(ImmutableList.of(ingestRootUserStep, ingestPoliciesStep, ingestDataPlatformsStep,
        ingestDataPlatformInstancesStep, _ingestRetentionPoliciesStep, ingestSettingsStep));
  }
}<|MERGE_RESOLUTION|>--- conflicted
+++ resolved
@@ -65,13 +65,9 @@
         new IngestPoliciesStep(_entityRegistry, _entityService, _entitySearchService, _searchDocumentTransformer);
     final IngestDataPlatformsStep ingestDataPlatformsStep = new IngestDataPlatformsStep(_entityService);
     final IngestDataPlatformInstancesStep ingestDataPlatformInstancesStep =
-<<<<<<< HEAD
-        new IngestDataPlatformInstancesStep(_entityService, _server);
+        new IngestDataPlatformInstancesStep(_entityService, _migrationsDao);
     // acryl-main only
     final IngestDefaultGlobalSettingsStep ingestSettingsStep = new IngestDefaultGlobalSettingsStep(_entityService);
-=======
-        new IngestDataPlatformInstancesStep(_entityService, _migrationsDao);
->>>>>>> 72c310ce
     return new BootstrapManager(ImmutableList.of(ingestRootUserStep, ingestPoliciesStep, ingestDataPlatformsStep,
         ingestDataPlatformInstancesStep, _ingestRetentionPoliciesStep, ingestSettingsStep));
   }
