package com.linkedin.metadata.boot.factories;

import com.google.common.collect.ImmutableList;
import com.linkedin.gms.factory.entity.EntityServiceFactory;
import com.linkedin.gms.factory.entityregistry.EntityRegistryFactory;
import com.linkedin.gms.factory.search.EntitySearchServiceFactory;
import com.linkedin.gms.factory.search.SearchDocumentTransformerFactory;
import com.linkedin.metadata.boot.BootstrapManager;
import com.linkedin.metadata.boot.BootstrapStep;
import com.linkedin.metadata.boot.steps.IngestDataPlatformInstancesStep;
import com.linkedin.metadata.boot.steps.IngestDataPlatformsStep;
import com.linkedin.metadata.boot.steps.IngestPoliciesStep;
import com.linkedin.metadata.boot.steps.IngestRetentionPoliciesStep;
import com.linkedin.metadata.boot.steps.IngestRolesStep;
import com.linkedin.metadata.boot.steps.IngestRootUserStep;
import com.linkedin.metadata.boot.steps.RemoveClientIdAspectStep;
import com.linkedin.metadata.boot.steps.RestoreDbtSiblingsIndices;
import com.linkedin.metadata.boot.steps.RestoreGlossaryIndices;
import com.linkedin.metadata.boot.steps.UpgradeDefaultBrowsePathsStep;
import com.linkedin.metadata.entity.AspectMigrationsDao;
import com.linkedin.metadata.entity.EntityService;
import com.linkedin.metadata.models.registry.EntityRegistry;
import com.linkedin.metadata.search.EntitySearchService;
import com.linkedin.metadata.search.transformer.SearchDocumentTransformer;
import java.util.ArrayList;
import java.util.List;
import javax.annotation.Nonnull;
import org.springframework.beans.factory.annotation.Autowired;
import org.springframework.beans.factory.annotation.Qualifier;
import org.springframework.beans.factory.annotation.Value;
import org.springframework.context.annotation.Bean;
import org.springframework.context.annotation.Configuration;
import org.springframework.context.annotation.Import;
import org.springframework.context.annotation.Scope;


@Configuration
@Import({EntityServiceFactory.class, EntityRegistryFactory.class, EntitySearchServiceFactory.class,
    SearchDocumentTransformerFactory.class})
public class BootstrapManagerFactory {

  @Autowired
  @Qualifier("entityService")
  private EntityService _entityService;

  @Autowired
  @Qualifier("entityRegistry")
  private EntityRegistry _entityRegistry;

  @Autowired
  @Qualifier("entitySearchService")
  private EntitySearchService _entitySearchService;

  @Autowired
  @Qualifier("searchDocumentTransformer")
  private SearchDocumentTransformer _searchDocumentTransformer;

  @Autowired
  @Qualifier("entityAspectMigrationsDao")
  private AspectMigrationsDao _migrationsDao;

  @Autowired
  @Qualifier("ingestRetentionPoliciesStep")
  private IngestRetentionPoliciesStep _ingestRetentionPoliciesStep;

  @Value("${bootstrap.upgradeDefaultBrowsePaths.enabled}")
  private Boolean _upgradeDefaultBrowsePathsEnabled;

  @Bean(name = "bootstrapManager")
  @Scope("singleton")
  @Nonnull
  protected BootstrapManager createInstance() {
    final IngestRootUserStep ingestRootUserStep = new IngestRootUserStep(_entityService);
    final IngestPoliciesStep ingestPoliciesStep =
        new IngestPoliciesStep(_entityRegistry, _entityService, _entitySearchService, _searchDocumentTransformer);
    final IngestRolesStep ingestRolesStep = new IngestRolesStep(_entityService);
    final IngestDataPlatformsStep ingestDataPlatformsStep = new IngestDataPlatformsStep(_entityService);
    final IngestDataPlatformInstancesStep ingestDataPlatformInstancesStep =
        new IngestDataPlatformInstancesStep(_entityService, _migrationsDao);
    final RestoreGlossaryIndices restoreGlossaryIndicesStep =
        new RestoreGlossaryIndices(_entityService, _entitySearchService, _entityRegistry);
    final RestoreDbtSiblingsIndices restoreDbtSiblingsIndices =
        new RestoreDbtSiblingsIndices(_entityService, _entityRegistry);
    final RemoveClientIdAspectStep removeClientIdAspectStep = new RemoveClientIdAspectStep(_entityService);
<<<<<<< HEAD

    final List<BootstrapStep> finalSteps = new ArrayList<>(ImmutableList.of(ingestRootUserStep, ingestPoliciesStep, ingestDataPlatformsStep,
        ingestDataPlatformInstancesStep, _ingestRetentionPoliciesStep, restoreGlossaryIndicesStep,
        removeClientIdAspectStep, restoreDbtSiblingsIndices));

    if (_upgradeDefaultBrowsePathsEnabled) {
      finalSteps.add(new UpgradeDefaultBrowsePathsStep(_entityService));
    }

    return new BootstrapManager(finalSteps);
=======
    return new BootstrapManager(
        ImmutableList.of(ingestRootUserStep, ingestPoliciesStep, ingestRolesStep, ingestDataPlatformsStep,
            ingestDataPlatformInstancesStep, _ingestRetentionPoliciesStep, restoreGlossaryIndicesStep,
            removeClientIdAspectStep, restoreDbtSiblingsIndices));
>>>>>>> d75b2e8c
  }
}<|MERGE_RESOLUTION|>--- conflicted
+++ resolved
@@ -82,10 +82,9 @@
     final RestoreDbtSiblingsIndices restoreDbtSiblingsIndices =
         new RestoreDbtSiblingsIndices(_entityService, _entityRegistry);
     final RemoveClientIdAspectStep removeClientIdAspectStep = new RemoveClientIdAspectStep(_entityService);
-<<<<<<< HEAD
 
-    final List<BootstrapStep> finalSteps = new ArrayList<>(ImmutableList.of(ingestRootUserStep, ingestPoliciesStep, ingestDataPlatformsStep,
-        ingestDataPlatformInstancesStep, _ingestRetentionPoliciesStep, restoreGlossaryIndicesStep,
+    final List<BootstrapStep> finalSteps = new ArrayList<>(ImmutableList.of(ingestRootUserStep, ingestPoliciesStep, ingestRolesStep,
+        ingestDataPlatformsStep, ingestDataPlatformInstancesStep, _ingestRetentionPoliciesStep, restoreGlossaryIndicesStep,
         removeClientIdAspectStep, restoreDbtSiblingsIndices));
 
     if (_upgradeDefaultBrowsePathsEnabled) {
@@ -93,11 +92,5 @@
     }
 
     return new BootstrapManager(finalSteps);
-=======
-    return new BootstrapManager(
-        ImmutableList.of(ingestRootUserStep, ingestPoliciesStep, ingestRolesStep, ingestDataPlatformsStep,
-            ingestDataPlatformInstancesStep, _ingestRetentionPoliciesStep, restoreGlossaryIndicesStep,
-            removeClientIdAspectStep, restoreDbtSiblingsIndices));
->>>>>>> d75b2e8c
   }
 }