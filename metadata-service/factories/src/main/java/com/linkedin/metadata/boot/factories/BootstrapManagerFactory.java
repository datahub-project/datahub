--- conflicted
+++ resolved
@@ -67,15 +67,10 @@
     final IngestDataPlatformsStep ingestDataPlatformsStep = new IngestDataPlatformsStep(_entityService);
     final IngestDataPlatformInstancesStep ingestDataPlatformInstancesStep =
         new IngestDataPlatformInstancesStep(_entityService, _migrationsDao);
-<<<<<<< HEAD
+    final RestoreGlossaryIndices restoreGlossaryIndicesStep = new RestoreGlossaryIndices(_entityService, _entitySearchService, _entityRegistry);
     // acryl-main only
     final IngestDefaultGlobalSettingsStep ingestSettingsStep = new IngestDefaultGlobalSettingsStep(_entityService);
     return new BootstrapManager(ImmutableList.of(ingestRootUserStep, ingestPoliciesStep, ingestDataPlatformsStep,
-        ingestDataPlatformInstancesStep, _ingestRetentionPoliciesStep, ingestSettingsStep));
-=======
-    final RestoreGlossaryIndices restoreGlossaryIndicesStep = new RestoreGlossaryIndices(_entityService, _entitySearchService, _entityRegistry);
-    return new BootstrapManager(ImmutableList.of(ingestRootUserStep, ingestPoliciesStep, ingestDataPlatformsStep,
-        ingestDataPlatformInstancesStep, _ingestRetentionPoliciesStep, restoreGlossaryIndicesStep));
->>>>>>> 1b50709e
+        ingestDataPlatformInstancesStep, _ingestRetentionPoliciesStep, ingestSettingsStep, restoreGlossaryIndicesStep));
   }
 }