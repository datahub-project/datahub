package com.linkedin.metadata.boot.factories;

import com.google.common.collect.ImmutableList;
import com.linkedin.gms.factory.entity.EntityServiceFactory;
import com.linkedin.gms.factory.entityregistry.EntityRegistryFactory;
import com.linkedin.gms.factory.search.EntitySearchServiceFactory;
import com.linkedin.gms.factory.search.SearchDocumentTransformerFactory;
import com.linkedin.metadata.boot.BootstrapManager;
import com.linkedin.metadata.boot.steps.IngestDataPlatformInstancesStep;
import com.linkedin.metadata.boot.steps.IngestDataPlatformsStep;
import com.linkedin.metadata.boot.steps.IngestPoliciesStep;
import com.linkedin.metadata.boot.steps.IngestRetentionPoliciesStep;
import com.linkedin.metadata.boot.steps.IngestRootUserStep;
import com.linkedin.metadata.entity.EntityService;
import com.linkedin.metadata.models.registry.EntityRegistry;
import com.linkedin.metadata.search.EntitySearchService;
import com.linkedin.metadata.search.transformer.SearchDocumentTransformer;
import io.ebean.EbeanServer;
import javax.annotation.Nonnull;
import org.springframework.beans.factory.annotation.Autowired;
import org.springframework.beans.factory.annotation.Qualifier;
import org.springframework.context.annotation.Bean;
import org.springframework.context.annotation.Configuration;
import org.springframework.context.annotation.Import;
import org.springframework.context.annotation.Scope;


@Configuration
@Import({EntityServiceFactory.class, EntityRegistryFactory.class, EntitySearchServiceFactory.class,
    SearchDocumentTransformerFactory.class})
public class BootstrapManagerFactory {

  @Autowired
  @Qualifier("entityService")
  private EntityService _entityService;

<<<<<<< HEAD
  @Autowired
  @Qualifier("entityRegistry")
  private EntityRegistry _entityRegistry;

  @Autowired
  @Qualifier("entitySearchService")
  private EntitySearchService _entitySearchService;

  @Autowired
  @Qualifier("searchDocumentTransformer")
  private SearchDocumentTransformer _searchDocumentTransformer;

  @Autowired
=======
  @Autowired(required = false)
>>>>>>> 01a5b13a
  @Qualifier("ebeanServer")
  private EbeanServer _server;

  @Autowired
  @Qualifier("ingestRetentionPoliciesStep")
  private IngestRetentionPoliciesStep _ingestRetentionPoliciesStep;

  @Bean(name = "bootstrapManager")
  @Scope("singleton")
  @Nonnull
  protected BootstrapManager createInstance() {
    final IngestRootUserStep ingestRootUserStep = new IngestRootUserStep(_entityService);
    final IngestPoliciesStep ingestPoliciesStep =
        new IngestPoliciesStep(_entityRegistry, _entityService, _entitySearchService, _searchDocumentTransformer);
    final IngestDataPlatformsStep ingestDataPlatformsStep = new IngestDataPlatformsStep(_entityService);
    final IngestDataPlatformInstancesStep ingestDataPlatformInstancesStep =
        new IngestDataPlatformInstancesStep(_entityService, _server);
    return new BootstrapManager(ImmutableList.of(ingestRootUserStep, ingestPoliciesStep, ingestDataPlatformsStep,
        ingestDataPlatformInstancesStep, _ingestRetentionPoliciesStep));
  }
}<|MERGE_RESOLUTION|>--- conflicted
+++ resolved
@@ -34,7 +34,6 @@
   @Qualifier("entityService")
   private EntityService _entityService;
 
-<<<<<<< HEAD
   @Autowired
   @Qualifier("entityRegistry")
   private EntityRegistry _entityRegistry;
@@ -47,10 +46,7 @@
   @Qualifier("searchDocumentTransformer")
   private SearchDocumentTransformer _searchDocumentTransformer;
 
-  @Autowired
-=======
   @Autowired(required = false)
->>>>>>> 01a5b13a
   @Qualifier("ebeanServer")
   private EbeanServer _server;
 
