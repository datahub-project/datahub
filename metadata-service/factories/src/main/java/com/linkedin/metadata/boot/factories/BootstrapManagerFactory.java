--- conflicted
+++ resolved
@@ -31,9 +31,6 @@
   @Qualifier("entityService")
   private EntityService _entityService;
 
-<<<<<<< HEAD
-  @Autowired(required = false)
-=======
   @Autowired
   @Qualifier("entityRegistry")
   private EntityRegistry _entityRegistry;
@@ -42,8 +39,7 @@
   @Qualifier("entitySearchService")
   private EntitySearchService _entitySearchService;
 
-  @Autowired
->>>>>>> 01d29eed
+  @Autowired(required = false)
   @Qualifier("ebeanServer")
   private EbeanServer _server;
 
