package com.linkedin.gms.factory.common;

import com.linkedin.gms.factory.spring.YamlPropertySourceFactory;
import javax.annotation.Nonnull;
import javax.net.ssl.SSLContext;
import lombok.extern.slf4j.Slf4j;
import org.apache.commons.lang3.StringUtils;
import org.apache.http.Header;
import org.apache.http.HttpHost;
import org.apache.http.conn.ssl.NoopHostnameVerifier;
import org.apache.http.impl.nio.reactor.IOReactorConfig;
import org.apache.http.message.BasicHeader;
import org.elasticsearch.client.RestClient;
import org.elasticsearch.client.RestClientBuilder;
import org.elasticsearch.client.RestHighLevelClient;
import org.springframework.beans.factory.annotation.Autowired;
import org.springframework.beans.factory.annotation.Qualifier;
import org.springframework.beans.factory.annotation.Value;
import org.springframework.context.annotation.Bean;
import org.springframework.context.annotation.Configuration;
import org.springframework.context.annotation.Import;
import org.apache.http.auth.UsernamePasswordCredentials;
import org.apache.http.client.CredentialsProvider;
import org.apache.http.impl.client.BasicCredentialsProvider;
import org.apache.http.impl.nio.client.HttpAsyncClientBuilder;
import org.apache.http.auth.AuthScope;
import org.springframework.context.annotation.PropertySource;

import java.util.Base64;
import java.util.StringJoiner;


@Slf4j
@Configuration
@PropertySource(value = "classpath:/application.yml", factory = YamlPropertySourceFactory.class)
@Import({ ElasticsearchSSLContextFactory.class })
public class RestHighLevelClientFactory {

  @Value("${elasticsearch.host}")
  private String host;

  @Value("${elasticsearch.port}")
  private Integer port;

  @Value("${elasticsearch.threadCount}")
  private Integer threadCount;

  @Value("${elasticsearch.connectionRequestTimeout}")
  private Integer connectionRequestTimeout;

  @Value("${elasticsearch.username}")
  private String username;

  @Value("${elasticsearch.password}")
  private String password;

  @Value("#{new Boolean('${elasticsearch.useSSL}')}")
  private boolean useSSL;

  @Value("${elasticsearch.pathPrefix}")
  private String pathPrefix;

  @Autowired
  @Qualifier("elasticSearchSSLContext")
  private SSLContext sslContext;

  @Bean(name = "elasticSearchRestHighLevelClient")
  @Nonnull
  protected RestHighLevelClient createInstance() {
    RestClientBuilder restClientBuilder;
    if (useSSL) {
      restClientBuilder = loadRestHttpsClient(host, port, pathPrefix, threadCount, connectionRequestTimeout, sslContext, username,
<<<<<<< HEAD
              password);
=======
          password);
    } else if (username != null && password != null) {
      restClientBuilder = loadRestHttpClient(host, port, pathPrefix, threadCount, connectionRequestTimeout, username, password);
>>>>>>> d31c0093
    } else {
      restClientBuilder = loadRestHttpClient(host, port, pathPrefix, threadCount, connectionRequestTimeout, username,
              password);
    }

    return new RestHighLevelClient(restClientBuilder);
  }

  @Nonnull
  private static RestClientBuilder loadRestHttpClient(@Nonnull String host, int port, String pathPrefix, int threadCount,
                                                      int connectionRequestTimeout, String username,
                                                      String password) {

    RestClientBuilder builder = RestClient.builder(new HttpHost(host, port, "http"))
            .setHttpClientConfigCallback(httpAsyncClientBuilder -> httpAsyncClientBuilder
                    .setDefaultIOReactorConfig(IOReactorConfig.custom().setIoThreadCount(threadCount).build()));

    if (!StringUtils.isEmpty(pathPrefix)) {
      builder.setPathPrefix(pathPrefix);
    }

    if (username != null && password != null) {
      StringJoiner stringJoiner = new StringJoiner(":").add(username).add(password);
      String encodedBytes = Base64.getEncoder().encodeToString(stringJoiner.toString().getBytes());
      Header[] authHeaders = {new BasicHeader("Authorization", "Basic " + encodedBytes)};
      builder.setDefaultHeaders(authHeaders);
    }

    builder.setRequestConfigCallback(
            requestConfigBuilder -> requestConfigBuilder.setConnectionRequestTimeout(connectionRequestTimeout));

    return builder;
  }
  
  @Nonnull
  private static RestClientBuilder loadRestHttpClient(@Nonnull String host, int port, String pathPrefix, int threadCount,
      int connectionRequestTimeout, String username, String password) {
    RestClientBuilder builder = loadRestHttpClient(host, port, pathPrefix, threadCount, connectionRequestTimeout);
    
    builder.setHttpClientConfigCallback(new RestClientBuilder.HttpClientConfigCallback() {
      public HttpAsyncClientBuilder customizeHttpClient(HttpAsyncClientBuilder httpAsyncClientBuilder) {
        httpAsyncClientBuilder.setDefaultIOReactorConfig(IOReactorConfig.custom().setIoThreadCount(threadCount).build());
        
        final CredentialsProvider credentialsProvider = new BasicCredentialsProvider();
        credentialsProvider.setCredentials(AuthScope.ANY, new UsernamePasswordCredentials(username, password));
        httpAsyncClientBuilder.setDefaultCredentialsProvider(credentialsProvider);
        
        return httpAsyncClientBuilder;
      }
    });
    
    return builder;
  }

  @Nonnull
  private static RestClientBuilder loadRestHttpsClient(@Nonnull String host, int port, String pathPrefix, int threadCount,
                                                       int connectionRequestTimeout, @Nonnull SSLContext sslContext, String username, String password) {

    final RestClientBuilder builder = RestClient.builder(new HttpHost(host, port, "https"));

    if (!StringUtils.isEmpty(pathPrefix)) {
      builder.setPathPrefix(pathPrefix);
    }

    builder.setHttpClientConfigCallback(new RestClientBuilder.HttpClientConfigCallback() {
      public HttpAsyncClientBuilder customizeHttpClient(HttpAsyncClientBuilder httpAsyncClientBuilder) {
        httpAsyncClientBuilder.setSSLContext(sslContext).setSSLHostnameVerifier(new NoopHostnameVerifier())
                .setDefaultIOReactorConfig(IOReactorConfig.custom().setIoThreadCount(threadCount).build());

        if (username != null && password != null) {
          final CredentialsProvider credentialsProvider = new BasicCredentialsProvider();
          credentialsProvider.setCredentials(AuthScope.ANY, new UsernamePasswordCredentials(username, password));
          httpAsyncClientBuilder.setDefaultCredentialsProvider(credentialsProvider);
        }

        return httpAsyncClientBuilder;
      }
    });

    builder.setRequestConfigCallback(
            requestConfigBuilder -> requestConfigBuilder.setConnectionRequestTimeout(connectionRequestTimeout));

    return builder;
  }

}<|MERGE_RESOLUTION|>--- conflicted
+++ resolved
@@ -69,17 +69,9 @@
   protected RestHighLevelClient createInstance() {
     RestClientBuilder restClientBuilder;
     if (useSSL) {
-      restClientBuilder = loadRestHttpsClient(host, port, pathPrefix, threadCount, connectionRequestTimeout, sslContext, username,
-<<<<<<< HEAD
-              password);
-=======
-          password);
-    } else if (username != null && password != null) {
+      restClientBuilder = loadRestHttpsClient(host, port, pathPrefix, threadCount, connectionRequestTimeout, sslContext, username, password);
+    } else {
       restClientBuilder = loadRestHttpClient(host, port, pathPrefix, threadCount, connectionRequestTimeout, username, password);
->>>>>>> d31c0093
-    } else {
-      restClientBuilder = loadRestHttpClient(host, port, pathPrefix, threadCount, connectionRequestTimeout, username,
-              password);
     }
 
     return new RestHighLevelClient(restClientBuilder);
