package com.linkedin.gms.factory.config;

import com.datahub.authentication.AuthenticationConfiguration;
import com.datahub.authorization.AuthorizationConfiguration;
import com.linkedin.datahub.graphql.featureflags.FeatureFlags;
import com.linkedin.gms.factory.spring.YamlPropertySourceFactory;
import com.linkedin.metadata.config.DataHubConfiguration;
import com.linkedin.metadata.config.ElasticSearchConfiguration;
import com.linkedin.metadata.config.IngestionConfiguration;
import com.linkedin.metadata.config.SystemUpdateConfiguration;
import com.linkedin.metadata.config.TestsConfiguration;
import com.linkedin.metadata.config.ViewsConfiguration;
import com.linkedin.metadata.config.VisualConfiguration;
<<<<<<< HEAD
import com.linkedin.metadata.config.kafka.KafkaConfiguration;
import com.linkedin.metadata.telemetry.TelemetryConfiguration;
=======
import com.linkedin.metadata.telemetry.TelemetryConfiguration;
import com.linkedin.gms.factory.spring.YamlPropertySourceFactory;
>>>>>>> 7cb3d720
import lombok.Data;
import org.springframework.boot.context.properties.ConfigurationProperties;
import org.springframework.context.annotation.Configuration;
import org.springframework.context.annotation.PropertySource;


@Configuration
@ConfigurationProperties
@PropertySource(value = "classpath:/application.yml", factory = YamlPropertySourceFactory.class)
@Data
public class ConfigurationProvider {
  /**
   * Authentication related configs
   */
  private AuthenticationConfiguration authentication;
  /**
   * Authorizer related configs
   */
  private AuthorizationConfiguration authorization;
  /**
   * Ingestion related configs
   */
  private IngestionConfiguration ingestion;
  /**
   * Telemetry related configs
   */
  private TelemetryConfiguration telemetry;
  /**
   * Viz related configs
   */
  private VisualConfiguration visualConfig;
  /**
   * Tests related configs
   */
  private TestsConfiguration metadataTests;
  /**
   * DataHub top-level server configurations
   */
  private DataHubConfiguration datahub;
  /**
   * Views feature related configs
   */
  private ViewsConfiguration views;
  /**
   * Feature flags indicating what is turned on vs turned off
   */
  private FeatureFlags featureFlags;
<<<<<<< HEAD
  /**
   * Kafka related configs.
   */
  private KafkaConfiguration kafka;
=======

  /**
   * ElasticSearch configurations
   */
  private ElasticSearchConfiguration elasticSearch;

  /**
   * System Update configurations
   */
  private SystemUpdateConfiguration systemUpdate;
>>>>>>> 7cb3d720
}<|MERGE_RESOLUTION|>--- conflicted
+++ resolved
@@ -11,13 +11,10 @@
 import com.linkedin.metadata.config.TestsConfiguration;
 import com.linkedin.metadata.config.ViewsConfiguration;
 import com.linkedin.metadata.config.VisualConfiguration;
-<<<<<<< HEAD
 import com.linkedin.metadata.config.kafka.KafkaConfiguration;
 import com.linkedin.metadata.telemetry.TelemetryConfiguration;
-=======
 import com.linkedin.metadata.telemetry.TelemetryConfiguration;
 import com.linkedin.gms.factory.spring.YamlPropertySourceFactory;
->>>>>>> 7cb3d720
 import lombok.Data;
 import org.springframework.boot.context.properties.ConfigurationProperties;
 import org.springframework.context.annotation.Configuration;
@@ -65,21 +62,16 @@
    * Feature flags indicating what is turned on vs turned off
    */
   private FeatureFlags featureFlags;
-<<<<<<< HEAD
   /**
    * Kafka related configs.
    */
   private KafkaConfiguration kafka;
-=======
-
   /**
    * ElasticSearch configurations
    */
   private ElasticSearchConfiguration elasticSearch;
-
   /**
    * System Update configurations
    */
   private SystemUpdateConfiguration systemUpdate;
->>>>>>> 7cb3d720
 }