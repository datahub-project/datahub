--- conflicted
+++ resolved
@@ -93,17 +93,10 @@
   @Qualifier("gitVersion")
   private GitVersion _gitVersion;
 
-<<<<<<< HEAD
-=======
-  @Autowired
-  @Qualifier("visualConfig")
-  private VisualConfiguration _visualConfiguration;
-
   @Autowired
   @Qualifier("timelineService")
   private TimelineService _timelineService;
 
->>>>>>> 6610265b
   @Value("${platformAnalytics.enabled}") // TODO: Migrate to DATAHUB_ANALYTICS_ENABLED
   private Boolean isAnalyticsEnabled;
 
@@ -128,12 +121,8 @@
           _gitVersion,
           _timelineService,
           _graphService.supportsMultiHop(),
-<<<<<<< HEAD
-          _configProvider.getVisualConfig()
-=======
-          _visualConfiguration,
+          _configProvider.getVisualConfig(),
           _configProvider.getTelemetry()
->>>>>>> 6610265b
           ).builder().build();
     }
     return new GmsGraphQLEngine(
@@ -153,12 +142,8 @@
         _gitVersion,
         _timelineService,
         _graphService.supportsMultiHop(),
-<<<<<<< HEAD
-        _configProvider.getVisualConfig()
-=======
-        _visualConfiguration,
+        _configProvider.getVisualConfig(),
         _configProvider.getTelemetry()
->>>>>>> 6610265b
     ).builder().build();
   }
 }