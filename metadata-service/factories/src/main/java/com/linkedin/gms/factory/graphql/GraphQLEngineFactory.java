package com.linkedin.gms.factory.graphql;

import com.datahub.authentication.group.GroupService;
import com.datahub.authentication.token.StatefulTokenService;
import com.datahub.authentication.user.NativeUserService;
import com.linkedin.datahub.graphql.GmsGraphQLEngine;
import com.linkedin.datahub.graphql.GraphQLEngine;
import com.linkedin.datahub.graphql.analytics.service.AnalyticsService;
import com.linkedin.metadata.client.JavaEntityClient;
import com.linkedin.gms.factory.auth.DataHubTokenServiceFactory;
import com.linkedin.gms.factory.common.GitVersionFactory;
import com.linkedin.gms.factory.common.IndexConventionFactory;
import com.linkedin.gms.factory.common.RestHighLevelClientFactory;
import com.linkedin.gms.factory.common.SiblingGraphServiceFactory;
import com.linkedin.gms.factory.config.ConfigurationProvider;
import com.linkedin.gms.factory.entityregistry.EntityRegistryFactory;
import com.linkedin.gms.factory.entity.RestliEntityClientFactory;
import com.linkedin.gms.factory.recommendation.RecommendationServiceFactory;
import com.linkedin.metadata.entity.EntityService;
import com.linkedin.metadata.graph.GraphClient;
import com.linkedin.metadata.graph.GraphService;
import com.linkedin.metadata.graph.SiblingGraphService;
import com.linkedin.metadata.models.registry.EntityRegistry;
import com.linkedin.metadata.recommendation.RecommendationsService;
import com.linkedin.metadata.secret.SecretService;
import com.linkedin.metadata.timeline.TimelineService;
import com.linkedin.metadata.timeseries.TimeseriesAspectService;
import com.linkedin.metadata.utils.elasticsearch.IndexConvention;
import com.linkedin.metadata.version.GitVersion;
import com.linkedin.usage.UsageClient;
import javax.annotation.Nonnull;
import org.elasticsearch.client.RestHighLevelClient;
import org.springframework.beans.factory.annotation.Autowired;
import org.springframework.beans.factory.annotation.Qualifier;
import org.springframework.beans.factory.annotation.Value;
import org.springframework.context.annotation.Bean;
import org.springframework.context.annotation.Configuration;
import org.springframework.context.annotation.Import;


@Configuration
@Import({RestHighLevelClientFactory.class, IndexConventionFactory.class, RestliEntityClientFactory.class,
    RecommendationServiceFactory.class, EntityRegistryFactory.class, DataHubTokenServiceFactory.class,
    GitVersionFactory.class, SiblingGraphServiceFactory.class})
public class GraphQLEngineFactory {
  @Autowired
  @Qualifier("elasticSearchRestHighLevelClient")
  private RestHighLevelClient elasticClient;

  @Autowired
  @Qualifier(IndexConventionFactory.INDEX_CONVENTION_BEAN)
  private IndexConvention indexConvention;

  @Autowired
  @Qualifier("javaEntityClient")
  private JavaEntityClient _entityClient;

  @Autowired
  @Qualifier("graphClient")
  private GraphClient _graphClient;

  @Autowired
  @Qualifier("usageClient")
  private UsageClient _usageClient;

  @Autowired
  @Qualifier("entityService")
  private EntityService _entityService;

  @Autowired
  @Qualifier("graphService")
  private GraphService _graphService;

  @Autowired
  @Qualifier("siblingGraphService")
  private SiblingGraphService _siblingGraphService;

  @Autowired
  @Qualifier("timeseriesAspectService")
  private TimeseriesAspectService _timeseriesAspectService;

  @Autowired
  private RecommendationsService _recommendationsService;

  @Autowired
  @Qualifier("dataHubTokenService")
  private StatefulTokenService _statefulTokenService;

  @Autowired
  @Qualifier("dataHubSecretService")
  private SecretService _secretService;

  @Autowired
  @Qualifier("entityRegistry")
  private EntityRegistry _entityRegistry;

  @Autowired
  private ConfigurationProvider _configProvider;

  @Autowired
  @Qualifier("gitVersion")
  private GitVersion _gitVersion;

  @Autowired
  @Qualifier("timelineService")
  private TimelineService _timelineService;

  @Autowired
  @Qualifier("nativeUserService")
  private NativeUserService _nativeUserService;

  @Autowired
  @Qualifier("groupService")
  private GroupService _groupService;

  @Value("${platformAnalytics.enabled}") // TODO: Migrate to DATAHUB_ANALYTICS_ENABLED
  private Boolean isAnalyticsEnabled;


  @Bean(name = "graphQLEngine")
  @Nonnull
  protected GraphQLEngine getInstance() {
    if (isAnalyticsEnabled) {
      return new GmsGraphQLEngine(
          _entityClient,
          _graphClient,
          _usageClient,
          new AnalyticsService(elasticClient, indexConvention),
          _entityService,
          _recommendationsService,
          _statefulTokenService,
          _timeseriesAspectService,
          _entityRegistry,
          _secretService,
          _nativeUserService,
          _configProvider.getIngestion(),
          _configProvider.getAuthentication(),
          _configProvider.getAuthorization(),
          _gitVersion,
          _timelineService,
          _graphService.supportsMultiHop(),
          _configProvider.getVisualConfig(),
          _configProvider.getTelemetry(),
          _configProvider.getMetadataTests(),
          _configProvider.getDatahub(),
          _siblingGraphService,
<<<<<<< HEAD
          _groupService
=======
          _groupService,
          _configProvider.getFeatureFlags()
>>>>>>> af6a423f
          ).builder().build();
    }
    return new GmsGraphQLEngine(
        _entityClient,
        _graphClient,
        _usageClient,
        null,
        _entityService,
        _recommendationsService,
        _statefulTokenService,
        _timeseriesAspectService,
        _entityRegistry,
        _secretService,
        _nativeUserService,
        _configProvider.getIngestion(),
        _configProvider.getAuthentication(),
        _configProvider.getAuthorization(),
        _gitVersion,
        _timelineService,
        _graphService.supportsMultiHop(),
        _configProvider.getVisualConfig(),
        _configProvider.getTelemetry(),
        _configProvider.getMetadataTests(),
        _configProvider.getDatahub(),
        _siblingGraphService,
<<<<<<< HEAD
        _groupService
=======
        _groupService,
        _configProvider.getFeatureFlags()
>>>>>>> af6a423f
    ).builder().build();
  }
}<|MERGE_RESOLUTION|>--- conflicted
+++ resolved
@@ -144,12 +144,8 @@
           _configProvider.getMetadataTests(),
           _configProvider.getDatahub(),
           _siblingGraphService,
-<<<<<<< HEAD
-          _groupService
-=======
           _groupService,
           _configProvider.getFeatureFlags()
->>>>>>> af6a423f
           ).builder().build();
     }
     return new GmsGraphQLEngine(
@@ -175,12 +171,8 @@
         _configProvider.getMetadataTests(),
         _configProvider.getDatahub(),
         _siblingGraphService,
-<<<<<<< HEAD
-        _groupService
-=======
         _groupService,
         _configProvider.getFeatureFlags()
->>>>>>> af6a423f
     ).builder().build();
   }
 }