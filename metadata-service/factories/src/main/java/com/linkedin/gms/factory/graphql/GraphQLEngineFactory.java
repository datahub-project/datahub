--- conflicted
+++ resolved
@@ -9,11 +9,8 @@
 import com.linkedin.gms.factory.common.GitVersionFactory;
 import com.linkedin.gms.factory.common.IndexConventionFactory;
 import com.linkedin.gms.factory.common.RestHighLevelClientFactory;
-<<<<<<< HEAD
 import com.linkedin.gms.factory.config.ConfigurationProvider;
 import com.linkedin.gms.factory.entityregistry.EntityRegistryFactory;
-=======
->>>>>>> 8b716ad2
 import com.linkedin.gms.factory.entity.RestliEntityClientFactory;
 import com.linkedin.gms.factory.entityregistry.EntityRegistryFactory;
 import com.linkedin.gms.factory.recommendation.RecommendationServiceFactory;
@@ -21,11 +18,8 @@
 import com.linkedin.metadata.graph.GraphClient;
 import com.linkedin.metadata.models.registry.EntityRegistry;
 import com.linkedin.metadata.recommendation.RecommendationsService;
-<<<<<<< HEAD
 import com.linkedin.metadata.graph.GraphClient;
 import com.linkedin.metadata.secret.SecretService;
-=======
->>>>>>> 8b716ad2
 import com.linkedin.metadata.utils.elasticsearch.IndexConvention;
 import com.linkedin.metadata.version.GitVersion;
 import com.linkedin.usage.UsageClient;
@@ -84,12 +78,10 @@
   private EntityRegistry _entityRegistry;
 
   @Autowired
-<<<<<<< HEAD
   private ConfigurationProvider _configProvider;
-=======
+
   @Qualifier("gitVersion")
   private GitVersion _gitVersion;
->>>>>>> 8b716ad2
 
   @Value("${platformAnalytics.enabled}") // TODO: Migrate to DATAHUB_ANALYTICS_ENABLED
   private Boolean isAnalyticsEnabled;
@@ -97,9 +89,7 @@
   @Bean(name = "graphQLEngine")
   @Nonnull
   protected GraphQLEngine getInstance() {
-
     if (isAnalyticsEnabled) {
-<<<<<<< HEAD
       return new GmsGraphQLEngine(
           _entityClient,
           _graphClient,
@@ -110,7 +100,8 @@
           _tokenService,
           _entityRegistry,
           _secretService,
-          _configProvider.getIngestion()
+          _configProvider.getIngestion(),
+          _gitVersion
           ).builder().build();
     }
     return new GmsGraphQLEngine(
@@ -123,14 +114,8 @@
         _tokenService,
         _entityRegistry,
         _secretService,
-        _configProvider.getIngestion()).builder().build();
-=======
-      return new GmsGraphQLEngine(_entityClient, _graphClient, _usageClient,
-          new AnalyticsService(elasticClient, indexConvention.getPrefix()), _entityService, _recommendationsService,
-          _tokenService, _entityRegistry, _gitVersion).builder().build();
-    }
-    return new GmsGraphQLEngine(_entityClient, _graphClient, _usageClient, null, _entityService,
-        _recommendationsService, _tokenService, _entityRegistry, _gitVersion).builder().build();
->>>>>>> 8b716ad2
+        _configProvider.getIngestion(),
+        _gitVersion
+        ).builder().build();
   }
 }