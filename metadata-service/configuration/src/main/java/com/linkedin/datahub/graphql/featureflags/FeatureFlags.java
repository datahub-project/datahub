--- conflicted
+++ resolved
@@ -36,9 +36,6 @@
   private boolean showAutoCompleteResults = false;
   private boolean dataProcessInstanceEntityEnabled = true;
   private boolean entityVersioning = false;
-<<<<<<< HEAD
   private boolean showHasSiblingsFilter = false;
-=======
   private boolean showSearchBarAutocompleteRedesign = false;
->>>>>>> 92581f01
 }