--- conflicted
+++ resolved
@@ -12,7 +12,6 @@
 public class IndexConfiguration {
   private String prefix;
   private DocIdsConfiguration docIds;
-<<<<<<< HEAD
   private int minSearchFilterLength;
 
   // Reindex configuration flags
@@ -31,8 +30,6 @@
   private int maxArrayLength;
   private int maxObjectKeys;
   private int maxValueLength;
-=======
-  private Integer minSearchFilterLength;
 
   public String getFinalPrefix() {
     if (prefix == null || prefix.isEmpty()) {
@@ -41,5 +38,4 @@
       return prefix + "_";
     }
   }
->>>>>>> ee20dbbc
 }