# The base URL where DataHub is accessible to users.
baseUrl: ${DATAHUB_BASE_URL:http://localhost:9002}

# App Layer
authentication:
  # Enable if you want all requests to the Metadata Service to be authenticated. Disabled by default.
  enabled: ${METADATA_SERVICE_AUTH_ENABLED:false}

  # Required if enabled is true! A configurable chain of Authenticators
  authenticators:
    # Required for authenticating requests with DataHub-issued Access Tokens - best not to remove.
    - type: com.datahub.authentication.authenticator.DataHubTokenAuthenticator
      configs:
        # Key used to validate incoming tokens. Should typically be the same as authentication.tokenService.signingKey
        signingKey: ${DATAHUB_TOKEN_SERVICE_SIGNING_KEY:WnEdIeTG/VVCLQqGwC/BAkqyY0k+H8NEAtWGejrBI94=}
        salt: ${DATAHUB_TOKEN_SERVICE_SALT:ohDVbJBvHHVJh9S/UA4BYF9COuNnqqVhr9MLKEGXk1O=}
    # Required for unauthenticated health check endpoints - best not to remove.
    - type: com.datahub.authentication.authenticator.HealthStatusAuthenticator

  # Normally failures are only warnings, enable this to throw them.
  logAuthenticatorExceptions: ${METADATA_SERVICE_AUTHENTICATOR_EXCEPTIONS_ENABLED:false}

  # Required separately from the DataHubTokenAuthenticator as this is used by the AuthServiceController to authorize token generation
  # at user login time.
  systemClientId: ${DATAHUB_SYSTEM_CLIENT_ID:__datahub_system}
  systemClientSecret: ${DATAHUB_SYSTEM_CLIENT_SECRET:JohnSnowKnowsNothing}

  # Configurations for DataHub token service
  tokenService:
    # Key used to sign new tokens.
    signingKey: ${DATAHUB_TOKEN_SERVICE_SIGNING_KEY:WnEdIeTG/VVCLQqGwC/BAkqyY0k+H8NEAtWGejrBI94=}
    salt: ${DATAHUB_TOKEN_SERVICE_SALT:ohDVbJBvHHVJh9S/UA4BYF9COuNnqqVhr9MLKEGXk1O=}
    issuer: ${DATAHUB_TOKEN_SERVICE_ISSUER:datahub-metadata-service}
    signingAlgorithm: ${DATAHUB_TOKEN_SERVICE_SIGNING_ALGORITHM:HS256}

  # The max duration of a UI session in milliseconds. Defaults to 1 day.
  sessionTokenDurationMs: ${SESSION_TOKEN_DURATION_MS:86400000}

# Authorization-related configurations.
authorization:
  # Configurations for the default DataHub policies-based authorizer.
  defaultAuthorizer:
    enabled: ${AUTH_POLICIES_ENABLED:true}
    cacheRefreshIntervalSecs: ${POLICY_CACHE_REFRESH_INTERVAL_SECONDS:120}
    cachePolicyFetchSize: ${POLICY_CACHE_FETCH_SIZE:1000}
  # Enables authorization of reads, writes, and deletes on REST APIs. Defaults to false for backwards compatibility, but should become true down the road
  restApiAuthorization: ${REST_API_AUTHORIZATION_ENABLED:false}
  search:
    enabled: ${SEARCH_AUTHORIZATION_ENABLED:true}

ingestion:
  # The value of cliMajorVersion is substituted in by the processResources Gradle task.
  enabled: ${UI_INGESTION_ENABLED:true}
  defaultCliVersion: "${UI_INGESTION_DEFAULT_CLI_VERSION:@cliMajorVersion@}"
  maxSerializedStringLength: "${INGESTION_MAX_SERIALIZED_STRING_LENGTH:16000000}" # Indicates the maximum allowed JSON String length Jackson will handle, impacts the maximum size of ingested aspects

telemetry:
  enabledCli: ${CLI_TELEMETRY_ENABLED:true}
  enabledIngestion: ${INGESTION_REPORTING_ENABLED:false}
  enableThirdPartyLogging: ${ENABLE_THIRD_PARTY_LOGGING:false}
  enabledServer: ${DATAHUB_TELEMETRY_ENABLED:true}

secretService:
  encryptionKey: "#{systemEnvironment['SECRET_SERVICE_ENCRYPTION_KEY'] ?: 'ENCRYPTION_KEY'}"

datahub:
  serverType: ${DATAHUB_SERVER_TYPE:prod}
  gms:
    host: ${DATAHUB_GMS_HOST:localhost}
    port: ${DATAHUB_GMS_PORT:8080}
    useSSL: ${DATAHUB_GMS_USE_SSL:${GMS_USE_SSL:false}}

    # URI instead of above host/port/ssl
    # Priority is given to the URI setting over separate host/port/useSSL parameters
    uri: ${DATAHUB_GMS_URI:#{null}}

    sslContext:
      protocol: ${DATAHUB_GMS_SSL_PROTOCOL:${GMS_SSL_PROTOCOL:#{null}}}

  plugin:
    pluginSecurityMode: ${PLUGIN_SECURITY_MODE:RESTRICTED} # Possible value RESTRICTED or LENIENT, default to RESTRICTED
    entityRegistry:
      path: ${ENTITY_REGISTRY_PLUGIN_PATH:/etc/datahub/plugins/models}
    retention:
      path: ${RETENTION_PLUGIN_PATH:/etc/datahub/plugins/retention}
    auth:
      path: ${AUTH_PLUGIN_PATH:/etc/datahub/plugins/auth}

entityService:
  impl: ${ENTITY_SERVICE_IMPL:ebean}
  retention:
    enabled: ${ENTITY_SERVICE_ENABLE_RETENTION:true}
    applyOnBootstrap: ${ENTITY_SERVICE_APPLY_RETENTION_BOOTSTRAP:false}

graphService:
  type: ${GRAPH_SERVICE_IMPL:elasticsearch}

searchService:
  resultBatchSize: ${SEARCH_SERVICE_BATCH_SIZE:100}
  enableCache: ${SEARCH_SERVICE_ENABLE_CACHE:false}
  cacheImplementation: ${SEARCH_SERVICE_CACHE_IMPLEMENTATION:caffeine}
  cache:
    hazelcast:
      serviceName: ${SEARCH_SERVICE_HAZELCAST_SERVICE_NAME:hazelcast-service}

configEntityRegistry:
  path: ${ENTITY_REGISTRY_CONFIG_PATH:../../metadata-models/src/main/resources/entity-registry.yml}
  # Priority is given to the `path` setting above (outside jar)
  resource: ${ENTITY_REGISTRY_CONFIG_CLASSPATH:classpath:/entity-registry.yml}

platformAnalytics:
  enabled: ${DATAHUB_ANALYTICS_ENABLED:true}

visualConfig:
  queriesTab:
    # Experimental! This env var is subject to change and may be deprecated in the future. The Queries tab has a larger
    # overhaul coming.
    queriesTabResultSize: ${REACT_APP_QUERIES_TAB_RESULT_SIZE:5}
  assets:
    logoUrl: ${REACT_APP_LOGO_URL:/assets/platforms/datahublogo.png}
    faviconUrl: ${REACT_APP_FAVICON_URL:/assets/icons/favicon.ico}
  appTitle: ${REACT_APP_TITLE:}
  hideGlossary: ${REACT_APP_HIDE_GLOSSARY:false}
  entityProfile:
    # we only support default tab for domains right now. In order to implement for other entities, update React code
    domainDefaultTab: ${DOMAIN_DEFAULT_TAB:} # set to DOCUMENTATION_TAB to show documentation tab first
  searchResult:
    enableNameHighlight: ${SEARCH_RESULT_NAME_HIGHLIGHT_ENABLED:true} # Enables visual highlighting on search result names/descriptions.

# Storage Layer

# Only required if entityService.impl is ebean
ebean:
  username: ${EBEAN_DATASOURCE_USERNAME:datahub}
  password: ${EBEAN_DATASOURCE_PASSWORD:datahub}
  url: ${EBEAN_DATASOURCE_URL:jdbc:mysql://localhost:3306/datahub} # JDBC URL
  driver: ${EBEAN_DATASOURCE_DRIVER:com.mysql.jdbc.Driver} # JDBC Driver
  minConnections: ${EBEAN_MIN_CONNECTIONS:2}
  maxConnections: ${EBEAN_MAX_CONNECTIONS:50}
  maxInactiveTimeSeconds: ${EBEAN_MAX_INACTIVE_TIME_IN_SECS:120}
  maxAgeMinutes: ${EBEAN_MAX_AGE_MINUTES:120}
  leakTimeMinutes: ${EBEAN_LEAK_TIME_MINUTES:15}
  waitTimeoutMillis: ${EBEAN_WAIT_TIMEOUT_MILLIS:1000}
  autoCreateDdl: ${EBEAN_AUTOCREATE:false}
  postgresUseIamAuth: ${EBEAN_POSTGRES_USE_AWS_IAM_AUTH:false}
  locking:
    enabled: ${EBEAN_LOCKING_ENABLED:true}
    durationSeconds: ${EBEAN_LOCKING_DURATION_SECONDS:60}
    maximumLocks: ${EBEAN_LOCKING_MAXIMUM_LOCKS:20000}

# Only required if entityService.impl is cassandra
cassandra:
  datasourceUsername: ${CASSANDRA_DATASOURCE_USERNAME:cassandra}
  datasourcePassword: ${CASSANDRA_DATASOURCE_PASSWORD:cassandra}
  hosts: ${CASSANDRA_HOSTS:cassandra}
  port: ${CASSANDRA_PORT:9042}
  datacenter: ${CASSANDRA_DATACENTER:datacenter1}
  keyspace: ${CASSANDRA_KEYSPACE:datahub}
  useSsl: ${CASSANDRA_USE_SSL:false}

elasticsearch:
  host: ${ELASTICSEARCH_HOST:localhost}
  port: ${ELASTICSEARCH_PORT:9200}
  threadCount: ${ELASTICSEARCH_THREAD_COUNT:1}
  connectionRequestTimeout: ${ELASTICSEARCH_CONNECTION_REQUEST_TIMEOUT:0}
  username: ${ELASTICSEARCH_USERNAME:#{null}}
  password: ${ELASTICSEARCH_PASSWORD:#{null}}
  pathPrefix: ${ELASTICSEARCH_PATH_PREFIX:#{null}}
  useSSL: ${ELASTICSEARCH_USE_SSL:false}
  opensearchUseAwsIamAuth: ${OPENSEARCH_USE_AWS_IAM_AUTH:false}
  region: ${AWS_REGION:#{null}}
  implementation: ${ELASTICSEARCH_IMPLEMENTATION:elasticsearch} # elasticsearch or opensearch, for handling divergent cases
  sslContext: # Required if useSSL is true
    protocol: ${ELASTICSEARCH_SSL_PROTOCOL:#{null}}
    secureRandomImplementation: ${ELASTICSEARCH_SSL_SECURE_RANDOM_IMPL:#{null}}
    trustStoreFile: ${ELASTICSEARCH_SSL_TRUSTSTORE_FILE:#{null}}
    trustStoreType: ${ELASTICSEARCH_SSL_TRUSTSTORE_TYPE:#{null}}
    trustStorePassword: ${ELASTICSEARCH_SSL_TRUSTSTORE_PASSWORD:#{null}}
    keyStoreFile: ${ELASTICSEARCH_SSL_KEYSTORE_FILE:#{null}}
    keyStoreType: ${ELASTICSEARCH_SSL_KEYSTORE_TYPE:#{null}}
    keyStorePassword: ${ELASTICSEARCH_SSL_KEYSTORE_PASSWORD:#{null}}
    keyPassword: ${ELASTICSEARCH_SSL_KEY_PASSWORD:#{null}}
  bulkProcessor:
    async: ${ES_BULK_ASYNC:true}
    requestsLimit: ${ES_BULK_REQUESTS_LIMIT:1000}
    flushPeriod: ${ES_BULK_FLUSH_PERIOD:1}
    numRetries: ${ES_BULK_NUM_RETRIES:3}
    retryInterval: ${ES_BULK_RETRY_INTERVAL:1}
    refreshPolicy: ${ES_BULK_REFRESH_POLICY:NONE}
    enableBatchDelete: ${ES_BULK_ENABLE_BATCH_DELETE:false}
  index:
    prefix: ${INDEX_PREFIX:}
    numShards: ${ELASTICSEARCH_NUM_SHARDS_PER_INDEX:1}
    numReplicas: ${ELASTICSEARCH_NUM_REPLICAS_PER_INDEX:1}
    numRetries: ${ELASTICSEARCH_INDEX_BUILDER_NUM_RETRIES:3}
    refreshIntervalSeconds: ${ELASTICSEARCH_INDEX_BUILDER_REFRESH_INTERVAL_SECONDS:1} # increase to 30 if expected indexing rates to be greater than 100/s
    maxArrayLength: ${SEARCH_DOCUMENT_MAX_ARRAY_LENGTH:1000}
    maxObjectKeys: ${SEARCH_DOCUMENT_MAX_OBJECT_KEYS:1000}
    maxValueLength: ${SEARCH_DOCUMENT_MAX_VALUE_LENGTH:4096} # i.e. customProperty values
    mainTokenizer: ${ELASTICSEARCH_MAIN_TOKENIZER:#{null}}
    enableMappingsReindex: ${ELASTICSEARCH_INDEX_BUILDER_MAPPINGS_REINDEX:false}
    enableSettingsReindex: ${ELASTICSEARCH_INDEX_BUILDER_SETTINGS_REINDEX:false}
    settingsOverrides: ${ELASTICSEARCH_INDEX_BUILDER_SETTINGS_OVERRIDES:#{null}}
    entitySettingsOverrides: ${ELASTICSEARCH_INDEX_BUILDER_ENTITY_SETTINGS_OVERRIDES:#{null}}
  buildIndices:
    allowDocCountMismatch: ${ELASTICSEARCH_BUILD_INDICES_ALLOW_DOC_COUNT_MISMATCH:false} # when cloneIndices is also enabled
    cloneIndices: ${ELASTICSEARCH_BUILD_INDICES_CLONE_INDICES:true}
    retentionUnit: ${ELASTICSEARCH_BUILD_INDICES_RETENTION_UNIT:DAYS}
    retentionValue: ${ELASTICSEARCH_BUILD_INDICES_RETENTION_VALUE:60}
  search:
    maxTermBucketSize: ${ELASTICSEARCH_QUERY_MAX_TERM_BUCKET_SIZE:20}
    # Defines the behavior of quoted searches, do they apply weights or exclude results
    exactMatch:
      exclusive: ${ELASTICSEARCH_QUERY_EXACT_MATCH_EXCLUSIVE:false} # if false will only apply weights, if true will exclude non-exact
      withPrefix: ${ELASTICSEARCH_QUERY_EXACT_MATCH_WITH_PREFIX:true} # include prefix exact matches
      exactFactor: ${ELASTICSEARCH_QUERY_EXACT_MATCH_FACTOR:10.0} # boost multiplier when exact with case
      prefixFactor: ${ELASTICSEARCH_QUERY_EXACT_MATCH_PREFIX_FACTOR:1.6} # boost multiplier when exact prefix
      caseSensitivityFactor: ${ELASTICSEARCH_QUERY_EXACT_MATCH_CASE_FACTOR:0.7} # stacked boost multiplier when case mismatch
      enableStructured: ${ELASTICSEARCH_QUERY_EXACT_MATCH_ENABLE_STRUCTURED:true} # enable exact match on structured search
    wordGram:
      twoGramFactor: ${ELASTICSEARCH_QUERY_TWO_GRAM_FACTOR:1.2} # boost multiplier when match on 2-gram tokens
      threeGramFactor: ${ELASTICSEARCH_QUERY_THREE_GRAM_FACTOR:1.5} # boost multiplier when match on 3-gram tokens
      fourGramFactor: ${ELASTICSEARCH_QUERY_FOUR_GRAM_FACTOR:1.8} # boost multiplier when match on 4-gram tokens
    # Field weight annotations are typically calibrated for exact match, if partial match is possible on the field use these adjustments
    partial:
      urnFactor: ${ELASTICSEARCH_QUERY_PARTIAL_URN_FACTOR:0.5} # multiplier on Urn token match, a partial match on Urn > non-Urn is assumed
      factor: ${ELASTICSEARCH_QUERY_PARTIAL_FACTOR:0.4} # multiplier on possible non-Urn token match
    custom:
      enabled: ${ELASTICSEARCH_QUERY_CUSTOM_CONFIG_ENABLED:false}
      file: ${ELASTICSEARCH_QUERY_CUSTOM_CONFIG_FILE:search_config.yml}
    graph:
      timeoutSeconds: ${ELASTICSEARCH_SEARCH_GRAPH_TIMEOUT_SECONDS:50} # graph dao timeout seconds
      batchSize: ${ELASTICSEARCH_SEARCH_GRAPH_BATCH_SIZE:1000} # graph dao batch size
      maxResult: ${ELASTICSEARCH_SEARCH_GRAPH_MAX_RESULT:10000} # graph dao max result size
      enableMultiPathSearch: ${ELASTICSEARCH_SEARCH_GRAPH_MULTI_PATH_SEARCH:false}

# TODO: Kafka topic convention
kafka:
  listener:
    concurrency: ${KAFKA_LISTENER_CONCURRENCY:1}
  bootstrapServers: ${KAFKA_BOOTSTRAP_SERVER:http://localhost:9092}
  producer:
    retryCount: ${KAFKA_PRODUCER_RETRY_COUNT:3}
    deliveryTimeout: ${KAFKA_PRODUCER_DELIVERY_TIMEOUT:30000}
    requestTimeout: ${KAFKA_PRODUCER_REQUEST_TIMEOUT:3000}
    backoffTimeout: ${KAFKA_PRODUCER_BACKOFF_TIMEOUT:500}
    compressionType: ${KAFKA_PRODUCER_COMPRESSION_TYPE:snappy} # producer's compression algorithm
    maxRequestSize: ${KAFKA_PRODUCER_MAX_REQUEST_SIZE:5242880} # the max bytes sent by the producer, also see kafka-setup MAX_MESSAGE_BYTES for matching value
  consumer:
    maxPartitionFetchBytes: ${KAFKA_CONSUMER_MAX_PARTITION_FETCH_BYTES:5242880} # the max bytes consumed per partition
    stopOnDeserializationError: ${KAFKA_CONSUMER_STOP_ON_DESERIALIZATION_ERROR:true} # Stops kafka listener container on deserialization error, allows user to fix problems before moving past problematic offset. If false will log and move forward past the offset
    healthCheckEnabled: ${KAFKA_CONSUMER_HEALTH_CHECK_ENABLED:true} # Sets the health indicator to down when a message listener container has stopped due to a deserialization failure, will force consumer apps to restart through k8s and docker-compose health mechanisms
  schemaRegistry:
    type: ${SCHEMA_REGISTRY_TYPE:KAFKA} # INTERNAL or KAFKA or AWS_GLUE
    url: ${KAFKA_SCHEMAREGISTRY_URL:http://localhost:8081}
    awsGlue:
      region: ${AWS_GLUE_SCHEMA_REGISTRY_REGION:us-east-1}
      registryName: ${AWS_GLUE_SCHEMA_REGISTRY_NAME:#{null}}
  schema:
    registry:
      security:
        protocol: ${KAFKA_PROPERTIES_SECURITY_PROTOCOL:PLAINTEXT}

# Only required if GraphService type is neo4j
neo4j:
  username: ${NEO4J_USERNAME:neo4j}
  password: ${NEO4J_PASSWORD:datahub}
  uri: ${NEO4J_URI:bolt://localhost}
  database: ${NEO4J_DATABASE:graph.db}
  maxConnectionPoolSize: ${NEO4J_MAX_CONNECTION_POOL_SIZE:100}
  maxConnectionAcquisitionTimeout: ${NEO4J_MAX_CONNECTION_ACQUISITION_TIMEOUT_IN_SECONDS:60}
  maxConnectionLifetimeInSeconds: ${NEO4j_MAX_CONNECTION_LIFETIME_IN_SECONDS:3600}
  maxTransactionRetryTime: ${NEO4J_MAX_TRANSACTION_RETRY_TIME_IN_SECONDS:30}
  connectionLivenessCheckTimeout: ${NEO4J_CONNECTION_LIVENESS_CHECK_TIMEOUT_IN_SECONDS:-1}

spring:
  mvc:
    servlet:
      path: /openapi
  kafka:
    security:
      protocol: ${KAFKA_PROPERTIES_SECURITY_PROTOCOL:PLAINTEXT}

springdoc:
  cache:
    disabled: true

metadataTests:
  enabled: ${METADATA_TESTS_ENABLED:false}

siblings:
  enabled: ${ENABLE_SIBLING_HOOK:true} # enable to turn on automatic sibling associations for dbt
updateIndices:
  enabled: ${ENABLE_UPDATE_INDICES_HOOK:true}
ingestionScheduler:
  enabled: ${ENABLE_INGESTION_SCHEDULER_HOOK:true} # enable to execute ingestion scheduling

bootstrap:
  upgradeDefaultBrowsePaths:
    enabled: ${UPGRADE_DEFAULT_BROWSE_PATHS_ENABLED:false} # enable to run the upgrade to migrate legacy default browse paths to new ones
  backfillBrowsePathsV2:
    enabled: ${BACKFILL_BROWSE_PATHS_V2:false} # Enables running the backfill of browsePathsV2 upgrade step. There are concerns about the load of this step so hiding it behind a flag. Deprecating in favor of running through SystemUpdate
  reprocessDefaultBrowsePathsV2:
    enabled: ${REPROCESS_DEFAULT_BROWSE_PATHS_V2:false} # reprocess V2 browse paths which were set to the default: {"path":[{"id":"Default"}]}
  policies:
    file: ${BOOTSTRAP_POLICIES_FILE:classpath:boot/policies.json}
    # eg for local file
    # file: "file:///datahub/datahub-gms/resources/custom-policies.json"
  ownershipTypes:
    file: ${BOOTSTRAP_OWNERSHIP_TYPES_FILE:classpath:boot/ownership_types.json}
  servlets:
    waitTimeout: ${BOOTSTRAP_SERVLETS_WAITTIMEOUT:60} # Total waiting time in seconds for servlets to initialize

systemUpdate:
  initialBackOffMs: ${BOOTSTRAP_SYSTEM_UPDATE_INITIAL_BACK_OFF_MILLIS:5000}
  maxBackOffs: ${BOOTSTRAP_SYSTEM_UPDATE_MAX_BACK_OFFS:50}
  backOffFactor: ${BOOTSTRAP_SYSTEM_UPDATE_BACK_OFF_FACTOR:2} # Multiplicative factor for back off, default values will result in waiting 5min 15s
  waitForSystemUpdate: ${BOOTSTRAP_SYSTEM_UPDATE_WAIT_FOR_SYSTEM_UPDATE:true}
  dataJobNodeCLL:
    enabled: ${BOOTSTRAP_SYSTEM_UPDATE_DATA_JOB_NODE_CLL_ENABLED:false}
    batchSize: ${BOOTSTRAP_SYSTEM_UPDATE_DATA_JOB_NODE_CLL_BATCH_SIZE:200}
  browsePathsV2:
    enabled: ${BOOTSTRAP_SYSTEM_UPDATE_BROWSE_PATHS_V2_ENABLED:true}
    batchSize: ${BOOTSTRAP_SYSTEM_UPDATE_BROWSE_PATHS_V2_BATCH_SIZE:5000}
    reprocess:
      enabled: ${REPROCESS_DEFAULT_BROWSE_PATHS_V2:false}
<<<<<<< HEAD
=======
  policyFields:
    enabled: ${BOOTSTRAP_SYSTEM_UPDATE_POLICY_FIELDS_ENABLED:true}
    batchSize: ${BOOTSTRAP_SYSTEM_UPDATE_POLICY_FIELDS_BATCH_SIZE:5000}
    reprocess:
      enabled: ${REPROCESS_DEFAULT_POLICY_FIELDS:false}
>>>>>>> c47db24b
  ownershipTypes:
    enabled: ${BOOTSTRAP_SYSTEM_UPDATE_OWNERSHIP_TYPES_ENABLED:true}
    batchSize: ${BOOTSTRAP_SYSTEM_UPDATE_OWNERSHIP_TYPES_BATCH_SIZE:1000}
    reprocess:
      enabled: ${BOOTSTRAP_SYSTEM_UPDATE_OWNERSHIP_TYPES_REPROCESS:false}

structuredProperties:
  enabled: ${ENABLE_STRUCTURED_PROPERTIES_HOOK:true} # applies structured properties mappings
  writeEnabled: ${ENABLE_STRUCTURED_PROPERTIES_WRITE:true} # write structured property values
  systemUpdateEnabled: ${ENABLE_STRUCTURED_PROPERTIES_SYSTEM_UPDATE:false} # applies structured property mappings in system update job

healthCheck:
  cacheDurationSeconds: ${HEALTH_CHECK_CACHE_DURATION_SECONDS:5}

featureFlags:
  showSimplifiedHomepageByDefault: ${SHOW_SIMPLIFIED_HOMEPAGE_BY_DEFAULT:false} # shows a simplified homepage with just datasets, charts and dashboards by default to users. this can be configured in user settings
  lineageSearchCacheEnabled: ${LINEAGE_SEARCH_CACHE_ENABLED:true} # Enables in-memory cache for searchAcrossLineage query
  graphServiceDiffModeEnabled: ${GRAPH_SERVICE_DIFF_MODE_ENABLED:true} # Enables diff mode for graph writes, uses a different code path that produces a diff from previous to next to write relationships instead of wholesale deleting edges and reading
  pointInTimeCreationEnabled: ${POINT_IN_TIME_CREATION_ENABLED:false} # Enables creation of point in time snapshots for the scroll API, only works with main line ElasticSearch releases after 7.10. OpenSearch is unsupported, plans to eventually target OpenSearch 2.4+ with a divergent client
  alwaysEmitChangeLog: ${ALWAYS_EMIT_CHANGE_LOG:false} # Enables always emitting a MCL even when no changes are detected. Used for Time Based Lineage when no changes occur.
  searchServiceDiffModeEnabled: ${SEARCH_SERVICE_DIFF_MODE_ENABLED:true} # Enables diff mode for search document writes, reduces amount of writes to ElasticSearch documents for no-ops
  readOnlyModeEnabled: ${READ_ONLY_MODE_ENABLED:false} # Enables read only mode for an instance. Right now this only affects ability to edit user profile image URL but can be extended
  showAccessManagement: ${SHOW_ACCESS_MANAGEMENT:false} #Whether we should show AccessManagement tab in the datahub UI.
  showSearchFiltersV2: ${SHOW_SEARCH_FILTERS_V2:true} # Enables showing the search filters V2 experience.
  showBrowseV2: ${SHOW_BROWSE_V2:true} # Enables showing the browse v2 sidebar experience.
  platformBrowseV2: ${PLATFORM_BROWSE_V2:false} # Enables the platform browse experience, instead of the entity-oriented browse default.
  preProcessHooks:
    uiEnabled: ${PRE_PROCESS_HOOKS_UI_ENABLED:true} # Circumvents Kafka for processing index updates for UI changes sourced from GraphQL to avoid processing delays
  showAcrylInfo: ${SHOW_ACRYL_INFO:false} # Show different CTAs within DataHub around moving to Managed DataHub. Set to true for the demo site.
  nestedDomainsEnabled: ${NESTED_DOMAINS_ENABLED:true} # Enables the nested Domains feature that allows users to have sub-Domains. If this is off, Domains appear "flat" again
  schemaFieldEntityFetchEnabled: ${SCHEMA_FIELD_ENTITY_FETCH_ENABLED:true} # Enables fetching for schema field entities from the database when we hydrate them on schema fields

entityChangeEvents:
  enabled: ${ENABLE_ENTITY_CHANGE_EVENTS_HOOK:true}

views:
  enabled: ${VIEWS_ENABLED:true}

entityClient:
  retryInterval: ${ENTITY_CLIENT_RETRY_INTERVAL:2}
  numRetries: ${ENTITY_CLIENT_NUM_RETRIES:3}

usageClient:
  retryInterval: ${USAGE_CLIENT_RETRY_INTERVAL:2}
  numRetries: ${USAGE_CLIENT_NUM_RETRIES:0}
  timeoutMs: ${USAGE_CLIENT_TIMEOUT_MS:3000}

cache:
  primary:
    ttlSeconds: ${CACHE_TTL_SECONDS:600}
    maxSize: ${CACHE_MAX_SIZE:10000}
  homepage:
    entityCounts:
      ttlSeconds: ${CACHE_ENTITY_COUNTS_TTL_SECONDS:600}
  search:
    lineage:
      ttlSeconds: ${CACHE_SEARCH_LINEAGE_TTL_SECONDS:86400} # 1 day
      lightningThreshold: ${CACHE_SEARCH_LINEAGE_LIGHTNING_THRESHOLD:300}
  client:
    usageClient:
      enabled: ${CACHE_CLIENT_USAGE_CLIENT_ENABLED:true}
      statsEnabled: ${CACHE_CLIENT_USAGE_CLIENT_STATS_ENABLED:true}
      statsIntervalSeconds: ${CACHE_CLIENT_USAGE_CLIENT_STATS_INTERVAL_SECONDS:120}
      defaultTTLSeconds: ${CACHE_CLIENT_USAGE_CLIENT_TTL_SECONDS:86400} # 1 day
      maxBytes: ${CACHE_CLIENT_USAGE_CLIENT_MAX_BYTES:52428800} # 50MB
    entityClient:
      enabled: ${CACHE_CLIENT_ENTITY_CLIENT_ENABLED:true}
      statsEnabled: ${CACHE_CLIENT_ENTITY_CLIENT_STATS_ENABLED:true}
      statsIntervalSeconds: ${CACHE_CLIENT_ENTITY_CLIENT_STATS_INTERVAL_SECONDS:120}
      defaultTTLSeconds: ${CACHE_CLIENT_ENTITY_CLIENT_TTL_SECONDS:0} # do not cache entity/aspects by default
      maxBytes: ${CACHE_CLIENT_ENTITY_CLIENT_MAX_BYTES:104857600} # 100MB
      entityAspectTTLSeconds:
        # cache user aspects for 20s
        corpuser:
          corpUserKey: 20
          corpUserInfo: 20
          corpUserEditableInfo: 20
          corpUserStatus: 20
          globalTags: 20
          status: 20
          corpUserCredentials: 20
          corpUserSettings: 20
        structuredProperty:
          status: 300 # 5 min
          propertyDefinition: 300 # 5 min
          structuredPropertyKey: 86400 # 1 day
        chart:
          usageFeatures: 21600 # 6hrs
        dataset:
          usageFeatures: 21600 # 6hrs
          storageFeatures: 21600 # 6hrs
        dashboard:
          dashboardUsageStatistics: 21600 # 6hrs

graphQL:
  query:
    complexityLimit: ${GRAPHQL_QUERY_COMPLEXITY_LIMIT:2000}
    depthLimit: ${GRAPHQL_QUERY_DEPTH_LIMIT:50}

springdoc.api-docs.groups.enabled: true

forms:
  hook:
    enabled: { $FORMS_HOOK_ENABLED:true }<|MERGE_RESOLUTION|>--- conflicted
+++ resolved
@@ -324,14 +324,11 @@
     batchSize: ${BOOTSTRAP_SYSTEM_UPDATE_BROWSE_PATHS_V2_BATCH_SIZE:5000}
     reprocess:
       enabled: ${REPROCESS_DEFAULT_BROWSE_PATHS_V2:false}
-<<<<<<< HEAD
-=======
   policyFields:
     enabled: ${BOOTSTRAP_SYSTEM_UPDATE_POLICY_FIELDS_ENABLED:true}
     batchSize: ${BOOTSTRAP_SYSTEM_UPDATE_POLICY_FIELDS_BATCH_SIZE:5000}
     reprocess:
       enabled: ${REPROCESS_DEFAULT_POLICY_FIELDS:false}
->>>>>>> c47db24b
   ownershipTypes:
     enabled: ${BOOTSTRAP_SYSTEM_UPDATE_OWNERSHIP_TYPES_ENABLED:true}
     batchSize: ${BOOTSTRAP_SYSTEM_UPDATE_OWNERSHIP_TYPES_BATCH_SIZE:1000}
