--- conflicted
+++ resolved
@@ -300,11 +300,8 @@
   preProcessHooks:
     uiEnabled: ${PRE_PROCESS_HOOKS_UI_ENABLED:true} # Circumvents Kafka for processing index updates for UI changes sourced from GraphQL to avoid processing delays
   showAcrylInfo: ${SHOW_ACRYL_INFO:false} # Show different CTAs within DataHub around moving to Managed DataHub. Set to true for the demo site.
-<<<<<<< HEAD
   joinFeatureEnabled: ${JOIN_FEATURE_ENABLED:false} # Enable Join Tables Feature and show within Dataset view as Relations
-=======
   nestedDomainsEnabled: ${NESTED_DOMAINS_ENABLED:true} # Enables the nested Domains feature that allows users to have sub-Domains. If this is off, Domains appear "flat" again
->>>>>>> 2f0616ea
 
 entityChangeEvents:
   enabled: ${ENABLE_ENTITY_CHANGE_EVENTS_HOOK:true}
