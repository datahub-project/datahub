# Instructions to add additional entry
# 1. Add new entry to this list
# 2. Increment version in bootstrap_mcps.yaml for the entry referring to this file
- entityUrn: urn:li:dataPlatform:adlsGen1
  entityType: dataPlatform
  aspectName: dataPlatformInfo
  changeType: UPSERT
  aspect:
    datasetNameDelimiter: "/"
    name: adlsGen1
    displayName: Azure Data Lake (Gen 1)
    type: FILE_SYSTEM
    logoUrl: "assets/platforms/adlslogo.png"
- entityUrn: urn:li:dataPlatform:adlsGen2
  entityType: dataPlatform
  aspectName: dataPlatformInfo
  changeType: UPSERT
  aspect:
    datasetNameDelimiter: "/"
    name: adlsGen2
    displayName: Azure Data Lake (Gen 2)
    type: FILE_SYSTEM
    logoUrl: "assets/platforms/adlslogo.png"
- entityUrn: urn:li:dataPlatform:airflow
  entityType: dataPlatform
  aspectName: dataPlatformInfo
  changeType: UPSERT
  aspect:
    datasetNameDelimiter: "."
    name: airflow
    displayName: Airflow
    type: OTHERS
    logoUrl: "assets/platforms/airflowlogo.png"
- entityUrn: urn:li:dataPlatform:ambry
  entityType: dataPlatform
  aspectName: dataPlatformInfo
  changeType: UPSERT
  aspect:
    datasetNameDelimiter: "."
    name: ambry
    displayName: Ambry
    type: OBJECT_STORE
- entityUrn: urn:li:dataPlatform:clickhouse
  entityType: dataPlatform
  aspectName: dataPlatformInfo
  changeType: UPSERT
  aspect:
    datasetNameDelimiter: "."
    name: clickhouse
    displayName: ClickHouse
    type: RELATIONAL_DB
    logoUrl: "assets/platforms/clickhouselogo.png"
- entityUrn: urn:li:dataPlatform:cockroachdb
  entityType: dataPlatform
  aspectName: dataPlatformInfo
  changeType: UPSERT
  aspect:
    datasetNameDelimiter: "."
    name: cockroachdb
    displayName: CockroachDb
    type: RELATIONAL_DB
    logoUrl: "assets/platforms/cockroachdblogo.png"
- entityUrn: urn:li:dataPlatform:couchbase
  entityType: dataPlatform
  aspectName: dataPlatformInfo
  changeType: UPSERT
  aspect:
    datasetNameDelimiter: "."
    name: couchbase
    displayName: Couchbase
    type: KEY_VALUE_STORE
    logoUrl: "assets/platforms/couchbaselogo.png"
- entityUrn: urn:li:dataPlatform:dagster
  entityType: dataPlatform
  aspectName: dataPlatformInfo
  changeType: UPSERT
  aspect:
    datasetNameDelimiter: "/"
    name: dagster
    displayName: Dagster
    type: OTHERS
    logoUrl: "assets/platforms/dagsterlogo.svg"
- entityUrn: urn:li:dataPlatform:external
  entityType: dataPlatform
  aspectName: dataPlatformInfo
  changeType: UPSERT
  aspect:
    datasetNameDelimiter: "."
    name: external
    displayName: External Source
    type: OTHERS
- entityUrn: urn:li:dataPlatform:hdfs
  entityType: dataPlatform
  aspectName: dataPlatformInfo
  changeType: UPSERT
  aspect:
    datasetNameDelimiter: "/"
    name: hdfs
    displayName: HDFS
    type: FILE_SYSTEM
    logoUrl: "assets/platforms/hadooplogo.png"
- entityUrn: urn:li:dataPlatform:hana
  entityType: dataPlatform
  aspectName: dataPlatformInfo
  changeType: UPSERT
  aspect:
    datasetNameDelimiter: "."
    name: hana
    displayName: SAP HANA
    type: RELATIONAL_DB
    logoUrl: "assets/platforms/hanalogo.png"
- entityUrn: urn:li:dataPlatform:hive
  entityType: dataPlatform
  aspectName: dataPlatformInfo
  changeType: UPSERT
  aspect:
    datasetNameDelimiter: "."
    name: hive
    displayName: Hive
    type: FILE_SYSTEM
    logoUrl: "assets/platforms/hivelogo.png"
- entityUrn: urn:li:dataPlatform:hudi
  entityType: dataPlatform
  aspectName: dataPlatformInfo
  changeType: UPSERT
  aspect:
    datasetNameDelimiter: "."
    name: hudi
    displayName: Hudi
    type: FILE_SYSTEM
    logoUrl: "assets/platforms/hudilogo.png"
- entityUrn: urn:li:dataPlatform:iceberg
  entityType: dataPlatform
  aspectName: dataPlatformInfo
  changeType: UPSERT
  aspect:
    datasetNameDelimiter: "."
    name: iceberg
    displayName: Iceberg
    type: FILE_SYSTEM
    logoUrl: "assets/platforms/iceberglogo.png"
- entityUrn: urn:li:dataPlatform:s3
  entityType: dataPlatform
  aspectName: dataPlatformInfo
  changeType: UPSERT
  aspect:
    datasetNameDelimiter: "/"
    name: s3
    displayName: AWS S3
    type: FILE_SYSTEM
    logoUrl: "assets/platforms/s3.png"
- entityUrn: urn:li:dataPlatform:kafka
  entityType: dataPlatform
  aspectName: dataPlatformInfo
  changeType: UPSERT
  aspect:
    datasetNameDelimiter: "."
    name: kafka
    displayName: Kafka
    type: MESSAGE_BROKER
    logoUrl: "assets/platforms/kafkalogo.png"
- entityUrn: urn:li:dataPlatform:kafka-connect
  entityType: dataPlatform
  aspectName: dataPlatformInfo
  changeType: UPSERT
  aspect:
    datasetNameDelimiter: "."
    name: kafka-connect
    displayName: Kafka Connect
    type: OTHERS
    logoUrl: "assets/platforms/kafkalogo.png"
- entityUrn: urn:li:dataPlatform:kusto
  entityType: dataPlatform
  aspectName: dataPlatformInfo
  changeType: UPSERT
  aspect:
    datasetNameDelimiter: "."
    name: kusto
    displayName: Kusto
    type: OLAP_DATASTORE
    logoUrl: "assets/platforms/kustologo.png"
- entityUrn: urn:li:dataPlatform:mode
  entityType: dataPlatform
  aspectName: dataPlatformInfo
  changeType: UPSERT
  aspect:
    datasetNameDelimiter: "."
    name: mode
    displayName: Mode
    type: KEY_VALUE_STORE
    logoUrl: "assets/platforms/modelogo.png"
- entityUrn: urn:li:dataPlatform:mongodb
  entityType: dataPlatform
  aspectName: dataPlatformInfo
  changeType: UPSERT
  aspect:
    datasetNameDelimiter: "."
    name: mongodb
    displayName: MongoDB
    type: KEY_VALUE_STORE
    logoUrl: "assets/platforms/mongodblogo.png"
- entityUrn: urn:li:dataPlatform:mysql
  entityType: dataPlatform
  aspectName: dataPlatformInfo
  changeType: UPSERT
  aspect:
    datasetNameDelimiter: "."
    name: mysql
    displayName: MySQL
    type: RELATIONAL_DB
<<<<<<< HEAD
    logoUrl: "/assets/platforms/mysqllogo.png"
- entityUrn: urn:li:dataPlatform:starrocks
  entityType: dataPlatform
  aspectName: dataPlatformInfo
  changeType: UPSERT
  aspect:
    datasetNameDelimiter: "."
    name: starrocks
    displayName: StarRocks
    type: QUERY_ENGINE
    logoUrl: "/assets/platforms/starrockslogo.png"
=======
    logoUrl: "assets/platforms/mysqllogo.png"
>>>>>>> ac20d068
- entityUrn: urn:li:dataPlatform:db2
  entityType: dataPlatform
  aspectName: dataPlatformInfo
  changeType: UPSERT
  aspect:
    datasetNameDelimiter: "."
    name: db2
    displayName: DB2
    type: RELATIONAL_DB
    logoUrl: "assets/platforms/db2logo.png"
- entityUrn: urn:li:dataPlatform:mariadb
  entityType: dataPlatform
  aspectName: dataPlatformInfo
  changeType: UPSERT
  aspect:
    datasetNameDelimiter: "."
    name: mariadb
    displayName: MariaDB
    type: RELATIONAL_DB
    logoUrl: "assets/platforms/mariadblogo.png"
- entityUrn: urn:li:dataPlatform:OpenApi
  entityType: dataPlatform
  aspectName: dataPlatformInfo
  changeType: UPSERT
  aspect:
    datasetNameDelimiter: "."
    name: openapi
    displayName: OpenAPI
    type: OTHERS
    logoUrl: "assets/platforms/openapilogo.png"
- entityUrn: urn:li:dataPlatform:oracle
  entityType: dataPlatform
  aspectName: dataPlatformInfo
  changeType: UPSERT
  aspect:
    datasetNameDelimiter: "."
    name: oracle
    displayName: Oracle
    type: RELATIONAL_DB
    logoUrl: "assets/platforms/oraclelogo.png"
- entityUrn: urn:li:dataPlatform:pinot
  entityType: dataPlatform
  aspectName: dataPlatformInfo
  changeType: UPSERT
  aspect:
    datasetNameDelimiter: "."
    name: pinot
    displayName: Pinot
    type: OLAP_DATASTORE
    logoUrl: "assets/platforms/pinotlogo.png"
- entityUrn: urn:li:dataPlatform:postgres
  entityType: dataPlatform
  aspectName: dataPlatformInfo
  changeType: UPSERT
  aspect:
    datasetNameDelimiter: "."
    name: postgres
    displayName: PostgreSQL
    type: RELATIONAL_DB
    logoUrl: "assets/platforms/postgreslogo.png"
- entityUrn: urn:li:dataPlatform:prefect
  entityType: dataPlatform
  aspectName: dataPlatformInfo
  changeType: UPSERT
  aspect:
    datasetNameDelimiter: "."
    name: prefect
    displayName: Prefect
    type: OTHERS
    logoUrl: "assets/platforms/prefectlogo.png"
- entityUrn: urn:li:dataPlatform:presto
  entityType: dataPlatform
  aspectName: dataPlatformInfo
  changeType: UPSERT
  aspect:
    datasetNameDelimiter: "."
    name: prefect
    displayName: Prefect
    type: OTHERS
    logoUrl: "assets/platforms/prefectlogo.png"
- entityUrn: urn:li:dataPlatform:presto
  entityType: dataPlatform
  aspectName: dataPlatformInfo
  changeType: UPSERT
  aspect:
    datasetNameDelimiter: "."
    name: presto
    displayName: Presto
    type: QUERY_ENGINE
    logoUrl: "assets/platforms/prestologo.png"
- entityUrn: urn:li:dataPlatform:tableau
  entityType: dataPlatform
  aspectName: dataPlatformInfo
  changeType: UPSERT
  aspect:
    datasetNameDelimiter: "."
    name: tableau
    displayName: Tableau
    type: OTHERS
    logoUrl: "assets/platforms/tableaulogo.svg"
- entityUrn: urn:li:dataPlatform:teradata
  entityType: dataPlatform
  aspectName: dataPlatformInfo
  changeType: UPSERT
  aspect:
    datasetNameDelimiter: "."
    name: teradata
    displayName: Teradata
    type: RELATIONAL_DB
    logoUrl: "assets/platforms/teradatalogo.png"
- entityUrn: urn:li:dataPlatform:voldemort
  entityType: dataPlatform
  aspectName: dataPlatformInfo
  changeType: UPSERT
  aspect:
    datasetNameDelimiter: "."
    name: voldemort
    displayName: Voldemort
    type: KEY_VALUE_STORE
- entityUrn: urn:li:dataPlatform:snowflake
  entityType: dataPlatform
  aspectName: dataPlatformInfo
  changeType: UPSERT
  aspect:
    datasetNameDelimiter: "."
    name: snowflake
    displayName: Snowflake
    type: RELATIONAL_DB
    logoUrl: "assets/platforms/snowflakelogo.png"
- entityUrn: urn:li:dataPlatform:redshift
  entityType: dataPlatform
  aspectName: dataPlatformInfo
  changeType: UPSERT
  aspect:
    datasetNameDelimiter: "."
    name: redshift
    displayName: Redshift
    type: RELATIONAL_DB
    logoUrl: "assets/platforms/redshiftlogo.png"
- entityUrn: urn:li:dataPlatform:mssql
  entityType: dataPlatform
  aspectName: dataPlatformInfo
  changeType: UPSERT
  aspect:
    datasetNameDelimiter: "."
    name: mssql
    displayName: SQL Server
    type: RELATIONAL_DB
    logoUrl: "assets/platforms/mssqllogo.png"
- entityUrn: urn:li:dataPlatform:bigquery
  entityType: dataPlatform
  aspectName: dataPlatformInfo
  changeType: UPSERT
  aspect:
    datasetNameDelimiter: "."
    name: bigquery
    displayName: BigQuery
    type: RELATIONAL_DB
    logoUrl: "assets/platforms/bigquerylogo.png"
- entityUrn: urn:li:dataPlatform:druid
  entityType: dataPlatform
  aspectName: dataPlatformInfo
  changeType: UPSERT
  aspect:
    datasetNameDelimiter: "."
    name: druid
    displayName: Druid
    type: OLAP_DATASTORE
    logoUrl: "assets/platforms/druidlogo.png"
- entityUrn: urn:li:dataPlatform:looker
  entityType: dataPlatform
  aspectName: dataPlatformInfo
  changeType: UPSERT
  aspect:
    datasetNameDelimiter: "."
    name: looker
    displayName: Looker
    type: OTHERS
    logoUrl: "assets/platforms/lookerlogo.svg"
- entityUrn: urn:li:dataPlatform:feast
  entityType: dataPlatform
  aspectName: dataPlatformInfo
  changeType: UPSERT
  aspect:
    datasetNameDelimiter: "."
    name: feast
    displayName: Feast
    type: OTHERS
    logoUrl: "assets/platforms/feastlogo.png"
- entityUrn: urn:li:dataPlatform:sagemaker
  entityType: dataPlatform
  aspectName: dataPlatformInfo
  changeType: UPSERT
  aspect:
    datasetNameDelimiter: "."
    name: sagemaker
    displayName: SageMaker
    type: OTHERS
    logoUrl: "assets/platforms/sagemakerlogo.png"
- entityUrn: urn:li:dataPlatform:mlflow
  entityType: dataPlatform
  aspectName: dataPlatformInfo
  changeType: UPSERT
  aspect:
    datasetNameDelimiter: "."
    name: mlflow
    displayName: MLflow
    type: OTHERS
    logoUrl: "assets/platforms/mlflowlogo2.png"
- entityUrn: urn:li:dataPlatform:glue
  entityType: dataPlatform
  aspectName: dataPlatformInfo
  changeType: UPSERT
  aspect:
    datasetNameDelimiter: "."
    name: glue
    displayName: Glue
    type: OTHERS
    logoUrl: "assets/platforms/gluelogo.png"
- entityUrn: urn:li:dataPlatform:redash
  entityType: dataPlatform
  aspectName: dataPlatformInfo
  changeType: UPSERT
  aspect:
    datasetNameDelimiter: "."
    name: redash
    displayName: Redash
    type: OTHERS
    logoUrl: "assets/platforms/redashlogo.png"
- entityUrn: urn:li:dataPlatform:athena
  entityType: dataPlatform
  aspectName: dataPlatformInfo
  changeType: UPSERT
  aspect:
    datasetNameDelimiter: "."
    name: athena
    displayName: AWS Athena
    type: RELATIONAL_DB
    logoUrl: "assets/platforms/awsathenalogo.png"
- entityUrn: urn:li:dataPlatform:spark
  entityType: dataPlatform
  aspectName: dataPlatformInfo
  changeType: UPSERT
  aspect:
    datasetNameDelimiter: "."
    name: spark
    displayName: Spark
    type: OTHERS
    logoUrl: "assets/platforms/sparklogo.png"
- entityUrn: urn:li:dataPlatform:dbt
  entityType: dataPlatform
  aspectName: dataPlatformInfo
  changeType: UPSERT
  aspect:
    datasetNameDelimiter: "."
    name: dbt
    displayName: dbt
    type: OTHERS
    logoUrl: "assets/platforms/dbtlogo.png"
- entityUrn: urn:li:dataPlatform:elasticsearch
  entityType: dataPlatform
  aspectName: dataPlatformInfo
  changeType: UPSERT
  aspect:
    datasetNameDelimiter: "."
    name: elasticsearch
    displayName: Elasticsearch
    type: OTHERS
    logoUrl: "assets/platforms/elasticsearchlogo.png"
- entityUrn: urn:li:dataPlatform:great-expectations
  entityType: dataPlatform
  aspectName: dataPlatformInfo
  changeType: UPSERT
  aspect:
    name: Great Expectations
    displayName: Great Expectations
    type: OTHERS
    logoUrl: "assets/platforms/greatexpectationslogo.png"
    datasetNameDelimiter: "."
- entityUrn: urn:li:dataPlatform:powerbi
  entityType: dataPlatform
  aspectName: dataPlatformInfo
  changeType: UPSERT
  aspect:
    datasetNameDelimiter: "."
    name: powerbi
    displayName: Power BI
    type: OTHERS
    logoUrl: "assets/platforms/powerbilogo.png"
- entityUrn: urn:li:dataPlatform:presto-on-hive
  entityType: dataPlatform
  aspectName: dataPlatformInfo
  changeType: UPSERT
  aspect:
    datasetNameDelimiter: "."
    name: presto-on-hive
    displayName: Presto on Hive
    type: FILE_SYSTEM
    logoUrl: "assets/platforms/prestoonhivelogo.png"
- entityUrn: urn:li:dataPlatform:metabase
  entityType: dataPlatform
  aspectName: dataPlatformInfo
  changeType: UPSERT
  aspect:
    datasetNameDelimiter: "."
    name: metabase
    displayName: Metabase
    type: OTHERS
    logoUrl: "assets/platforms/metabaselogo.svg"
- entityUrn: urn:li:dataPlatform:nifi
  entityType: dataPlatform
  aspectName: dataPlatformInfo
  changeType: UPSERT
  aspect:
    datasetNameDelimiter: "."
    name: nifi
    displayName: NiFi
    type: OTHERS
    logoUrl: "assets/platforms/nifilogo.svg"
- entityUrn: urn:li:dataPlatform:superset
  entityType: dataPlatform
  aspectName: dataPlatformInfo
  changeType: UPSERT
  aspect:
    datasetNameDelimiter: "."
    name: superset
    displayName: Superset
    type: OTHERS
    logoUrl: "assets/platforms/supersetlogo.png"
- entityUrn: urn:li:dataPlatform:preset
  entityType: dataPlatform
  aspectName: dataPlatformInfo
  changeType: UPSERT
  aspect:
    datasetNameDelimiter: "."
    name: preset
    displayName: Preset
    type: OTHERS
    logoUrl: "assets/platforms/presetlogo.svg"
- entityUrn: urn:li:dataPlatform:trino
  entityType: dataPlatform
  aspectName: dataPlatformInfo
  changeType: UPSERT
  aspect:
    datasetNameDelimiter: "."
    name: trino
    displayName: Trino
    type: QUERY_ENGINE
    logoUrl: "assets/platforms/trinologo.png"
- entityUrn: urn:li:dataPlatform:pulsar
  entityType: dataPlatform
  aspectName: dataPlatformInfo
  changeType: UPSERT
  aspect:
    datasetNameDelimiter: "."
    name: pulsar
    displayName: Pulsar
    type: MESSAGE_BROKER
    logoUrl: "assets/platforms/pulsarlogo.png"
- entityUrn: urn:li:dataPlatform:salesforce
  entityType: dataPlatform
  aspectName: dataPlatformInfo
  changeType: UPSERT
  aspect:
    datasetNameDelimiter: "."
    name: salesforce
    displayName: Salesforce
    type: OTHERS
    logoUrl: "assets/platforms/logo-salesforce.svg"
- entityUrn: urn:li:dataPlatform:unknown
  entityType: dataPlatform
  aspectName: dataPlatformInfo
  changeType: UPSERT
  aspect:
    datasetNameDelimiter: "."
    name: Unknown Platform
    displayName: N/A
    type: OTHERS
- entityUrn: urn:li:dataPlatform:delta-lake
  entityType: dataPlatform
  aspectName: dataPlatformInfo
  changeType: UPSERT
  aspect:
    datasetNameDelimiter: "."
    name: delta-lake
    displayName: Delta Lake
    type: OTHERS
    logoUrl: "assets/platforms/deltalakelogo.png"
- entityUrn: urn:li:dataPlatform:databricks
  entityType: dataPlatform
  aspectName: dataPlatformInfo
  changeType: UPSERT
  aspect:
    datasetNameDelimiter: "."
    name: databricks
    displayName: Databricks
    type: OTHERS
    logoUrl: "assets/platforms/databrickslogo.png"
- entityUrn: urn:li:dataPlatform:vertica
  entityType: dataPlatform
  aspectName: dataPlatformInfo
  changeType: UPSERT
  aspect:
    datasetNameDelimiter: "."
    name: vertica
    displayName: Vertica
    type: OLAP_DATASTORE
    logoUrl: "assets/platforms/verticalogo.png"
- entityUrn: urn:li:dataPlatform:gcs
  entityType: dataPlatform
  aspectName: dataPlatformInfo
  changeType: UPSERT
  aspect:
    datasetNameDelimiter: "/"
    name: gcs
    displayName: Google Cloud Storage
    type: FILE_SYSTEM
    logoUrl: "assets/platforms/gcslogo.svg"
- entityUrn: urn:li:dataPlatform:slack
  entityType: dataPlatform
  aspectName: dataPlatformInfo
  changeType: UPSERT
  aspect:
    datasetNameDelimiter: "."
    name: Slack
    displayName: Slack
    type: OTHERS
    logoUrl: "assets/platforms/slacklogo.png"
- entityUrn: urn:li:dataPlatform:microsoft-teams
  entityType: dataPlatform
  aspectName: dataPlatformInfo
  changeType: UPSERT
  aspect:
    datasetNameDelimiter: "."
    name: Microsoft Teams
    displayName: Microsoft Teams
    type: OTHERS
    logoUrl: "assets/platforms/teamslogo.png"
- entityUrn: urn:li:dataPlatform:dynamodb
  entityType: dataPlatform
  aspectName: dataPlatformInfo
  changeType: UPSERT
  aspect:
    datasetNameDelimiter: "."
    name: dynamodb
    displayName: DynamoDB
    type: KEY_VALUE_STORE
    logoUrl: "assets/platforms/dynamodblogo.png"
- entityUrn: urn:li:dataPlatform:fivetran
  entityType: dataPlatform
  aspectName: dataPlatformInfo
  changeType: UPSERT
  aspect:
    datasetNameDelimiter: "."
    name: fivetran
    displayName: Fivetran
    type: OTHERS
    logoUrl: "assets/platforms/fivetranlogo.png"
- entityUrn: urn:li:dataPlatform:csv
  entityType: dataPlatform
  aspectName: dataPlatformInfo
  changeType: UPSERT
  aspect:
    datasetNameDelimiter: "."
    name: csv
    displayName: CSV
    type: OTHERS
    logoUrl: "assets/platforms/csv-logo.png"
- entityUrn: urn:li:dataPlatform:qlik-sense
  entityType: dataPlatform
  aspectName: dataPlatformInfo
  changeType: UPSERT
  aspect:
    datasetNameDelimiter: "."
    name: qlik-sense
    displayName: Qlik Sense
    type: OTHERS
    logoUrl: "assets/platforms/qliklogo.png"
- entityUrn: urn:li:dataPlatform:file
  entityType: dataPlatform
  aspectName: dataPlatformInfo
  changeType: UPSERT
  aspect:
    datasetNameDelimiter: "."
    name: file
    displayName: File
    type: OTHERS
    logoUrl: "assets/platforms/file-logo.svg"
- entityUrn: urn:li:dataPlatform:excel
  entityType: dataPlatform
  aspectName: dataPlatformInfo
  changeType: UPSERT
  aspect:
    name: excel
    displayName: Excel
    type: OTHERS
    datasetNameDelimiter: "/"
    logoUrl: "assets/platforms/excel-logo.svg"
- entityUrn: urn:li:dataPlatform:sigma
  entityType: dataPlatform
  aspectName: dataPlatformInfo
  changeType: UPSERT
  aspect:
    datasetNameDelimiter: "."
    name: sigma
    displayName: Sigma
    type: OTHERS
    logoUrl: "assets/platforms/sigmalogo.png"
- entityUrn: urn:li:dataPlatform:sac
  entityType: dataPlatform
  aspectName: dataPlatformInfo
  changeType: UPSERT
  aspect:
    datasetNameDelimiter: "."
    name: sac
    displayName: SAP Analytics Cloud
    type: OTHERS
    logoUrl: "assets/platforms/saclogo.svg"
- entityUrn: urn:li:dataPlatform:dremio
  entityType: dataPlatform
  aspectName: dataPlatformInfo
  changeType: UPSERT
  aspect:
    datasetNameDelimiter: "."
    name: dremio
    displayName: Dremio
    type: QUERY_ENGINE
    logoUrl: "assets/platforms/dremiologo.png"
- entityUrn: urn:li:dataPlatform:cassandra
  entityType: dataPlatform
  aspectName: dataPlatformInfo
  changeType: UPSERT
  aspect:
    datasetNameDelimiter: "."
    name: cassandra
    displayName: Cassandra
    type: KEY_VALUE_STORE
    logoUrl: "assets/platforms/cassandralogo.png"
- entityUrn: urn:li:dataPlatform:neo4j
  entityType: dataPlatform
  aspectName: dataPlatformInfo
  changeType: UPSERT
  aspect:
    datasetNameDelimiter: "."
    name: neo4j
    displayName: Neo4j
    type: OTHERS
    logoUrl: "assets/platforms/neo4j.png"
- entityUrn: urn:li:dataPlatform:vertexai
  entityType: dataPlatform
  aspectName: dataPlatformInfo
  changeType: UPSERT
  aspect:
    datasetNameDelimiter: "."
    name: vertexai
    displayName: vertexai
    type: OTHERS
    logoUrl: "assets/platforms/vertexai.png"
- entityUrn: urn:li:dataPlatform:hex
  entityType: dataPlatform
  aspectName: dataPlatformInfo
  changeType: UPSERT
  aspect:
    datasetNameDelimiter: "."
    name: hex
    displayName: Hex
    type: OTHERS
    logoUrl: "assets/platforms/hex.png"
- entityUrn: urn:li:dataPlatform:grafana
  entityType: dataPlatform
  aspectName: dataPlatformInfo
  changeType: UPSERT
  aspect:
    datasetNameDelimiter: "."
    name: grafana
    displayName: Grafana
    type: OTHERS
    logoUrl: "assets/platforms/grafana.png"
- entityUrn: urn:li:dataPlatform:controlm
  entityType: dataPlatform
  aspectName: dataPlatformInfo
  changeType: UPSERT
  aspect:
    datasetNameDelimiter: "."
    name: controlm
    displayName: Control-M
    type: OTHERS
    logoUrl: "assets/platforms/controlmlogo.png"
- entityUrn: urn:li:dataPlatform:abinitio
  entityType: dataPlatform
  aspectName: dataPlatformInfo
  changeType: UPSERT
  aspect:
    datasetNameDelimiter: "."
    name: abinitio
    displayName: Ab Initio
    type: OTHERS
    logoUrl: "assets/platforms/abinitiologo.png"
- entityUrn: urn:li:dataPlatform:informatica
  entityType: dataPlatform
  aspectName: dataPlatformInfo
  changeType: UPSERT
  aspect:
    datasetNameDelimiter: "."
    name: informatica
    displayName: Informatica
    type: OTHERS
    logoUrl: "assets/platforms/informaticalogo.png"
- entityUrn: urn:li:dataPlatform:google_sheets
  entityType: dataPlatform
  aspectName: dataPlatformInfo
  changeType: UPSERT
  aspect:
    datasetNameDelimiter: "."
    name: google_sheets
    displayName: Google Sheets
    type: OTHERS
    logoUrl: "assets/platforms/google-sheets-logo.png"
- entityUrn: urn:li:dataPlatform:streamlit
  entityType: dataPlatform
  aspectName: dataPlatformInfo
  changeType: UPSERT
  aspect:
    datasetNameDelimiter: "."
    name: streamlit
    displayName: Streamlit
    type: OTHERS
    logoUrl: "assets/platforms/streamlitlogo.png"<|MERGE_RESOLUTION|>--- conflicted
+++ resolved
@@ -208,8 +208,7 @@
     name: mysql
     displayName: MySQL
     type: RELATIONAL_DB
-<<<<<<< HEAD
-    logoUrl: "/assets/platforms/mysqllogo.png"
+    logoUrl: "assets/platforms/mysqllogo.png"
 - entityUrn: urn:li:dataPlatform:starrocks
   entityType: dataPlatform
   aspectName: dataPlatformInfo
@@ -220,9 +219,6 @@
     displayName: StarRocks
     type: QUERY_ENGINE
     logoUrl: "/assets/platforms/starrockslogo.png"
-=======
-    logoUrl: "assets/platforms/mysqllogo.png"
->>>>>>> ac20d068
 - entityUrn: urn:li:dataPlatform:db2
   entityType: dataPlatform
   aspectName: dataPlatformInfo
