# Instructions to add additional entry
# 1. Add new entry to this list
# 2. Increment version in bootstrap_mcps.yaml for the entry referring to this file
- entityUrn: urn:li:dataPlatform:adlsGen1
  entityType: dataPlatform
  aspectName: dataPlatformInfo
  changeType: UPSERT
  aspect:
    datasetNameDelimiter: "/"
    name: adlsGen1
    displayName: Azure Data Lake (Gen 1)
    type: FILE_SYSTEM
    logoUrl: "assets/platforms/adlslogo.png"
- entityUrn: urn:li:dataPlatform:adlsGen2
  entityType: dataPlatform
  aspectName: dataPlatformInfo
  changeType: UPSERT
  aspect:
    datasetNameDelimiter: "/"
    name: adlsGen2
    displayName: Azure Data Lake (Gen 2)
    type: FILE_SYSTEM
    logoUrl: "assets/platforms/adlslogo.png"
- entityUrn: urn:li:dataPlatform:airflow
  entityType: dataPlatform
  aspectName: dataPlatformInfo
  changeType: UPSERT
  aspect:
    datasetNameDelimiter: "."
    name: airflow
    displayName: Airflow
    type: OTHERS
    logoUrl: "assets/platforms/airflowlogo.png"
- entityUrn: urn:li:dataPlatform:ambry
  entityType: dataPlatform
  aspectName: dataPlatformInfo
  changeType: UPSERT
  aspect:
    datasetNameDelimiter: "."
    name: ambry
    displayName: Ambry
    type: OBJECT_STORE
- entityUrn: urn:li:dataPlatform:clickhouse
  entityType: dataPlatform
  aspectName: dataPlatformInfo
  changeType: UPSERT
  aspect:
    datasetNameDelimiter: "."
    name: clickhouse
    displayName: ClickHouse
    type: RELATIONAL_DB
    logoUrl: "assets/platforms/clickhouselogo.png"
- entityUrn: urn:li:dataPlatform:cockroachdb
  entityType: dataPlatform
  aspectName: dataPlatformInfo
  changeType: UPSERT
  aspect:
    datasetNameDelimiter: "."
    name: cockroachdb
    displayName: CockroachDb
    type: RELATIONAL_DB
    logoUrl: "assets/platforms/cockroachdblogo.png"
- entityUrn: urn:li:dataPlatform:couchbase
  entityType: dataPlatform
  aspectName: dataPlatformInfo
  changeType: UPSERT
  aspect:
    datasetNameDelimiter: "."
    name: couchbase
    displayName: Couchbase
    type: KEY_VALUE_STORE
    logoUrl: "assets/platforms/couchbaselogo.png"
- entityUrn: urn:li:dataPlatform:dagster
  entityType: dataPlatform
  aspectName: dataPlatformInfo
  changeType: UPSERT
  aspect:
    datasetNameDelimiter: "/"
    name: dagster
    displayName: Dagster
    type: OTHERS
    logoUrl: "assets/platforms/dagsterlogo.svg"
- entityUrn: urn:li:dataPlatform:external
  entityType: dataPlatform
  aspectName: dataPlatformInfo
  changeType: UPSERT
  aspect:
    datasetNameDelimiter: "."
    name: external
    displayName: External Source
    type: OTHERS
- entityUrn: urn:li:dataPlatform:hdfs
  entityType: dataPlatform
  aspectName: dataPlatformInfo
  changeType: UPSERT
  aspect:
    datasetNameDelimiter: "/"
    name: hdfs
    displayName: HDFS
    type: FILE_SYSTEM
    logoUrl: "assets/platforms/hadooplogo.png"
- entityUrn: urn:li:dataPlatform:hana
  entityType: dataPlatform
  aspectName: dataPlatformInfo
  changeType: UPSERT
  aspect:
    datasetNameDelimiter: "."
    name: hana
    displayName: SAP HANA
    type: RELATIONAL_DB
    logoUrl: "assets/platforms/hanalogo.png"
- entityUrn: urn:li:dataPlatform:hive
  entityType: dataPlatform
  aspectName: dataPlatformInfo
  changeType: UPSERT
  aspect:
    datasetNameDelimiter: "."
    name: hive
    displayName: Hive
    type: FILE_SYSTEM
    logoUrl: "assets/platforms/hivelogo.png"
- entityUrn: urn:li:dataPlatform:hudi
  entityType: dataPlatform
  aspectName: dataPlatformInfo
  changeType: UPSERT
  aspect:
    datasetNameDelimiter: "."
    name: hudi
    displayName: Hudi
    type: FILE_SYSTEM
    logoUrl: "assets/platforms/hudilogo.png"
- entityUrn: urn:li:dataPlatform:iceberg
  entityType: dataPlatform
  aspectName: dataPlatformInfo
  changeType: UPSERT
  aspect:
    datasetNameDelimiter: "."
    name: iceberg
    displayName: Iceberg
    type: FILE_SYSTEM
    logoUrl: "assets/platforms/iceberglogo.png"
- entityUrn: urn:li:dataPlatform:s3
  entityType: dataPlatform
  aspectName: dataPlatformInfo
  changeType: UPSERT
  aspect:
    datasetNameDelimiter: "/"
    name: s3
    displayName: AWS S3
    type: FILE_SYSTEM
    logoUrl: "assets/platforms/s3.png"
- entityUrn: urn:li:dataPlatform:kafka
  entityType: dataPlatform
  aspectName: dataPlatformInfo
  changeType: UPSERT
  aspect:
    datasetNameDelimiter: "."
    name: kafka
    displayName: Kafka
    type: MESSAGE_BROKER
    logoUrl: "assets/platforms/kafkalogo.png"
- entityUrn: urn:li:dataPlatform:kafka-connect
  entityType: dataPlatform
  aspectName: dataPlatformInfo
  changeType: UPSERT
  aspect:
    datasetNameDelimiter: "."
    name: kafka-connect
    displayName: Kafka Connect
    type: OTHERS
    logoUrl: "assets/platforms/kafkalogo.png"
- entityUrn: urn:li:dataPlatform:kusto
  entityType: dataPlatform
  aspectName: dataPlatformInfo
  changeType: UPSERT
  aspect:
    datasetNameDelimiter: "."
    name: kusto
    displayName: Kusto
    type: OLAP_DATASTORE
    logoUrl: "assets/platforms/kustologo.png"
- entityUrn: urn:li:dataPlatform:mode
  entityType: dataPlatform
  aspectName: dataPlatformInfo
  changeType: UPSERT
  aspect:
    datasetNameDelimiter: "."
    name: mode
    displayName: Mode
    type: KEY_VALUE_STORE
    logoUrl: "assets/platforms/modelogo.png"
- entityUrn: urn:li:dataPlatform:mongodb
  entityType: dataPlatform
  aspectName: dataPlatformInfo
  changeType: UPSERT
  aspect:
    datasetNameDelimiter: "."
    name: mongodb
    displayName: MongoDB
    type: KEY_VALUE_STORE
    logoUrl: "assets/platforms/mongodblogo.png"
- entityUrn: urn:li:dataPlatform:mysql
  entityType: dataPlatform
  aspectName: dataPlatformInfo
  changeType: UPSERT
  aspect:
    datasetNameDelimiter: "."
    name: mysql
    displayName: MySQL
    type: RELATIONAL_DB
    logoUrl: "assets/platforms/mysqllogo.png"
- entityUrn: urn:li:dataPlatform:db2
  entityType: dataPlatform
  aspectName: dataPlatformInfo
  changeType: UPSERT
  aspect:
    datasetNameDelimiter: "."
    name: db2
    displayName: DB2
    type: RELATIONAL_DB
    logoUrl: "assets/platforms/db2logo.png"
- entityUrn: urn:li:dataPlatform:mariadb
  entityType: dataPlatform
  aspectName: dataPlatformInfo
  changeType: UPSERT
  aspect:
    datasetNameDelimiter: "."
    name: mariadb
    displayName: MariaDB
    type: RELATIONAL_DB
    logoUrl: "assets/platforms/mariadblogo.png"
- entityUrn: urn:li:dataPlatform:OpenApi
  entityType: dataPlatform
  aspectName: dataPlatformInfo
  changeType: UPSERT
  aspect:
    datasetNameDelimiter: "."
    name: openapi
    displayName: OpenAPI
    type: OTHERS
    logoUrl: "assets/platforms/openapilogo.png"
- entityUrn: urn:li:dataPlatform:oracle
  entityType: dataPlatform
  aspectName: dataPlatformInfo
  changeType: UPSERT
  aspect:
    datasetNameDelimiter: "."
    name: oracle
    displayName: Oracle
    type: RELATIONAL_DB
    logoUrl: "assets/platforms/oraclelogo.png"
- entityUrn: urn:li:dataPlatform:pinot
  entityType: dataPlatform
  aspectName: dataPlatformInfo
  changeType: UPSERT
  aspect:
    datasetNameDelimiter: "."
    name: pinot
    displayName: Pinot
    type: OLAP_DATASTORE
    logoUrl: "assets/platforms/pinotlogo.png"
- entityUrn: urn:li:dataPlatform:postgres
  entityType: dataPlatform
  aspectName: dataPlatformInfo
  changeType: UPSERT
  aspect:
    datasetNameDelimiter: "."
    name: postgres
    displayName: PostgreSQL
    type: RELATIONAL_DB
    logoUrl: "assets/platforms/postgreslogo.png"
- entityUrn: urn:li:dataPlatform:prefect
  entityType: dataPlatform
  aspectName: dataPlatformInfo
  changeType: UPSERT
  aspect:
    datasetNameDelimiter: "."
    name: prefect
    displayName: Prefect
    type: OTHERS
    logoUrl: "assets/platforms/prefectlogo.png"
- entityUrn: urn:li:dataPlatform:presto
  entityType: dataPlatform
  aspectName: dataPlatformInfo
  changeType: UPSERT
  aspect:
    datasetNameDelimiter: "."
    name: prefect
    displayName: Prefect
    type: OTHERS
    logoUrl: "assets/platforms/prefectlogo.png"
- entityUrn: urn:li:dataPlatform:presto
  entityType: dataPlatform
  aspectName: dataPlatformInfo
  changeType: UPSERT
  aspect:
    datasetNameDelimiter: "."
    name: presto
    displayName: Presto
    type: QUERY_ENGINE
    logoUrl: "assets/platforms/prestologo.png"
- entityUrn: urn:li:dataPlatform:tableau
  entityType: dataPlatform
  aspectName: dataPlatformInfo
  changeType: UPSERT
  aspect:
    datasetNameDelimiter: "."
    name: tableau
    displayName: Tableau
    type: OTHERS
    logoUrl: "assets/platforms/tableaulogo.svg"
- entityUrn: urn:li:dataPlatform:teradata
  entityType: dataPlatform
  aspectName: dataPlatformInfo
  changeType: UPSERT
  aspect:
    datasetNameDelimiter: "."
    name: teradata
    displayName: Teradata
    type: RELATIONAL_DB
    logoUrl: "assets/platforms/teradatalogo.png"
- entityUrn: urn:li:dataPlatform:voldemort
  entityType: dataPlatform
  aspectName: dataPlatformInfo
  changeType: UPSERT
  aspect:
    datasetNameDelimiter: "."
    name: voldemort
    displayName: Voldemort
    type: KEY_VALUE_STORE
- entityUrn: urn:li:dataPlatform:snowflake
  entityType: dataPlatform
  aspectName: dataPlatformInfo
  changeType: UPSERT
  aspect:
    datasetNameDelimiter: "."
    name: snowflake
    displayName: Snowflake
    type: RELATIONAL_DB
    logoUrl: "assets/platforms/snowflakelogo.png"
- entityUrn: urn:li:dataPlatform:redshift
  entityType: dataPlatform
  aspectName: dataPlatformInfo
  changeType: UPSERT
  aspect:
    datasetNameDelimiter: "."
    name: redshift
    displayName: Redshift
    type: RELATIONAL_DB
    logoUrl: "assets/platforms/redshiftlogo.png"
- entityUrn: urn:li:dataPlatform:mssql
  entityType: dataPlatform
  aspectName: dataPlatformInfo
  changeType: UPSERT
  aspect:
    datasetNameDelimiter: "."
    name: mssql
    displayName: SQL Server
    type: RELATIONAL_DB
    logoUrl: "assets/platforms/mssqllogo.png"
- entityUrn: urn:li:dataPlatform:bigquery
  entityType: dataPlatform
  aspectName: dataPlatformInfo
  changeType: UPSERT
  aspect:
    datasetNameDelimiter: "."
    name: bigquery
    displayName: BigQuery
    type: RELATIONAL_DB
    logoUrl: "assets/platforms/bigquerylogo.png"
- entityUrn: urn:li:dataPlatform:druid
  entityType: dataPlatform
  aspectName: dataPlatformInfo
  changeType: UPSERT
  aspect:
    datasetNameDelimiter: "."
    name: druid
    displayName: Druid
    type: OLAP_DATASTORE
    logoUrl: "assets/platforms/druidlogo.png"
- entityUrn: urn:li:dataPlatform:looker
  entityType: dataPlatform
  aspectName: dataPlatformInfo
  changeType: UPSERT
  aspect:
    datasetNameDelimiter: "."
    name: looker
    displayName: Looker
    type: OTHERS
    logoUrl: "assets/platforms/lookerlogo.svg"
- entityUrn: urn:li:dataPlatform:feast
  entityType: dataPlatform
  aspectName: dataPlatformInfo
  changeType: UPSERT
  aspect:
    datasetNameDelimiter: "."
    name: feast
    displayName: Feast
    type: OTHERS
    logoUrl: "assets/platforms/feastlogo.png"
- entityUrn: urn:li:dataPlatform:sagemaker
  entityType: dataPlatform
  aspectName: dataPlatformInfo
  changeType: UPSERT
  aspect:
    datasetNameDelimiter: "."
    name: sagemaker
    displayName: SageMaker
    type: OTHERS
    logoUrl: "assets/platforms/sagemakerlogo.png"
- entityUrn: urn:li:dataPlatform:mlflow
  entityType: dataPlatform
  aspectName: dataPlatformInfo
  changeType: UPSERT
  aspect:
    datasetNameDelimiter: "."
    name: mlflow
    displayName: MLflow
    type: OTHERS
    logoUrl: "assets/platforms/mlflowlogo2.png"
- entityUrn: urn:li:dataPlatform:glue
  entityType: dataPlatform
  aspectName: dataPlatformInfo
  changeType: UPSERT
  aspect:
    datasetNameDelimiter: "."
    name: glue
    displayName: Glue
    type: OTHERS
    logoUrl: "assets/platforms/gluelogo.png"
- entityUrn: urn:li:dataPlatform:redash
  entityType: dataPlatform
  aspectName: dataPlatformInfo
  changeType: UPSERT
  aspect:
    datasetNameDelimiter: "."
    name: redash
    displayName: Redash
    type: OTHERS
    logoUrl: "assets/platforms/redashlogo.png"
- entityUrn: urn:li:dataPlatform:athena
  entityType: dataPlatform
  aspectName: dataPlatformInfo
  changeType: UPSERT
  aspect:
    datasetNameDelimiter: "."
    name: athena
    displayName: AWS Athena
    type: RELATIONAL_DB
    logoUrl: "assets/platforms/awsathenalogo.png"
- entityUrn: urn:li:dataPlatform:spark
  entityType: dataPlatform
  aspectName: dataPlatformInfo
  changeType: UPSERT
  aspect:
    datasetNameDelimiter: "."
    name: spark
    displayName: Spark
    type: OTHERS
    logoUrl: "assets/platforms/sparklogo.png"
- entityUrn: urn:li:dataPlatform:dbt
  entityType: dataPlatform
  aspectName: dataPlatformInfo
  changeType: UPSERT
  aspect:
    datasetNameDelimiter: "."
    name: dbt
    displayName: dbt
    type: OTHERS
    logoUrl: "assets/platforms/dbtlogo.png"
- entityUrn: urn:li:dataPlatform:elasticsearch
  entityType: dataPlatform
  aspectName: dataPlatformInfo
  changeType: UPSERT
  aspect:
    datasetNameDelimiter: "."
    name: elasticsearch
    displayName: Elasticsearch
    type: OTHERS
    logoUrl: "assets/platforms/elasticsearchlogo.png"
- entityUrn: urn:li:dataPlatform:great-expectations
  entityType: dataPlatform
  aspectName: dataPlatformInfo
  changeType: UPSERT
  aspect:
    name: Great Expectations
    displayName: Great Expectations
    type: OTHERS
    logoUrl: "assets/platforms/greatexpectationslogo.png"
    datasetNameDelimiter: "."
- entityUrn: urn:li:dataPlatform:powerbi
  entityType: dataPlatform
  aspectName: dataPlatformInfo
  changeType: UPSERT
  aspect:
    datasetNameDelimiter: "."
    name: powerbi
    displayName: Power BI
    type: OTHERS
    logoUrl: "assets/platforms/powerbilogo.png"
- entityUrn: urn:li:dataPlatform:presto-on-hive
  entityType: dataPlatform
  aspectName: dataPlatformInfo
  changeType: UPSERT
  aspect:
    datasetNameDelimiter: "."
    name: presto-on-hive
    displayName: Presto on Hive
    type: FILE_SYSTEM
    logoUrl: "assets/platforms/prestoonhivelogo.png"
- entityUrn: urn:li:dataPlatform:metabase
  entityType: dataPlatform
  aspectName: dataPlatformInfo
  changeType: UPSERT
  aspect:
    datasetNameDelimiter: "."
    name: metabase
    displayName: Metabase
    type: OTHERS
    logoUrl: "assets/platforms/metabaselogo.svg"
- entityUrn: urn:li:dataPlatform:nifi
  entityType: dataPlatform
  aspectName: dataPlatformInfo
  changeType: UPSERT
  aspect:
    datasetNameDelimiter: "."
    name: nifi
    displayName: NiFi
    type: OTHERS
    logoUrl: "assets/platforms/nifilogo.svg"
- entityUrn: urn:li:dataPlatform:superset
  entityType: dataPlatform
  aspectName: dataPlatformInfo
  changeType: UPSERT
  aspect:
    datasetNameDelimiter: "."
    name: superset
    displayName: Superset
    type: OTHERS
    logoUrl: "assets/platforms/supersetlogo.png"
- entityUrn: urn:li:dataPlatform:preset
  entityType: dataPlatform
  aspectName: dataPlatformInfo
  changeType: UPSERT
  aspect:
    datasetNameDelimiter: "."
    name: preset
    displayName: Preset
    type: OTHERS
    logoUrl: "assets/platforms/presetlogo.svg"
- entityUrn: urn:li:dataPlatform:trino
  entityType: dataPlatform
  aspectName: dataPlatformInfo
  changeType: UPSERT
  aspect:
    datasetNameDelimiter: "."
    name: trino
    displayName: Trino
    type: QUERY_ENGINE
    logoUrl: "assets/platforms/trinologo.png"
- entityUrn: urn:li:dataPlatform:pulsar
  entityType: dataPlatform
  aspectName: dataPlatformInfo
  changeType: UPSERT
  aspect:
    datasetNameDelimiter: "."
    name: pulsar
    displayName: Pulsar
    type: MESSAGE_BROKER
    logoUrl: "assets/platforms/pulsarlogo.png"
- entityUrn: urn:li:dataPlatform:salesforce
  entityType: dataPlatform
  aspectName: dataPlatformInfo
  changeType: UPSERT
  aspect:
    datasetNameDelimiter: "."
    name: salesforce
    displayName: Salesforce
    type: OTHERS
    logoUrl: "assets/platforms/logo-salesforce.svg"
- entityUrn: urn:li:dataPlatform:unknown
  entityType: dataPlatform
  aspectName: dataPlatformInfo
  changeType: UPSERT
  aspect:
    datasetNameDelimiter: "."
    name: Unknown Platform
    displayName: N/A
    type: OTHERS
- entityUrn: urn:li:dataPlatform:delta-lake
  entityType: dataPlatform
  aspectName: dataPlatformInfo
  changeType: UPSERT
  aspect:
    datasetNameDelimiter: "."
    name: delta-lake
    displayName: Delta Lake
    type: OTHERS
    logoUrl: "assets/platforms/deltalakelogo.png"
- entityUrn: urn:li:dataPlatform:databricks
  entityType: dataPlatform
  aspectName: dataPlatformInfo
  changeType: UPSERT
  aspect:
    datasetNameDelimiter: "."
    name: databricks
    displayName: Databricks
    type: OTHERS
    logoUrl: "assets/platforms/databrickslogo.png"
- entityUrn: urn:li:dataPlatform:vertica
  entityType: dataPlatform
  aspectName: dataPlatformInfo
  changeType: UPSERT
  aspect:
    datasetNameDelimiter: "."
    name: vertica
    displayName: Vertica
    type: OLAP_DATASTORE
    logoUrl: "assets/platforms/verticalogo.png"
- entityUrn: urn:li:dataPlatform:gcs
  entityType: dataPlatform
  aspectName: dataPlatformInfo
  changeType: UPSERT
  aspect:
    datasetNameDelimiter: "/"
    name: gcs
    displayName: Google Cloud Storage
    type: FILE_SYSTEM
    logoUrl: "assets/platforms/gcslogo.svg"
- entityUrn: urn:li:dataPlatform:slack
  entityType: dataPlatform
  aspectName: dataPlatformInfo
  changeType: UPSERT
  aspect:
    datasetNameDelimiter: "."
    name: Slack
    displayName: Slack
    type: OTHERS
    logoUrl: "assets/platforms/slacklogo.png"
- entityUrn: urn:li:dataPlatform:microsoft-teams
  entityType: dataPlatform
  aspectName: dataPlatformInfo
  changeType: UPSERT
  aspect:
    datasetNameDelimiter: "."
    name: Microsoft Teams
    displayName: Microsoft Teams
    type: OTHERS
    logoUrl: "assets/platforms/teamslogo.png"
- entityUrn: urn:li:dataPlatform:dynamodb
  entityType: dataPlatform
  aspectName: dataPlatformInfo
  changeType: UPSERT
  aspect:
    datasetNameDelimiter: "."
    name: dynamodb
    displayName: DynamoDB
    type: KEY_VALUE_STORE
    logoUrl: "assets/platforms/dynamodblogo.png"
- entityUrn: urn:li:dataPlatform:fivetran
  entityType: dataPlatform
  aspectName: dataPlatformInfo
  changeType: UPSERT
  aspect:
    datasetNameDelimiter: "."
    name: fivetran
    displayName: Fivetran
    type: OTHERS
    logoUrl: "assets/platforms/fivetranlogo.png"
- entityUrn: urn:li:dataPlatform:csv
  entityType: dataPlatform
  aspectName: dataPlatformInfo
  changeType: UPSERT
  aspect:
    datasetNameDelimiter: "."
    name: csv
    displayName: CSV
    type: OTHERS
    logoUrl: "assets/platforms/csv-logo.png"
- entityUrn: urn:li:dataPlatform:qlik-sense
  entityType: dataPlatform
  aspectName: dataPlatformInfo
  changeType: UPSERT
  aspect:
    datasetNameDelimiter: "."
    name: qlik-sense
    displayName: Qlik Sense
    type: OTHERS
    logoUrl: "assets/platforms/qliklogo.png"
- entityUrn: urn:li:dataPlatform:file
  entityType: dataPlatform
  aspectName: dataPlatformInfo
  changeType: UPSERT
  aspect:
    datasetNameDelimiter: "."
    name: file
    displayName: File
    type: OTHERS
    logoUrl: "assets/platforms/file-logo.svg"
- entityUrn: urn:li:dataPlatform:excel
  entityType: dataPlatform
  aspectName: dataPlatformInfo
  changeType: UPSERT
  aspect:
    name: excel
    displayName: Excel
    type: OTHERS
    datasetNameDelimiter: "/"
    logoUrl: "assets/platforms/excel-logo.svg"
- entityUrn: urn:li:dataPlatform:sigma
  entityType: dataPlatform
  aspectName: dataPlatformInfo
  changeType: UPSERT
  aspect:
    datasetNameDelimiter: "."
    name: sigma
    displayName: Sigma
    type: OTHERS
    logoUrl: "assets/platforms/sigmalogo.png"
- entityUrn: urn:li:dataPlatform:sac
  entityType: dataPlatform
  aspectName: dataPlatformInfo
  changeType: UPSERT
  aspect:
    datasetNameDelimiter: "."
    name: sac
    displayName: SAP Analytics Cloud
    type: OTHERS
    logoUrl: "assets/platforms/saclogo.svg"
- entityUrn: urn:li:dataPlatform:dremio
  entityType: dataPlatform
  aspectName: dataPlatformInfo
  changeType: UPSERT
  aspect:
    datasetNameDelimiter: "."
    name: dremio
    displayName: Dremio
    type: QUERY_ENGINE
    logoUrl: "assets/platforms/dremiologo.png"
- entityUrn: urn:li:dataPlatform:cassandra
  entityType: dataPlatform
  aspectName: dataPlatformInfo
  changeType: UPSERT
  aspect:
    datasetNameDelimiter: "."
    name: cassandra
    displayName: Cassandra
    type: KEY_VALUE_STORE
    logoUrl: "assets/platforms/cassandralogo.png"
- entityUrn: urn:li:dataPlatform:neo4j
  entityType: dataPlatform
  aspectName: dataPlatformInfo
  changeType: UPSERT
  aspect:
    datasetNameDelimiter: "."
    name: neo4j
    displayName: Neo4j
    type: OTHERS
    logoUrl: "assets/platforms/neo4j.png"
- entityUrn: urn:li:dataPlatform:vertexai
  entityType: dataPlatform
  aspectName: dataPlatformInfo
  changeType: UPSERT
  aspect:
    datasetNameDelimiter: "."
    name: vertexai
    displayName: vertexai
    type: OTHERS
    logoUrl: "assets/platforms/vertexai.png"
- entityUrn: urn:li:dataPlatform:hex
  entityType: dataPlatform
  aspectName: dataPlatformInfo
  changeType: UPSERT
  aspect:
    datasetNameDelimiter: "."
    name: hex
    displayName: Hex
    type: OTHERS
    logoUrl: "assets/platforms/hex.png"
- entityUrn: urn:li:dataPlatform:grafana
  entityType: dataPlatform
  aspectName: dataPlatformInfo
  changeType: UPSERT
  aspect:
    datasetNameDelimiter: "."
    name: grafana
    displayName: Grafana
    type: OTHERS
    logoUrl: "assets/platforms/grafana.png"
- entityUrn: urn:li:dataPlatform:controlm
  entityType: dataPlatform
  aspectName: dataPlatformInfo
  changeType: UPSERT
  aspect:
    datasetNameDelimiter: "."
    name: controlm
    displayName: Control-M
    type: OTHERS
<<<<<<< HEAD
    logoUrl: "/assets/platforms/controlmlogo.png"
- entityUrn: urn:li:dataPlatform:timescaledb
  entityType: dataPlatform
  aspectName: dataPlatformInfo
  changeType: UPSERT
  aspect:
    datasetNameDelimiter: "."
    name: timescaledb
    displayName: TimescaleDB
    type: OTHERS
    logoUrl: "/assets/platforms/timescaledblogo.png"
=======
    logoUrl: "assets/platforms/controlmlogo.png"
>>>>>>> 6eb27d62
- entityUrn: urn:li:dataPlatform:abinitio
  entityType: dataPlatform
  aspectName: dataPlatformInfo
  changeType: UPSERT
  aspect:
    datasetNameDelimiter: "."
    name: abinitio
    displayName: Ab Initio
    type: OTHERS
    logoUrl: "assets/platforms/abinitiologo.png"
- entityUrn: urn:li:dataPlatform:informatica
  entityType: dataPlatform
  aspectName: dataPlatformInfo
  changeType: UPSERT
  aspect:
    datasetNameDelimiter: "."
    name: informatica
    displayName: Informatica
    type: OTHERS
    logoUrl: "assets/platforms/informaticalogo.png"
- entityUrn: urn:li:dataPlatform:google_sheets
  entityType: dataPlatform
  aspectName: dataPlatformInfo
  changeType: UPSERT
  aspect:
    datasetNameDelimiter: "."
    name: google_sheets
    displayName: Google Sheets
    type: OTHERS
    logoUrl: "assets/platforms/google-sheets-logo.png"<|MERGE_RESOLUTION|>--- conflicted
+++ resolved
@@ -796,8 +796,7 @@
     name: controlm
     displayName: Control-M
     type: OTHERS
-<<<<<<< HEAD
-    logoUrl: "/assets/platforms/controlmlogo.png"
+    logoUrl: "assets/platforms/controlmlogo.png"
 - entityUrn: urn:li:dataPlatform:timescaledb
   entityType: dataPlatform
   aspectName: dataPlatformInfo
@@ -807,10 +806,7 @@
     name: timescaledb
     displayName: TimescaleDB
     type: OTHERS
-    logoUrl: "/assets/platforms/timescaledblogo.png"
-=======
-    logoUrl: "assets/platforms/controlmlogo.png"
->>>>>>> 6eb27d62
+    logoUrl: "assets/platforms/timescaledblogo.png"
 - entityUrn: urn:li:dataPlatform:abinitio
   entityType: dataPlatform
   aspectName: dataPlatformInfo
