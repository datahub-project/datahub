--- conflicted
+++ resolved
@@ -75,11 +75,7 @@
     try {
       bodyJson = mapper.readTree(jsonStr);
     } catch (JsonProcessingException e) {
-<<<<<<< HEAD
       log.error("Failed to parse json ", e);
-=======
-      log.error("Failed to parse json {}", jsonStr);
->>>>>>> d204d565
       return CompletableFuture.completedFuture(new ResponseEntity<>(HttpStatus.BAD_REQUEST));
     }
 
