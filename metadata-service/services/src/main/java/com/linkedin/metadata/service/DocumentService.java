package com.linkedin.metadata.service;

import com.linkedin.common.AuditStamp;
import com.linkedin.common.OwnerArray;
import com.linkedin.common.Ownership;
import com.linkedin.common.urn.Urn;
import com.linkedin.data.template.SetMode;
import com.linkedin.entity.EntityResponse;
import com.linkedin.entity.client.SystemEntityClient;
import com.linkedin.events.metadata.ChangeType;
import com.linkedin.knowledge.DocumentContents;
import com.linkedin.knowledge.DocumentInfo;
import com.linkedin.knowledge.ParentDocument;
import com.linkedin.knowledge.RelatedAsset;
import com.linkedin.knowledge.RelatedAssetArray;
import com.linkedin.knowledge.RelatedDocument;
import com.linkedin.knowledge.RelatedDocumentArray;
import com.linkedin.metadata.Constants;
import com.linkedin.metadata.key.DocumentKey;
import com.linkedin.metadata.query.filter.Condition;
import com.linkedin.metadata.query.filter.ConjunctiveCriterion;
import com.linkedin.metadata.query.filter.ConjunctiveCriterionArray;
import com.linkedin.metadata.query.filter.Criterion;
import com.linkedin.metadata.query.filter.CriterionArray;
import com.linkedin.metadata.query.filter.Filter;
import com.linkedin.metadata.query.filter.SortCriterion;
import com.linkedin.metadata.query.filter.SortOrder;
import com.linkedin.metadata.search.SearchResult;
import com.linkedin.metadata.utils.GenericRecordUtils;
import com.linkedin.mxe.MetadataChangeProposal;
import io.datahubproject.metadata.context.OperationContext;
import java.util.Collections;
import java.util.HashSet;
import java.util.List;
import java.util.Set;
import java.util.UUID;
import javax.annotation.Nonnull;
import javax.annotation.Nullable;
import lombok.extern.slf4j.Slf4j;

/**
 * Service for managing Documents.
 *
 * <p>This service handles CRUD operations for documents, including: - Creating new documents with
 * contents and relationships - Updating document contents and relationships - Moving documents
 * within the hierarchy - Searching and listing documents - Deleting documents
 *
 * <p>Note that no Authorization is performed within the service. The expectation is that the caller
 * has already verified the permissions of the active Actor.
 */
@Slf4j
public class DocumentService {

  private final SystemEntityClient entityClient;

  public DocumentService(@Nonnull SystemEntityClient entityClient) {
    this.entityClient = entityClient;
  }

  /**
   * Creates a new document.
   *
   * @param opContext the operation context
   * @param id optional custom ID (if null, generates a UUID)
   * @param subTypes optional list of document sub-types
   * @param title optional title
   * @param source optional source information for externally ingested documents
   * @param state optional initial state (UNPUBLISHED or PUBLISHED). If draftOfUrn is provided, this
   *     will be forced to UNPUBLISHED.
   * @param text the document text text
   * @param parentDocumentUrn optional parent document URN
   * @param relatedAssetUrns optional list of related asset URNs
   * @param relatedDocumentUrns optional list of related document URNs
   * @param draftOfUrn optional URN of the published document this is a draft of
   * @param actorUrn the URN of the user creating the document
   * @return the URN of the created document
   * @throws Exception if creation fails
   */
  @Nonnull
  public Urn createDocument(
      @Nonnull OperationContext opContext,
      @Nullable String id,
      @Nullable List<String> subTypes,
      @Nullable String title,
      @Nullable com.linkedin.knowledge.DocumentSource source,
      @Nullable com.linkedin.knowledge.DocumentState state,
      @Nonnull String text,
      @Nullable Urn parentDocumentUrn,
      @Nullable List<Urn> relatedAssetUrns,
      @Nullable List<Urn> relatedDocumentUrns,
      @Nullable Urn draftOfUrn,
      @Nonnull Urn actorUrn)
      throws Exception {

    // Generate document URN
    final String documentId = id != null ? id : UUID.randomUUID().toString();
    final Urn documentUrn =
        Urn.createFromString(
            String.format("urn:li:%s:%s", Constants.DOCUMENT_ENTITY_NAME, documentId));

    // Check if document already exists
    if (entityClient.exists(opContext, documentUrn)) {
      throw new IllegalArgumentException(
          String.format("Document with ID %s already exists", documentId));
    }

    // Validate: if draftOfUrn is provided, state must be UNPUBLISHED (or null, which will default
    // to UNPUBLISHED)
    if (draftOfUrn != null && state == com.linkedin.knowledge.DocumentState.PUBLISHED) {
      throw new IllegalArgumentException(
          "Cannot create a draft document with PUBLISHED state. Draft documents must be UNPUBLISHED.");
    }

    // Create document key
    final DocumentKey documentKey = new DocumentKey();
    documentKey.setId(documentId);

    // Create document info
    final DocumentInfo documentInfo = new DocumentInfo();
    if (title != null) {
      documentInfo.setTitle(title, SetMode.IGNORE_NULL);
    }

    // Set source information if provided (for third-party documents)
    if (source != null) {
      documentInfo.setSource(source, SetMode.IGNORE_NULL);
    }

    // Set text
    final DocumentContents documentContents = new DocumentContents();
    documentContents.setText(text);
    documentInfo.setContents(documentContents);

    // Set created audit stamp
    final AuditStamp created = new AuditStamp();
    created.setTime(System.currentTimeMillis());
    created.setActor(actorUrn);
    documentInfo.setCreated(created);

    // Set lastModified audit stamp (same as created for new documents)
    final AuditStamp lastModified = new AuditStamp();
    lastModified.setTime(System.currentTimeMillis());
    lastModified.setActor(actorUrn);
    documentInfo.setLastModified(lastModified);

    // Set status (default to UNPUBLISHED if not provided, force UNPUBLISHED if draftOfUrn is set)
    final com.linkedin.knowledge.DocumentStatus status =
        new com.linkedin.knowledge.DocumentStatus();
    com.linkedin.knowledge.DocumentState finalState =
        state != null ? state : com.linkedin.knowledge.DocumentState.UNPUBLISHED;
    if (draftOfUrn != null) {
      finalState = com.linkedin.knowledge.DocumentState.UNPUBLISHED;
    }
    status.setState(finalState);
    documentInfo.setStatus(status, SetMode.IGNORE_NULL);

    // Set draftOf if provided
    if (draftOfUrn != null) {
      final com.linkedin.knowledge.DraftOf draftOf = new com.linkedin.knowledge.DraftOf();
      draftOf.setDocument(draftOfUrn);
      documentInfo.setDraftOf(draftOf, SetMode.IGNORE_NULL);
    }

    // Embed relationships inside DocumentInfo before serializing
    if (parentDocumentUrn != null) {
      final ParentDocument parent = new ParentDocument();
      parent.setDocument(parentDocumentUrn);
      documentInfo.setParentDocument(parent, SetMode.IGNORE_NULL);
    }

    if (relatedAssetUrns != null && !relatedAssetUrns.isEmpty()) {
      final RelatedAssetArray assetsArray = new RelatedAssetArray();
      relatedAssetUrns.forEach(
          assetUrn -> {
            final RelatedAsset relatedAsset = new RelatedAsset();
            relatedAsset.setAsset(assetUrn);
            assetsArray.add(relatedAsset);
          });
      documentInfo.setRelatedAssets(assetsArray, SetMode.IGNORE_NULL);
    }

    if (relatedDocumentUrns != null && !relatedDocumentUrns.isEmpty()) {
      final RelatedDocumentArray documentsArray = new RelatedDocumentArray();
      relatedDocumentUrns.forEach(
          relatedDocumentUrn -> {
            final RelatedDocument relatedDocument = new RelatedDocument();
            relatedDocument.setDocument(relatedDocumentUrn);
            documentsArray.add(relatedDocument);
          });
      documentInfo.setRelatedDocuments(documentsArray, SetMode.IGNORE_NULL);
    }

    // Create MCP for document info with all relationships embedded
    final MetadataChangeProposal infoMcp = new MetadataChangeProposal();
    infoMcp.setEntityUrn(documentUrn);
    infoMcp.setEntityType(Constants.DOCUMENT_ENTITY_NAME);
    infoMcp.setAspectName(Constants.DOCUMENT_INFO_ASPECT_NAME);
    infoMcp.setChangeType(ChangeType.UPSERT);
    infoMcp.setAspect(GenericRecordUtils.serializeAspect(documentInfo));

    // Prepare list of MCPs to ingest
    final List<MetadataChangeProposal> mcps = new java.util.ArrayList<>();
    mcps.add(infoMcp);

    // Create MCP for subTypes if provided
    if (subTypes != null && !subTypes.isEmpty()) {
      final com.linkedin.common.SubTypes subTypesAspect = new com.linkedin.common.SubTypes();
      subTypesAspect.setTypeNames(new com.linkedin.data.template.StringArray(subTypes));

      final MetadataChangeProposal subTypesMcp = new MetadataChangeProposal();
      subTypesMcp.setEntityUrn(documentUrn);
      subTypesMcp.setEntityType(Constants.DOCUMENT_ENTITY_NAME);
      subTypesMcp.setAspectName(Constants.SUB_TYPES_ASPECT_NAME);
      subTypesMcp.setChangeType(ChangeType.UPSERT);
      subTypesMcp.setAspect(GenericRecordUtils.serializeAspect(subTypesAspect));
      mcps.add(subTypesMcp);
    }

    // Ingest the document with all aspects
    entityClient.batchIngestProposals(opContext, mcps, false);

    log.debug("Created document {} for user {}", documentUrn, actorUrn);
    return documentUrn;
  }

  /**
   * Gets a document info by URN.
   *
   * @param opContext the operation context
   * @param documentUrn the document URN
   * @return the document info, or null if not found
   * @throws Exception if retrieval fails
   */
  @Nullable
  public DocumentInfo getDocumentInfo(@Nonnull OperationContext opContext, @Nonnull Urn documentUrn)
      throws Exception {

    final EntityResponse response =
        entityClient.getV2(
            opContext,
            Constants.DOCUMENT_ENTITY_NAME,
            documentUrn,
            Set.of(Constants.DOCUMENT_INFO_ASPECT_NAME));

    if (response == null
        || !response.getAspects().containsKey(Constants.DOCUMENT_INFO_ASPECT_NAME)) {
      return null;
    }

    return new DocumentInfo(
        response.getAspects().get(Constants.DOCUMENT_INFO_ASPECT_NAME).getValue().data());
  }

  /**
   * Updates the contents of a document.
   *
   * @param opContext the operation context
   * @param documentUrn the document URN
   * @param text the new text
   * @param title optional updated title
   * @param subTypes optional updated sub-types
   * @throws Exception if update fails
   */
  public void updateDocumentContents(
      @Nonnull OperationContext opContext,
      @Nonnull Urn documentUrn,
      @Nullable String text,
      @Nullable String title,
      @Nullable List<String> subTypes,
      @Nonnull Urn actorUrn)
      throws Exception {

    // Get existing info
    final DocumentInfo existingInfo = getDocumentInfo(opContext, documentUrn);
    if (existingInfo == null) {
      throw new IllegalArgumentException(
          String.format("Document with URN %s does not exist", documentUrn));
    }

    // Update text if provided
    if (text != null) {
      final DocumentContents documentContents = new DocumentContents();
      documentContents.setText(text);
      existingInfo.setContents(documentContents);
    }

    // Update title if provided
    if (title != null) {
      existingInfo.setTitle(title, SetMode.IGNORE_NULL);
    }

    // Update lastModified
    final AuditStamp lastModified = new AuditStamp();
    lastModified.setTime(System.currentTimeMillis());
    lastModified.setActor(actorUrn);
    existingInfo.setLastModified(lastModified);

    // Prepare list of MCPs to ingest
    final List<MetadataChangeProposal> mcps = new java.util.ArrayList<>();

    // Ingest updated info
    final MetadataChangeProposal infoMcp = new MetadataChangeProposal();
    infoMcp.setEntityUrn(documentUrn);
    infoMcp.setEntityType(Constants.DOCUMENT_ENTITY_NAME);
    infoMcp.setAspectName(Constants.DOCUMENT_INFO_ASPECT_NAME);
    infoMcp.setChangeType(ChangeType.UPSERT);
    infoMcp.setAspect(GenericRecordUtils.serializeAspect(existingInfo));
    mcps.add(infoMcp);

    // Update subTypes if provided
    if (subTypes != null && !subTypes.isEmpty()) {
      final com.linkedin.common.SubTypes subTypesAspect = new com.linkedin.common.SubTypes();
      subTypesAspect.setTypeNames(new com.linkedin.data.template.StringArray(subTypes));

      final MetadataChangeProposal subTypesMcp = new MetadataChangeProposal();
      subTypesMcp.setEntityUrn(documentUrn);
      subTypesMcp.setEntityType(Constants.DOCUMENT_ENTITY_NAME);
      subTypesMcp.setAspectName(Constants.SUB_TYPES_ASPECT_NAME);
      subTypesMcp.setChangeType(ChangeType.UPSERT);
      subTypesMcp.setAspect(GenericRecordUtils.serializeAspect(subTypesAspect));
      mcps.add(subTypesMcp);
    }

    // Batch ingest all proposals
    entityClient.batchIngestProposals(opContext, mcps, false);

    log.debug("Updated contents for document {}", documentUrn);
  }

  /**
   * Updates the related entities for a document.
   *
   * @param opContext the operation context
   * @param documentUrn the document URN
   * @param relatedAssetUrns optional list of related asset URNs (null = don't change, empty =
   *     clear)
   * @param relatedDocumentUrns optional list of related document URNs (null = don't change, empty =
   *     clear)
   * @throws Exception if update fails
   */
  public void updateDocumentRelatedEntities(
      @Nonnull OperationContext opContext,
      @Nonnull Urn documentUrn,
      @Nullable List<Urn> relatedAssetUrns,
      @Nullable List<Urn> relatedDocumentUrns,
      @Nonnull Urn actorUrn)
      throws Exception {

    // Fetch existing info
    final DocumentInfo info = getDocumentInfo(opContext, documentUrn);
    if (info == null) {
      throw new IllegalArgumentException(
          String.format("Document with URN %s does not exist", documentUrn));
    }

    // Update related assets if provided
    if (relatedAssetUrns != null) {
      if (relatedAssetUrns.isEmpty()) {
        info.removeRelatedAssets();
      } else {
        final RelatedAssetArray assetsArray = new RelatedAssetArray();
        relatedAssetUrns.forEach(
            assetUrn -> {
              final RelatedAsset relatedAsset = new RelatedAsset();
              relatedAsset.setAsset(assetUrn);
              assetsArray.add(relatedAsset);
            });
        info.setRelatedAssets(assetsArray, SetMode.IGNORE_NULL);
      }
    }

    // Update related documents if provided
    if (relatedDocumentUrns != null) {
      if (relatedDocumentUrns.isEmpty()) {
        info.removeRelatedDocuments();
      } else {
        final RelatedDocumentArray documentsArray = new RelatedDocumentArray();
        relatedDocumentUrns.forEach(
            relatedDocumentUrn -> {
              final RelatedDocument relatedDocument = new RelatedDocument();
              relatedDocument.setDocument(relatedDocumentUrn);
              documentsArray.add(relatedDocument);
            });
        info.setRelatedDocuments(documentsArray, SetMode.IGNORE_NULL);
      }
    }

    // Update lastModified
    final AuditStamp lastModified = new AuditStamp();
    lastModified.setTime(System.currentTimeMillis());
    lastModified.setActor(actorUrn);
    info.setLastModified(lastModified);

    // Ingest updated info
    final MetadataChangeProposal mcp = new MetadataChangeProposal();
    mcp.setEntityUrn(documentUrn);
    mcp.setEntityType(Constants.DOCUMENT_ENTITY_NAME);
    mcp.setAspectName(Constants.DOCUMENT_INFO_ASPECT_NAME);
    mcp.setChangeType(ChangeType.UPSERT);
    mcp.setAspect(GenericRecordUtils.serializeAspect(info));

    entityClient.ingestProposal(opContext, mcp, false);

    log.debug("Updated related entities for document {}", documentUrn);
  }

  /**
   * Moves a document to a different parent.
   *
   * @param opContext the operation context
   * @param documentUrn the document URN to move
   * @param newParentUrn the new parent URN (null = move to root)
   * @throws Exception if move fails
   */
  public void moveDocument(
      @Nonnull OperationContext opContext,
      @Nonnull Urn documentUrn,
      @Nullable Urn newParentUrn,
      @Nonnull Urn actorUrn)
      throws Exception {

    // Verify document exists
    if (!entityClient.exists(opContext, documentUrn)) {
      throw new IllegalArgumentException(
          String.format("Document with URN %s does not exist", documentUrn));
    }

    // Verify new parent exists if provided
    if (newParentUrn != null) {
      if (!entityClient.exists(opContext, newParentUrn)) {
        throw new IllegalArgumentException(
            String.format("Parent Document with URN %s does not exist", newParentUrn));
      }

      // Prevent moving document to itself
      if (documentUrn.equals(newParentUrn)) {
        throw new IllegalArgumentException("Cannot move a Document to itself as parent");
      }

      // Check for circular references
      if (wouldCreateCircularReference(opContext, documentUrn, newParentUrn)) {
        throw new IllegalArgumentException(
            "Cannot move document: would create a circular parent reference");
      }
    }

    // Fetch existing info
    final DocumentInfo info = getDocumentInfo(opContext, documentUrn);
    if (info == null) {
      throw new IllegalArgumentException(
          String.format("Document with URN %s does not exist", documentUrn));
    }

    // Update parent
    if (newParentUrn != null) {
      final ParentDocument parent = new ParentDocument();
      parent.setDocument(newParentUrn);
      info.setParentDocument(parent, SetMode.IGNORE_NULL);
    } else {
      info.removeParentDocument();
    }

    // Update lastModified
    final AuditStamp lastModified = new AuditStamp();
    lastModified.setTime(System.currentTimeMillis());
    lastModified.setActor(actorUrn);
    info.setLastModified(lastModified);

    // Ingest updated info
    final MetadataChangeProposal mcp = new MetadataChangeProposal();
    mcp.setEntityUrn(documentUrn);
    mcp.setEntityType(Constants.DOCUMENT_ENTITY_NAME);
    mcp.setAspectName(Constants.DOCUMENT_INFO_ASPECT_NAME);
    mcp.setChangeType(ChangeType.UPSERT);
    mcp.setAspect(GenericRecordUtils.serializeAspect(info));

    entityClient.ingestProposal(opContext, mcp, false);

    log.debug("Moved document {} to parent {}", documentUrn, newParentUrn);
  }

  /**
   * Update the status of a document.
   *
   * @param opContext the operation context
   * @param documentUrn the URN of the document to update
   * @param newState the new state for the document
   * @param actorUrn the URN of the user updating the status
   * @throws Exception if update fails
   */
  public void updateDocumentStatus(
      @Nonnull OperationContext opContext,
      @Nonnull Urn documentUrn,
      @Nonnull com.linkedin.knowledge.DocumentState newState,
      @Nonnull Urn actorUrn)
      throws Exception {

    // Verify document exists
    if (!entityClient.exists(opContext, documentUrn)) {
      throw new IllegalArgumentException(
          String.format("Document with URN %s does not exist", documentUrn));
    }

    // Fetch existing info
    final DocumentInfo info = getDocumentInfo(opContext, documentUrn);
    if (info == null) {
      throw new IllegalArgumentException(
          String.format("Document with URN %s does not exist", documentUrn));
    }

    // Update status
    final com.linkedin.knowledge.DocumentStatus status =
        new com.linkedin.knowledge.DocumentStatus();
    status.setState(newState);
    info.setStatus(status, SetMode.IGNORE_NULL);

    // Update lastModified
    final AuditStamp lastModified = new AuditStamp();
    lastModified.setTime(System.currentTimeMillis());
    lastModified.setActor(actorUrn);
    info.setLastModified(lastModified);

    // Ingest updated info
    final MetadataChangeProposal mcp = new MetadataChangeProposal();
    mcp.setEntityUrn(documentUrn);
    mcp.setEntityType(Constants.DOCUMENT_ENTITY_NAME);
    mcp.setAspectName(Constants.DOCUMENT_INFO_ASPECT_NAME);
    mcp.setChangeType(ChangeType.UPSERT);
    mcp.setAspect(GenericRecordUtils.serializeAspect(info));

    entityClient.ingestProposal(opContext, mcp, false);

    log.debug("Updated status of document {} to {}", documentUrn, newState);
  }

  /**
   * Updates the sub-type of a document.
   *
   * @param opContext the operation context
   * @param documentUrn the document URN
   * @param subType the new sub-type value
   * @param actorUrn the actor performing the update
   * @throws Exception if update fails
   */
  public void updateDocumentSubType(
      @Nonnull OperationContext opContext,
      @Nonnull Urn documentUrn,
      @Nullable String subType,
      @Nonnull Urn actorUrn)
      throws Exception {

    // Verify document exists
    if (!entityClient.exists(opContext, documentUrn)) {
      throw new IllegalArgumentException(
          String.format("Document with URN %s does not exist", documentUrn));
    }

    // Create SubTypes aspect
    final com.linkedin.common.SubTypes subTypesAspect = new com.linkedin.common.SubTypes();
    if (subType != null) {
      subTypesAspect.setTypeNames(
          new com.linkedin.data.template.StringArray(java.util.Collections.singletonList(subType)));
    } else {
      subTypesAspect.setTypeNames(
          new com.linkedin.data.template.StringArray(java.util.Collections.emptyList()));
    }

    // Create metadata change proposal for SubTypes
    final MetadataChangeProposal subTypesMcp = new MetadataChangeProposal();
    subTypesMcp.setEntityUrn(documentUrn);
    subTypesMcp.setEntityType(Constants.DOCUMENT_ENTITY_NAME);
    subTypesMcp.setAspectName(Constants.SUB_TYPES_ASPECT_NAME);
    subTypesMcp.setChangeType(ChangeType.UPSERT);
    subTypesMcp.setAspect(GenericRecordUtils.serializeAspect(subTypesAspect));

    // Also update lastModified timestamp in DocumentInfo
    final DocumentInfo info = getDocumentInfo(opContext, documentUrn);
    if (info != null) {
      final AuditStamp lastModified = new AuditStamp();
      lastModified.setTime(System.currentTimeMillis());
      lastModified.setActor(actorUrn);
      info.setLastModified(lastModified);

      final MetadataChangeProposal infoMcp = new MetadataChangeProposal();
      infoMcp.setEntityUrn(documentUrn);
      infoMcp.setEntityType(Constants.DOCUMENT_ENTITY_NAME);
      infoMcp.setAspectName(Constants.DOCUMENT_INFO_ASPECT_NAME);
      infoMcp.setChangeType(ChangeType.UPSERT);
      infoMcp.setAspect(GenericRecordUtils.serializeAspect(info));

      // Batch ingest both proposals
      entityClient.batchIngestProposals(
          opContext, java.util.Arrays.asList(subTypesMcp, infoMcp), false);
    } else {
      // Just ingest subTypes if info doesn't exist (shouldn't happen)
      entityClient.ingestProposal(opContext, subTypesMcp, false);
    }

<<<<<<< HEAD
    log.info("Updated sub-type for document {} to {}", documentUrn, subType);
=======
    log.debug("Updated sub-type for document {} to {}", documentUrn, subType);
>>>>>>> fefbe802
  }

  /**
   * Soft deletes a document by setting the Status aspect removed field to true.
   *
   * @param opContext the operation context
   * @param documentUrn the document URN to soft delete
   * @throws Exception if deletion fails
   */
  public void deleteDocument(@Nonnull OperationContext opContext, @Nonnull Urn documentUrn)
      throws Exception {

    // Verify document exists
    if (!entityClient.exists(opContext, documentUrn)) {
      throw new IllegalArgumentException(
          String.format("Document with URN %s does not exist", documentUrn));
    }

    // Soft delete by setting Status aspect removed = true
    final com.linkedin.common.Status status = new com.linkedin.common.Status();
    status.setRemoved(true);

    final MetadataChangeProposal statusProposal = new MetadataChangeProposal();
    statusProposal.setEntityUrn(documentUrn);
    statusProposal.setEntityType(Constants.DOCUMENT_ENTITY_NAME);
    statusProposal.setAspectName(Constants.STATUS_ASPECT_NAME);
    statusProposal.setChangeType(ChangeType.UPSERT);
    statusProposal.setAspect(GenericRecordUtils.serializeAspect(status));

    entityClient.ingestProposal(opContext, statusProposal, false);
<<<<<<< HEAD
    log.info("Soft deleted document {}", documentUrn);
=======
    log.debug("Soft deleted document {}", documentUrn);
>>>>>>> fefbe802
  }

  /**
   * Set ownership for a document.
   *
   * @param opContext the operation context
   * @param documentUrn the document URN
   * @param owners list of owner URNs with their ownership types
   * @param actorUrn the actor performing the operation
   * @throws Exception if setting ownership fails
   */
  public void setDocumentOwnership(
      @Nonnull OperationContext opContext,
      @Nonnull Urn documentUrn,
      @Nonnull java.util.List<com.linkedin.common.Owner> owners,
      @Nonnull Urn actorUrn)
      throws Exception {

    // Create Ownership aspect
    final Ownership ownership = new Ownership();
    final OwnerArray ownerArray = new OwnerArray();
    ownerArray.addAll(owners);
    ownership.setOwners(ownerArray);

    // Set last modified
    final AuditStamp auditStamp = new AuditStamp();
    auditStamp.setTime(System.currentTimeMillis());
    auditStamp.setActor(actorUrn);
    ownership.setLastModified(auditStamp);

    // Create MCP for ownership
    final MetadataChangeProposal mcp = new MetadataChangeProposal();
    mcp.setEntityUrn(documentUrn);
    mcp.setEntityType(Constants.DOCUMENT_ENTITY_NAME);
    mcp.setAspectName(Constants.OWNERSHIP_ASPECT_NAME);
    mcp.setChangeType(ChangeType.UPSERT);
    mcp.setAspect(GenericRecordUtils.serializeAspect(ownership));

    entityClient.ingestProposal(opContext, mcp, false);

    log.debug("Set ownership for document {} with {} owners", documentUrn, owners.size());
  }

  /**
   * Searches for documents with filters.
   *
   * @param opContext the operation context
   * @param query search query
   * @param filter optional filter
   * @param sortCriterion optional sort criterion
   * @param start offset
   * @param count number of results
   * @return search result
   * @throws Exception if search fails
   */
  @Nonnull
  public SearchResult searchDocuments(
      @Nonnull OperationContext opContext,
      @Nonnull String query,
      @Nullable Filter filter,
      @Nullable SortCriterion sortCriterion,
      int start,
      int count)
      throws Exception {

    final SortCriterion sort =
        sortCriterion != null
            ? sortCriterion
            : new SortCriterion().setField("createdAt").setOrder(SortOrder.DESCENDING);

    return entityClient.search(
        opContext.withSearchFlags(flags -> flags.setFulltext(true)),
        Constants.DOCUMENT_ENTITY_NAME,
        query,
        filter,
        Collections.singletonList(sort),
        start,
        count);
  }

  /**
   * Builds a filter for parent document.
   *
   * @param parentDocumentUrn the parent document URN
   * @return the filter
   */
  @Nonnull
  public static Filter buildParentDocumentFilter(@Nullable Urn parentDocumentUrn) {
    if (parentDocumentUrn == null) {
      return null;
    }

    final Criterion parentCriterion =
        new Criterion()
            .setField("parentDocument")
            .setValue(parentDocumentUrn.toString())
            .setCondition(Condition.EQUAL);

    return new Filter()
        .setOr(
            new ConjunctiveCriterionArray(
                new ConjunctiveCriterion()
                    .setAnd(new CriterionArray(Collections.singletonList(parentCriterion)))));
  }

  /**
   * Checks if moving a document to a new parent would create a circular reference.
   *
   * @param opContext the operation context
   * @param documentUrn the document being moved
   * @param newParentUrn the proposed new parent
   * @return true if a circular reference would be created
   */
  private boolean wouldCreateCircularReference(
      @Nonnull OperationContext opContext, @Nonnull Urn documentUrn, @Nonnull Urn newParentUrn) {

    Set<Urn> visitedParents = new HashSet<>();
    return checkCircularReference(opContext, documentUrn, newParentUrn, visitedParents);
  }

  /**
   * Recursively walks up the parent tree to detect circular references.
   *
   * @param opContext the operation context
   * @param documentUrn the document being moved
   * @param currentParent the current parent being checked
   * @param visitedParents set of already visited parents to prevent infinite loops
   * @return true if a circular reference is detected
   */
  private boolean checkCircularReference(
      @Nonnull OperationContext opContext,
      @Nonnull Urn documentUrn,
      @Nullable Urn currentParent,
      @Nonnull Set<Urn> visitedParents) {

    // Base case: no parent, no cycle possible
    if (currentParent == null) {
      return false;
    }

    // Base case: we've already visited this parent (infinite loop protection)
    if (visitedParents.contains(currentParent)) {
      return false;
    }

    // Base case: found the document we're trying to move in the parent chain - cycle detected!
    if (currentParent.equals(documentUrn)) {
      return true;
    }

    // Mark this parent as visited
    visitedParents.add(currentParent);

    try {
      // Get the parent's document info
      DocumentInfo parentInfo = getDocumentInfo(opContext, currentParent);
      if (parentInfo != null && parentInfo.hasParentDocument()) {
        // Recursively check the parent's parent
        Urn grandParent = parentInfo.getParentDocument().getDocument();
        return checkCircularReference(opContext, documentUrn, grandParent, visitedParents);
      }
    } catch (Exception e) {
      // If we can't get parent info, assume no cycle for safety
      log.warn("Failed to check parent info for {}: {}", currentParent, e.getMessage());
    }

    // No parent found, no cycle
    return false;
  }

  /**
   * Merge a draft document into its parent (the document it is a draft of). This copies the draft's
   * content to the published document and optionally deletes the draft.
   *
   * @param opContext the operation context
   * @param draftUrn the URN of the draft document to merge
   * @param deleteDraft whether to delete the draft after merging (default: true)
   * @param actorUrn the URN of the user performing the merge
   * @throws Exception if merge fails
   */
  public void mergeDraftIntoParent(
      @Nonnull OperationContext opContext,
      @Nonnull Urn draftUrn,
      boolean deleteDraft,
      @Nonnull Urn actorUrn)
      throws Exception {

    // Get draft document info
    DocumentInfo draftInfo = getDocumentInfo(opContext, draftUrn);
    if (draftInfo == null) {
      throw new IllegalArgumentException(
          String.format("Draft document %s does not exist", draftUrn));
    }

    // Verify this is a draft
    if (!draftInfo.hasDraftOf()) {
      throw new IllegalArgumentException(
          String.format("Document %s is not a draft (draftOf field not set)", draftUrn));
    }

    // Get the published document URN
    Urn publishedUrn = draftInfo.getDraftOf().getDocument();

    // Get published document info
    DocumentInfo publishedInfo = getDocumentInfo(opContext, publishedUrn);
    if (publishedInfo == null) {
      throw new IllegalArgumentException(
          String.format("Published document %s does not exist", publishedUrn));
    }

    // Copy draft content to published document (preserving published document's draftOf=null)
    publishedInfo.setContents(draftInfo.getContents());
    if (draftInfo.hasTitle()) {
      publishedInfo.setTitle(draftInfo.getTitle());
    }
    if (draftInfo.hasRelatedAssets()) {
      publishedInfo.setRelatedAssets(draftInfo.getRelatedAssets(), SetMode.IGNORE_NULL);
    }
    if (draftInfo.hasRelatedDocuments()) {
      publishedInfo.setRelatedDocuments(draftInfo.getRelatedDocuments(), SetMode.IGNORE_NULL);
    }
    if (draftInfo.hasParentDocument()) {
      publishedInfo.setParentDocument(draftInfo.getParentDocument(), SetMode.IGNORE_NULL);
    }

    // Update lastModified
    final AuditStamp now = new AuditStamp();
    now.setTime(System.currentTimeMillis());
    now.setActor(actorUrn);
    publishedInfo.setLastModified(now);

    // Ensure draftOf is NOT set on published document
    publishedInfo.setDraftOf(null, SetMode.REMOVE_IF_NULL);

    // Ingest updated published document
    final MetadataChangeProposal infoProposal = new MetadataChangeProposal();
    infoProposal.setEntityUrn(publishedUrn);
    infoProposal.setEntityType(Constants.DOCUMENT_ENTITY_NAME);
    infoProposal.setAspectName(Constants.DOCUMENT_INFO_ASPECT_NAME);
    infoProposal.setChangeType(ChangeType.UPSERT);
    infoProposal.setAspect(GenericRecordUtils.serializeAspect(publishedInfo));
    entityClient.ingestProposal(opContext, infoProposal, false);

    log.debug("Merged draft {} into published document {}", draftUrn, publishedUrn);

    // Delete draft if requested
    if (deleteDraft) {
      deleteDocument(opContext, draftUrn);
      log.debug("Deleted draft document {} after merge", draftUrn);
    }
  }

  /**
   * Get all draft documents for a published document.
   *
   * @param opContext the operation context
   * @param publishedDocumentUrn the URN of the published document
   * @param start starting offset
   * @param count number of results to return
   * @return SearchResult containing draft documents
   * @throws Exception if search fails
   */
  @Nonnull
  public SearchResult getDraftDocuments(
      @Nonnull OperationContext opContext, @Nonnull Urn publishedDocumentUrn, int start, int count)
      throws Exception {

    // Build filter for draftOf = publishedDocumentUrn
    final Filter filter = buildDraftOfFilter(publishedDocumentUrn);

    // Search for draft documents
    return entityClient.search(
        opContext.withSearchFlags(flags -> flags.setFulltext(false)),
        Constants.DOCUMENT_ENTITY_NAME,
        "*",
        filter,
        null, // sort criterion
        start,
        count);
  }

  /** Build a filter to find documents that are drafts of a specific document. */
  public static Filter buildDraftOfFilter(@Nonnull Urn draftOfUrn) {
    final Criterion criterion = new Criterion();
    criterion.setField("draftOf");
    criterion.setValue(draftOfUrn.toString());
    criterion.setCondition(Condition.EQUAL);

    final CriterionArray criterionArray = new CriterionArray();
    criterionArray.add(criterion);

    final ConjunctiveCriterion conjunctiveCriterion = new ConjunctiveCriterion();
    conjunctiveCriterion.setAnd(criterionArray);

    final ConjunctiveCriterionArray conjunctiveCriterionArray = new ConjunctiveCriterionArray();
    conjunctiveCriterionArray.add(conjunctiveCriterion);

    final Filter filter = new Filter();
    filter.setOr(conjunctiveCriterionArray);

    return filter;
  }
}<|MERGE_RESOLUTION|>--- conflicted
+++ resolved
@@ -596,11 +596,7 @@
       entityClient.ingestProposal(opContext, subTypesMcp, false);
     }
 
-<<<<<<< HEAD
-    log.info("Updated sub-type for document {} to {}", documentUrn, subType);
-=======
     log.debug("Updated sub-type for document {} to {}", documentUrn, subType);
->>>>>>> fefbe802
   }
 
   /**
@@ -631,11 +627,7 @@
     statusProposal.setAspect(GenericRecordUtils.serializeAspect(status));
 
     entityClient.ingestProposal(opContext, statusProposal, false);
-<<<<<<< HEAD
-    log.info("Soft deleted document {}", documentUrn);
-=======
     log.debug("Soft deleted document {}", documentUrn);
->>>>>>> fefbe802
   }
 
   /**
