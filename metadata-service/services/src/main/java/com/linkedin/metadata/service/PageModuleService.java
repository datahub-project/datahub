package com.linkedin.metadata.service;

import com.datahub.authorization.AuthUtil;
import com.linkedin.common.AuditStamp;
import com.linkedin.common.urn.Urn;
import com.linkedin.common.urn.UrnUtils;
import com.linkedin.entity.EntityResponse;
import com.linkedin.entity.client.EntityClient;
import com.linkedin.metadata.Constants;
import com.linkedin.metadata.authorization.PoliciesConfig;
import com.linkedin.metadata.entity.AspectUtils;
import com.linkedin.metadata.key.DataHubPageModuleKey;
import com.linkedin.metadata.utils.EntityKeyUtils;
import com.linkedin.module.DataHubPageModuleParams;
import com.linkedin.module.DataHubPageModuleProperties;
import com.linkedin.module.DataHubPageModuleType;
import com.linkedin.module.DataHubPageModuleVisibility;
import com.linkedin.module.PageModuleScope;
import com.linkedin.mxe.MetadataChangeProposal;
import io.datahubproject.metadata.context.OperationContext;
import io.datahubproject.openapi.exception.UnauthorizedException;
import java.util.ArrayList;
import java.util.List;
import java.util.Objects;
import java.util.UUID;
import java.util.concurrent.CompletableFuture;
import javax.annotation.Nonnull;
import javax.annotation.Nullable;
import lombok.extern.slf4j.Slf4j;

@Slf4j
public class PageModuleService {
  private final EntityClient entityClient;

  // Default module URNs that cannot be deleted. Keep this in sync with homeV3/modules/constants.ts
  private static final List<String> DEFAULT_MODULE_URNS =
      List.of(
          "urn:li:dataHubPageModule:your_assets",
          "urn:li:dataHubPageModule:your_subscriptions",
          "urn:li:dataHubPageModule:top_domains",
          "urn:li:dataHubPageModule:assets",
          "urn:li:dataHubPageModule:child_hierarchy",
          "urn:li:dataHubPageModule:data_products",
          "urn:li:dataHubPageModule:related_terms",
          "urn:li:dataHubPageModule:platforms",
<<<<<<< HEAD
          "urn:li:dataHubPageModule:lineage");
=======
          "urn:li:dataHubPageModule:columns");
>>>>>>> b1d28340

  public PageModuleService(@Nonnull EntityClient entityClient) {
    this.entityClient = entityClient;
  }

  /**
   * Upserts a DataHub page module. If the page module with the provided urn already exists, then it
   * will be overwritten.
   *
   * <p>This method assumes that authorization has already been verified at the calling layer.
   *
   * @return the URN of the new page module.
   */
  public Urn upsertPageModule(
      @Nonnull OperationContext opContext,
      @Nullable final String urn,
      @Nonnull final String name,
      @Nonnull final DataHubPageModuleType type,
      @Nonnull final PageModuleScope scope,
      @Nonnull final DataHubPageModuleParams params) {
    Objects.requireNonNull(name, "name must not be null");
    Objects.requireNonNull(type, "type must not be null");
    Objects.requireNonNull(scope, "scope must not be null");
    Objects.requireNonNull(params, "params must not be null");

    // 1. Optionally generate new page module urn
    Urn moduleUrn = null;
    if (urn != null) {
      moduleUrn = UrnUtils.getUrn(urn);
    } else {
      final String moduleId = UUID.randomUUID().toString();
      final DataHubPageModuleKey key = new DataHubPageModuleKey().setId(moduleId);
      moduleUrn =
          EntityKeyUtils.convertEntityKeyToUrn(key, Constants.DATAHUB_PAGE_MODULE_ENTITY_NAME);
    }
    final AuditStamp nowAuditStamp = opContext.getAuditStamp();

    // 2. Build Page Module Properties
    DataHubPageModuleProperties properties = new DataHubPageModuleProperties();
    DataHubPageModuleProperties existingProperties = getPageModuleProperties(opContext, moduleUrn);
    if (existingProperties != null) {
      properties = existingProperties;
    } else {
      // if creating a new page module, set the created stamp
      properties.setCreated(nowAuditStamp);
    }

    properties.setName(name);
    properties.setType(type);

    DataHubPageModuleVisibility visibility = new DataHubPageModuleVisibility();
    visibility.setScope(scope);
    properties.setVisibility(visibility);

    properties.setParams(params);
    properties.setLastModified(nowAuditStamp);

    // 3. Write changes to GMS
    try {
      final List<MetadataChangeProposal> aspectsToIngest = new ArrayList<>();
      aspectsToIngest.add(
          AspectUtils.buildMetadataChangeProposal(
              moduleUrn, Constants.DATAHUB_PAGE_MODULE_PROPERTIES_ASPECT_NAME, properties));
      entityClient.batchIngestProposals(opContext, aspectsToIngest, false);
    } catch (Exception e) {
      throw new RuntimeException(
          String.format("Failed to upsert PageModule with urn %s", moduleUrn), e);
    }
    return moduleUrn;
  }

  @Nullable
  public DataHubPageModuleProperties getPageModuleProperties(
      @Nonnull OperationContext opContext, @Nonnull final Urn moduleUrn) {
    Objects.requireNonNull(moduleUrn, "moduleUrn must not be null");
    final EntityResponse response = getPageModuleEntityResponse(opContext, moduleUrn);
    if (response != null
        && response
            .getAspects()
            .containsKey(Constants.DATAHUB_PAGE_MODULE_PROPERTIES_ASPECT_NAME)) {
      return new DataHubPageModuleProperties(
          response
              .getAspects()
              .get(Constants.DATAHUB_PAGE_MODULE_PROPERTIES_ASPECT_NAME)
              .getValue()
              .data());
    }
    // No aspect found
    return null;
  }

  @Nullable
  public EntityResponse getPageModuleEntityResponse(
      @Nonnull OperationContext opContext, @Nonnull final Urn moduleUrn) {
    try {
      return entityClient.getV2(
          opContext, Constants.DATAHUB_PAGE_MODULE_ENTITY_NAME, moduleUrn, null, false);
    } catch (Exception e) {
      throw new RuntimeException(
          String.format("Failed to retrieve PageModule with urn %s", moduleUrn), e);
    }
  }

  /**
   * Deletes a DataHub page module.
   *
   * @param opContext the operation context
   * @param moduleUrn the URN of the page module to delete
   */
  public void deletePageModule(@Nonnull OperationContext opContext, @Nonnull final Urn moduleUrn) {
    Objects.requireNonNull(moduleUrn, "moduleUrn must not be null");

    try {
      checkDeleteModulePermissions(opContext, moduleUrn);

      entityClient.deleteEntity(opContext, moduleUrn);

      // Asynchronously delete all references to the entity (to return quickly)
      CompletableFuture.runAsync(
          () -> {
            try {
              entityClient.deleteEntityReferences(opContext, moduleUrn);
            } catch (Exception e) {
              log.error(
                  String.format(
                      "Caught exception while attempting to clear all entity references for PageModule with urn %s",
                      moduleUrn),
                  e);
            }
          });

    } catch (Exception e) {
      throw new RuntimeException(
          String.format("Failed to delete PageModule with urn %s", moduleUrn), e);
    }
  }

  /**
   * Ensures that a page module exists, and uses the page module properties to determine if the user
   * can delete this module. PERSONAL modules can only be deleted by the user that created them.
   * GLOBAL modules can only be deleted by those with the manage privilege. Default modules cannot
   * be deleted.
   */
  public void checkDeleteModulePermissions(
      @Nonnull OperationContext opContext, @Nonnull final Urn moduleUrn) {
    // Check if this is a default module that cannot be deleted
    if (DEFAULT_MODULE_URNS.contains(moduleUrn.toString())) {
      throw new IllegalArgumentException(
          String.format("Cannot delete default page module with urn %s", moduleUrn));
    }

    DataHubPageModuleProperties properties = getPageModuleProperties(opContext, moduleUrn);

    if (properties == null) {
      throw new IllegalArgumentException(
          String.format(
              "Attempted to delete a page module that does not exist with urn %s", moduleUrn));
    }

    if (properties.getVisibility().getScope().equals(PageModuleScope.GLOBAL)
        && !AuthUtil.isAuthorized(opContext, PoliciesConfig.MANAGE_HOME_PAGE_TEMPLATES_PRIVILEGE)) {
      throw new UnauthorizedException("User is unauthorized to delete global modules.");
    }

    if (properties.getVisibility().getScope().equals(PageModuleScope.PERSONAL)
        && !properties
            .getCreated()
            .getActor()
            .toString()
            .equals(opContext.getSessionAuthentication().getActor().toUrnStr())) {
      throw new UnauthorizedException(
          "Attempted to delete personal a page module that was not created by the actor");
    }
  }
}<|MERGE_RESOLUTION|>--- conflicted
+++ resolved
@@ -43,11 +43,8 @@
           "urn:li:dataHubPageModule:data_products",
           "urn:li:dataHubPageModule:related_terms",
           "urn:li:dataHubPageModule:platforms",
-<<<<<<< HEAD
-          "urn:li:dataHubPageModule:lineage");
-=======
+          "urn:li:dataHubPageModule:lineage",
           "urn:li:dataHubPageModule:columns");
->>>>>>> b1d28340
 
   public PageModuleService(@Nonnull EntityClient entityClient) {
     this.entityClient = entityClient;
