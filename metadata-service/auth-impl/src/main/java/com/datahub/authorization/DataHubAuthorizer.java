package com.datahub.authorization;

import com.datahub.authentication.Authentication;
import com.datahub.plugins.auth.authorization.Authorizer;
import com.google.common.annotations.VisibleForTesting;
import com.linkedin.common.urn.Urn;
import com.linkedin.common.urn.UrnUtils;
import com.linkedin.entity.client.EntityClient;
import com.linkedin.metadata.authorization.PoliciesConfig;
import com.linkedin.policy.DataHubPolicyInfo;
import io.datahubproject.metadata.context.OperationContext;
import java.net.URISyntaxException;
import java.util.ArrayList;
import java.util.Collection;
import java.util.HashMap;
import java.util.List;
import java.util.Map;
import java.util.Objects;
import java.util.Optional;
import java.util.Set;
import java.util.concurrent.Executors;
import java.util.concurrent.ScheduledExecutorService;
import java.util.concurrent.TimeUnit;
import java.util.concurrent.locks.Lock;
import java.util.concurrent.locks.ReadWriteLock;
import java.util.concurrent.locks.ReentrantReadWriteLock;
import java.util.stream.Collectors;
import javax.annotation.Nonnull;
import lombok.RequiredArgsConstructor;
import lombok.extern.slf4j.Slf4j;

/**
 * The Authorizer is a singleton class responsible for authorizing operations on the DataHub
 * platform via DataHub Policies.
 *
 * <p>Currently, the authorizer is implemented as a spring-instantiated Singleton which manages its
 * own thread-pool used for resolving policy predicates.
 */
// TODO: Decouple this from all Rest.li objects if possible.
@Slf4j
public class DataHubAuthorizer implements Authorizer {

  public enum AuthorizationMode {
    /** Default mode simply means that authorization is enforced, with a DENY result returned */
    DEFAULT,
    /**
     * Allow all means that the DataHubAuthorizer will allow all actions. This is used as an
     * override to disable the policies feature.
     */
    ALLOW_ALL
  }

  // Maps privilege name to the associated set of policies for fast access.
  // Not concurrent data structure because writes are always against the entire thing.
  private final Map<String, List<DataHubPolicyInfo>> _policyCache =
      new HashMap<>(); // Shared Policy Cache.
  private final ReadWriteLock readWriteLock = new ReentrantReadWriteLock();
  private final Lock readLock = readWriteLock.readLock();

  private final ScheduledExecutorService _refreshExecutorService =
      Executors.newScheduledThreadPool(1);
  private final PolicyRefreshRunnable _policyRefreshRunnable;
  private final PolicyEngine _policyEngine;
  private EntitySpecResolver _entitySpecResolver;
  private AuthorizationMode _mode;
  private final OperationContext systemOpContext;

  public static final String ALL = "ALL";

  public DataHubAuthorizer(
      @Nonnull final OperationContext systemOpContext,
      final EntityClient entityClient,
      final int delayIntervalSeconds,
      final int refreshIntervalSeconds,
      final AuthorizationMode mode,
      final int policyFetchSize) {
    this.systemOpContext = systemOpContext;
    _mode = Objects.requireNonNull(mode);
    _policyEngine =
        new PolicyEngine(systemOpContext.getAuthentication(), Objects.requireNonNull(entityClient));
    _policyRefreshRunnable =
        new PolicyRefreshRunnable(
            systemOpContext,
            new PolicyFetcher(entityClient),
            _policyCache,
            readWriteLock.writeLock(),
            policyFetchSize);
    _refreshExecutorService.scheduleAtFixedRate(
        _policyRefreshRunnable, delayIntervalSeconds, refreshIntervalSeconds, TimeUnit.SECONDS);
  }

  @Override
  public void init(@Nonnull Map<String, Object> authorizerConfig, @Nonnull AuthorizerContext ctx) {
    // Pass. No static config.
    _entitySpecResolver = Objects.requireNonNull(ctx.getEntitySpecResolver());
  }

  public AuthorizationResult authorize(@Nonnull final AuthorizationRequest request) {

    // 0. Short circuit: If the action is being performed by the system (root), always allow it.
    if (isSystemRequest(request, systemOpContext.getAuthentication())) {
      return new AuthorizationResult(request, AuthorizationResult.Type.ALLOW, null);
    }

    Optional<ResolvedEntitySpec> resolvedResourceSpec =
        request.getResourceSpec().map(_entitySpecResolver::resolve);

    // 1. Fetch the policies relevant to the requested privilege.
    final List<DataHubPolicyInfo> policiesToEvaluate =
        getOrDefault(request.getPrivilege(), new ArrayList<>());

    // 2. Evaluate each policy.
    for (DataHubPolicyInfo policy : policiesToEvaluate) {
      if (isRequestGranted(policy, request, resolvedResourceSpec)) {
        // Short circuit if policy has granted privileges to this actor.
        return new AuthorizationResult(
            request,
            AuthorizationResult.Type.ALLOW,
            String.format("Granted by policy with type: %s", policy.getType()));
      }
    }
    return new AuthorizationResult(request, AuthorizationResult.Type.DENY, null);
  }

  public List<String> getGrantedPrivileges(
      final String actor, final Optional<EntitySpec> resourceSpec) {
    // 1. Fetch all policies
    final List<DataHubPolicyInfo> policiesToEvaluate = getOrDefault(ALL, new ArrayList<>());

    Urn actorUrn = UrnUtils.getUrn(actor);
    final ResolvedEntitySpec resolvedActorSpec =
        _entitySpecResolver.resolve(new EntitySpec(actorUrn.getEntityType(), actor));

    Optional<ResolvedEntitySpec> resolvedResourceSpec =
        resourceSpec.map(_entitySpecResolver::resolve);

    return _policyEngine.getGrantedPrivileges(
        policiesToEvaluate, resolvedActorSpec, resolvedResourceSpec);
  }

  @Override
  public Set<DataHubPolicyInfo> getActorPolicies(@Nonnull Urn actorUrn) {
    // 1. Fetch all policies
    final List<DataHubPolicyInfo> policiesToEvaluate = getOrDefault(ALL, new ArrayList<>());

    // 2. Actor identity
    final ResolvedEntitySpec resolvedActorSpec =
        _entitySpecResolver.resolve(new EntitySpec(actorUrn.getEntityType(), actorUrn.toString()));

    return policiesToEvaluate.stream()
        .filter(policy -> PoliciesConfig.ACTIVE_POLICY_STATE.equals(policy.getState()))
        .filter(
            policy ->
                policy.getActors().isResourceOwners()
                    || _policyEngine.isActorMatch(
                        resolvedActorSpec,
                        policy.getActors(),
                        Optional.empty(),
                        new PolicyEngine.PolicyEvaluationContext()))
        .collect(Collectors.toSet());
  }

  @Override
  public Collection<Urn> getActorGroups(@Nonnull Urn actorUrn) {
    // 1. Actor identity
    final ResolvedEntitySpec resolvedActorSpec =
        _entitySpecResolver.resolve(new EntitySpec(actorUrn.getEntityType(), actorUrn.toString()));

    return resolvedActorSpec.getGroupMembership().stream()
        .map(UrnUtils::getUrn)
        .collect(Collectors.toList());
  }

  /**
   * Retrieves the current list of actors authorized to for a particular privilege against an
   * optional resource
   */
  public AuthorizedActors authorizedActors(
      final String privilege, final Optional<EntitySpec> resourceSpec) {

    final List<Urn> authorizedUsers = new ArrayList<>();
    final List<Urn> authorizedGroups = new ArrayList<>();
    final List<Urn> authorizedRoles = new ArrayList<>();
    boolean allUsers = false;
    boolean allGroups = false;

    // Step 1: Find policies granting the privilege.
    final List<DataHubPolicyInfo> policiesToEvaluate = getOrDefault(privilege, new ArrayList<>());

    Optional<ResolvedEntitySpec> resolvedResourceSpec =
        resourceSpec.map(_entitySpecResolver::resolve);

    // Step 2: For each policy, determine whether the resource is a match.
    for (DataHubPolicyInfo policy : policiesToEvaluate) {
      if (!PoliciesConfig.ACTIVE_POLICY_STATE.equals(policy.getState())) {
        // Policy is not active, skip.
        continue;
      }

      final PolicyEngine.PolicyActors matchingActors =
          _policyEngine.getMatchingActors(policy, resolvedResourceSpec);

      // Step 3: For each matching policy, add actors that are authorized.
      authorizedUsers.addAll(matchingActors.getUsers());
      authorizedGroups.addAll(matchingActors.getGroups());
      authorizedRoles.addAll(matchingActors.getRoles());
      if (matchingActors.getAllUsers()) {
        allUsers = true;
      }
      if (matchingActors.getAllGroups()) {
        allGroups = true;
      }
    }

    // Step 4: Return all authorized users and groups.
    return new AuthorizedActors(
        privilege, authorizedUsers, authorizedGroups, authorizedRoles, allUsers, allGroups);
  }

  /**
   * Invalidates the policy cache and fires off a refresh thread. Should be invoked when a policy is
   * created, modified, or deleted.
   */
  public void invalidateCache() {
    _refreshExecutorService.execute(_policyRefreshRunnable);
  }

  public AuthorizationMode mode() {
    return _mode;
  }

  public void setMode(final AuthorizationMode mode) {
    _mode = mode;
  }

  /**
   * Returns true if the request's is coming from the system itself, in which cases the action is
   * always authorized.
   */
  private boolean isSystemRequest(
      final AuthorizationRequest request, final Authentication systemAuthentication) {
    return systemAuthentication.getActor().toUrnStr().equals(request.getActorUrn());
  }

  /** Returns true if a policy grants the requested privilege for a given actor and resource. */
  private boolean isRequestGranted(
      final DataHubPolicyInfo policy,
      final AuthorizationRequest request,
      final Optional<ResolvedEntitySpec> resourceSpec) {
    if (AuthorizationMode.ALLOW_ALL.equals(mode())) {
      return true;
    }

    Optional<Urn> actorUrn = getUrnFromRequestActor(request.getActorUrn());
    if (actorUrn.isEmpty()) {
      return false;
    }

    final ResolvedEntitySpec resolvedActorSpec =
        _entitySpecResolver.resolve(
            new EntitySpec(actorUrn.get().getEntityType(), request.getActorUrn()));
    final PolicyEngine.PolicyEvaluationResult result =
        _policyEngine.evaluatePolicy(
            policy, resolvedActorSpec, request.getPrivilege(), resourceSpec);
    return result.isGranted();
  }

  private Optional<Urn> getUrnFromRequestActor(String actor) {
    try {
      return Optional.of(Urn.createFromString(actor));
    } catch (URISyntaxException e) {
      log.error(
          String.format(
              "Failed to bind actor %s to an URN. Actors must be URNs. Denying the authorization request",
              actor));
      return Optional.empty();
    }
  }

  private List<DataHubPolicyInfo> getOrDefault(String key, List<DataHubPolicyInfo> defaultValue) {
    readLock.lock();
    try {
      return _policyCache.getOrDefault(key, defaultValue);
    } finally {
      // To unlock the acquired read thread
      readLock.unlock();
    }
  }

  /**
   * A {@link Runnable} used to periodically fetch a new instance of the policies Cache.
   *
   * <p>Currently, the refresh logic is not very smart. When the cache is invalidated, we simply
   * re-fetch the entire cache using Policies stored in the backend.
   */
  @VisibleForTesting
  @RequiredArgsConstructor
  static class PolicyRefreshRunnable implements Runnable {

    private final OperationContext systemOpContext;
    private final PolicyFetcher _policyFetcher;
    private final Map<String, List<DataHubPolicyInfo>> _policyCache;
    private final Lock writeLock;
    private final int count;

    @Override
    public void run() {
      try {
        // Populate new cache and swap.
        Map<String, List<DataHubPolicyInfo>> newCache = new HashMap<>();
        Integer total = null;
        String scrollId = null;

        while (total == null || scrollId != null) {
          try {
            final PolicyFetcher.PolicyFetchResult policyFetchResult =
<<<<<<< HEAD
                _policyFetcher.fetchPolicies(systemOpContext, count, scrollId);
=======
                _policyFetcher.fetchPolicies(systemOpContext, count, scrollId, null);
>>>>>>> c47db24b

            addPoliciesToCache(newCache, policyFetchResult.getPolicies());

            total = policyFetchResult.getTotal();
            scrollId = policyFetchResult.getScrollId();
          } catch (Exception e) {
            log.error(
                "Failed to retrieve policy urns! Skipping updating policy cache until next refresh. count: {}, scrollId: {}",
                count,
                scrollId,
                e);
            return;
          }
        }

        writeLock.lock();
        try {
          _policyCache.clear();
          _policyCache.putAll(newCache);
        } finally {
          // To unlock the acquired write thread
          writeLock.unlock();
        }

        log.debug(String.format("Successfully fetched %s policies.", total));
      } catch (Exception e) {
        log.error(
            "Caught exception while loading Policy cache. Will retry on next scheduled attempt.",
            e);
      }
    }

    private void addPoliciesToCache(
        final Map<String, List<DataHubPolicyInfo>> cache,
        final List<PolicyFetcher.Policy> policies) {
      policies.forEach(policy -> addPolicyToCache(cache, policy.getPolicyInfo()));
    }

    private void addPolicyToCache(
        final Map<String, List<DataHubPolicyInfo>> cache, final DataHubPolicyInfo policy) {
      final List<String> privileges = policy.getPrivileges();
      for (String privilege : privileges) {
        List<DataHubPolicyInfo> existingPolicies =
            cache.containsKey(privilege)
                ? new ArrayList<>(cache.get(privilege))
                : new ArrayList<>();
        existingPolicies.add(policy);
        cache.put(privilege, existingPolicies);
      }
      List<DataHubPolicyInfo> existingPolicies =
          cache.containsKey(ALL) ? new ArrayList<>(cache.get(ALL)) : new ArrayList<>();
      existingPolicies.add(policy);
      cache.put(ALL, existingPolicies);
    }
  }
}<|MERGE_RESOLUTION|>--- conflicted
+++ resolved
@@ -314,11 +314,7 @@
         while (total == null || scrollId != null) {
           try {
             final PolicyFetcher.PolicyFetchResult policyFetchResult =
-<<<<<<< HEAD
-                _policyFetcher.fetchPolicies(systemOpContext, count, scrollId);
-=======
                 _policyFetcher.fetchPolicies(systemOpContext, count, scrollId, null);
->>>>>>> c47db24b
 
             addPoliciesToCache(newCache, policyFetchResult.getPolicies());
 
