package com.datahub.authorization;

import static com.linkedin.metadata.Constants.DATAHUB_POLICY_INFO_ASPECT_NAME;
import static com.linkedin.metadata.Constants.POLICY_ENTITY_NAME;

import com.linkedin.common.urn.Urn;
import com.linkedin.entity.EntityResponse;
import com.linkedin.entity.EnvelopedAspectMap;
import com.linkedin.entity.client.EntityClient;
<<<<<<< HEAD
=======
import com.linkedin.metadata.query.SearchFlags;
import com.linkedin.metadata.query.filter.Filter;
>>>>>>> c47db24b
import com.linkedin.metadata.query.filter.SortCriterion;
import com.linkedin.metadata.query.filter.SortOrder;
import com.linkedin.metadata.search.ScrollResult;
import com.linkedin.metadata.search.SearchEntity;
import com.linkedin.policy.DataHubPolicyInfo;
import com.linkedin.r2.RemoteInvocationException;
import io.datahubproject.metadata.context.OperationContext;
import java.net.URISyntaxException;
import java.util.Collections;
import java.util.HashSet;
import java.util.List;
import java.util.Map;
import java.util.Objects;
import java.util.concurrent.CompletableFuture;
import java.util.stream.Collectors;
import javax.annotation.Nullable;
import lombok.RequiredArgsConstructor;
import lombok.Value;
import lombok.extern.slf4j.Slf4j;

/** Wrapper around entity client to fetch policies in a paged manner */
@Slf4j
@RequiredArgsConstructor
public class PolicyFetcher {
  private final EntityClient entityClient;

  private static final SortCriterion POLICY_SORT_CRITERION =
      new SortCriterion().setField("lastUpdatedTimestamp").setOrder(SortOrder.DESCENDING);

  /**
   * This is to provide a scroll implementation using the start/count api. It is not efficient and
   * the scroll native functions should be used instead. This does fix a failure to fetch policies
   * when deep pagination happens where there are >10k policies. Exists primarily to prevent
   * breaking change to the graphql api.
   */
  @Deprecated
  public CompletableFuture<PolicyFetchResult> fetchPolicies(
<<<<<<< HEAD
      OperationContext opContext, int start, String query, int count) {
=======
      OperationContext opContext, int start, String query, int count, Filter filter) {
>>>>>>> c47db24b
    return CompletableFuture.supplyAsync(
        () -> {
          try {
            PolicyFetchResult result = PolicyFetchResult.EMPTY;
            String scrollId = "";
            int fetchedResults = 0;

            while (PolicyFetchResult.EMPTY.equals(result) && scrollId != null) {
              PolicyFetchResult tmpResult =
<<<<<<< HEAD
                  fetchPolicies(opContext, query, count, scrollId.isEmpty() ? null : scrollId);
=======
                  fetchPolicies(
                      opContext, query, count, scrollId.isEmpty() ? null : scrollId, filter);
>>>>>>> c47db24b
              fetchedResults += tmpResult.getPolicies().size();
              scrollId = tmpResult.getScrollId();
              if (fetchedResults > start) {
                result = tmpResult;
              }
            }

            return result;
          } catch (Exception e) {
            throw new RuntimeException("Failed to list policies", e);
          }
        });
  }

  public PolicyFetchResult fetchPolicies(
<<<<<<< HEAD
      OperationContext opContext, int count, @Nullable String scrollId)
      throws RemoteInvocationException, URISyntaxException {
    return fetchPolicies(opContext, "", count, scrollId);
  }

  public PolicyFetchResult fetchPolicies(
      OperationContext opContext, String query, int count, @Nullable String scrollId)
=======
      OperationContext opContext, int count, @Nullable String scrollId, Filter filter)
      throws RemoteInvocationException, URISyntaxException {
    return fetchPolicies(opContext, "", count, scrollId, filter);
  }

  public PolicyFetchResult fetchPolicies(
      OperationContext opContext, String query, int count, @Nullable String scrollId, Filter filter)
>>>>>>> c47db24b
      throws RemoteInvocationException, URISyntaxException {
    log.debug(String.format("Batch fetching policies. count: %s, scroll: %s", count, scrollId));

    // First fetch all policy urns
    ScrollResult result =
        entityClient.scrollAcrossEntities(
<<<<<<< HEAD
            opContext.withSearchFlags(
                flags ->
                    flags
                        .setSkipCache(true)
                        .setSkipAggregates(true)
                        .setSkipHighlighting(true)
                        .setFulltext(true)),
=======
            opContext,
>>>>>>> c47db24b
            List.of(POLICY_ENTITY_NAME),
            query,
            filter,
            scrollId,
            null,
<<<<<<< HEAD
            count);
=======
            count,
            new SearchFlags()
                .setSkipCache(true)
                .setSkipAggregates(true)
                .setSkipHighlighting(true)
                .setFulltext(true));
>>>>>>> c47db24b
    List<Urn> policyUrns =
        result.getEntities().stream().map(SearchEntity::getEntity).collect(Collectors.toList());

    if (policyUrns.isEmpty()) {
      return PolicyFetchResult.EMPTY;
    }

    // Fetch DataHubPolicyInfo aspects for each urn
    final Map<Urn, EntityResponse> policyEntities =
        entityClient.batchGetV2(
            POLICY_ENTITY_NAME, new HashSet<>(policyUrns), null, opContext.getAuthentication());
    return new PolicyFetchResult(
        policyUrns.stream()
            .map(policyEntities::get)
            .filter(Objects::nonNull)
            .map(this::extractPolicy)
            .filter(Objects::nonNull)
            .collect(Collectors.toList()),
        result.getNumEntities(),
        result.getScrollId());
  }

  private Policy extractPolicy(EntityResponse entityResponse) {
    EnvelopedAspectMap aspectMap = entityResponse.getAspects();
    if (!aspectMap.containsKey(DATAHUB_POLICY_INFO_ASPECT_NAME)) {
      // Right after deleting the policy, there could be a small time frame where search and local
      // db is not consistent.
      // Simply return null in that case
      return null;
    }
    return new Policy(
        entityResponse.getUrn(),
        new DataHubPolicyInfo(aspectMap.get(DATAHUB_POLICY_INFO_ASPECT_NAME).getValue().data()));
  }

  @Value
  public static class PolicyFetchResult {
    List<Policy> policies;
    int total;
    @Nullable String scrollId;

    public static final PolicyFetchResult EMPTY =
        new PolicyFetchResult(Collections.emptyList(), 0, null);
  }

  @Value
  public static class Policy {
    Urn urn;
    DataHubPolicyInfo policyInfo;
  }
}<|MERGE_RESOLUTION|>--- conflicted
+++ resolved
@@ -7,11 +7,7 @@
 import com.linkedin.entity.EntityResponse;
 import com.linkedin.entity.EnvelopedAspectMap;
 import com.linkedin.entity.client.EntityClient;
-<<<<<<< HEAD
-=======
-import com.linkedin.metadata.query.SearchFlags;
 import com.linkedin.metadata.query.filter.Filter;
->>>>>>> c47db24b
 import com.linkedin.metadata.query.filter.SortCriterion;
 import com.linkedin.metadata.query.filter.SortOrder;
 import com.linkedin.metadata.search.ScrollResult;
@@ -49,11 +45,7 @@
    */
   @Deprecated
   public CompletableFuture<PolicyFetchResult> fetchPolicies(
-<<<<<<< HEAD
-      OperationContext opContext, int start, String query, int count) {
-=======
       OperationContext opContext, int start, String query, int count, Filter filter) {
->>>>>>> c47db24b
     return CompletableFuture.supplyAsync(
         () -> {
           try {
@@ -63,12 +55,8 @@
 
             while (PolicyFetchResult.EMPTY.equals(result) && scrollId != null) {
               PolicyFetchResult tmpResult =
-<<<<<<< HEAD
-                  fetchPolicies(opContext, query, count, scrollId.isEmpty() ? null : scrollId);
-=======
                   fetchPolicies(
                       opContext, query, count, scrollId.isEmpty() ? null : scrollId, filter);
->>>>>>> c47db24b
               fetchedResults += tmpResult.getPolicies().size();
               scrollId = tmpResult.getScrollId();
               if (fetchedResults > start) {
@@ -84,15 +72,6 @@
   }
 
   public PolicyFetchResult fetchPolicies(
-<<<<<<< HEAD
-      OperationContext opContext, int count, @Nullable String scrollId)
-      throws RemoteInvocationException, URISyntaxException {
-    return fetchPolicies(opContext, "", count, scrollId);
-  }
-
-  public PolicyFetchResult fetchPolicies(
-      OperationContext opContext, String query, int count, @Nullable String scrollId)
-=======
       OperationContext opContext, int count, @Nullable String scrollId, Filter filter)
       throws RemoteInvocationException, URISyntaxException {
     return fetchPolicies(opContext, "", count, scrollId, filter);
@@ -100,14 +79,12 @@
 
   public PolicyFetchResult fetchPolicies(
       OperationContext opContext, String query, int count, @Nullable String scrollId, Filter filter)
->>>>>>> c47db24b
       throws RemoteInvocationException, URISyntaxException {
     log.debug(String.format("Batch fetching policies. count: %s, scroll: %s", count, scrollId));
 
     // First fetch all policy urns
     ScrollResult result =
         entityClient.scrollAcrossEntities(
-<<<<<<< HEAD
             opContext.withSearchFlags(
                 flags ->
                     flags
@@ -115,24 +92,12 @@
                         .setSkipAggregates(true)
                         .setSkipHighlighting(true)
                         .setFulltext(true)),
-=======
-            opContext,
->>>>>>> c47db24b
             List.of(POLICY_ENTITY_NAME),
             query,
             filter,
             scrollId,
             null,
-<<<<<<< HEAD
             count);
-=======
-            count,
-            new SearchFlags()
-                .setSkipCache(true)
-                .setSkipAggregates(true)
-                .setSkipHighlighting(true)
-                .setFulltext(true));
->>>>>>> c47db24b
     List<Urn> policyUrns =
         result.getEntities().stream().map(SearchEntity::getEntity).collect(Collectors.toList());
 
