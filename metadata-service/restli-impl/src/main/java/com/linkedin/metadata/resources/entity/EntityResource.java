package com.linkedin.metadata.resources.entity;

import com.codahale.metrics.MetricRegistry;
import com.linkedin.common.AuditStamp;
import com.linkedin.common.urn.Urn;
import com.linkedin.data.template.LongMap;
import com.linkedin.data.template.StringArray;
import com.linkedin.entity.Entity;
import com.linkedin.metadata.Constants;
import com.linkedin.metadata.browse.BrowseResult;
import com.linkedin.metadata.entity.EntityService;
import com.linkedin.metadata.entity.RollbackRunResult;
import com.linkedin.metadata.query.AutoCompleteResult;
import com.linkedin.metadata.query.Filter;
import com.linkedin.metadata.query.ListResult;
import com.linkedin.metadata.query.ListUrnsResult;
import com.linkedin.metadata.query.SortCriterion;
import com.linkedin.metadata.restli.RestliUtil;
import com.linkedin.metadata.run.DeleteEntityResponse;
import com.linkedin.metadata.search.EntitySearchService;
import com.linkedin.metadata.search.SearchResult;
import com.linkedin.metadata.search.SearchService;
import com.linkedin.mxe.SystemMetadata;
import com.linkedin.parseq.Task;
import com.linkedin.restli.common.HttpStatus;
import com.linkedin.restli.internal.server.methods.AnyRecord;
import com.linkedin.restli.server.annotations.Action;
import com.linkedin.restli.server.annotations.ActionParam;
import com.linkedin.restli.server.annotations.Optional;
import com.linkedin.restli.server.annotations.QueryParam;
import com.linkedin.restli.server.annotations.RestLiCollection;
import com.linkedin.restli.server.annotations.RestMethod;
import com.linkedin.restli.server.resources.CollectionResourceTaskTemplate;
import io.opentelemetry.extension.annotations.WithSpan;
import java.net.URISyntaxException;
import java.time.Clock;
import java.util.Arrays;
import java.util.Collections;
import java.util.HashSet;
import java.util.List;
import java.util.Map;
import java.util.Set;
import java.util.function.Function;
import java.util.stream.Collectors;
import javax.annotation.Nonnull;
import javax.annotation.Nullable;
import javax.inject.Inject;
import javax.inject.Named;
import lombok.extern.slf4j.Slf4j;

import static com.linkedin.metadata.resources.ResourceUtils.validateOrThrow;
import static com.linkedin.metadata.restli.RestliConstants.ACTION_AUTOCOMPLETE;
import static com.linkedin.metadata.restli.RestliConstants.ACTION_BROWSE;
import static com.linkedin.metadata.restli.RestliConstants.ACTION_GET_BROWSE_PATHS;
import static com.linkedin.metadata.restli.RestliConstants.ACTION_INGEST;
import static com.linkedin.metadata.restli.RestliConstants.PARAM_ASPECTS;
import static com.linkedin.metadata.restli.RestliConstants.PARAM_FIELD;
import static com.linkedin.metadata.restli.RestliConstants.PARAM_FILTER;
import static com.linkedin.metadata.restli.RestliConstants.PARAM_INPUT;
import static com.linkedin.metadata.restli.RestliConstants.PARAM_LIMIT;
import static com.linkedin.metadata.restli.RestliConstants.PARAM_PATH;
import static com.linkedin.metadata.restli.RestliConstants.PARAM_QUERY;
import static com.linkedin.metadata.restli.RestliConstants.PARAM_SORT;
import static com.linkedin.metadata.restli.RestliConstants.PARAM_START;
import static com.linkedin.metadata.restli.RestliConstants.PARAM_URN;
import static com.linkedin.metadata.utils.PegasusUtils.urnToEntityName;


/**
 * Single unified resource for fetching, updating, searching, & browsing DataHub entities
 */
@Slf4j
@RestLiCollection(name = "entities", namespace = "com.linkedin.entity")
public class EntityResource extends CollectionResourceTaskTemplate<String, Entity> {

  private static final String ACTION_SEARCH = "search";
<<<<<<< HEAD
  private static final String ACTION_LIST = "list";
=======
  private static final String ACTION_SEARCH_ACROSS_ENTITIES = "searchAcrossEntities";
>>>>>>> d0548408
  private static final String ACTION_BATCH_INGEST = "batchIngest";
  private static final String ACTION_LIST_URNS = "listUrns";
  private static final String PARAM_ENTITY = "entity";
  private static final String PARAM_ENTITIES = "entities";
  private static final String PARAM_COUNT = "count";
  private static final String PARAM_VALUE = "value";
  private static final String SYSTEM_METADATA = "systemMetadata";

  private final Clock _clock = Clock.systemUTC();

  @Inject
  @Named("entityService")
  private EntityService _entityService;

  @Inject
  @Named("searchService")
  private SearchService _searchService;

  @Inject
  @Named("entitySearchService")
  private EntitySearchService _entitySearchService;

  /**
   * Retrieves the value for an entity that is made up of latest versions of specified aspects.
   */
  @RestMethod.Get
  @Nonnull
  @WithSpan
  public Task<AnyRecord> get(@Nonnull String urnStr,
                             @QueryParam(PARAM_ASPECTS) @Optional @Nullable String[] aspectNames)
      throws URISyntaxException {
    log.info("GET {}", urnStr);
    final Urn urn = Urn.createFromString(urnStr);
    return RestliUtil.toTask(() -> {
      final Set<String> projectedAspects =
          aspectNames == null ? Collections.emptySet() : new HashSet<>(Arrays.asList(aspectNames));
      final Entity entity = _entityService.getEntity(urn, projectedAspects);
      if (entity == null) {
        throw RestliUtil.resourceNotFoundException();
      }
      return new AnyRecord(entity.data());
    }, MetricRegistry.name(this.getClass(), "get"));
  }

  @RestMethod.BatchGet
  @Nonnull
  @WithSpan
  public Task<Map<String, AnyRecord>> batchGet(@Nonnull Set<String> urnStrs,
                                         @QueryParam(PARAM_ASPECTS) @Optional @Nullable String[] aspectNames) throws URISyntaxException {
    log.info("BATCH GET {}", urnStrs.toString());
    final Set<Urn> urns = new HashSet<>();
    for (final String urnStr : urnStrs) {
      urns.add(Urn.createFromString(urnStr));
    }
    return RestliUtil.toTask(() -> {
      final Set<String> projectedAspects =
          aspectNames == null ? Collections.emptySet() : new HashSet<>(Arrays.asList(aspectNames));
      return _entityService.getEntities(urns, projectedAspects)
          .entrySet()
          .stream()
          .collect(Collectors.toMap(entry -> entry.getKey().toString(),
                  entry -> new AnyRecord(entry.getValue().data())));
    }, MetricRegistry.name(this.getClass(), "batchGet"));
  }

  private SystemMetadata populateDefaultFieldsIfEmpty(@Nullable SystemMetadata systemMetadata) {
    SystemMetadata result = systemMetadata;
    if (result == null) {
      result = new SystemMetadata();
    }

    if (result.getLastObserved() == 0) {
      result.setLastObserved(System.currentTimeMillis());
    }

    return result;
  }

  @Action(name = ACTION_INGEST)
  @Nonnull
  @WithSpan
  public Task<Void> ingest(@ActionParam(PARAM_ENTITY) @Nonnull Entity entity,
      @ActionParam(SYSTEM_METADATA) @Optional @Nullable SystemMetadata providedSystemMetadata)
      throws URISyntaxException {
    validateOrThrow(entity, HttpStatus.S_422_UNPROCESSABLE_ENTITY);

    SystemMetadata systemMetadata = populateDefaultFieldsIfEmpty(providedSystemMetadata);

    // TODO Correctly audit ingestions.
    final AuditStamp auditStamp =
        new AuditStamp().setTime(_clock.millis()).setActor(Urn.createFromString(Constants.UNKNOWN_ACTOR));

    // variables referenced in lambdas are required to be final
    final SystemMetadata finalSystemMetadata = systemMetadata;
    return RestliUtil.toTask(() -> {
      _entityService.ingestEntity(entity, auditStamp, finalSystemMetadata);
      return null;
    }, MetricRegistry.name(this.getClass(), "ingest"));
  }

  @Action(name = ACTION_BATCH_INGEST)
  @Nonnull
  @WithSpan
  public Task<Void> batchIngest(@ActionParam(PARAM_ENTITIES) @Nonnull Entity[] entities,
      @ActionParam(SYSTEM_METADATA) @Optional @Nullable SystemMetadata[] systemMetadataList) throws URISyntaxException {

    for (Entity entity : entities) {
      validateOrThrow(entity, HttpStatus.S_422_UNPROCESSABLE_ENTITY);
    }

    final AuditStamp auditStamp =
        new AuditStamp().setTime(_clock.millis()).setActor(Urn.createFromString(Constants.UNKNOWN_ACTOR));

    if (systemMetadataList == null) {
      systemMetadataList = new SystemMetadata[entities.length];
    }

    if (entities.length != systemMetadataList.length) {
      throw RestliUtil.invalidArgumentsException("entities and systemMetadata length must match");
    }

    final List<SystemMetadata> finalSystemMetadataList = Arrays.stream(systemMetadataList)
        .map(systemMetadata -> populateDefaultFieldsIfEmpty(systemMetadata))
        .collect(Collectors.toList());

    return RestliUtil.toTask(() -> {
      _entityService.ingestEntities(Arrays.asList(entities), auditStamp, finalSystemMetadataList);
      return null;
    }, MetricRegistry.name(this.getClass(), "batchIngest"));
  }

  @Action(name = ACTION_SEARCH)
  @Nonnull
  @WithSpan
  public Task<SearchResult> search(@ActionParam(PARAM_ENTITY) @Nonnull String entityName,
      @ActionParam(PARAM_INPUT) @Nonnull String input, @ActionParam(PARAM_FILTER) @Optional @Nullable Filter filter,
      @ActionParam(PARAM_SORT) @Optional @Nullable SortCriterion sortCriterion, @ActionParam(PARAM_START) int start,
      @ActionParam(PARAM_COUNT) int count) {

    log.info("GET SEARCH RESULTS for {} with query {}", entityName, input);
    // TODO - change it to use _searchService once we are confident on it's latency
    return RestliUtil.toTask(() -> _entitySearchService.search(entityName, input, filter, sortCriterion, start, count),
        MetricRegistry.name(this.getClass(), "search"));
  }

<<<<<<< HEAD
  @Action(name = ACTION_LIST)
  @Nonnull
  @WithSpan
  public Task<ListResult> list(
      @ActionParam(PARAM_ENTITY) @Nonnull String entityName,
      @ActionParam(PARAM_FILTER) @Optional @Nullable Filter filter,
      @ActionParam(PARAM_SORT) @Optional @Nullable SortCriterion sortCriterion,
      @ActionParam(PARAM_START) int start,
      @ActionParam(PARAM_COUNT) int count) {

    log.info("GET LIST RESULTS for {} with filter {}", entityName, filter);
    return RestliUtil.toTask(() -> toListResult(_searchService.filter(entityName, filter, sortCriterion, start, count)),
        MetricRegistry.name(this.getClass(), "filter"));
=======
  @Action(name = ACTION_SEARCH_ACROSS_ENTITIES)
  @Nonnull
  @WithSpan
  public Task<SearchResult> searchAcrossEntities(@ActionParam(PARAM_ENTITIES) @Optional @Nullable String[] entities,
      @ActionParam(PARAM_INPUT) @Nonnull String input, @ActionParam(PARAM_FILTER) @Optional @Nullable Filter filter,
      @ActionParam(PARAM_SORT) @Optional @Nullable SortCriterion sortCriterion, @ActionParam(PARAM_START) int start,
      @ActionParam(PARAM_COUNT) int count) {
    List<String> entityList = entities == null ? Collections.emptyList() : Arrays.asList(entities);
    log.info("GET SEARCH RESULTS ACROSS ENTITIES for {} with query {}", entityList, input);
    return RestliUtil.toTask(
        () -> _searchService.searchAcrossEntities(entityList, input, filter, sortCriterion, start, count),
        "searchAcrossEntities");
>>>>>>> d0548408
  }

  @Action(name = ACTION_AUTOCOMPLETE)
  @Nonnull
  @WithSpan
  public Task<AutoCompleteResult> autocomplete(@ActionParam(PARAM_ENTITY) @Nonnull String entityName,
      @ActionParam(PARAM_QUERY) @Nonnull String query, @ActionParam(PARAM_FIELD) @Optional @Nullable String field,
      @ActionParam(PARAM_FILTER) @Optional @Nullable Filter filter, @ActionParam(PARAM_LIMIT) int limit) {

    return RestliUtil.toTask(() -> _entitySearchService.autoComplete(entityName, query, field, filter, limit),
        MetricRegistry.name(this.getClass(), "autocomplete"));
  }

  @Action(name = ACTION_BROWSE)
  @Nonnull
  @WithSpan
  public Task<BrowseResult> browse(@ActionParam(PARAM_ENTITY) @Nonnull String entityName,
      @ActionParam(PARAM_PATH) @Nonnull String path, @ActionParam(PARAM_FILTER) @Optional @Nullable Filter filter,
      @ActionParam(PARAM_START) int start, @ActionParam(PARAM_LIMIT) int limit) {

    log.info("GET BROWSE RESULTS for {} at path {}", entityName, path);
    return RestliUtil.toTask(() -> _entitySearchService.browse(entityName, path, filter, start, limit),
        MetricRegistry.name(this.getClass(), "browse"));
  }

  @Action(name = ACTION_GET_BROWSE_PATHS)
  @Nonnull
  @WithSpan
  public Task<StringArray> getBrowsePaths(
      @ActionParam(value = PARAM_URN, typeref = com.linkedin.common.Urn.class) @Nonnull Urn urn) {
    log.info("GET BROWSE PATHS for {}", urn.toString());
    return RestliUtil.toTask(() -> new StringArray(_entitySearchService.getBrowsePaths(urnToEntityName(urn), urn)),
        MetricRegistry.name(this.getClass(), "getBrowsePaths"));
  }

  /*
  Used to delete all data related to an individual urn
   */
  @Action(name = "delete")
  @Nonnull
  @WithSpan
  public Task<DeleteEntityResponse> deleteEntity(@ActionParam(PARAM_URN) @Nonnull String urnStr)
      throws URISyntaxException {
    Urn urn = Urn.createFromString(urnStr);

    return RestliUtil.toTask(() -> {
      DeleteEntityResponse response = new DeleteEntityResponse();

      RollbackRunResult result = _entityService.deleteUrn(urn);

      response.setUrn(urnStr);
      response.setRows(result.getRowsDeletedFromEntityDeletion());

      return response;
    }, MetricRegistry.name(this.getClass(), "delete"));
  }

  /*
  Used to enable writes in GMS after data migration is complete
   */
  @Action(name = "setWritable")
  @Nonnull
  @WithSpan
  public Task<Void> setWriteable(@ActionParam(PARAM_VALUE) @Optional("true") @Nonnull Boolean value) {
    log.info("setting entity resource to be writable");
    return RestliUtil.toTask(() -> {
      _entityService.setWritable(value);
      return null;
    });
  }

  @Action(name = "getTotalEntityCount")
  @Nonnull
  @WithSpan
  public Task<Long> getTotalEntityCount(@ActionParam(PARAM_ENTITY) @Nonnull String entityName) {
    return RestliUtil.toTask(() -> _searchService.docCount(entityName));
  }

  @Action(name = "batchGetTotalEntityCount")
  @Nonnull
  @WithSpan
  public Task<LongMap> batchGetTotalEntityCount(@ActionParam(PARAM_ENTITIES) @Nonnull String[] entityNames) {
    return RestliUtil.toTask(() -> new LongMap(
        Arrays.stream(entityNames).collect(Collectors.toMap(Function.identity(), _searchService::docCount))));
  }

  @Action(name = ACTION_LIST_URNS)
  @Nonnull
  @WithSpan
  public Task<ListUrnsResult> listUrns(@ActionParam(PARAM_ENTITY) @Nonnull String entityName,
      @ActionParam(PARAM_START) int start, @ActionParam(PARAM_COUNT) int count) throws URISyntaxException {
    log.info("LIST URNS for {} with start {} and count {}", entityName, start, count);
    return RestliUtil.toTask(() -> _entityService.listUrns(entityName, start, count), "listUrns");
  }

  private ListResult toListResult(final SearchResult searchResult) {
    if (searchResult == null) {
      return null;
    }
    final ListResult listResult = new ListResult();
    listResult.setStart(searchResult.getFrom());
    listResult.setCount(searchResult.getPageSize());
    listResult.setTotal(searchResult.getNumEntities());
    listResult.setEntities(searchResult.getEntities());
    return listResult;
  }
}<|MERGE_RESOLUTION|>--- conflicted
+++ resolved
@@ -2,6 +2,7 @@
 
 import com.codahale.metrics.MetricRegistry;
 import com.linkedin.common.AuditStamp;
+import com.linkedin.common.UrnArray;
 import com.linkedin.common.urn.Urn;
 import com.linkedin.data.template.LongMap;
 import com.linkedin.data.template.StringArray;
@@ -18,6 +19,7 @@
 import com.linkedin.metadata.restli.RestliUtil;
 import com.linkedin.metadata.run.DeleteEntityResponse;
 import com.linkedin.metadata.search.EntitySearchService;
+import com.linkedin.metadata.search.SearchEntity;
 import com.linkedin.metadata.search.SearchResult;
 import com.linkedin.metadata.search.SearchService;
 import com.linkedin.mxe.SystemMetadata;
@@ -74,11 +76,8 @@
 public class EntityResource extends CollectionResourceTaskTemplate<String, Entity> {
 
   private static final String ACTION_SEARCH = "search";
-<<<<<<< HEAD
   private static final String ACTION_LIST = "list";
-=======
   private static final String ACTION_SEARCH_ACROSS_ENTITIES = "searchAcrossEntities";
->>>>>>> d0548408
   private static final String ACTION_BATCH_INGEST = "batchIngest";
   private static final String ACTION_LIST_URNS = "listUrns";
   private static final String PARAM_ENTITY = "entity";
@@ -224,21 +223,6 @@
         MetricRegistry.name(this.getClass(), "search"));
   }
 
-<<<<<<< HEAD
-  @Action(name = ACTION_LIST)
-  @Nonnull
-  @WithSpan
-  public Task<ListResult> list(
-      @ActionParam(PARAM_ENTITY) @Nonnull String entityName,
-      @ActionParam(PARAM_FILTER) @Optional @Nullable Filter filter,
-      @ActionParam(PARAM_SORT) @Optional @Nullable SortCriterion sortCriterion,
-      @ActionParam(PARAM_START) int start,
-      @ActionParam(PARAM_COUNT) int count) {
-
-    log.info("GET LIST RESULTS for {} with filter {}", entityName, filter);
-    return RestliUtil.toTask(() -> toListResult(_searchService.filter(entityName, filter, sortCriterion, start, count)),
-        MetricRegistry.name(this.getClass(), "filter"));
-=======
   @Action(name = ACTION_SEARCH_ACROSS_ENTITIES)
   @Nonnull
   @WithSpan
@@ -251,7 +235,21 @@
     return RestliUtil.toTask(
         () -> _searchService.searchAcrossEntities(entityList, input, filter, sortCriterion, start, count),
         "searchAcrossEntities");
->>>>>>> d0548408
+  }
+
+  @Action(name = ACTION_LIST)
+  @Nonnull
+  @WithSpan
+  public Task<ListResult> list(
+      @ActionParam(PARAM_ENTITY) @Nonnull String entityName,
+      @ActionParam(PARAM_FILTER) @Optional @Nullable Filter filter,
+      @ActionParam(PARAM_SORT) @Optional @Nullable SortCriterion sortCriterion,
+      @ActionParam(PARAM_START) int start,
+      @ActionParam(PARAM_COUNT) int count) {
+
+    log.info("GET LIST RESULTS for {} with filter {}", entityName, filter);
+    return RestliUtil.toTask(() -> toListResult(_entitySearchService.filter(entityName, filter, sortCriterion, start, count)),
+        MetricRegistry.name(this.getClass(), "filter"));
   }
 
   @Action(name = ACTION_AUTOCOMPLETE)
@@ -355,7 +353,11 @@
     listResult.setStart(searchResult.getFrom());
     listResult.setCount(searchResult.getPageSize());
     listResult.setTotal(searchResult.getNumEntities());
-    listResult.setEntities(searchResult.getEntities());
+    listResult.setEntities(new UrnArray(
+      searchResult.getEntities()
+        .stream()
+        .map(SearchEntity::getEntity)
+        .collect(Collectors.toList())));
     return listResult;
   }
 }