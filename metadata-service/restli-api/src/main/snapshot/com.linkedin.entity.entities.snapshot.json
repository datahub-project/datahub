--- conflicted
+++ resolved
@@ -4630,11 +4630,7 @@
         } ]
       }
     } ]
-<<<<<<< HEAD
-  }, "com.linkedin.glossary.GlossaryNodeInfo", "com.linkedin.glossary.GlossaryRelatedTerms", "com.linkedin.glossary.GlossaryTermInfo", "com.linkedin.identity.CorpGroupInfo", "com.linkedin.identity.CorpUserEditableInfo", "com.linkedin.identity.CorpUserInfo", "com.linkedin.identity.GroupMembership", "com.linkedin.metadata.aspect.ActionRequestAspect", "com.linkedin.metadata.aspect.ChartAspect", "com.linkedin.metadata.aspect.CorpGroupAspect", "com.linkedin.metadata.aspect.CorpUserAspect", "com.linkedin.metadata.aspect.DashboardAspect", "com.linkedin.metadata.aspect.DataFlowAspect", "com.linkedin.metadata.aspect.DataHubPolicyAspect", "com.linkedin.metadata.aspect.DataJobAspect", "com.linkedin.metadata.aspect.DataPlatformAspect", "com.linkedin.metadata.aspect.DataProcessAspect", "com.linkedin.metadata.aspect.DatasetAspect", "com.linkedin.metadata.aspect.GlossaryNodeAspect", "com.linkedin.metadata.aspect.GlossaryTermAspect", "com.linkedin.metadata.aspect.MLFeatureAspect", "com.linkedin.metadata.aspect.MLFeatureTableAspect", "com.linkedin.metadata.aspect.MLModelAspect", "com.linkedin.metadata.aspect.MLModelDeploymentAspect", "com.linkedin.metadata.aspect.MLModelGroupAspect", "com.linkedin.metadata.aspect.MLPrimaryKeyAspect", "com.linkedin.metadata.aspect.SchemaFieldAspect", "com.linkedin.metadata.aspect.TagAspect", {
-=======
-  }, "com.linkedin.glossary.GlossaryNodeInfo", "com.linkedin.glossary.GlossaryRelatedTerms", "com.linkedin.glossary.GlossaryTermInfo", "com.linkedin.identity.CorpGroupInfo", "com.linkedin.identity.CorpUserEditableInfo", "com.linkedin.identity.CorpUserInfo", "com.linkedin.identity.CorpUserStatus", "com.linkedin.identity.GroupMembership", "com.linkedin.metadata.aspect.ChartAspect", "com.linkedin.metadata.aspect.CorpGroupAspect", "com.linkedin.metadata.aspect.CorpUserAspect", "com.linkedin.metadata.aspect.DashboardAspect", "com.linkedin.metadata.aspect.DataFlowAspect", "com.linkedin.metadata.aspect.DataHubPolicyAspect", "com.linkedin.metadata.aspect.DataJobAspect", "com.linkedin.metadata.aspect.DataPlatformAspect", "com.linkedin.metadata.aspect.DataProcessAspect", "com.linkedin.metadata.aspect.DatasetAspect", "com.linkedin.metadata.aspect.GlossaryNodeAspect", "com.linkedin.metadata.aspect.GlossaryTermAspect", "com.linkedin.metadata.aspect.MLFeatureAspect", "com.linkedin.metadata.aspect.MLFeatureTableAspect", "com.linkedin.metadata.aspect.MLModelAspect", "com.linkedin.metadata.aspect.MLModelDeploymentAspect", "com.linkedin.metadata.aspect.MLModelGroupAspect", "com.linkedin.metadata.aspect.MLPrimaryKeyAspect", "com.linkedin.metadata.aspect.SchemaFieldAspect", "com.linkedin.metadata.aspect.TagAspect", {
->>>>>>> 07b74b65
+  }, "com.linkedin.glossary.GlossaryNodeInfo", "com.linkedin.glossary.GlossaryRelatedTerms", "com.linkedin.glossary.GlossaryTermInfo", "com.linkedin.identity.CorpGroupInfo", "com.linkedin.identity.CorpUserEditableInfo", "com.linkedin.identity.CorpUserInfo", "com.linkedin.identity.CorpUserStatus", "com.linkedin.identity.GroupMembership", "com.linkedin.metadata.aspect.ActionRequestAspect", "com.linkedin.metadata.aspect.ChartAspect", "com.linkedin.metadata.aspect.CorpGroupAspect", "com.linkedin.metadata.aspect.CorpUserAspect", "com.linkedin.metadata.aspect.DashboardAspect", "com.linkedin.metadata.aspect.DataFlowAspect", "com.linkedin.metadata.aspect.DataHubPolicyAspect", "com.linkedin.metadata.aspect.DataJobAspect", "com.linkedin.metadata.aspect.DataPlatformAspect", "com.linkedin.metadata.aspect.DataProcessAspect", "com.linkedin.metadata.aspect.DatasetAspect", "com.linkedin.metadata.aspect.GlossaryNodeAspect", "com.linkedin.metadata.aspect.GlossaryTermAspect", "com.linkedin.metadata.aspect.MLFeatureAspect", "com.linkedin.metadata.aspect.MLFeatureTableAspect", "com.linkedin.metadata.aspect.MLModelAspect", "com.linkedin.metadata.aspect.MLModelDeploymentAspect", "com.linkedin.metadata.aspect.MLModelGroupAspect", "com.linkedin.metadata.aspect.MLPrimaryKeyAspect", "com.linkedin.metadata.aspect.SchemaFieldAspect", "com.linkedin.metadata.aspect.TagAspect", {
     "type" : "record",
     "name" : "BrowseResult",
     "namespace" : "com.linkedin.metadata.browse",
@@ -4734,6 +4730,31 @@
         "items" : "string"
       },
       "doc" : "A list of typeahead suggestions"
+    } ]
+  }, {
+    "type" : "record",
+    "name" : "ListResult",
+    "namespace" : "com.linkedin.metadata.query",
+    "doc" : "The model for the result of a list query",
+    "fields" : [ {
+      "name" : "entities",
+      "type" : {
+        "type" : "array",
+        "items" : "com.linkedin.common.Urn"
+      },
+      "doc" : "A list of entities returned in the list"
+    }, {
+      "name" : "start",
+      "type" : "int",
+      "doc" : "Offset of the first entity in the result"
+    }, {
+      "name" : "count",
+      "type" : "int",
+      "doc" : "Size of each page in the result"
+    }, {
+      "name" : "total",
+      "type" : "int",
+      "doc" : "The total number of entities directly under searched path"
     } ]
   }, {
     "type" : "record",
@@ -4810,40 +4831,9 @@
     } ]
   }, "com.linkedin.metadata.query.filter.Criterion", {
     "type" : "record",
-<<<<<<< HEAD
     "name" : "Filter",
     "namespace" : "com.linkedin.metadata.query.filter",
     "doc" : "The filter for finding a record or a collection of records",
-=======
-    "name" : "ListResult",
-    "namespace" : "com.linkedin.metadata.query",
-    "doc" : "The model for the result of a list query",
-    "fields" : [ {
-      "name" : "entities",
-      "type" : {
-        "type" : "array",
-        "items" : "com.linkedin.common.Urn"
-      },
-      "doc" : "A list of entities returned in the list"
-    }, {
-      "name" : "start",
-      "type" : "int",
-      "doc" : "Offset of the first entity in the result"
-    }, {
-      "name" : "count",
-      "type" : "int",
-      "doc" : "Size of each page in the result"
-    }, {
-      "name" : "total",
-      "type" : "int",
-      "doc" : "The total number of entities directly under searched path"
-    } ]
-  }, {
-    "type" : "record",
-    "name" : "ListUrnsResult",
-    "namespace" : "com.linkedin.metadata.query",
-    "doc" : "The model for listing a set of entity urns.",
->>>>>>> 07b74b65
     "fields" : [ {
       "name" : "or",
       "type" : {
@@ -5178,11 +5168,11 @@
           "type" : "string"
         }, {
           "name" : "filter",
-          "type" : "com.linkedin.metadata.query.Filter",
+          "type" : "com.linkedin.metadata.query.filter.Filter",
           "optional" : true
         }, {
           "name" : "sort",
-          "type" : "com.linkedin.metadata.query.SortCriterion",
+          "type" : "com.linkedin.metadata.query.filter.SortCriterion",
           "optional" : true
         }, {
           "name" : "start",
