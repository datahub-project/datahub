{
  "models" : [ {
    "type" : "record",
    "name" : "ActionRequestInfo",
    "namespace" : "com.linkedin.actionrequest",
    "doc" : "The status of the action request - e.g. accepted, rejected, pending, etc",
    "fields" : [ {
      "name" : "type",
      "type" : "string",
      "doc" : "The type of the action request, for example 'TAG_ASSOCIATION'",
      "Searchable" : {
        "fieldType" : "KEYWORD"
      }
    }, {
      "name" : "assignedUsers",
      "type" : {
        "type" : "array",
        "items" : {
          "type" : "typeref",
          "name" : "Urn",
          "namespace" : "com.linkedin.common",
          "ref" : "string",
          "java" : {
            "class" : "com.linkedin.common.urn.Urn"
          }
        }
      },
      "doc" : "The users this action request is assigned to",
      "Searchable" : {
        "/*" : {
          "addToFilters" : true,
          "fieldType" : "URN"
        }
      }
    }, {
      "name" : "assignedGroups",
      "type" : {
        "type" : "array",
        "items" : "com.linkedin.common.Urn"
      },
      "doc" : "The groups this action request is assigned to",
      "Searchable" : {
        "/*" : {
          "addToFilters" : true,
          "fieldType" : "URN"
        }
      }
    }, {
      "name" : "resourceType",
      "type" : "string",
      "doc" : "The resource type that the action is associated with, for example 'dataset'",
      "optional" : true
    }, {
      "name" : "resource",
      "type" : "string",
      "doc" : "The resource identifier that the action is associated with, for example 'urn:li:dataset:...'",
      "optional" : true,
      "Searchable" : {
        "fieldType" : "KEYWORD"
      }
    }, {
      "name" : "subResourceType",
      "type" : "string",
      "doc" : "The sub resource type that the action is associated with, for example 'datasetField'",
      "optional" : true
    }, {
      "name" : "subResource",
      "type" : "string",
      "doc" : "The sub-resource identifier that the action is associated with, for example 'fieldName'",
      "optional" : true,
      "Searchable" : {
        "fieldType" : "KEYWORD"
      }
    }, {
      "name" : "params",
      "type" : {
        "type" : "record",
        "name" : "ActionRequestParams",
        "doc" : "Parameters provided with a particular action request. Only one of the fields will be populated,\ndepending on the action request type.",
        "fields" : [ {
          "name" : "glossaryTermProposal",
          "type" : {
            "type" : "record",
            "name" : "GlossaryTermProposal",
            "fields" : [ {
              "name" : "glossaryTerm",
              "type" : "com.linkedin.common.Urn",
              "doc" : "The urn of the glossary term being proposed."
            } ]
          },
          "doc" : "An optional set of information specific to term proposals.",
          "optional" : true
        }, {
          "name" : "tagProposal",
          "type" : {
            "type" : "record",
            "name" : "TagProposal",
            "fields" : [ {
              "name" : "tag",
              "type" : "com.linkedin.common.Urn",
              "doc" : "The urn of the tag being proposed."
            } ]
          },
          "doc" : "An optional set of information specific to tag proposals.",
          "optional" : true
        } ]
      },
      "doc" : "Parameters specific for a particular Action Request type",
      "optional" : true
    }, {
      "name" : "created",
      "type" : "long",
      "doc" : "The time at which the request was initially created",
      "Searchable" : {
        "fieldType" : "COUNT"
      }
    }, {
      "name" : "createdBy",
      "type" : "com.linkedin.common.Urn",
      "doc" : "Who the action request was created by",
      "Searchable" : {
        "fieldType" : "URN"
      }
    }, {
      "name" : "dueDate",
      "type" : "long",
      "doc" : "The time at which the request is due",
      "optional" : true
    } ],
    "Aspect" : {
      "name" : "actionRequestInfo"
    }
  }, "com.linkedin.actionrequest.ActionRequestParams", {
    "type" : "record",
    "name" : "ActionRequestStatus",
    "namespace" : "com.linkedin.actionrequest",
    "doc" : "The status of the action request - e.g. accepted, rejected, pending, etc",
    "fields" : [ {
      "name" : "status",
      "type" : "string",
      "doc" : "Status of the action request. e.g. PENDING / COMPLETED",
      "Searchable" : {
        "fieldType" : "KEYWORD"
      }
    }, {
      "name" : "result",
      "type" : "string",
      "doc" : "Optional result of the action request, e.g. APPROVE or DENY in case of request approvals.",
      "optional" : true,
      "Searchable" : {
        "fieldType" : "KEYWORD"
      }
    }, {
      "name" : "lastModified",
      "type" : {
        "type" : "record",
        "name" : "AuditStamp",
        "namespace" : "com.linkedin.common",
        "doc" : "Data captured on a resource/association/sub-resource level giving insight into when that resource/association/sub-resource moved into a particular lifecycle stage, and who acted to move it into that specific lifecycle stage.",
        "fields" : [ {
          "name" : "time",
          "type" : {
            "type" : "typeref",
            "name" : "Time",
            "doc" : "Number of milliseconds since midnight, January 1, 1970 UTC. It must be a positive number",
            "ref" : "long"
          },
          "doc" : "When did the resource/association/sub-resource move into the specific lifecycle stage represented by this AuditEvent."
        }, {
          "name" : "actor",
          "type" : "Urn",
          "doc" : "The entity (e.g. a member URN) which will be credited for moving the resource/association/sub-resource into the specific lifecycle stage. It is also the one used to authorize the change."
        }, {
          "name" : "impersonator",
          "type" : "Urn",
          "doc" : "The entity (e.g. a service URN) which performs the change on behalf of the Actor and must be authorized to act as the Actor.",
          "optional" : true
        } ]
      },
      "doc" : "Audit stamp containing who last modified the status and when."
    } ],
    "Aspect" : {
      "name" : "actionRequestStatus"
    }
  }, "com.linkedin.actionrequest.GlossaryTermProposal", "com.linkedin.actionrequest.TagProposal", {
    "type" : "typeref",
    "name" : "ChartDataSourceType",
    "namespace" : "com.linkedin.chart",
    "doc" : "Input source type for a chart such as dataset or metric",
    "ref" : [ {
      "type" : "typeref",
      "name" : "DatasetUrn",
      "namespace" : "com.linkedin.common",
      "doc" : "Standardized dataset identifier.",
      "ref" : "string",
      "java" : {
        "class" : "com.linkedin.common.urn.DatasetUrn"
      },
      "validate" : {
        "com.linkedin.common.validator.TypedUrnValidator" : {
          "accessible" : true,
          "constructable" : true,
          "doc" : "Standardized dataset identifier.",
          "entityType" : "dataset",
          "fields" : [ {
            "doc" : "Standardized platform urn where dataset is defined.",
            "name" : "platform",
            "type" : "com.linkedin.common.urn.DataPlatformUrn"
          }, {
            "doc" : "Dataset native name e.g. <db>.<table>, /dir/subdir/<name>, or <name>",
            "maxLength" : 210,
            "name" : "datasetName",
            "type" : "string"
          }, {
            "doc" : "Fabric type where dataset belongs to or where it was generated.",
            "name" : "origin",
            "type" : "com.linkedin.common.FabricType"
          } ],
          "maxLength" : 284,
          "name" : "Dataset",
          "namespace" : "li",
          "owners" : [ "urn:li:corpuser:fbar", "urn:li:corpuser:bfoo" ],
          "owningTeam" : "urn:li:internalTeam:datahub"
        }
      }
    } ]
  }, {
    "type" : "record",
    "name" : "ChartInfo",
    "namespace" : "com.linkedin.chart",
    "doc" : "Information about a chart",
    "include" : [ {
      "type" : "record",
      "name" : "CustomProperties",
      "namespace" : "com.linkedin.common",
      "doc" : "Misc. properties about an entity.",
      "fields" : [ {
        "name" : "customProperties",
        "type" : {
          "type" : "map",
          "values" : "string"
        },
        "doc" : "Custom property bag.",
        "default" : { },
        "Searchable" : {
          "/*" : {
            "queryByDefault" : true
          }
        }
      } ]
    }, {
      "type" : "record",
      "name" : "ExternalReference",
      "namespace" : "com.linkedin.common",
      "doc" : "A reference to an external platform.",
      "fields" : [ {
        "name" : "externalUrl",
        "type" : {
          "type" : "typeref",
          "name" : "Url",
          "ref" : "string",
          "java" : {
            "class" : "com.linkedin.common.url.Url",
            "coercerClass" : "com.linkedin.common.url.UrlCoercer"
          }
        },
        "doc" : "URL where the reference exist",
        "optional" : true
      } ]
    } ],
    "fields" : [ {
      "name" : "title",
      "type" : "string",
      "doc" : "Title of the chart",
      "Searchable" : {
        "enableAutocomplete" : true,
        "fieldType" : "TEXT_PARTIAL"
      }
    }, {
      "name" : "description",
      "type" : "string",
      "doc" : "Detailed description about the chart",
      "Searchable" : { }
    }, {
      "name" : "lastModified",
      "type" : {
        "type" : "record",
        "name" : "ChangeAuditStamps",
        "namespace" : "com.linkedin.common",
        "doc" : "Data captured on a resource/association/sub-resource level giving insight into when that resource/association/sub-resource moved into various lifecycle stages, and who acted to move it into those lifecycle stages. The recommended best practice is to include this record in your record schema, and annotate its fields as @readOnly in your resource. See https://github.com/linkedin/rest.li/wiki/Validation-in-Rest.li#restli-validation-annotations",
        "fields" : [ {
          "name" : "created",
          "type" : "AuditStamp",
          "doc" : "An AuditStamp corresponding to the creation of this resource/association/sub-resource. A value of 0 for time indicates missing data.",
          "default" : {
            "actor" : "urn:li:corpuser:unknown",
            "time" : 0
          }
        }, {
          "name" : "lastModified",
          "type" : "AuditStamp",
          "doc" : "An AuditStamp corresponding to the last modification of this resource/association/sub-resource. If no modification has happened since creation, lastModified should be the same as created. A value of 0 for time indicates missing data.",
          "default" : {
            "actor" : "urn:li:corpuser:unknown",
            "time" : 0
          }
        }, {
          "name" : "deleted",
          "type" : "AuditStamp",
          "doc" : "An AuditStamp corresponding to the deletion of this resource/association/sub-resource. Logically, deleted MUST have a later timestamp than creation. It may or may not have the same time as lastModified depending upon the resource/association/sub-resource semantics.",
          "optional" : true
        } ]
      },
      "doc" : "Captures information about who created/last modified/deleted this chart and when"
    }, {
      "name" : "chartUrl",
      "type" : "com.linkedin.common.Url",
      "doc" : "URL for the chart. This could be used as an external link on DataHub to allow users access/view the chart",
      "optional" : true
    }, {
      "name" : "inputs",
      "type" : {
        "type" : "array",
        "items" : "ChartDataSourceType"
      },
      "doc" : "Data sources for the chart",
      "optional" : true,
      "Relationship" : {
        "/*/string" : {
          "entityTypes" : [ "dataset" ],
          "name" : "Consumes"
        }
      }
    }, {
      "name" : "type",
      "type" : {
        "type" : "enum",
        "name" : "ChartType",
        "doc" : "The various types of charts",
        "symbols" : [ "BAR", "PIE", "SCATTER", "TABLE", "TEXT", "LINE", "AREA", "HISTOGRAM", "BOX_PLOT" ],
        "symbolDocs" : {
          "BAR" : "Chart showing a Bar chart",
          "PIE" : "Chart showing a Pie chart",
          "SCATTER" : "Chart showing a Scatter plot",
          "TABLE" : "Chart showing a table",
          "TEXT" : "Chart showing Markdown formatted text"
        }
      },
      "doc" : "Type of the chart",
      "optional" : true,
      "Searchable" : {
        "addToFilters" : true,
        "fieldType" : "KEYWORD",
        "filterNameOverride" : "Chart Type"
      }
    }, {
      "name" : "access",
      "type" : {
        "type" : "enum",
        "name" : "AccessLevel",
        "namespace" : "com.linkedin.common",
        "doc" : "The various access levels",
        "symbols" : [ "PUBLIC", "PRIVATE" ],
        "symbolDocs" : {
          "PRIVATE" : "Private availability to certain set of users",
          "PUBLIC" : "Publicly available access level"
        }
      },
      "doc" : "Access level for the chart",
      "optional" : true,
      "Searchable" : {
        "addToFilters" : true,
        "fieldType" : "KEYWORD",
        "filterNameOverride" : "Access Level"
      }
    }, {
      "name" : "lastRefreshed",
      "type" : "com.linkedin.common.Time",
      "doc" : "The time when this chart last refreshed",
      "optional" : true
    } ],
    "Aspect" : {
      "name" : "chartInfo"
    }
  }, {
    "type" : "record",
    "name" : "ChartQuery",
    "namespace" : "com.linkedin.chart",
    "doc" : "Information for chart query which is used for getting data of the chart",
    "fields" : [ {
      "name" : "rawQuery",
      "type" : "string",
      "doc" : "Raw query to build a chart from input datasets"
    }, {
      "name" : "type",
      "type" : {
        "type" : "enum",
        "name" : "ChartQueryType",
        "symbols" : [ "LOOKML", "SQL" ],
        "symbolDocs" : {
          "LOOKML" : "LookML queries",
          "SQL" : "SQL type queries"
        }
      },
      "doc" : "Chart query type",
      "Searchable" : {
        "addToFilters" : true,
        "fieldName" : "queryType",
        "fieldType" : "KEYWORD",
        "filterNameOverride" : "Query Type"
      }
    } ],
    "Aspect" : {
      "name" : "chartQuery"
    }
  }, "com.linkedin.chart.ChartQueryType", "com.linkedin.chart.ChartType", {
    "type" : "record",
    "name" : "EditableChartProperties",
    "namespace" : "com.linkedin.chart",
    "doc" : "Stores editable changes made to properties. This separates changes made from\ningestion pipelines and edits in the UI to avoid accidental overwrites of user-provided data by ingestion pipelines",
    "include" : [ "com.linkedin.common.ChangeAuditStamps" ],
    "fields" : [ {
      "name" : "description",
      "type" : "string",
      "doc" : "Edited documentation of the chart ",
      "optional" : true,
      "Searchable" : {
        "fieldName" : "editedDescription",
        "fieldType" : "TEXT"
      }
    } ],
    "Aspect" : {
      "name" : "editableChartProperties"
    }
  }, "com.linkedin.common.AccessLevel", "com.linkedin.common.AuditStamp", {
    "type" : "record",
    "name" : "BaseFieldMapping",
    "namespace" : "com.linkedin.common",
    "doc" : "Base model representing field mappings",
    "fields" : [ {
      "name" : "created",
      "type" : "AuditStamp",
      "doc" : "Audit stamp containing who reported the field mapping and when"
    }, {
      "name" : "transformation",
      "type" : [ {
        "type" : "enum",
        "name" : "TransformationType",
        "namespace" : "com.linkedin.common.fieldtransformer",
        "doc" : "Type of the transformation involved in generating destination fields from source fields.",
        "symbols" : [ "BLACKBOX", "IDENTITY" ],
        "symbolDocs" : {
          "BLACKBOX" : "Field transformation expressed as unknown black box function.",
          "IDENTITY" : "Field transformation expressed as Identity function."
        }
      }, {
        "type" : "record",
        "name" : "UDFTransformer",
        "namespace" : "com.linkedin.common.fieldtransformer",
        "doc" : "Field transformation expressed in UDF",
        "fields" : [ {
          "name" : "udf",
          "type" : "string",
          "doc" : "A UDF mentioning how the source fields got transformed to destination field. This is the FQCN(Fully Qualified Class Name) of the udf."
        } ]
      } ],
      "doc" : "Transfomration function between the fields involved"
    } ]
  }, {
    "type" : "record",
    "name" : "BrowsePaths",
    "namespace" : "com.linkedin.common",
    "doc" : "Shared aspect containing Browse Paths to be indexed for an entity.",
    "fields" : [ {
      "name" : "paths",
      "type" : {
        "type" : "array",
        "items" : "string"
      },
      "doc" : "A list of valid browse paths for the entity.\n\nBrowse paths are expected to be backslash-separated strings. For example: 'prod/snowflake/datasetName'",
      "Searchable" : {
        "/*" : {
          "fieldName" : "browsePaths",
          "fieldType" : "BROWSE_PATH"
        }
      }
    } ],
    "Aspect" : {
      "name" : "browsePaths"
    }
  }, "com.linkedin.common.ChangeAuditStamps", {
    "type" : "typeref",
    "name" : "ChartUrn",
    "namespace" : "com.linkedin.common",
    "doc" : "Standardized chart identifier",
    "ref" : "string",
    "java" : {
      "class" : "com.linkedin.common.urn.ChartUrn"
    },
    "validate" : {
      "com.linkedin.common.validator.TypedUrnValidator" : {
        "accessible" : true,
        "constructable" : true,
        "doc" : "Standardized chart identifier",
        "entityType" : "chart",
        "fields" : [ {
          "doc" : "The name of the dashboard tool such as looker, redash etc.",
          "maxLength" : 20,
          "name" : "dashboardTool",
          "type" : "string"
        }, {
          "doc" : "Unique id for the chart. This id should be globally unique for a dashboarding tool even when there are multiple deployments of it. As an example, chart URL could be used here for Looker such as 'looker.linkedin.com/looks/1234'",
          "maxLength" : 200,
          "name" : "chartId",
          "type" : "string"
        } ],
        "maxLength" : 236,
        "name" : "Chart",
        "namespace" : "li",
        "owners" : [ "urn:li:corpuser:fbar", "urn:li:corpuser:bfoo" ],
        "owningTeam" : "urn:li:internalTeam:datahub"
      }
    }
  }, {
    "type" : "typeref",
    "name" : "CorpGroupUrn",
    "namespace" : "com.linkedin.common",
    "doc" : "Corporate group's AD/LDAP login",
    "ref" : "string",
    "java" : {
      "class" : "com.linkedin.common.urn.CorpGroupUrn"
    },
    "validate" : {
      "com.linkedin.common.validator.TypedUrnValidator" : {
        "accessible" : true,
        "constructable" : true,
        "doc" : "Corporate group's AD/LDAP login",
        "entityType" : "corpGroup",
        "fields" : [ {
          "doc" : "The name of the AD/LDAP group.",
          "maxLength" : 64,
          "name" : "groupName",
          "type" : "string"
        } ],
        "maxLength" : 81,
        "name" : "CorpGroup",
        "namespace" : "li",
        "owners" : [ "urn:li:corpuser:fbar", "urn:li:corpuser:bfoo" ],
        "owningTeam" : "urn:li:internalTeam:security"
      }
    }
  }, {
    "type" : "typeref",
    "name" : "CorpuserUrn",
    "namespace" : "com.linkedin.common",
    "doc" : "Corporate user's AD/LDAP login",
    "ref" : "string",
    "java" : {
      "class" : "com.linkedin.common.urn.CorpuserUrn"
    },
    "validate" : {
      "com.linkedin.common.validator.TypedUrnValidator" : {
        "accessible" : true,
        "constructable" : true,
        "doc" : "Corporate user's AD/LDAP login",
        "entityType" : "corpuser",
        "fields" : [ {
          "doc" : "The name of the AD/LDAP user.",
          "maxLength" : 20,
          "name" : "username",
          "type" : "string"
        } ],
        "maxLength" : 36,
        "name" : "Corpuser",
        "namespace" : "li",
        "owners" : [ "urn:li:corpuser:fbar", "urn:li:corpuser:bfoo" ],
        "owningTeam" : "urn:li:internalTeam:security"
      }
    }
  }, {
    "type" : "record",
    "name" : "Cost",
    "namespace" : "com.linkedin.common",
    "fields" : [ {
      "name" : "costType",
      "type" : {
        "type" : "enum",
        "name" : "CostType",
        "doc" : "Type of Cost Code",
        "symbols" : [ "ORG_COST_TYPE" ],
        "symbolDocs" : {
          "ORG_COST_TYPE" : "Org Cost Type to which the Cost of this entity should be attributed to"
        }
      }
    }, {
      "name" : "cost",
      "type" : {
        "type" : "typeref",
        "name" : "CostValue",
        "doc" : "A union of all supported Cost Value types",
        "ref" : [ {
          "alias" : "costId",
          "type" : "double"
        }, {
          "alias" : "costCode",
          "type" : "string"
        } ]
      }
    } ],
    "Aspect" : {
      "name" : "cost"
    }
  }, "com.linkedin.common.CostType", "com.linkedin.common.CostValue", "com.linkedin.common.CustomProperties", {
    "type" : "typeref",
    "name" : "DashboardUrn",
    "namespace" : "com.linkedin.common",
    "doc" : "Standardized dashboard identifier",
    "ref" : "string",
    "java" : {
      "class" : "com.linkedin.common.urn.DashboardUrn"
    },
    "validate" : {
      "com.linkedin.common.validator.TypedUrnValidator" : {
        "accessible" : true,
        "constructable" : true,
        "doc" : "Standardized dashboard identifier",
        "entityType" : "dashboard",
        "fields" : [ {
          "doc" : "The name of the dashboard tool such as looker, redash etc.",
          "maxLength" : 20,
          "name" : "dashboardTool",
          "type" : "string"
        }, {
          "doc" : "Unique id for the dashboard. This id should be globally unique for a dashboarding tool even when there are multiple deployments of it. As an example, dashboard URL could be used here for Looker such as 'looker.linkedin.com/dashboards/1234'",
          "maxLength" : 200,
          "name" : "dashboardId",
          "type" : "string"
        } ],
        "maxLength" : 240,
        "name" : "Dashboard",
        "namespace" : "li",
        "owners" : [ "urn:li:corpuser:fbar", "urn:li:corpuser:bfoo" ],
        "owningTeam" : "urn:li:internalTeam:datahub"
      }
    }
  }, {
    "type" : "typeref",
    "name" : "DataFlowUrn",
    "namespace" : "com.linkedin.common",
    "doc" : "Standardized data processing flow identifier.",
    "ref" : "string",
    "java" : {
      "class" : "com.linkedin.common.urn.DataFlowUrn"
    },
    "validate" : {
      "com.linkedin.common.validator.TypedUrnValidator" : {
        "accessible" : true,
        "constructable" : true,
        "doc" : "Standardized data processing flow identifier.",
        "entityType" : "dataFlow",
        "fields" : [ {
          "doc" : "Workflow manager like azkaban, airflow which orchestrates the flow",
          "maxLength" : 50,
          "name" : "orchestrator",
          "type" : "string"
        }, {
          "doc" : "Unique Identifier of the data flow",
          "maxLength" : 200,
          "name" : "flowId",
          "type" : "string"
        }, {
          "doc" : "Cluster where the flow is executed",
          "maxLength" : 100,
          "name" : "cluster",
          "type" : "string"
        } ],
        "maxLength" : 373,
        "name" : "DataFlow",
        "namespace" : "li",
        "owners" : [ "urn:li:corpuser:fbar", "urn:li:corpuser:bfoo" ],
        "owningTeam" : "urn:li:internalTeam:datahub"
      }
    }
  }, {
    "type" : "typeref",
    "name" : "DataJobUrn",
    "namespace" : "com.linkedin.common",
    "doc" : "Standardized data processing job identifier.",
    "ref" : "string",
    "java" : {
      "class" : "com.linkedin.common.urn.DataJobUrn"
    },
    "validate" : {
      "com.linkedin.common.validator.TypedUrnValidator" : {
        "accessible" : true,
        "constructable" : true,
        "doc" : "Standardized data processing job identifier.",
        "entityType" : "dataJob",
        "fields" : [ {
          "doc" : "Standardized data processing flow urn representing the flow for the job",
          "name" : "flow",
          "type" : "com.linkedin.common.urn.DataFlowUrn"
        }, {
          "doc" : "Unique identifier of the data job",
          "maxLength" : 200,
          "name" : "jobID",
          "type" : "string"
        } ],
        "maxLength" : 594,
        "name" : "DataJob",
        "namespace" : "li",
        "owners" : [ "urn:li:corpuser:fbar", "urn:li:corpuser:bfoo" ],
        "owningTeam" : "urn:li:internalTeam:datahub"
      }
    }
  }, {
    "type" : "record",
    "name" : "DataPlatformInstance",
    "namespace" : "com.linkedin.common",
    "doc" : "Tag aspect used for applying tags to an entity",
    "fields" : [ {
      "name" : "platform",
      "type" : "Urn",
      "doc" : "Data Platform",
      "Searchable" : {
        "addToFilters" : true,
        "fieldType" : "URN",
        "filterNameOverride" : "Platform"
      }
    }, {
      "name" : "instance",
      "type" : "string",
      "doc" : "Instance of the data platform (e.g. db instance)",
      "optional" : true
    } ],
    "Aspect" : {
      "name" : "dataPlatformInstance"
    }
  }, {
    "type" : "typeref",
    "name" : "DataPlatformUrn",
    "namespace" : "com.linkedin.common",
    "doc" : "Standardized data platforms available",
    "ref" : "string",
    "java" : {
      "class" : "com.linkedin.common.urn.DataPlatformUrn"
    },
    "validate" : {
      "com.linkedin.common.validator.TypedUrnValidator" : {
        "accessible" : true,
        "constructable" : true,
        "doc" : "Standardized data platforms available",
        "entityType" : "dataPlatform",
        "fields" : [ {
          "doc" : "data platform name i.e. hdfs, oracle, espresso",
          "maxLength" : 25,
          "name" : "platformName",
          "type" : "string"
        } ],
        "maxLength" : 45,
        "name" : "DataPlatform",
        "namespace" : "li",
        "owners" : [ "urn:li:corpuser:fbar", "urn:li:corpuser:bfoo" ],
        "owningTeam" : "urn:li:internalTeam:wherehows"
      }
    }
  }, {
    "type" : "typeref",
    "name" : "DataProcessUrn",
    "namespace" : "com.linkedin.common",
    "doc" : "Standardized process identifier.",
    "ref" : "string",
    "java" : {
      "class" : "com.linkedin.common.urn.DataProcessUrn"
    },
    "validate" : {
      "com.linkedin.common.validator.TypedUrnValidator" : {
        "accessible" : true,
        "constructable" : true,
        "doc" : "Standardized process identifier.",
        "entityType" : "dataProcess",
        "fields" : [ {
          "doc" : "process name i.e. an ETL job name",
          "maxLength" : 25,
          "name" : "name",
          "type" : "string"
        }, {
          "doc" : "Standardized Orchestrator where data process is defined.",
          "maxLength" : 100,
          "name" : "orchestrator",
          "type" : "string"
        }, {
          "doc" : "Fabric type where dataset belongs to or where it was generated.",
          "name" : "origin",
          "type" : "com.linkedin.common.FabricType"
        } ],
        "maxLength" : 284,
        "name" : "DataProcess",
        "namespace" : "li",
        "owners" : [ "urn:li:corpuser:fbar", "urn:li:corpuser:bfoo" ],
        "owningTeam" : "urn:li:internalTeam:wherehows"
      }
    }
  }, {
    "type" : "typeref",
    "name" : "DatasetFieldUrn",
    "namespace" : "com.linkedin.common",
    "doc" : "Standardized dataset field information identifier.",
    "ref" : "string",
    "java" : {
      "class" : "com.linkedin.common.urn.DatasetFieldUrn"
    },
    "validate" : {
      "com.linkedin.common.validator.TypedUrnValidator" : {
        "accessible" : true,
        "constructable" : true,
        "doc" : "Standardized dataset field information identifier",
        "entityType" : "datasetField",
        "fields" : [ {
          "doc" : "Dataset that this dataset field belongs to.",
          "name" : "dataset",
          "type" : "com.linkedin.common.urn.DatasetUrn"
        }, {
          "doc" : "Dataset field path",
          "maxLength" : 500,
          "name" : "fieldPath",
          "type" : "string"
        } ],
        "maxLength" : 807,
        "name" : "DatasetField",
        "namespace" : "li",
        "owners" : [ "urn:li:corpuser:fbar", "urn:li:corpuser:bfoo" ],
        "owningTeam" : "urn:li:internalTeam:datahub"
      }
    }
  }, "com.linkedin.common.DatasetUrn", {
    "type" : "record",
    "name" : "Deprecation",
    "namespace" : "com.linkedin.common",
    "doc" : "Deprecation status of an entity",
    "fields" : [ {
      "name" : "deprecated",
      "type" : "boolean",
      "doc" : "Whether the entity is deprecated.",
      "Searchable" : {
        "fieldType" : "BOOLEAN",
        "weightsPerFieldValue" : {
          "true" : 0.5
        }
      }
    }, {
      "name" : "decommissionTime",
      "type" : "Time",
      "doc" : "The time user plan to decommission this entity.",
      "optional" : true
    }, {
      "name" : "note",
      "type" : "string",
      "doc" : "Additional information about the entity deprecation plan, such as the wiki, doc, RB."
    }, {
      "name" : "actor",
      "type" : "CorpuserUrn",
      "doc" : "The corpuser URN which will be credited for modifying this deprecation content."
    } ],
    "Aspect" : {
      "name" : "deprecation"
    }
  }, {
    "type" : "typeref",
    "name" : "EmailAddress",
    "namespace" : "com.linkedin.common",
    "ref" : "string"
  }, "com.linkedin.common.ExternalReference", {
    "type" : "enum",
    "name" : "FabricType",
    "namespace" : "com.linkedin.common",
    "doc" : "Fabric group type",
    "symbols" : [ "DEV", "EI", "PROD", "CORP" ],
    "symbolDocs" : {
      "CORP" : "Designates corporation fabrics",
      "DEV" : "Designates development fabrics",
      "EI" : "Designates early-integration (staging) fabrics",
      "PROD" : "Designates production fabrics"
    }
  }, {
    "type" : "record",
    "name" : "GlobalTags",
    "namespace" : "com.linkedin.common",
    "doc" : "Tag aspect used for applying tags to an entity",
    "fields" : [ {
      "name" : "tags",
      "type" : {
        "type" : "array",
        "items" : {
          "type" : "record",
          "name" : "TagAssociation",
          "doc" : "Properties of an applied tag. For now, just an Urn. In the future we can extend this with other properties, e.g.\npropagation parameters.",
          "fields" : [ {
            "name" : "tag",
            "type" : {
              "type" : "typeref",
              "name" : "TagUrn",
              "doc" : "Globally defined tag",
              "ref" : "string",
              "java" : {
                "class" : "com.linkedin.common.urn.TagUrn"
              },
              "validate" : {
                "com.linkedin.common.validator.TypedUrnValidator" : {
                  "accessible" : true,
                  "constructable" : true,
                  "doc" : "Globally defined tags",
                  "entityType" : "tag",
                  "fields" : [ {
                    "doc" : "tag name",
                    "maxLength" : 200,
                    "name" : "name",
                    "type" : "string"
                  } ],
                  "maxLength" : 220,
                  "name" : "Tag",
                  "namespace" : "li",
                  "owners" : [ ],
                  "owningTeam" : "urn:li:internalTeam:datahub"
                }
              }
            },
            "doc" : "Urn of the applied tag",
            "Searchable" : {
              "addToFilters" : true,
              "fieldName" : "tags",
              "fieldType" : "URN_PARTIAL",
              "filterNameOverride" : "Tag",
              "hasValuesFieldName" : "hasTags"
            }
          } ]
        }
      },
      "doc" : "Tags associated with a given entity"
    } ],
    "Aspect" : {
      "name" : "globalTags"
    }
  }, {
    "type" : "typeref",
    "name" : "GlossaryNodeUrn",
    "namespace" : "com.linkedin.common",
    "doc" : "Business Node",
    "ref" : "string",
    "java" : {
      "class" : "com.linkedin.common.urn.GlossaryNodeUrn"
    },
    "validate" : {
      "com.linkedin.common.validator.TypedUrnValidator" : {
        "accessible" : true,
        "constructable" : true,
        "doc" : "Standardized business node identifier",
        "entityType" : "glossaryNode",
        "fields" : [ {
          "doc" : "The name of business node with hierarchy.",
          "name" : "name",
          "type" : "string"
        } ],
        "maxLength" : 56,
        "name" : "GlossaryNode",
        "namespace" : "li",
        "owners" : [ "urn:li:corpuser:fbar", "urn:li:corpuser:bfoo" ],
        "owningTeam" : "urn:li:internalTeam:datahub"
      }
    }
  }, {
    "type" : "record",
    "name" : "GlossaryTermAssociation",
    "namespace" : "com.linkedin.common",
    "doc" : "Properties of an applied glossary term.",
    "fields" : [ {
      "name" : "urn",
      "type" : {
        "type" : "typeref",
        "name" : "GlossaryTermUrn",
        "doc" : "Business Term",
        "ref" : "string",
        "java" : {
          "class" : "com.linkedin.common.urn.GlossaryTermUrn"
        },
        "validate" : {
          "com.linkedin.common.validator.TypedUrnValidator" : {
            "accessible" : true,
            "constructable" : true,
            "doc" : "business term",
            "entityType" : "glossaryTerm",
            "fields" : [ {
              "doc" : "The name of business term with hierarchy.",
              "name" : "name",
              "type" : "string"
            } ],
            "maxLength" : 56,
            "name" : "GlossaryTerm",
            "namespace" : "li",
            "owners" : [ "urn:li:corpuser:fbar", "urn:li:corpuser:bfoo" ],
            "owningTeam" : "urn:li:internalTeam:datahub"
          }
        }
      },
      "doc" : "Urn of the applied glossary term",
      "Searchable" : {
        "addToFilters" : true,
        "fieldName" : "glossaryTerms",
        "fieldType" : "URN_PARTIAL",
        "filterNameOverride" : "Glossary Term"
      }
    } ]
  }, "com.linkedin.common.GlossaryTermUrn", {
    "type" : "record",
    "name" : "GlossaryTerms",
    "namespace" : "com.linkedin.common",
    "doc" : "Related business terms information",
    "fields" : [ {
      "name" : "terms",
      "type" : {
        "type" : "array",
        "items" : "GlossaryTermAssociation"
      },
      "doc" : "The related business terms"
    }, {
      "name" : "auditStamp",
      "type" : "AuditStamp",
      "doc" : "Audit stamp containing who reported the related business term"
    } ],
    "Aspect" : {
      "name" : "glossaryTerms"
    }
  }, {
    "type" : "record",
    "name" : "InstitutionalMemory",
    "namespace" : "com.linkedin.common",
    "doc" : "Institutional memory of an entity. This is a way to link to relevant documentation and provide description of the documentation. Institutional or tribal knowledge is very important for users to leverage the entity.",
    "fields" : [ {
      "name" : "elements",
      "type" : {
        "type" : "array",
        "items" : {
          "type" : "record",
          "name" : "InstitutionalMemoryMetadata",
          "doc" : "Metadata corresponding to a record of institutional memory.",
          "fields" : [ {
            "name" : "url",
            "type" : "Url",
            "doc" : "Link to an engineering design document or a wiki page."
          }, {
            "name" : "description",
            "type" : "string",
            "doc" : "Description of the link."
          }, {
            "name" : "createStamp",
            "type" : "AuditStamp",
            "doc" : "Audit stamp associated with creation of this record"
          } ]
        }
      },
      "doc" : "List of records that represent institutional memory of an entity. Each record consists of a link, description, creator and timestamps associated with that record."
    } ],
    "Aspect" : {
      "name" : "institutionalMemory"
    }
  }, "com.linkedin.common.InstitutionalMemoryMetadata", {
    "type" : "enum",
    "name" : "MLFeatureDataType",
    "namespace" : "com.linkedin.common",
    "doc" : "MLFeature Data Type",
    "symbols" : [ "USELESS", "NOMINAL", "ORDINAL", "BINARY", "COUNT", "TIME", "INTERVAL", "IMAGE", "VIDEO", "AUDIO", "TEXT", "MAP", "SEQUENCE", "SET", "CONTINUOUS", "BYTE", "UNKNOWN" ],
    "symbolDocs" : {
      "AUDIO" : "Audio Data",
      "BINARY" : "Binary data is discrete data that can be in only one of two categories — either yes or no, 1 or 0, off or on, etc",
      "BYTE" : "Bytes data are binary-encoded values that can represent complex objects.",
      "CONTINUOUS" : "Continuous data are made of uncountable values, often the result of a measurement such as height, weight, age etc.",
      "COUNT" : "Count data is discrete whole number data — no negative numbers here.\nCount data often has many small values, such as zero and one.",
      "IMAGE" : "Image Data",
      "INTERVAL" : "Interval data has equal spaces between the numbers and does not represent a temporal pattern.\nExamples include percentages, temperatures, and income.",
      "MAP" : "Mapping Data Type ex: dict, map",
      "NOMINAL" : "Nominal data is made of discrete values with no numerical relationship between the different categories — mean and median are meaningless.\nAnimal species is one example. For example, pig is not higher than bird and lower than fish.",
      "ORDINAL" : "Ordinal data are discrete integers that can be ranked or sorted.\nFor example, the distance between first and second may not be the same as the distance between second and third.",
      "SEQUENCE" : "Sequence Data Type ex: list, tuple, range",
      "SET" : "Set Data Type ex: set, frozenset",
      "TEXT" : "Text Data",
      "TIME" : "Time data is a cyclical, repeating continuous form of data.\nThe relevant time features can be any period— daily, weekly, monthly, annual, etc.",
      "UNKNOWN" : "Unknown data are data that we don't know the type for.",
      "USELESS" : "Useless data is unique, discrete data with no potential relationship with the outcome variable.\nA useless feature has high cardinality. An example would be bank account numbers that were generated randomly.",
      "VIDEO" : "Video Data"
    }
  }, {
    "type" : "typeref",
    "name" : "MLFeatureUrn",
    "namespace" : "com.linkedin.common",
    "doc" : "Standardized MLFeature identifier.",
    "ref" : "string",
    "java" : {
      "class" : "com.linkedin.common.urn.MLFeatureUrn"
    },
    "validate" : {
      "com.linkedin.common.validator.TypedUrnValidator" : {
        "accessible" : true,
        "constructable" : true,
        "doc" : "Standardized MLFeature identifier.",
        "entityType" : "mlFeature",
        "fields" : [ {
          "doc" : "Namespace for the MLFeature",
          "name" : "mlFeatureNamespace",
          "type" : "string"
        }, {
          "doc" : "Name of the MLFeature",
          "maxLength" : 210,
          "name" : "mlFeatureName",
          "type" : "string"
        } ],
        "maxLength" : 284,
        "name" : "MLFeature",
        "namespace" : "li",
        "owners" : [ "urn:li:corpuser:fbar", "urn:li:corpuser:bfoo" ],
        "owningTeam" : "urn:li:internalTeam:datahub"
      }
    }
  }, {
    "type" : "typeref",
    "name" : "MLModelUrn",
    "namespace" : "com.linkedin.common",
    "doc" : "Standardized MLModel identifier.",
    "ref" : "string",
    "java" : {
      "class" : "com.linkedin.common.urn.MLModelUrn"
    },
    "validate" : {
      "com.linkedin.common.validator.TypedUrnValidator" : {
        "accessible" : true,
        "constructable" : true,
        "doc" : "Standardized model identifier.",
        "entityType" : "mlModel",
        "fields" : [ {
          "doc" : "Standardized platform urn for the MLModel.",
          "name" : "platform",
          "type" : "com.linkedin.common.urn.DataPlatformUrn"
        }, {
          "doc" : "Name of the MLModel",
          "maxLength" : 210,
          "name" : "mlModelName",
          "type" : "string"
        }, {
          "doc" : "Fabric type where model belongs to or where it was generated.",
          "name" : "origin",
          "type" : "com.linkedin.common.FabricType"
        } ],
        "maxLength" : 284,
        "name" : "MlModel",
        "namespace" : "li",
        "owners" : [ "urn:li:corpuser:fbar", "urn:li:corpuser:bfoo" ],
        "owningTeam" : "urn:li:internalTeam:datahub"
      }
    }
  }, {
    "type" : "record",
    "name" : "Owner",
    "namespace" : "com.linkedin.common",
    "doc" : "Ownership information",
    "fields" : [ {
      "name" : "owner",
      "type" : "Urn",
      "doc" : "Owner URN, e.g. urn:li:corpuser:ldap, urn:li:corpGroup:group_name, and urn:li:multiProduct:mp_name\n(Caveat: only corpuser is currently supported in the frontend.)",
      "Relationship" : {
        "entityTypes" : [ "corpUser", "corpGroup" ],
        "name" : "OwnedBy"
      },
      "Searchable" : {
        "fieldName" : "owners",
        "fieldType" : "URN",
        "hasValuesFieldName" : "hasOwners",
        "queryByDefault" : false
      }
    }, {
      "name" : "type",
      "type" : {
        "type" : "enum",
        "name" : "OwnershipType",
        "doc" : "Owner category or owner role",
        "symbols" : [ "DEVELOPER", "DATAOWNER", "DELEGATE", "PRODUCER", "CONSUMER", "STAKEHOLDER" ],
        "symbolDocs" : {
          "CONSUMER" : "A person, group, or service that consumes the data",
          "DATAOWNER" : "A person or group that is owning the data",
          "DELEGATE" : "A person or a group that overseas the operation, e.g. a DBA or SRE.",
          "DEVELOPER" : "A person or group that is in charge of developing the code",
          "PRODUCER" : "A person, group, or service that produces/generates the data",
          "STAKEHOLDER" : "A person or a group that has direct business interest"
        }
      },
      "doc" : "The type of the ownership"
    }, {
      "name" : "source",
      "type" : {
        "type" : "record",
        "name" : "OwnershipSource",
        "doc" : "Source/provider of the ownership information",
        "fields" : [ {
          "name" : "type",
          "type" : {
            "type" : "enum",
            "name" : "OwnershipSourceType",
            "symbols" : [ "AUDIT", "DATABASE", "FILE_SYSTEM", "ISSUE_TRACKING_SYSTEM", "MANUAL", "SERVICE", "SOURCE_CONTROL", "OTHER" ],
            "symbolDocs" : {
              "AUDIT" : "Auditing system or audit logs",
              "DATABASE" : "Database, e.g. GRANTS table",
              "FILE_SYSTEM" : "File system, e.g. file/directory owner",
              "ISSUE_TRACKING_SYSTEM" : "Issue tracking system, e.g. Jira",
              "MANUAL" : "Manually provided by a user",
              "OTHER" : "Other sources",
              "SERVICE" : "Other ownership-like service, e.g. Nuage, ACL service etc",
              "SOURCE_CONTROL" : "SCM system, e.g. GIT, SVN"
            }
          },
          "doc" : "The type of the source"
        }, {
          "name" : "url",
          "type" : "string",
          "doc" : "A reference URL for the source",
          "optional" : true
        } ]
      },
      "doc" : "Source information for the ownership",
      "optional" : true
    } ]
  }, {
    "type" : "record",
    "name" : "Ownership",
    "namespace" : "com.linkedin.common",
    "doc" : "Ownership information of an entity.",
    "fields" : [ {
      "name" : "owners",
      "type" : {
        "type" : "array",
        "items" : "Owner"
      },
      "doc" : "List of owners of the entity."
    }, {
      "name" : "lastModified",
      "type" : "AuditStamp",
      "doc" : "Audit stamp containing who last modified the record and when. A value of 0 in the time field indicates missing data.",
      "default" : {
        "actor" : "urn:li:corpuser:unknown",
        "time" : 0
      }
    } ],
    "Aspect" : {
      "name" : "ownership"
    }
  }, "com.linkedin.common.OwnershipSource", "com.linkedin.common.OwnershipSourceType", "com.linkedin.common.OwnershipType", {
    "type" : "record",
    "name" : "Status",
    "namespace" : "com.linkedin.common",
    "doc" : "The status metadata of an entity, e.g. dataset, metric, feature, etc.\nThis aspect is used to represent soft deletes conventionally.",
    "fields" : [ {
      "name" : "removed",
      "type" : "boolean",
      "doc" : "whether the entity is removed or not",
      "default" : false,
      "Searchable" : {
        "fieldType" : "BOOLEAN"
      }
    } ],
    "Aspect" : {
      "name" : "status"
    }
  }, "com.linkedin.common.TagAssociation", "com.linkedin.common.TagUrn", "com.linkedin.common.Time", {
    "type" : "typeref",
    "name" : "Uri",
    "namespace" : "com.linkedin.common",
    "ref" : "string",
    "java" : {
      "class" : "java.net.URI"
    }
  }, "com.linkedin.common.Url", "com.linkedin.common.Urn", {
    "type" : "record",
    "name" : "VersionTag",
    "namespace" : "com.linkedin.common",
    "doc" : "A resource-defined string representing the resource state for the purpose of concurrency control",
    "fields" : [ {
      "name" : "versionTag",
      "type" : "string",
      "optional" : true
    } ]
  }, "com.linkedin.common.fieldtransformer.TransformationType", "com.linkedin.common.fieldtransformer.UDFTransformer", {
    "type" : "record",
    "name" : "DashboardInfo",
    "namespace" : "com.linkedin.dashboard",
    "doc" : "Information about a dashboard",
    "include" : [ "com.linkedin.common.CustomProperties", "com.linkedin.common.ExternalReference" ],
    "fields" : [ {
      "name" : "title",
      "type" : "string",
      "doc" : "Title of the dashboard",
      "Searchable" : {
        "boostScore" : 10.0,
        "enableAutocomplete" : true,
        "fieldType" : "TEXT_PARTIAL"
      }
    }, {
      "name" : "description",
      "type" : "string",
      "doc" : "Detailed description about the dashboard",
      "Searchable" : {
        "fieldType" : "TEXT",
        "hasValuesFieldName" : "hasDescription"
      }
    }, {
      "name" : "charts",
      "type" : {
        "type" : "array",
        "items" : "com.linkedin.common.ChartUrn"
      },
      "doc" : "Charts in a dashboard",
      "default" : [ ],
      "Relationship" : {
        "/*" : {
          "entityTypes" : [ "chart" ],
          "name" : "Contains"
        }
      }
    }, {
      "name" : "lastModified",
      "type" : "com.linkedin.common.ChangeAuditStamps",
      "doc" : "Captures information about who created/last modified/deleted this dashboard and when"
    }, {
      "name" : "dashboardUrl",
      "type" : "com.linkedin.common.Url",
      "doc" : "URL for the dashboard. This could be used as an external link on DataHub to allow users access/view the dashboard",
      "optional" : true
    }, {
      "name" : "access",
      "type" : "com.linkedin.common.AccessLevel",
      "doc" : "Access level for the dashboard",
      "optional" : true,
      "Searchable" : {
        "addToFilters" : true,
        "fieldType" : "KEYWORD",
        "filterNameOverride" : "Access Level"
      }
    }, {
      "name" : "lastRefreshed",
      "type" : "com.linkedin.common.Time",
      "doc" : "The time when this dashboard last refreshed",
      "optional" : true
    } ],
    "Aspect" : {
      "name" : "dashboardInfo"
    }
  }, {
    "type" : "record",
    "name" : "EditableDashboardProperties",
    "namespace" : "com.linkedin.dashboard",
    "doc" : "Stores editable changes made to properties. This separates changes made from\ningestion pipelines and edits in the UI to avoid accidental overwrites of user-provided data by ingestion pipelines",
    "include" : [ "com.linkedin.common.ChangeAuditStamps" ],
    "fields" : [ {
      "name" : "description",
      "type" : "string",
      "doc" : "Edited documentation of the dashboard",
      "optional" : true,
      "Searchable" : {
        "fieldName" : "editedDescription",
        "fieldType" : "TEXT"
      }
    } ],
    "Aspect" : {
      "name" : "editableDashboardProperties"
    }
  }, {
    "type" : "record",
    "name" : "DataFlowInfo",
    "namespace" : "com.linkedin.datajob",
    "doc" : "Information about a Data processing flow",
    "include" : [ "com.linkedin.common.CustomProperties", "com.linkedin.common.ExternalReference" ],
    "fields" : [ {
      "name" : "name",
      "type" : "string",
      "doc" : "Flow name",
      "Searchable" : {
        "boostScore" : 10.0,
        "enableAutocomplete" : true,
        "fieldType" : "TEXT_PARTIAL"
      }
    }, {
      "name" : "description",
      "type" : "string",
      "doc" : "Flow description",
      "optional" : true,
      "Searchable" : {
        "fieldType" : "TEXT",
        "hasValuesFieldName" : "hasDescription"
      }
    }, {
      "name" : "project",
      "type" : "string",
      "doc" : "Optional project/namespace associated with the flow",
      "optional" : true,
      "Searchable" : {
        "fieldType" : "TEXT_PARTIAL",
        "queryByDefault" : false
      }
    } ],
    "Aspect" : {
      "name" : "dataFlowInfo"
    }
  }, {
    "type" : "record",
    "name" : "DataJobInfo",
    "namespace" : "com.linkedin.datajob",
    "doc" : "Information about a Data processing job",
    "include" : [ "com.linkedin.common.CustomProperties", "com.linkedin.common.ExternalReference" ],
    "fields" : [ {
      "name" : "name",
      "type" : "string",
      "doc" : "Job name",
      "Searchable" : {
        "boostScore" : 10.0,
        "enableAutocomplete" : true,
        "fieldType" : "TEXT_PARTIAL"
      }
    }, {
      "name" : "description",
      "type" : "string",
      "doc" : "Job description",
      "optional" : true,
      "Searchable" : {
        "fieldType" : "TEXT",
        "hasValuesFieldName" : "hasDescription"
      }
    }, {
      "name" : "type",
      "type" : [ {
        "type" : "enum",
        "name" : "AzkabanJobType",
        "namespace" : "com.linkedin.datajob.azkaban",
        "doc" : "The various types of support azkaban jobs",
        "symbols" : [ "COMMAND", "HADOOP_JAVA", "HADOOP_SHELL", "HIVE", "PIG", "SQL", "GLUE" ],
        "symbolDocs" : {
          "COMMAND" : "The command job type is one of the basic built-in types. It runs multiple UNIX commands using java processbuilder.\nUpon execution, Azkaban spawns off a process to run the command.",
          "GLUE" : "Glue type is for running AWS Glue job transforms.",
          "HADOOP_JAVA" : "Runs a java program with ability to access Hadoop cluster.\nhttps://azkaban.readthedocs.io/en/latest/jobTypes.html#java-job-type",
          "HADOOP_SHELL" : "In large part, this is the same Command type. The difference is its ability to talk to a Hadoop cluster\nsecurely, via Hadoop tokens.",
          "HIVE" : "Hive type is for running Hive jobs.",
          "PIG" : "Pig type is for running Pig jobs.",
          "SQL" : "SQL is for running Presto, mysql queries etc"
        }
      }, "string" ],
      "doc" : "Datajob type\n**NOTE**: AzkabanJobType is deprecated. Please use strings instead."
    }, {
      "name" : "flowUrn",
      "type" : "com.linkedin.common.DataFlowUrn",
      "doc" : "DataFlow urn that this job is part of",
      "optional" : true,
      "Relationship" : {
        "entityTypes" : [ "dataFlow" ],
        "name" : "IsPartOf"
      }
    }, {
      "name" : "status",
      "type" : {
        "type" : "enum",
        "name" : "JobStatus",
        "doc" : "Job statuses",
        "symbols" : [ "STARTING", "IN_PROGRESS", "STOPPING", "STOPPED", "COMPLETED", "FAILED", "UNKNOWN" ],
        "symbolDocs" : {
          "COMPLETED" : "Jobs with successful completion.",
          "FAILED" : "Jobs that have failed.",
          "IN_PROGRESS" : "Jobs currently running.",
          "STARTING" : "Jobs being initialized.",
          "STOPPED" : "Jobs that have stopped.",
          "STOPPING" : "Jobs being stopped.",
          "UNKNOWN" : "Jobs with unknown status (either unmappable or unavailable)"
        }
      },
      "doc" : "Status of the job",
      "optional" : true
    } ],
    "Aspect" : {
      "name" : "dataJobInfo"
    }
  }, {
    "type" : "record",
    "name" : "DataJobInputOutput",
    "namespace" : "com.linkedin.datajob",
    "doc" : "Information about the inputs and outputs of a Data processing job",
    "fields" : [ {
      "name" : "inputDatasets",
      "type" : {
        "type" : "array",
        "items" : "com.linkedin.common.DatasetUrn"
      },
      "doc" : "Input datasets consumed by the data job during processing",
      "Relationship" : {
        "/*" : {
          "entityTypes" : [ "dataset" ],
          "name" : "Consumes"
        }
      },
      "Searchable" : {
        "/*" : {
          "fieldName" : "inputs",
          "fieldType" : "URN",
          "numValuesFieldName" : "numInputDatasets",
          "queryByDefault" : false
        }
      }
    }, {
      "name" : "outputDatasets",
      "type" : {
        "type" : "array",
        "items" : "com.linkedin.common.DatasetUrn"
      },
      "doc" : "Output datasets produced by the data job during processing",
      "Relationship" : {
        "/*" : {
          "entityTypes" : [ "dataset" ],
          "name" : "Produces"
        }
      },
      "Searchable" : {
        "/*" : {
          "fieldName" : "outputs",
          "fieldType" : "URN",
          "numValuesFieldName" : "numOutputDatasets",
          "queryByDefault" : false
        }
      }
    }, {
      "name" : "inputDatajobs",
      "type" : {
        "type" : "array",
        "items" : "com.linkedin.common.DataJobUrn"
      },
      "doc" : "Input datajobs that this data job depends on",
      "optional" : true,
      "Relationship" : {
        "/*" : {
          "entityTypes" : [ "dataJob" ],
          "name" : "DownstreamOf"
        }
      }
    } ],
    "Aspect" : {
      "name" : "dataJobInputOutput"
    }
  }, {
    "type" : "record",
    "name" : "EditableDataFlowProperties",
    "namespace" : "com.linkedin.datajob",
    "doc" : "Stores editable changes made to properties. This separates changes made from\ningestion pipelines and edits in the UI to avoid accidental overwrites of user-provided data by ingestion pipelines",
    "include" : [ "com.linkedin.common.ChangeAuditStamps" ],
    "fields" : [ {
      "name" : "description",
      "type" : "string",
      "doc" : "Edited documentation of the data flow",
      "optional" : true,
      "Searchable" : {
        "fieldName" : "editedDescription",
        "fieldType" : "TEXT"
      }
    } ],
    "Aspect" : {
      "name" : "editableDataFlowProperties"
    }
  }, {
    "type" : "record",
    "name" : "EditableDataJobProperties",
    "namespace" : "com.linkedin.datajob",
    "doc" : "Stores editable changes made to properties. This separates changes made from\ningestion pipelines and edits in the UI to avoid accidental overwrites of user-provided data by ingestion pipelines",
    "include" : [ "com.linkedin.common.ChangeAuditStamps" ],
    "fields" : [ {
      "name" : "description",
      "type" : "string",
      "doc" : "Edited documentation of the data job ",
      "optional" : true,
      "Searchable" : {
        "fieldName" : "editedDescription",
        "fieldType" : "TEXT"
      }
    } ],
    "Aspect" : {
      "name" : "editableDataJobProperties"
    }
  }, "com.linkedin.datajob.JobStatus", "com.linkedin.datajob.azkaban.AzkabanJobType", {
    "type" : "record",
    "name" : "DataPlatformInfo",
    "namespace" : "com.linkedin.dataplatform",
    "doc" : "Information about a data platform",
    "fields" : [ {
      "name" : "name",
      "type" : "string",
      "doc" : "Name of the data platform",
      "validate" : {
        "strlen" : {
          "max" : 15
        }
      }
    }, {
      "name" : "displayName",
      "type" : "string",
      "doc" : "The name that will be used for displaying a platform type.",
      "optional" : true
    }, {
      "name" : "type",
      "type" : {
        "type" : "enum",
        "name" : "PlatformType",
        "doc" : "Platform types available at LinkedIn",
        "symbols" : [ "FILE_SYSTEM", "KEY_VALUE_STORE", "MESSAGE_BROKER", "OBJECT_STORE", "OLAP_DATASTORE", "OTHERS", "QUERY_ENGINE", "RELATIONAL_DB", "SEARCH_ENGINE" ],
        "symbolDocs" : {
          "FILE_SYSTEM" : "Value for a file system, e.g. hdfs",
          "KEY_VALUE_STORE" : "Value for a key value store, e.g. espresso, voldemort",
          "MESSAGE_BROKER" : "Value for a message broker, e.g. kafka",
          "OBJECT_STORE" : "Value for an object store, e.g. ambry",
          "OLAP_DATASTORE" : "Value for an OLAP datastore, e.g. pinot",
          "OTHERS" : "Value for other platforms, e.g salesforce, dovetail",
          "QUERY_ENGINE" : "Value for a query engine, e.g. presto",
          "RELATIONAL_DB" : "Value for a relational database, e.g. oracle, mysql",
          "SEARCH_ENGINE" : "Value for a search engine, e.g seas"
        }
      },
      "doc" : "Platform type this data platform describes"
    }, {
      "name" : "datasetNameDelimiter",
      "type" : "string",
      "doc" : "The delimiter in the dataset names on the data platform, e.g. '/' for HDFS and '.' for Oracle"
    }, {
      "name" : "logoUrl",
      "type" : "com.linkedin.common.Url",
      "doc" : "The URL for a logo associated with the platform",
      "optional" : true
    } ],
    "Aspect" : {
      "name" : "dataPlatformInfo"
    }
  }, "com.linkedin.dataplatform.PlatformType", {
    "type" : "record",
    "name" : "DataProcessInfo",
    "namespace" : "com.linkedin.dataprocess",
    "doc" : "The inputs and outputs of this data process",
    "fields" : [ {
      "name" : "inputs",
      "type" : {
        "type" : "array",
        "items" : "com.linkedin.common.DatasetUrn"
      },
      "doc" : "the inputs of the data process",
      "optional" : true,
      "Relationship" : {
        "/*" : {
          "entityTypes" : [ "dataset" ],
          "name" : "Consumes"
        }
      },
      "Searchable" : {
        "/*" : {
          "fieldName" : "inputs",
          "fieldType" : "URN",
          "numValuesFieldName" : "numInputDatasets",
          "queryByDefault" : false
        }
      }
    }, {
      "name" : "outputs",
      "type" : {
        "type" : "array",
        "items" : "com.linkedin.common.DatasetUrn"
      },
      "doc" : "the outputs of the data process",
      "optional" : true,
      "Relationship" : {
        "/*" : {
          "entityTypes" : [ "dataset" ],
          "name" : "Consumes"
        }
      },
      "Searchable" : {
        "/*" : {
          "fieldName" : "outputs",
          "fieldType" : "URN",
          "numValuesFieldName" : "numOutputDatasets",
          "queryByDefault" : false
        }
      }
    } ],
    "Aspect" : {
      "name" : "dataProcessInfo"
    }
  }, {
    "type" : "record",
    "name" : "DatasetDeprecation",
    "namespace" : "com.linkedin.dataset",
    "doc" : "Dataset deprecation status",
    "fields" : [ {
      "name" : "deprecated",
      "type" : "boolean",
      "doc" : "Whether the dataset is deprecated by owner.",
      "Searchable" : {
        "fieldType" : "BOOLEAN",
        "weightsPerFieldValue" : {
          "true" : 0.5
        }
      }
    }, {
      "name" : "decommissionTime",
      "type" : "long",
      "doc" : "The time user plan to decommission this dataset.",
      "optional" : true
    }, {
      "name" : "note",
      "type" : "string",
      "doc" : "Additional information about the dataset deprecation plan, such as the wiki, doc, RB."
    }, {
      "name" : "actor",
      "type" : "com.linkedin.common.Urn",
      "doc" : "The corpuser URN which will be credited for modifying this deprecation content.",
      "optional" : true
    } ],
    "Aspect" : {
      "name" : "datasetDeprecation"
    }
  }, {
    "type" : "record",
    "name" : "DatasetFieldMapping",
    "namespace" : "com.linkedin.dataset",
    "doc" : "Representation of mapping between fields in source dataset to the field in destination dataset",
    "include" : [ "com.linkedin.common.BaseFieldMapping" ],
    "fields" : [ {
      "name" : "sourceFields",
      "type" : {
        "type" : "array",
        "items" : {
          "type" : "typeref",
          "name" : "DatasetFieldUpstream",
          "doc" : "Upstreams of a dataset field.",
          "ref" : [ "com.linkedin.common.DatasetFieldUrn" ]
        }
      },
      "doc" : "Source fields from which the fine grained lineage is derived"
    }, {
      "name" : "destinationField",
      "type" : "com.linkedin.common.DatasetFieldUrn",
      "doc" : "Destination field which is derived from source fields"
    } ]
  }, "com.linkedin.dataset.DatasetFieldUpstream", {
    "type" : "enum",
    "name" : "DatasetLineageType",
    "namespace" : "com.linkedin.dataset",
    "doc" : "The various types of supported dataset lineage",
    "symbols" : [ "COPY", "TRANSFORMED", "VIEW" ],
    "symbolDocs" : {
      "COPY" : "Direct copy without modification",
      "TRANSFORMED" : "Transformed data with modification (format or content change)",
      "VIEW" : "Represents a view defined on the sources e.g. Hive view defined on underlying hive tables or a Hive table pointing to a HDFS dataset or DALI view defined on multiple sources"
    }
  }, {
    "type" : "record",
    "name" : "DatasetProperties",
    "namespace" : "com.linkedin.dataset",
    "doc" : "Properties associated with a Dataset",
    "include" : [ "com.linkedin.common.CustomProperties", "com.linkedin.common.ExternalReference" ],
    "fields" : [ {
      "name" : "description",
      "type" : "string",
      "doc" : "Documentation of the dataset",
      "optional" : true,
      "Searchable" : {
        "fieldType" : "TEXT",
        "hasValuesFieldName" : "hasDescription"
      }
    }, {
      "name" : "uri",
      "type" : "com.linkedin.common.Uri",
      "doc" : "The abstracted URI such as hdfs:///data/tracking/PageViewEvent, file:///dir/file_name. Uri should not include any environment specific properties. Some datasets might not have a standardized uri, which makes this field optional (i.e. kafka topic).",
      "optional" : true
    }, {
      "name" : "tags",
      "type" : {
        "type" : "array",
        "items" : "string"
      },
      "doc" : "[Legacy] Unstructured tags for the dataset. Structured tags can be applied via the `GlobalTags` aspect.",
      "default" : [ ]
    } ],
    "Aspect" : {
      "name" : "datasetProperties"
    }
  }, {
    "type" : "record",
    "name" : "DatasetUpstreamLineage",
    "namespace" : "com.linkedin.dataset",
    "doc" : "Fine Grained upstream lineage for fields in a dataset",
    "fields" : [ {
      "name" : "fieldMappings",
      "type" : {
        "type" : "array",
        "items" : "DatasetFieldMapping"
      },
      "doc" : "Upstream to downstream field level lineage mappings"
    } ],
    "Aspect" : {
      "name" : "datasetUpstreamLineage"
    }
  }, {
    "type" : "record",
    "name" : "EditableDatasetProperties",
    "namespace" : "com.linkedin.dataset",
    "doc" : "EditableDatasetProperties stores editable changes made to dataset properties. This separates changes made from\ningestion pipelines and edits in the UI to avoid accidental overwrites of user-provided data by ingestion pipelines",
    "include" : [ "com.linkedin.common.ChangeAuditStamps" ],
    "fields" : [ {
      "name" : "description",
      "type" : "string",
      "doc" : "Documentation of the dataset",
      "optional" : true,
      "Searchable" : {
        "fieldName" : "editedDescription",
        "fieldType" : "TEXT"
      }
    } ],
    "Aspect" : {
      "name" : "editableDatasetProperties"
    }
  }, {
    "type" : "typeref",
    "name" : "SchemaFieldPath",
    "namespace" : "com.linkedin.dataset",
    "doc" : "Schema field path. TODO: Add formal documentation on normalization rules.",
    "ref" : "string"
  }, {
    "type" : "record",
    "name" : "Upstream",
    "namespace" : "com.linkedin.dataset",
    "doc" : "Upstream lineage information about a dataset including the source reporting the lineage",
    "fields" : [ {
      "name" : "auditStamp",
      "type" : "com.linkedin.common.AuditStamp",
      "doc" : "Audit stamp containing who reported the lineage and when.\nWARNING: this field is deprecated and may be removed in a future release.",
      "default" : {
        "actor" : "urn:li:corpuser:unknown",
        "time" : 0
      },
      "deprecated" : "we no longer associate a timestamp per upstream edge"
    }, {
      "name" : "dataset",
      "type" : "com.linkedin.common.DatasetUrn",
      "doc" : "The upstream dataset the lineage points to",
      "Relationship" : {
        "entityTypes" : [ "dataset" ],
        "name" : "DownstreamOf"
      },
      "Searchable" : {
        "fieldName" : "upstreams",
        "fieldType" : "URN",
        "queryByDefault" : false
      }
    }, {
      "name" : "type",
      "type" : "DatasetLineageType",
      "doc" : "The type of the lineage"
    } ]
  }, {
    "type" : "record",
    "name" : "UpstreamLineage",
    "namespace" : "com.linkedin.dataset",
    "doc" : "Upstream lineage of a dataset",
    "fields" : [ {
      "name" : "upstreams",
      "type" : {
        "type" : "array",
        "items" : "Upstream"
      },
      "doc" : "List of upstream dataset lineage information"
    } ],
    "Aspect" : {
      "name" : "upstreamLineage"
    }
  }, {
    "type" : "record",
    "name" : "ViewProperties",
    "namespace" : "com.linkedin.dataset",
    "doc" : "Details about a View. \ne.g. Gets activated when subTypes is view",
    "fields" : [ {
      "name" : "materialized",
      "type" : "boolean",
      "doc" : "Whether the view is materialized",
      "Searchable" : {
        "fieldType" : "BOOLEAN",
        "weightsPerFieldValue" : {
          "true" : 0.5
        }
      }
    }, {
      "name" : "viewLogic",
      "type" : "string",
      "doc" : "The view logic"
    }, {
      "name" : "viewLanguage",
      "type" : "string",
      "doc" : "The view logic language / dialect"
    } ],
    "Aspect" : {
      "name" : "viewProperties"
    }
  }, {
    "type" : "record",
    "name" : "Entity",
    "namespace" : "com.linkedin.entity",
    "fields" : [ {
      "name" : "value",
      "type" : {
        "type" : "typeref",
        "name" : "Snapshot",
        "namespace" : "com.linkedin.metadata.snapshot",
        "doc" : "A union of all supported metadata snapshot types.",
        "ref" : [ {
          "type" : "record",
          "name" : "ActionRequestSnapshot",
          "fields" : [ {
            "name" : "urn",
            "type" : "com.linkedin.common.Urn",
            "doc" : "URN for the entity the metadata snapshot is associated with."
          }, {
            "name" : "aspects",
            "type" : {
              "type" : "array",
              "items" : {
                "type" : "typeref",
                "name" : "ActionRequestAspect",
                "namespace" : "com.linkedin.metadata.aspect",
                "doc" : "A union of all supported metadata aspects for a tag",
                "ref" : [ {
                  "type" : "record",
                  "name" : "ActionRequestKey",
                  "namespace" : "com.linkedin.metadata.key",
                  "doc" : "Key for an ActionRequest",
                  "fields" : [ {
                    "name" : "id",
                    "type" : "string"
                  } ],
                  "Aspect" : {
                    "name" : "actionRequestKey"
                  }
                }, "com.linkedin.actionrequest.ActionRequestStatus", "com.linkedin.actionrequest.ActionRequestInfo" ]
              }
            },
            "doc" : "The list of metadata aspects associated with the Action Request."
          } ],
          "Entity" : {
            "keyAspect" : "actionRequestKey",
            "name" : "actionRequest"
          }
        }, {
          "type" : "record",
          "name" : "ChartSnapshot",
          "doc" : "A metadata snapshot for a specific Chart entity.",
          "fields" : [ {
            "name" : "urn",
            "type" : "com.linkedin.common.ChartUrn",
            "doc" : "URN for the entity the metadata snapshot is associated with."
          }, {
            "name" : "aspects",
            "type" : {
              "type" : "array",
              "items" : {
                "type" : "typeref",
                "name" : "ChartAspect",
                "namespace" : "com.linkedin.metadata.aspect",
                "doc" : "A union of all supported metadata aspects for a Chart",
                "ref" : [ {
                  "type" : "record",
                  "name" : "ChartKey",
                  "namespace" : "com.linkedin.metadata.key",
                  "doc" : "Key for a Chart",
                  "fields" : [ {
                    "name" : "dashboardTool",
                    "type" : "string",
                    "doc" : "The name of the dashboard tool such as looker, redash etc.",
                    "Searchable" : {
                      "boostScore" : 4.0,
                      "fieldName" : "tool",
                      "fieldType" : "TEXT_PARTIAL"
                    }
                  }, {
                    "name" : "chartId",
                    "type" : "string",
                    "doc" : "Unique id for the chart. This id should be globally unique for a dashboarding tool even when there are multiple deployments of it. As an example, chart URL could be used here for Looker such as 'looker.linkedin.com/looks/1234'"
                  } ],
                  "Aspect" : {
                    "name" : "chartKey"
                  }
                }, "com.linkedin.chart.ChartInfo", "com.linkedin.chart.ChartQuery", "com.linkedin.chart.EditableChartProperties", "com.linkedin.common.Ownership", "com.linkedin.common.Status", "com.linkedin.common.GlobalTags", "com.linkedin.common.BrowsePaths", "com.linkedin.common.GlossaryTerms", "com.linkedin.common.InstitutionalMemory", "com.linkedin.common.DataPlatformInstance" ]
              }
            },
            "doc" : "The list of metadata aspects associated with the chart. Depending on the use case, this can either be all, or a selection, of supported aspects."
          } ],
          "Entity" : {
            "keyAspect" : "chartKey",
            "name" : "chart"
          }
        }, {
          "type" : "record",
          "name" : "CorpGroupSnapshot",
          "doc" : "A metadata snapshot for a specific CorpGroup entity.",
          "fields" : [ {
            "name" : "urn",
            "type" : "com.linkedin.common.CorpGroupUrn",
            "doc" : "URN for the entity the metadata snapshot is associated with."
          }, {
            "name" : "aspects",
            "type" : {
              "type" : "array",
              "items" : {
                "type" : "typeref",
                "name" : "CorpGroupAspect",
                "namespace" : "com.linkedin.metadata.aspect",
                "doc" : "A union of all supported metadata aspects for a CorpGroup",
                "ref" : [ {
                  "type" : "record",
                  "name" : "CorpGroupKey",
                  "namespace" : "com.linkedin.metadata.key",
                  "doc" : "Key for a CorpGroup",
                  "fields" : [ {
                    "name" : "name",
                    "type" : "string",
                    "doc" : "The URL-encoded name of the AD/LDAP group. Serves as a globally unique identifier within DataHub.",
                    "Searchable" : {
                      "fieldType" : "TEXT_PARTIAL"
                    }
                  } ],
                  "Aspect" : {
                    "name" : "corpGroupKey"
                  }
                }, {
                  "type" : "record",
                  "name" : "CorpGroupInfo",
                  "namespace" : "com.linkedin.identity",
                  "doc" : "group of corpUser, it may contains nested group",
                  "fields" : [ {
                    "name" : "displayName",
                    "type" : "string",
                    "doc" : "The name to use when displaying the group.",
                    "optional" : true,
                    "Searchable" : {
                      "fieldType" : "TEXT_PARTIAL"
                    }
                  }, {
                    "name" : "email",
                    "type" : "com.linkedin.common.EmailAddress",
                    "doc" : "email of this group",
                    "optional" : true
                  }, {
                    "name" : "admins",
                    "type" : {
                      "type" : "array",
                      "items" : "com.linkedin.common.CorpuserUrn"
                    },
                    "doc" : "owners of this group",
                    "Relationship" : {
                      "/*" : {
                        "entityTypes" : [ "corpUser" ],
                        "name" : "OwnedBy"
                      }
                    }
                  }, {
                    "name" : "members",
                    "type" : {
                      "type" : "array",
                      "items" : "com.linkedin.common.CorpuserUrn"
                    },
                    "doc" : "List of ldap urn in this group.",
                    "Relationship" : {
                      "/*" : {
                        "entityTypes" : [ "corpUser" ],
                        "name" : "IsPartOf"
                      }
                    }
                  }, {
                    "name" : "groups",
                    "type" : {
                      "type" : "array",
                      "items" : "com.linkedin.common.CorpGroupUrn"
                    },
                    "doc" : "List of groups in this group.",
                    "Relationship" : {
                      "/*" : {
                        "entityTypes" : [ "corpGroup" ],
                        "name" : "IsPartOf"
                      }
                    }
                  }, {
                    "name" : "description",
                    "type" : "string",
                    "doc" : "A description of the group.",
                    "optional" : true,
                    "Searchable" : {
                      "fieldType" : "TEXT_PARTIAL"
                    }
                  } ],
                  "Aspect" : {
                    "EntityUrns" : [ "com.linkedin.common.CorpGroupUrn" ],
                    "name" : "corpGroupInfo"
                  }
                }, "com.linkedin.common.GlobalTags", "com.linkedin.common.Status" ]
              }
            },
            "doc" : "The list of metadata aspects associated with the LdapUser. Depending on the use case, this can either be all, or a selection, of supported aspects."
          } ],
          "Entity" : {
            "keyAspect" : "corpGroupKey",
            "name" : "corpGroup"
          }
        }, {
          "type" : "record",
          "name" : "CorpUserSnapshot",
          "doc" : "A metadata snapshot for a specific CorpUser entity.",
          "fields" : [ {
            "name" : "urn",
            "type" : "com.linkedin.common.CorpuserUrn",
            "doc" : "URN for the entity the metadata snapshot is associated with."
          }, {
            "name" : "aspects",
            "type" : {
              "type" : "array",
              "items" : {
                "type" : "typeref",
                "name" : "CorpUserAspect",
                "namespace" : "com.linkedin.metadata.aspect",
                "doc" : "A union of all supported metadata aspects for a CorpUser",
                "ref" : [ {
                  "type" : "record",
                  "name" : "CorpUserKey",
                  "namespace" : "com.linkedin.metadata.key",
                  "doc" : "Key for a CorpUser",
                  "fields" : [ {
                    "name" : "username",
                    "type" : "string",
                    "doc" : "The name of the AD/LDAP user.",
                    "Searchable" : {
                      "boostScore" : 2.0,
                      "enableAutocomplete" : true,
                      "fieldName" : "ldap",
                      "fieldType" : "TEXT_PARTIAL"
                    }
                  } ],
                  "Aspect" : {
                    "name" : "corpUserKey"
                  }
                }, {
                  "type" : "record",
                  "name" : "CorpUserInfo",
                  "namespace" : "com.linkedin.identity",
                  "doc" : "Linkedin corp user information",
                  "fields" : [ {
                    "name" : "active",
                    "type" : "boolean",
                    "doc" : "Deprecated! Use CorpUserStatus instead. Whether the corpUser is active, ref: https://iwww.corp.linkedin.com/wiki/cf/display/GTSD/Accessing+Active+Directory+via+LDAP+tools",
                    "Searchable" : {
                      "fieldType" : "BOOLEAN",
                      "weightsPerFieldValue" : {
                        "true" : 2.0
                      }
                    }
                  }, {
                    "name" : "displayName",
                    "type" : "string",
                    "doc" : "displayName of this user ,  e.g.  Hang Zhang(DataHQ)",
                    "optional" : true
                  }, {
                    "name" : "email",
                    "type" : "com.linkedin.common.EmailAddress",
                    "doc" : "email address of this user",
                    "optional" : true,
                    "Searchable" : {
                      "fieldType" : "KEYWORD",
                      "queryByDefault" : true
                    }
                  }, {
                    "name" : "title",
                    "type" : "string",
                    "doc" : "title of this user",
                    "optional" : true,
                    "Searchable" : {
                      "fieldType" : "KEYWORD",
                      "queryByDefault" : true
                    }
                  }, {
                    "name" : "managerUrn",
                    "type" : "com.linkedin.common.CorpuserUrn",
                    "doc" : "direct manager of this user",
                    "optional" : true,
                    "Relationship" : {
                      "entityTypes" : [ "corpUser" ],
                      "name" : "ReportsTo"
                    },
                    "Searchable" : {
                      "fieldName" : "managerLdap",
                      "fieldType" : "URN",
                      "queryByDefault" : true
                    }
                  }, {
                    "name" : "departmentId",
                    "type" : "long",
                    "doc" : "department id this user belong to",
                    "optional" : true
                  }, {
                    "name" : "departmentName",
                    "type" : "string",
                    "doc" : "department name this user belong to",
                    "optional" : true
                  }, {
                    "name" : "firstName",
                    "type" : "string",
                    "doc" : "first name of this user",
                    "optional" : true
                  }, {
                    "name" : "lastName",
                    "type" : "string",
                    "doc" : "last name of this user",
                    "optional" : true
                  }, {
                    "name" : "fullName",
                    "type" : "string",
                    "doc" : "Common name of this user, format is firstName + lastName (split by a whitespace)",
                    "optional" : true,
                    "Searchable" : {
                      "boostScore" : 10.0,
                      "fieldType" : "TEXT_PARTIAL",
                      "queryByDefault" : true
                    }
                  }, {
                    "name" : "countryCode",
                    "type" : "string",
                    "doc" : "two uppercase letters country code. e.g.  US",
                    "optional" : true
                  } ],
                  "Aspect" : {
                    "EntityUrns" : [ "com.linkedin.common.CorpuserUrn" ],
                    "name" : "corpUserInfo"
                  }
                }, {
                  "type" : "record",
                  "name" : "CorpUserEditableInfo",
                  "namespace" : "com.linkedin.identity",
                  "doc" : "Linkedin corp user information that can be edited from UI",
                  "fields" : [ {
                    "name" : "aboutMe",
                    "type" : "string",
                    "doc" : "About me section of the user",
                    "optional" : true
                  }, {
                    "name" : "teams",
                    "type" : {
                      "type" : "array",
                      "items" : "string"
                    },
                    "doc" : "Teams that the user belongs to e.g. Metadata",
                    "default" : [ ],
                    "Searchable" : {
                      "/*" : {
                        "fieldType" : "TEXT"
                      }
                    }
                  }, {
                    "name" : "skills",
                    "type" : {
                      "type" : "array",
                      "items" : "string"
                    },
                    "doc" : "Skills that the user possesses e.g. Machine Learning",
                    "default" : [ ],
                    "Searchable" : {
                      "/*" : {
                        "fieldType" : "TEXT"
                      }
                    }
                  }, {
                    "name" : "pictureLink",
                    "type" : "com.linkedin.common.Url",
                    "doc" : "A URL which points to a picture which user wants to set as a profile photo",
                    "default" : "https://raw.githubusercontent.com/linkedin/datahub/master/datahub-web-react/src/images/default_avatar.png"
                  } ],
                  "Aspect" : {
                    "EntityUrns" : [ "com.linkedin.common.CorpuserUrn" ],
                    "name" : "corpUserEditableInfo"
                  }
                }, {
                  "type" : "record",
                  "name" : "CorpUserStatus",
                  "namespace" : "com.linkedin.identity",
                  "doc" : "The status of the user, e.g. provisioned, active, suspended, etc.",
                  "fields" : [ {
                    "name" : "status",
                    "type" : "string",
                    "doc" : "Status of the user, e.g. PROVISIONED / ACTIVE / SUSPENDED",
                    "Searchable" : {
                      "fieldType" : "KEYWORD"
                    }
                  }, {
                    "name" : "lastModified",
                    "type" : "com.linkedin.common.AuditStamp",
                    "doc" : "Audit stamp containing who last modified the status and when."
                  } ],
                  "Aspect" : {
                    "name" : "corpUserStatus"
                  }
                }, {
                  "type" : "record",
                  "name" : "GroupMembership",
                  "namespace" : "com.linkedin.identity",
                  "doc" : "Carries information about the CorpGroups a user is in.",
                  "fields" : [ {
                    "name" : "groups",
                    "type" : {
                      "type" : "array",
                      "items" : "com.linkedin.common.Urn"
                    },
                    "Relationship" : {
                      "/*" : {
                        "entityTypes" : [ "corpGroup" ],
                        "name" : "IsMemberOfGroup"
                      }
                    }
                  } ],
                  "Aspect" : {
                    "name" : "groupMembership"
                  }
                }, "com.linkedin.common.GlobalTags", "com.linkedin.common.Status" ]
              }
            },
            "doc" : "The list of metadata aspects associated with the CorpUser. Depending on the use case, this can either be all, or a selection, of supported aspects."
          } ],
          "Entity" : {
            "keyAspect" : "corpUserKey",
            "name" : "corpuser"
          }
        }, {
          "type" : "record",
          "name" : "DashboardSnapshot",
          "doc" : "A metadata snapshot for a specific Dashboard entity.",
          "fields" : [ {
            "name" : "urn",
            "type" : "com.linkedin.common.DashboardUrn",
            "doc" : "URN for the entity the metadata snapshot is associated with."
          }, {
            "name" : "aspects",
            "type" : {
              "type" : "array",
              "items" : {
                "type" : "typeref",
                "name" : "DashboardAspect",
                "namespace" : "com.linkedin.metadata.aspect",
                "doc" : "A union of all supported metadata aspects for a Dashboard",
                "ref" : [ {
                  "type" : "record",
                  "name" : "DashboardKey",
                  "namespace" : "com.linkedin.metadata.key",
                  "doc" : "Key for a Dashboard",
                  "fields" : [ {
                    "name" : "dashboardTool",
                    "type" : "string",
                    "doc" : "The name of the dashboard tool such as looker, redash etc.",
                    "Searchable" : {
                      "boostScore" : 4.0,
                      "fieldName" : "tool",
                      "fieldType" : "TEXT_PARTIAL"
                    }
                  }, {
                    "name" : "dashboardId",
                    "type" : "string",
                    "doc" : "Unique id for the dashboard. This id should be globally unique for a dashboarding tool even when there are multiple deployments of it. As an example, dashboard URL could be used here for Looker such as 'looker.linkedin.com/dashboards/1234'"
                  } ],
                  "Aspect" : {
                    "name" : "dashboardKey"
                  }
                }, "com.linkedin.dashboard.DashboardInfo", "com.linkedin.dashboard.EditableDashboardProperties", "com.linkedin.common.Ownership", "com.linkedin.common.Status", "com.linkedin.common.GlobalTags", "com.linkedin.common.BrowsePaths", "com.linkedin.common.GlossaryTerms", "com.linkedin.common.InstitutionalMemory", "com.linkedin.common.DataPlatformInstance" ]
              }
            },
            "doc" : "The list of metadata aspects associated with the dashboard. Depending on the use case, this can either be all, or a selection, of supported aspects."
          } ],
          "Entity" : {
            "keyAspect" : "dashboardKey",
            "name" : "dashboard"
          }
        }, {
          "type" : "record",
          "name" : "DataFlowSnapshot",
          "doc" : "A metadata snapshot for a specific DataFlow entity.",
          "fields" : [ {
            "name" : "urn",
            "type" : "com.linkedin.common.DataFlowUrn",
            "doc" : "URN for the entity the metadata snapshot is associated with."
          }, {
            "name" : "aspects",
            "type" : {
              "type" : "array",
              "items" : {
                "type" : "typeref",
                "name" : "DataFlowAspect",
                "namespace" : "com.linkedin.metadata.aspect",
                "doc" : "A union of all supported metadata aspects for a Data flow",
                "ref" : [ {
                  "type" : "record",
                  "name" : "DataFlowKey",
                  "namespace" : "com.linkedin.metadata.key",
                  "doc" : "Key for a Data Flow",
                  "fields" : [ {
                    "name" : "orchestrator",
                    "type" : "string",
                    "doc" : "Workflow manager like azkaban, airflow which orchestrates the flow",
                    "Searchable" : {
                      "fieldType" : "TEXT_PARTIAL"
                    }
                  }, {
                    "name" : "flowId",
                    "type" : "string",
                    "doc" : "Unique Identifier of the data flow",
                    "Searchable" : {
                      "enableAutocomplete" : true,
                      "fieldType" : "TEXT_PARTIAL"
                    }
                  }, {
                    "name" : "cluster",
                    "type" : "string",
                    "doc" : "Cluster where the flow is executed",
                    "Searchable" : {
                      "fieldType" : "TEXT_PARTIAL"
                    }
                  } ],
                  "Aspect" : {
                    "name" : "dataFlowKey"
                  }
                }, "com.linkedin.datajob.DataFlowInfo", "com.linkedin.datajob.EditableDataFlowProperties", "com.linkedin.common.Ownership", "com.linkedin.common.Status", "com.linkedin.common.GlobalTags", "com.linkedin.common.BrowsePaths", "com.linkedin.common.GlossaryTerms", "com.linkedin.common.InstitutionalMemory", "com.linkedin.common.DataPlatformInstance" ]
              }
            },
            "doc" : "The list of metadata aspects associated with the data flow. Depending on the use case, this can either be all, or a selection, of supported aspects."
          } ],
          "Entity" : {
            "keyAspect" : "dataFlowKey",
            "name" : "dataFlow"
          }
        }, {
          "type" : "record",
          "name" : "DataJobSnapshot",
          "doc" : "A metadata snapshot for a specific DataJob entity.",
          "fields" : [ {
            "name" : "urn",
            "type" : "com.linkedin.common.DataJobUrn",
            "doc" : "URN for the entity the metadata snapshot is associated with."
          }, {
            "name" : "aspects",
            "type" : {
              "type" : "array",
              "items" : {
                "type" : "typeref",
                "name" : "DataJobAspect",
                "namespace" : "com.linkedin.metadata.aspect",
                "doc" : "A union of all supported metadata aspects for a Data job",
                "ref" : [ {
                  "type" : "record",
                  "name" : "DataJobKey",
                  "namespace" : "com.linkedin.metadata.key",
                  "doc" : "Key for a Data Job",
                  "fields" : [ {
                    "name" : "flow",
                    "type" : "com.linkedin.common.Urn",
                    "doc" : "Standardized data processing flow urn representing the flow for the job",
                    "Relationship" : {
                      "entityTypes" : [ "dataFlow" ],
                      "name" : "IsPartOf"
                    },
                    "Searchable" : {
                      "fieldName" : "dataFlow",
                      "fieldType" : "URN_PARTIAL",
                      "queryByDefault" : false
                    }
                  }, {
                    "name" : "jobId",
                    "type" : "string",
                    "doc" : "Unique Identifier of the data job",
                    "Searchable" : {
                      "enableAutocomplete" : true,
                      "fieldType" : "TEXT_PARTIAL"
                    }
                  } ],
                  "Aspect" : {
                    "name" : "dataJobKey"
                  }
                }, "com.linkedin.datajob.DataJobInfo", "com.linkedin.datajob.DataJobInputOutput", "com.linkedin.datajob.EditableDataJobProperties", "com.linkedin.common.Ownership", "com.linkedin.common.Status", "com.linkedin.common.GlobalTags", "com.linkedin.common.BrowsePaths", "com.linkedin.common.GlossaryTerms", "com.linkedin.common.InstitutionalMemory", "com.linkedin.common.DataPlatformInstance" ]
              }
            },
            "doc" : "The list of metadata aspects associated with the data job. Depending on the use case, this can either be all, or a selection, of supported aspects."
          } ],
          "Entity" : {
            "keyAspect" : "dataJobKey",
            "name" : "dataJob"
          }
        }, {
          "type" : "record",
          "name" : "DatasetSnapshot",
          "doc" : "A metadata snapshot for a specific dataset entity.",
          "fields" : [ {
            "name" : "urn",
            "type" : "com.linkedin.common.DatasetUrn",
            "doc" : "URN for the entity the metadata snapshot is associated with."
          }, {
            "name" : "aspects",
            "type" : {
              "type" : "array",
              "items" : {
                "type" : "typeref",
                "name" : "DatasetAspect",
                "namespace" : "com.linkedin.metadata.aspect",
                "doc" : "A union of all supported metadata aspects for a Dataset",
                "ref" : [ {
                  "type" : "record",
                  "name" : "DatasetKey",
                  "namespace" : "com.linkedin.metadata.key",
                  "doc" : "Key for a Dataset",
                  "fields" : [ {
                    "name" : "platform",
                    "type" : "com.linkedin.common.Urn",
                    "doc" : "Data platform urn associated with the dataset"
                  }, {
                    "name" : "name",
                    "type" : "string",
                    "doc" : "Dataset native name e.g. <db>.<table>, /dir/subdir/<name>, or <name>",
                    "Searchable" : {
                      "boostScore" : 10.0,
                      "enableAutocomplete" : true,
                      "fieldType" : "TEXT_PARTIAL"
                    }
                  }, {
                    "name" : "origin",
                    "type" : "com.linkedin.common.FabricType",
                    "doc" : "Fabric type where dataset belongs to or where it was generated.",
                    "Searchable" : {
                      "addToFilters" : true,
                      "fieldType" : "TEXT_PARTIAL",
                      "filterNameOverride" : "Environment",
                      "queryByDefault" : false
                    }
                  } ],
                  "Aspect" : {
                    "name" : "datasetKey"
                  }
                }, "com.linkedin.dataset.DatasetProperties", "com.linkedin.dataset.EditableDatasetProperties", "com.linkedin.dataset.DatasetDeprecation", "com.linkedin.dataset.DatasetUpstreamLineage", "com.linkedin.dataset.UpstreamLineage", "com.linkedin.common.InstitutionalMemory", "com.linkedin.common.Ownership", "com.linkedin.common.Status", {
                  "type" : "record",
                  "name" : "SchemaMetadata",
                  "namespace" : "com.linkedin.schema",
                  "doc" : "SchemaMetadata to describe metadata related to store schema",
                  "include" : [ {
                    "type" : "record",
                    "name" : "SchemaMetadataKey",
                    "doc" : "Key to retrieve schema metadata.",
                    "fields" : [ {
                      "name" : "schemaName",
                      "type" : "string",
                      "doc" : "Schema name e.g. PageViewEvent, identity.Profile, ams.account_management_tracking",
                      "validate" : {
                        "strlen" : {
                          "max" : 500,
                          "min" : 1
                        }
                      }
                    }, {
                      "name" : "platform",
                      "type" : "com.linkedin.common.DataPlatformUrn",
                      "doc" : "Standardized platform urn where schema is defined. The data platform Urn (urn:li:platform:{platform_name})"
                    }, {
                      "name" : "version",
                      "type" : "long",
                      "doc" : "Every change to SchemaMetadata in the resource results in a new version. Version is server assigned. This version is differ from platform native schema version."
                    } ]
                  }, "com.linkedin.common.ChangeAuditStamps" ],
                  "fields" : [ {
                    "name" : "dataset",
                    "type" : "com.linkedin.common.DatasetUrn",
                    "doc" : "Dataset this schema metadata is associated with.",
                    "optional" : true
                  }, {
                    "name" : "cluster",
                    "type" : "string",
                    "doc" : "The cluster this schema metadata resides from",
                    "optional" : true
                  }, {
                    "name" : "hash",
                    "type" : "string",
                    "doc" : "the SHA1 hash of the schema content"
                  }, {
                    "name" : "platformSchema",
                    "type" : [ {
                      "type" : "record",
                      "name" : "EspressoSchema",
                      "doc" : "Schema text of an espresso table schema.",
                      "fields" : [ {
                        "name" : "documentSchema",
                        "type" : "string",
                        "doc" : "The native espresso document schema."
                      }, {
                        "name" : "tableSchema",
                        "type" : "string",
                        "doc" : "The espresso table schema definition."
                      } ]
                    }, {
                      "type" : "record",
                      "name" : "OracleDDL",
                      "doc" : "Schema holder for oracle data definition language that describes an oracle table.",
                      "fields" : [ {
                        "name" : "tableSchema",
                        "type" : "string",
                        "doc" : "The native schema in the dataset's platform. This is a human readable (json blob) table schema."
                      } ]
                    }, {
                      "type" : "record",
                      "name" : "MySqlDDL",
                      "doc" : "Schema holder for MySql data definition language that describes an MySql table.",
                      "fields" : [ {
                        "name" : "tableSchema",
                        "type" : "string",
                        "doc" : "The native schema in the dataset's platform. This is a human readable (json blob) table schema."
                      } ]
                    }, {
                      "type" : "record",
                      "name" : "PrestoDDL",
                      "doc" : "Schema holder for presto data definition language that describes a presto view.",
                      "fields" : [ {
                        "name" : "rawSchema",
                        "type" : "string",
                        "doc" : "The raw schema in the dataset's platform. This includes the DDL and the columns extracted from DDL."
                      } ]
                    }, {
                      "type" : "record",
                      "name" : "KafkaSchema",
                      "doc" : "Schema holder for kafka schema.",
                      "fields" : [ {
                        "name" : "documentSchema",
                        "type" : "string",
                        "doc" : "The native kafka document schema. This is a human readable avro document schema."
                      }, {
                        "name" : "keySchema",
                        "type" : "string",
                        "doc" : "The native kafka key schema as retrieved from Schema Registry",
                        "optional" : true
                      } ]
                    }, {
                      "type" : "record",
                      "name" : "BinaryJsonSchema",
                      "doc" : "Schema text of binary JSON schema.",
                      "fields" : [ {
                        "name" : "schema",
                        "type" : "string",
                        "doc" : "The native schema text for binary JSON file format."
                      } ]
                    }, {
                      "type" : "record",
                      "name" : "OrcSchema",
                      "doc" : "Schema text of an ORC schema.",
                      "fields" : [ {
                        "name" : "schema",
                        "type" : "string",
                        "doc" : "The native schema for ORC file format."
                      } ]
                    }, {
                      "type" : "record",
                      "name" : "Schemaless",
                      "doc" : "The dataset has no specific schema associated with it",
                      "fields" : [ ]
                    }, {
                      "type" : "record",
                      "name" : "KeyValueSchema",
                      "doc" : "Schema text of a key-value store schema.",
                      "fields" : [ {
                        "name" : "keySchema",
                        "type" : "string",
                        "doc" : "The raw schema for the key in the key-value store."
                      }, {
                        "name" : "valueSchema",
                        "type" : "string",
                        "doc" : "The raw schema for the value in the key-value store."
                      } ]
                    }, {
                      "type" : "record",
                      "name" : "OtherSchema",
                      "doc" : "Schema holder for undefined schema types.",
                      "fields" : [ {
                        "name" : "rawSchema",
                        "type" : "string",
                        "doc" : "The native schema in the dataset's platform."
                      } ]
                    } ],
                    "doc" : "The native schema in the dataset's platform."
                  }, {
                    "name" : "fields",
                    "type" : {
                      "type" : "array",
                      "items" : {
                        "type" : "record",
                        "name" : "SchemaField",
                        "doc" : "SchemaField to describe metadata related to dataset schema. Schema normalization rules: http://go/tms-schema",
                        "fields" : [ {
                          "name" : "fieldPath",
                          "type" : "com.linkedin.dataset.SchemaFieldPath",
                          "doc" : "Flattened name of the field. Field is computed from jsonPath field. For data translation rules refer to wiki page above.",
                          "Searchable" : {
                            "fieldName" : "fieldPaths",
                            "fieldType" : "TEXT_PARTIAL"
                          }
                        }, {
                          "name" : "jsonPath",
                          "type" : "string",
                          "doc" : "Flattened name of a field in JSON Path notation.",
                          "optional" : true
                        }, {
                          "name" : "nullable",
                          "type" : "boolean",
                          "doc" : "Indicates if this field is optional or nullable",
                          "default" : false
                        }, {
                          "name" : "description",
                          "type" : "string",
                          "doc" : "Description",
                          "optional" : true,
                          "Searchable" : {
                            "boostScore" : 0.1,
                            "fieldName" : "fieldDescriptions",
                            "fieldType" : "TEXT"
                          }
                        }, {
                          "name" : "type",
                          "type" : {
                            "type" : "record",
                            "name" : "SchemaFieldDataType",
                            "doc" : "Schema field data types",
                            "fields" : [ {
                              "name" : "type",
                              "type" : [ {
                                "type" : "record",
                                "name" : "BooleanType",
                                "doc" : "Boolean field type.",
                                "fields" : [ ]
                              }, {
                                "type" : "record",
                                "name" : "FixedType",
                                "doc" : "Fixed field type.",
                                "fields" : [ ]
                              }, {
                                "type" : "record",
                                "name" : "StringType",
                                "doc" : "String field type.",
                                "fields" : [ ]
                              }, {
                                "type" : "record",
                                "name" : "BytesType",
                                "doc" : "Bytes field type.",
                                "fields" : [ ]
                              }, {
                                "type" : "record",
                                "name" : "NumberType",
                                "doc" : "Number data type: long, integer, short, etc..",
                                "fields" : [ ]
                              }, {
                                "type" : "record",
                                "name" : "DateType",
                                "doc" : "Date field type.",
                                "fields" : [ ]
                              }, {
                                "type" : "record",
                                "name" : "TimeType",
                                "doc" : "Time field type. This should also be used for datetimes.",
                                "fields" : [ ]
                              }, {
                                "type" : "record",
                                "name" : "EnumType",
                                "doc" : "Enum field type.",
                                "fields" : [ ]
                              }, {
                                "type" : "record",
                                "name" : "NullType",
                                "doc" : "Null field type.",
                                "fields" : [ ]
                              }, {
                                "type" : "record",
                                "name" : "MapType",
                                "doc" : "Map field type.",
                                "fields" : [ {
                                  "name" : "keyType",
                                  "type" : "string",
                                  "doc" : "Key type in a map",
                                  "optional" : true
                                }, {
                                  "name" : "valueType",
                                  "type" : "string",
                                  "doc" : "Type of the value in a map",
                                  "optional" : true
                                } ]
                              }, {
                                "type" : "record",
                                "name" : "ArrayType",
                                "doc" : "Array field type.",
                                "fields" : [ {
                                  "name" : "nestedType",
                                  "type" : {
                                    "type" : "array",
                                    "items" : "string"
                                  },
                                  "doc" : "List of types this array holds.",
                                  "optional" : true
                                } ]
                              }, {
                                "type" : "record",
                                "name" : "UnionType",
                                "doc" : "Union field type.",
                                "fields" : [ {
                                  "name" : "nestedTypes",
                                  "type" : {
                                    "type" : "array",
                                    "items" : "string"
                                  },
                                  "doc" : "List of types in union type.",
                                  "optional" : true
                                } ]
                              }, {
                                "type" : "record",
                                "name" : "RecordType",
                                "doc" : "Record field type.",
                                "fields" : [ ]
                              } ],
                              "doc" : "Data platform specific types"
                            } ]
                          },
                          "doc" : "Platform independent field type of the field."
                        }, {
                          "name" : "nativeDataType",
                          "type" : "string",
                          "doc" : "The native type of the field in the dataset's platform as declared by platform schema."
                        }, {
                          "name" : "recursive",
                          "type" : "boolean",
                          "doc" : "There are use cases when a field in type B references type A. A field in A references field of type B. In such cases, we will mark the first field as recursive.",
                          "default" : false
                        }, {
                          "name" : "globalTags",
                          "type" : "com.linkedin.common.GlobalTags",
                          "doc" : "Tags associated with the field",
                          "optional" : true,
                          "Searchable" : {
                            "/tags/*/tag" : {
                              "boostScore" : 0.5,
                              "fieldName" : "fieldTags",
                              "fieldType" : "URN_PARTIAL"
                            }
                          }
                        }, {
                          "name" : "glossaryTerms",
                          "type" : "com.linkedin.common.GlossaryTerms",
                          "doc" : "Glossary terms associated with the field",
                          "optional" : true,
                          "Searchable" : {
                            "/terms/*/urn" : {
                              "boostScore" : 0.5,
                              "fieldName" : "fieldGlossaryTerms",
                              "fieldType" : "URN_PARTIAL"
                            }
                          }
                        }, {
                          "name" : "isPartOfKey",
                          "type" : "boolean",
                          "doc" : "For schema fields that are part of complex keys, set this field to true\nWe do this to easily distinguish between value and key fields",
                          "default" : false
                        } ]
                      }
                    },
                    "doc" : "Client provided a list of fields from document schema."
                  }, {
                    "name" : "primaryKeys",
                    "type" : {
                      "type" : "array",
                      "items" : "com.linkedin.dataset.SchemaFieldPath"
                    },
                    "doc" : "Client provided list of fields that define primary keys to access record. Field order defines hierarchical espresso keys. Empty lists indicates absence of primary key access patter. Value is a SchemaField@fieldPath.",
                    "optional" : true
                  }, {
                    "name" : "foreignKeysSpecs",
                    "type" : {
                      "type" : "map",
                      "values" : {
                        "type" : "record",
                        "name" : "ForeignKeySpec",
                        "doc" : "Description of a foreign key in a schema.",
                        "fields" : [ {
                          "name" : "foreignKey",
                          "type" : [ {
                            "type" : "record",
                            "name" : "DatasetFieldForeignKey",
                            "doc" : "For non-urn based foregin keys.",
                            "fields" : [ {
                              "name" : "parentDataset",
                              "type" : "com.linkedin.common.DatasetUrn",
                              "doc" : "dataset that stores the resource."
                            }, {
                              "name" : "currentFieldPaths",
                              "type" : {
                                "type" : "array",
                                "items" : "com.linkedin.dataset.SchemaFieldPath"
                              },
                              "doc" : "List of fields in hosting(current) SchemaMetadata that conform a foreign key. List can contain a single entry or multiple entries if several entries in hosting schema conform a foreign key in a single parent dataset."
                            }, {
                              "name" : "parentField",
                              "type" : "com.linkedin.dataset.SchemaFieldPath",
                              "doc" : "SchemaField@fieldPath that uniquely identify field in parent dataset that this field references."
                            } ]
                          }, {
                            "type" : "record",
                            "name" : "UrnForeignKey",
                            "doc" : "If SchemaMetadata fields make any external references and references are of type com.linkedin.common.Urn or any children, this models can be used to mark it.",
                            "fields" : [ {
                              "name" : "currentFieldPath",
                              "type" : "com.linkedin.dataset.SchemaFieldPath",
                              "doc" : "Field in hosting(current) SchemaMetadata."
                            } ]
                          } ],
                          "doc" : "Foreign key definition in metadata schema."
                        } ]
                      }
                    },
                    "doc" : "Map captures all the references schema makes to external datasets. Map key is ForeignKeySpecName typeref.",
                    "optional" : true,
                    "deprecated" : "Use foreignKeys instead."
                  }, {
                    "name" : "foreignKeys",
                    "type" : {
                      "type" : "array",
                      "items" : {
                        "type" : "record",
                        "name" : "ForeignKeyConstraint",
                        "doc" : "Description of a foreign key constraint in a schema.",
                        "fields" : [ {
                          "name" : "name",
                          "type" : "string",
                          "doc" : "Name of the constraint, likely provided from the source"
                        }, {
                          "name" : "foreignFields",
                          "type" : {
                            "type" : "array",
                            "items" : "com.linkedin.common.Urn"
                          },
                          "doc" : "Fields the constraint maps to on the foreign dataset",
                          "Relationship" : {
                            "/*" : {
                              "entityTypes" : [ "schemaField" ],
                              "name" : "ForeignKeyTo"
                            }
                          }
                        }, {
                          "name" : "sourceFields",
                          "type" : {
                            "type" : "array",
                            "items" : "com.linkedin.common.Urn"
                          },
                          "doc" : "Fields the constraint maps to on the source dataset"
                        }, {
                          "name" : "foreignDataset",
                          "type" : "com.linkedin.common.Urn",
                          "doc" : "Reference to the foreign dataset for ease of lookup",
                          "Relationship" : {
                            "entityTypes" : [ "dataset" ],
                            "name" : "ForeignKeyToDataset"
                          }
                        } ]
                      }
                    },
                    "doc" : "List of foreign key constraints for the schema",
                    "optional" : true
                  } ],
                  "Aspect" : {
                    "name" : "schemaMetadata"
                  }
                }, {
                  "type" : "record",
                  "name" : "EditableSchemaMetadata",
                  "namespace" : "com.linkedin.schema",
                  "doc" : "EditableSchemaMetadata stores editable changes made to schema metadata. This separates changes made from\ningestion pipelines and edits in the UI to avoid accidental overwrites of user-provided data by ingestion pipelines.",
                  "include" : [ "com.linkedin.common.ChangeAuditStamps" ],
                  "fields" : [ {
                    "name" : "editableSchemaFieldInfo",
                    "type" : {
                      "type" : "array",
                      "items" : {
                        "type" : "record",
                        "name" : "EditableSchemaFieldInfo",
                        "doc" : "SchemaField to describe metadata related to dataset schema.",
                        "fields" : [ {
                          "name" : "fieldPath",
                          "type" : "string",
                          "doc" : "FieldPath uniquely identifying the SchemaField this metadata is associated with"
                        }, {
                          "name" : "description",
                          "type" : "string",
                          "doc" : "Description",
                          "optional" : true,
                          "Searchable" : {
                            "boostScore" : 0.1,
                            "fieldName" : "editedFieldDescriptions",
                            "fieldType" : "TEXT"
                          }
                        }, {
                          "name" : "globalTags",
                          "type" : "com.linkedin.common.GlobalTags",
                          "doc" : "Tags associated with the field",
                          "optional" : true,
                          "Searchable" : {
                            "/tags/*/tag" : {
                              "boostScore" : 0.5,
                              "fieldName" : "editedFieldTags",
                              "fieldType" : "URN_PARTIAL"
                            }
                          }
                        }, {
                          "name" : "glossaryTerms",
                          "type" : "com.linkedin.common.GlossaryTerms",
                          "doc" : "Glossary terms associated with the field",
                          "optional" : true,
                          "Searchable" : {
                            "/terms/*/urn" : {
                              "boostScore" : 0.5,
                              "fieldName" : "editedFieldGlossaryTerms",
                              "fieldType" : "URN_PARTIAL"
                            }
                          }
                        } ]
                      }
                    },
                    "doc" : "Client provided a list of fields from document schema."
                  } ],
                  "Aspect" : {
                    "name" : "editableSchemaMetadata"
                  }
                }, "com.linkedin.common.GlobalTags", "com.linkedin.common.GlossaryTerms", "com.linkedin.common.BrowsePaths", "com.linkedin.common.DataPlatformInstance", "com.linkedin.dataset.ViewProperties" ]
              }
            },
            "doc" : "The list of metadata aspects associated with the dataset. Depending on the use case, this can either be all, or a selection, of supported aspects."
          } ],
          "Entity" : {
            "keyAspect" : "datasetKey",
            "name" : "dataset"
          }
        }, {
          "type" : "record",
          "name" : "DataProcessSnapshot",
          "doc" : "A metadata snapshot for a specific Data process entity.",
          "fields" : [ {
            "name" : "urn",
            "type" : "com.linkedin.common.DataProcessUrn",
            "doc" : "URN for the entity the metadata snapshot is associated with."
          }, {
            "name" : "aspects",
            "type" : {
              "type" : "array",
              "items" : {
                "type" : "typeref",
                "name" : "DataProcessAspect",
                "namespace" : "com.linkedin.metadata.aspect",
                "doc" : "A union of all supported metadata aspects for a data process",
                "ref" : [ {
                  "type" : "record",
                  "name" : "DataProcessKey",
                  "namespace" : "com.linkedin.metadata.key",
                  "doc" : "Key for a Data Process",
                  "fields" : [ {
                    "name" : "name",
                    "type" : "string",
                    "doc" : "Process name i.e. an ETL job name",
                    "Searchable" : {
                      "boostScore" : 4.0,
                      "enableAutocomplete" : true,
                      "fieldType" : "TEXT_PARTIAL"
                    }
                  }, {
                    "name" : "orchestrator",
                    "type" : "string",
                    "doc" : "Standardized Orchestrator where data process is defined.\nTODO: Migrate towards something that can be validated like DataPlatform urn",
                    "Searchable" : {
                      "enableAutocomplete" : true,
                      "fieldType" : "TEXT_PARTIAL"
                    }
                  }, {
                    "name" : "origin",
                    "type" : "com.linkedin.common.FabricType",
                    "doc" : "Fabric type where dataset belongs to or where it was generated.",
                    "Searchable" : {
                      "fieldType" : "TEXT_PARTIAL",
                      "queryByDefault" : false
                    }
                  } ],
                  "Aspect" : {
                    "name" : "dataProcessKey"
                  }
                }, "com.linkedin.common.Ownership", "com.linkedin.dataprocess.DataProcessInfo", "com.linkedin.common.Status" ],
                "deprecated" : "Use DataJob instead."
              }
            },
            "doc" : "The list of metadata aspects associated with the data process. Depending on the use case, this can either be all, or a selection, of supported aspects."
          } ],
          "Entity" : {
            "keyAspect" : "dataProcessKey",
            "name" : "dataProcess"
          },
          "deprecated" : "Use DataJob instead."
        }, {
          "type" : "record",
          "name" : "DataPlatformSnapshot",
          "doc" : "A metadata snapshot for a specific dataplatform entity.",
          "fields" : [ {
            "name" : "urn",
            "type" : "com.linkedin.common.DataPlatformUrn",
            "doc" : "URN for the entity the metadata snapshot is associated with."
          }, {
            "name" : "aspects",
            "type" : {
              "type" : "array",
              "items" : {
                "type" : "typeref",
                "name" : "DataPlatformAspect",
                "namespace" : "com.linkedin.metadata.aspect",
                "doc" : "A union of all supported metadata aspects for a Data Platform",
                "ref" : [ {
                  "type" : "record",
                  "name" : "DataPlatformKey",
                  "namespace" : "com.linkedin.metadata.key",
                  "doc" : "Key for a Data Platform",
                  "fields" : [ {
                    "name" : "platformName",
                    "type" : "string",
                    "doc" : "Data platform name i.e. hdfs, oracle, espresso"
                  } ],
                  "Aspect" : {
                    "name" : "dataPlatformKey"
                  }
                }, "com.linkedin.dataplatform.DataPlatformInfo" ]
              }
            },
            "doc" : "The list of metadata aspects associated with the data platform. Depending on the use case, this can either be all, or a selection, of supported aspects."
          } ],
          "Entity" : {
            "keyAspect" : "dataPlatformKey",
            "name" : "dataPlatform"
          }
        }, {
          "type" : "record",
          "name" : "MLModelSnapshot",
          "doc" : "MLModel Snapshot entity details.",
          "fields" : [ {
            "name" : "urn",
            "type" : "com.linkedin.common.MLModelUrn",
            "doc" : "URN for the entity the metadata snapshot is associated with."
          }, {
            "name" : "aspects",
            "type" : {
              "type" : "array",
              "items" : {
                "type" : "typeref",
                "name" : "MLModelAspect",
                "namespace" : "com.linkedin.metadata.aspect",
                "doc" : "A union of all supported metadata aspects for a ML Model",
                "ref" : [ {
                  "type" : "record",
                  "name" : "MLModelKey",
                  "namespace" : "com.linkedin.metadata.key",
                  "doc" : "Key for an ML model",
                  "fields" : [ {
                    "name" : "platform",
                    "type" : "com.linkedin.common.Urn",
                    "doc" : "Standardized platform urn for the model"
                  }, {
                    "name" : "name",
                    "type" : "string",
                    "doc" : "Name of the MLModel",
                    "Searchable" : {
                      "boostScore" : 10.0,
                      "enableAutocomplete" : true,
                      "fieldType" : "TEXT_PARTIAL"
                    }
                  }, {
                    "name" : "origin",
                    "type" : "com.linkedin.common.FabricType",
                    "doc" : "Fabric type where model belongs to or where it was generated",
                    "Searchable" : {
                      "addToFilters" : true,
                      "fieldType" : "TEXT_PARTIAL",
                      "filterNameOverride" : "Environment",
                      "queryByDefault" : false
                    }
                  } ],
                  "Aspect" : {
                    "name" : "mlModelKey"
                  }
                }, "com.linkedin.common.Ownership", {
                  "type" : "record",
                  "name" : "MLModelProperties",
                  "namespace" : "com.linkedin.ml.metadata",
                  "doc" : "Properties associated with a ML Model",
                  "include" : [ "com.linkedin.common.CustomProperties", "com.linkedin.common.ExternalReference" ],
                  "fields" : [ {
                    "name" : "description",
                    "type" : "string",
                    "doc" : "Documentation of the MLModel",
                    "optional" : true,
                    "Searchable" : {
                      "fieldType" : "TEXT",
                      "hasValuesFieldName" : "hasDescription"
                    }
                  }, {
                    "name" : "date",
                    "type" : "com.linkedin.common.Time",
                    "doc" : "Date when the MLModel was developed",
                    "optional" : true
                  }, {
                    "name" : "version",
                    "type" : "com.linkedin.common.VersionTag",
                    "doc" : "Version of the MLModel",
                    "optional" : true
                  }, {
                    "name" : "type",
                    "type" : "string",
                    "doc" : "Type of Algorithm or MLModel such as whether it is a Naive Bayes classifier, Convolutional Neural Network, etc",
                    "optional" : true,
                    "Searchable" : {
                      "fieldType" : "TEXT_PARTIAL"
                    }
                  }, {
                    "name" : "hyperParameters",
                    "type" : {
                      "type" : "map",
                      "values" : {
                        "type" : "typeref",
                        "name" : "HyperParameterValueType",
                        "doc" : "A union of all supported metadata aspects for HyperParameter Value",
                        "ref" : [ "string", "int", "float", "double", "boolean" ]
                      }
                    },
                    "doc" : "Hyper Parameters of the MLModel\n\nNOTE: these are deprecated in favor of hyperParams",
                    "optional" : true
                  }, {
                    "name" : "hyperParams",
                    "type" : {
                      "type" : "array",
                      "items" : {
                        "type" : "record",
                        "name" : "MLHyperParam",
                        "doc" : "Properties associated with an ML Hyper Param",
                        "fields" : [ {
                          "name" : "name",
                          "type" : "string",
                          "doc" : "Name of the MLHyperParam"
                        }, {
                          "name" : "description",
                          "type" : "string",
                          "doc" : "Documentation of the MLHyperParam",
                          "optional" : true
                        }, {
                          "name" : "value",
                          "type" : "string",
                          "doc" : "The value of the MLHyperParam",
                          "optional" : true
                        }, {
                          "name" : "createdAt",
                          "type" : "com.linkedin.common.Time",
                          "doc" : "Date when the MLHyperParam was developed",
                          "optional" : true
                        } ],
                        "Aspect" : {
                          "name" : "mlHyperParam"
                        }
                      }
                    },
                    "doc" : "Hyperparameters of the MLModel",
                    "optional" : true
                  }, {
                    "name" : "trainingMetrics",
                    "type" : {
                      "type" : "array",
                      "items" : {
                        "type" : "record",
                        "name" : "MLMetric",
                        "doc" : "Properties associated with an ML Metric",
                        "fields" : [ {
                          "name" : "name",
                          "type" : "string",
                          "doc" : "Name of the mlMetric"
                        }, {
                          "name" : "description",
                          "type" : "string",
                          "doc" : "Documentation of the mlMetric",
                          "optional" : true
                        }, {
                          "name" : "value",
                          "type" : "string",
                          "doc" : "The value of the mlMetric",
                          "optional" : true
                        }, {
                          "name" : "createdAt",
                          "type" : "com.linkedin.common.Time",
                          "doc" : "Date when the mlMetric was developed",
                          "optional" : true
                        } ],
                        "Aspect" : {
                          "name" : "mlMetric"
                        }
                      }
                    },
                    "doc" : "Metrics of the MLModel used in training",
                    "optional" : true
                  }, {
                    "name" : "onlineMetrics",
                    "type" : {
                      "type" : "array",
                      "items" : "MLMetric"
                    },
                    "doc" : "Metrics of the MLModel used in production",
                    "optional" : true
                  }, {
                    "name" : "mlFeatures",
                    "type" : {
                      "type" : "array",
                      "items" : "com.linkedin.common.MLFeatureUrn"
                    },
                    "doc" : "List of features used for MLModel training",
                    "optional" : true
                  }, {
                    "name" : "tags",
                    "type" : {
                      "type" : "array",
                      "items" : "string"
                    },
                    "doc" : "Tags for the MLModel",
                    "default" : [ ]
                  }, {
                    "name" : "deployments",
                    "type" : {
                      "type" : "array",
                      "items" : "com.linkedin.common.Urn"
                    },
                    "doc" : "Deployments for the MLModel",
                    "optional" : true,
                    "Relationship" : {
                      "/*" : {
                        "entityTypes" : [ "mlModelDeployment" ],
                        "name" : "DeployedTo"
                      }
                    }
                  }, {
                    "name" : "trainingJobs",
                    "type" : {
                      "type" : "array",
                      "items" : "com.linkedin.common.Urn"
                    },
                    "doc" : "List of jobs (if any) used to train the model",
                    "optional" : true,
                    "Relationship" : {
                      "/*" : {
                        "entityTypes" : [ "dataJob" ],
                        "name" : "TrainedBy"
                      }
                    }
                  }, {
                    "name" : "downstreamJobs",
                    "type" : {
                      "type" : "array",
                      "items" : "com.linkedin.common.Urn"
                    },
                    "doc" : "List of jobs (if any) that use the model",
                    "optional" : true,
                    "Relationship" : {
                      "/*" : {
                        "entityTypes" : [ "dataJob" ],
                        "name" : "UsedBy"
                      }
                    }
                  }, {
                    "name" : "groups",
                    "type" : {
                      "type" : "array",
                      "items" : "com.linkedin.common.Urn"
                    },
                    "doc" : "Groups the model belongs to",
                    "optional" : true,
                    "Relationship" : {
                      "/*" : {
                        "entityTypes" : [ "mlModelGroup" ],
                        "name" : "MemberOf"
                      }
                    }
                  } ],
                  "Aspect" : {
                    "name" : "mlModelProperties"
                  }
                }, {
                  "type" : "record",
                  "name" : "IntendedUse",
                  "namespace" : "com.linkedin.ml.metadata",
                  "doc" : "Intended Use for the ML Model",
                  "fields" : [ {
                    "name" : "primaryUses",
                    "type" : {
                      "type" : "array",
                      "items" : "string"
                    },
                    "doc" : "Primary Use cases for the MLModel.",
                    "optional" : true
                  }, {
                    "name" : "primaryUsers",
                    "type" : {
                      "type" : "array",
                      "items" : {
                        "type" : "enum",
                        "name" : "IntendedUserType",
                        "symbols" : [ "ENTERPRISE", "HOBBY", "ENTERTAINMENT" ]
                      }
                    },
                    "doc" : "Primary Intended Users - For example, was the MLModel developed for entertainment purposes, for hobbyists, or enterprise solutions?",
                    "optional" : true
                  }, {
                    "name" : "outOfScopeUses",
                    "type" : {
                      "type" : "array",
                      "items" : "string"
                    },
                    "doc" : "Highlight technology that the MLModel might easily be confused with, or related contexts that users could try to apply the MLModel to.",
                    "optional" : true
                  } ],
                  "Aspect" : {
                    "name" : "intendedUse"
                  }
                }, {
                  "type" : "record",
                  "name" : "MLModelFactorPrompts",
                  "namespace" : "com.linkedin.ml.metadata",
                  "doc" : "Prompts which affect the performance of the MLModel",
                  "fields" : [ {
                    "name" : "relevantFactors",
                    "type" : {
                      "type" : "array",
                      "items" : {
                        "type" : "record",
                        "name" : "MLModelFactors",
                        "doc" : "Factors affecting the performance of the MLModel.",
                        "fields" : [ {
                          "name" : "groups",
                          "type" : {
                            "type" : "array",
                            "items" : "string"
                          },
                          "doc" : "Groups refers to distinct categories with similar characteristics that are present in the evaluation data instances.\nFor human-centric machine learning MLModels, groups are people who share one or multiple characteristics.",
                          "optional" : true
                        }, {
                          "name" : "instrumentation",
                          "type" : {
                            "type" : "array",
                            "items" : "string"
                          },
                          "doc" : "The performance of a MLModel can vary depending on what instruments were used to capture the input to the MLModel.\nFor example, a face detection model may perform differently depending on the camera’s hardware and software,\nincluding lens, image stabilization, high dynamic range techniques, and background blurring for portrait mode.",
                          "optional" : true
                        }, {
                          "name" : "environment",
                          "type" : {
                            "type" : "array",
                            "items" : "string"
                          },
                          "doc" : "A further factor affecting MLModel performance is the environment in which it is deployed.",
                          "optional" : true
                        } ]
                      }
                    },
                    "doc" : "What are foreseeable salient factors for which MLModel performance may vary, and how were these determined?",
                    "optional" : true
                  }, {
                    "name" : "evaluationFactors",
                    "type" : {
                      "type" : "array",
                      "items" : "MLModelFactors"
                    },
                    "doc" : "Which factors are being reported, and why were these chosen?",
                    "optional" : true
                  } ],
                  "Aspect" : {
                    "name" : "mlModelFactorPrompts"
                  }
                }, {
                  "type" : "record",
                  "name" : "Metrics",
                  "namespace" : "com.linkedin.ml.metadata",
                  "doc" : "Metrics to be featured for the MLModel.",
                  "fields" : [ {
                    "name" : "performanceMeasures",
                    "type" : {
                      "type" : "array",
                      "items" : "string"
                    },
                    "doc" : "Measures of MLModel performance",
                    "optional" : true
                  }, {
                    "name" : "decisionThreshold",
                    "type" : {
                      "type" : "array",
                      "items" : "string"
                    },
                    "doc" : "Decision Thresholds used (if any)?",
                    "optional" : true
                  } ],
                  "Aspect" : {
                    "name" : "mlModelMetrics"
                  }
                }, {
                  "type" : "record",
                  "name" : "EvaluationData",
                  "namespace" : "com.linkedin.ml.metadata",
                  "doc" : "All referenced datasets would ideally point to any set of documents that provide visibility into the source and composition of the dataset.",
                  "fields" : [ {
                    "name" : "evaluationData",
                    "type" : {
                      "type" : "array",
                      "items" : {
                        "type" : "record",
                        "name" : "BaseData",
                        "doc" : "BaseData record",
                        "fields" : [ {
                          "name" : "dataset",
                          "type" : "com.linkedin.common.DatasetUrn",
                          "doc" : "What dataset were used in the MLModel?"
                        }, {
                          "name" : "motivation",
                          "type" : "string",
                          "doc" : "Why was this dataset chosen?",
                          "optional" : true
                        }, {
                          "name" : "preProcessing",
                          "type" : {
                            "type" : "array",
                            "items" : "string"
                          },
                          "doc" : "How was the data preprocessed (e.g., tokenization of sentences, cropping of images, any filtering such as dropping images without faces)?",
                          "optional" : true
                        } ]
                      }
                    },
                    "doc" : "Details on the dataset(s) used for the quantitative analyses in the MLModel"
                  } ],
                  "Aspect" : {
                    "name" : "mlModelEvaluationData"
                  }
                }, {
                  "type" : "record",
                  "name" : "TrainingData",
                  "namespace" : "com.linkedin.ml.metadata",
                  "doc" : "Ideally, the MLModel card would contain as much information about the training data as the evaluation data. However, there might be cases where it is not feasible to provide this level of detailed information about the training data. For example, the data may be proprietary, or require a non-disclosure agreement. In these cases, we advocate for basic details about the distributions over groups in the data, as well as any other details that could inform stakeholders on the kinds of biases the model may have encoded.",
                  "fields" : [ {
                    "name" : "trainingData",
                    "type" : {
                      "type" : "array",
                      "items" : "BaseData"
                    },
                    "doc" : "Details on the dataset(s) used for training the MLModel"
                  } ],
                  "Aspect" : {
                    "name" : "mlModelTrainingData"
                  }
                }, {
                  "type" : "record",
                  "name" : "QuantitativeAnalyses",
                  "namespace" : "com.linkedin.ml.metadata",
                  "doc" : "Quantitative analyses should be disaggregated, that is, broken down by the chosen factors. Quantitative analyses should provide the results of evaluating the MLModel according to the chosen metrics, providing confidence interval values when possible.",
                  "fields" : [ {
                    "name" : "unitaryResults",
                    "type" : {
                      "type" : "typeref",
                      "name" : "ResultsType",
                      "doc" : "A union of all supported metadata aspects for ResultsType",
                      "ref" : [ "string" ]
                    },
                    "doc" : "Link to a dashboard with results showing how the MLModel performed with respect to each factor",
                    "optional" : true
                  }, {
                    "name" : "intersectionalResults",
                    "type" : "ResultsType",
                    "doc" : "Link to a dashboard with results showing how the MLModel performed with respect to the intersection of evaluated factors?",
                    "optional" : true
                  } ],
                  "Aspect" : {
                    "name" : "mlModelQuantitativeAnalyses"
                  }
                }, {
                  "type" : "record",
                  "name" : "EthicalConsiderations",
                  "namespace" : "com.linkedin.ml.metadata",
                  "doc" : "This section is intended to demonstrate the ethical considerations that went into MLModel development, surfacing ethical challenges and solutions to stakeholders.",
                  "fields" : [ {
                    "name" : "data",
                    "type" : {
                      "type" : "array",
                      "items" : "string"
                    },
                    "doc" : "Does the MLModel use any sensitive data (e.g., protected classes)?",
                    "optional" : true
                  }, {
                    "name" : "humanLife",
                    "type" : {
                      "type" : "array",
                      "items" : "string"
                    },
                    "doc" : " Is the MLModel intended to inform decisions about matters central to human life or flourishing – e.g., health or safety? Or could it be used in such a way?",
                    "optional" : true
                  }, {
                    "name" : "mitigations",
                    "type" : {
                      "type" : "array",
                      "items" : "string"
                    },
                    "doc" : "What risk mitigation strategies were used during MLModel development?",
                    "optional" : true
                  }, {
                    "name" : "risksAndHarms",
                    "type" : {
                      "type" : "array",
                      "items" : "string"
                    },
                    "doc" : "What risks may be present in MLModel usage? Try to identify the potential recipients, likelihood, and magnitude of harms. If these cannot be determined, note that they were considered but remain unknown.",
                    "optional" : true
                  }, {
                    "name" : "useCases",
                    "type" : {
                      "type" : "array",
                      "items" : "string"
                    },
                    "doc" : "Are there any known MLModel use cases that are especially fraught? This may connect directly to the intended use section",
                    "optional" : true
                  } ],
                  "Aspect" : {
                    "name" : "mlModelEthicalConsiderations"
                  }
                }, {
                  "type" : "record",
                  "name" : "CaveatsAndRecommendations",
                  "namespace" : "com.linkedin.ml.metadata",
                  "doc" : "This section should list additional concerns that were not covered in the previous sections. For example, did the results suggest any further testing? Were there any relevant groups that were not represented in the evaluation dataset? Are there additional recommendations for model use?",
                  "fields" : [ {
                    "name" : "caveats",
                    "type" : {
                      "type" : "record",
                      "name" : "CaveatDetails",
                      "doc" : "This section should list additional concerns that were not covered in the previous sections. For example, did the results suggest any further testing? Were there any relevant groups that were not represented in the evaluation dataset? Are there additional recommendations for model use?",
                      "fields" : [ {
                        "name" : "needsFurtherTesting",
                        "type" : "boolean",
                        "doc" : "Did the results suggest any further testing?",
                        "optional" : true
                      }, {
                        "name" : "caveatDescription",
                        "type" : "string",
                        "doc" : "Caveat Description\nFor ex: Given gender classes are binary (male/not male), which we include as male/female. Further work needed to evaluate across a spectrum of genders.",
                        "optional" : true
                      }, {
                        "name" : "groupsNotRepresented",
                        "type" : {
                          "type" : "array",
                          "items" : "string"
                        },
                        "doc" : "Relevant groups that were not represented in the evaluation dataset?",
                        "optional" : true
                      } ]
                    },
                    "doc" : "This section should list additional concerns that were not covered in the previous sections. For example, did the results suggest any further testing? Were there any relevant groups that were not represented in the evaluation dataset?",
                    "optional" : true
                  }, {
                    "name" : "recommendations",
                    "type" : "string",
                    "doc" : "Recommendations on where this MLModel should be used.",
                    "optional" : true
                  }, {
                    "name" : "idealDatasetCharacteristics",
                    "type" : {
                      "type" : "array",
                      "items" : "string"
                    },
                    "doc" : "Ideal characteristics of an evaluation dataset for this MLModel",
                    "optional" : true
                  } ],
                  "Aspect" : {
                    "name" : "mlModelCaveatsAndRecommendations"
                  }
                }, "com.linkedin.common.InstitutionalMemory", {
                  "type" : "record",
                  "name" : "SourceCode",
                  "namespace" : "com.linkedin.ml.metadata",
                  "doc" : "Source Code",
                  "fields" : [ {
                    "name" : "sourceCode",
                    "type" : {
                      "type" : "array",
                      "items" : {
                        "type" : "record",
                        "name" : "SourceCodeUrl",
                        "doc" : "Source Code Url Entity",
                        "fields" : [ {
                          "name" : "type",
                          "type" : {
                            "type" : "enum",
                            "name" : "SourceCodeUrlType",
                            "symbols" : [ "ML_MODEL_SOURCE_CODE", "TRAINING_PIPELINE_SOURCE_CODE", "EVALUATION_PIPELINE_SOURCE_CODE" ]
                          },
                          "doc" : "Source Code Url Types"
                        }, {
                          "name" : "sourceCodeUrl",
                          "type" : "com.linkedin.common.Url",
                          "doc" : "Source Code Url"
                        } ]
                      }
                    },
                    "doc" : "Source Code along with types"
                  } ],
                  "Aspect" : {
                    "name" : "sourceCode"
                  }
                }, "com.linkedin.common.Status", "com.linkedin.common.Cost", "com.linkedin.common.Deprecation", "com.linkedin.common.BrowsePaths", "com.linkedin.common.GlobalTags", "com.linkedin.common.DataPlatformInstance" ]
              }
            },
            "doc" : "The list of metadata aspects associated with the MLModel. Depending on the use case, this can either be all, or a selection, of supported aspects."
          } ],
          "Entity" : {
            "keyAspect" : "mlModelKey",
            "name" : "mlModel"
          }
        }, {
          "type" : "record",
          "name" : "MLPrimaryKeySnapshot",
          "fields" : [ {
            "name" : "urn",
            "type" : "com.linkedin.common.Urn",
            "doc" : "URN for the entity the metadata snapshot is associated with."
          }, {
            "name" : "aspects",
            "type" : {
              "type" : "array",
              "items" : {
                "type" : "typeref",
                "name" : "MLPrimaryKeyAspect",
                "namespace" : "com.linkedin.metadata.aspect",
                "doc" : "A union of all supported metadata aspects for a MLPrimaryKey",
                "ref" : [ {
                  "type" : "record",
                  "name" : "MLPrimaryKeyKey",
                  "namespace" : "com.linkedin.metadata.key",
                  "doc" : "Key for an MLPrimaryKey",
                  "fields" : [ {
                    "name" : "featureNamespace",
                    "type" : "string",
                    "doc" : "Namespace for the primary key",
                    "Searchable" : {
                      "fieldType" : "TEXT_PARTIAL"
                    }
                  }, {
                    "name" : "name",
                    "type" : "string",
                    "doc" : "Name of the primary key",
                    "Searchable" : {
                      "boostScore" : 8.0,
                      "enableAutocomplete" : true,
                      "fieldType" : "TEXT_PARTIAL"
                    }
                  } ],
                  "Aspect" : {
                    "name" : "mlPrimaryKeyKey"
                  }
                }, {
                  "type" : "record",
                  "name" : "MLPrimaryKeyProperties",
                  "namespace" : "com.linkedin.ml.metadata",
                  "doc" : "Properties associated with a MLPrimaryKey",
                  "fields" : [ {
                    "name" : "description",
                    "type" : "string",
                    "doc" : "Documentation of the MLPrimaryKey",
                    "optional" : true
                  }, {
                    "name" : "dataType",
                    "type" : "com.linkedin.common.MLFeatureDataType",
                    "doc" : "Data Type of the MLPrimaryKey",
                    "optional" : true
                  }, {
                    "name" : "version",
                    "type" : "com.linkedin.common.VersionTag",
                    "doc" : "Version of the MLPrimaryKey",
                    "optional" : true
                  }, {
                    "name" : "sources",
                    "type" : {
                      "type" : "array",
                      "items" : "com.linkedin.common.Urn"
                    },
                    "doc" : "Source of the MLPrimaryKey",
                    "Relationship" : {
                      "/*" : {
                        "entityTypes" : [ "dataset" ],
                        "name" : "DerivedFrom"
                      }
                    }
                  } ],
                  "Aspect" : {
                    "name" : "mlPrimaryKeyProperties"
                  }
                }, "com.linkedin.common.Ownership", "com.linkedin.common.InstitutionalMemory", "com.linkedin.common.Status", "com.linkedin.common.Deprecation", "com.linkedin.common.GlobalTags", "com.linkedin.common.DataPlatformInstance" ]
              }
            },
            "doc" : "The list of metadata aspects associated with the MLPrimaryKey. Depending on the use case, this can either be all, or a selection, of supported aspects."
          } ],
          "Entity" : {
            "keyAspect" : "mlPrimaryKeyKey",
            "name" : "mlPrimaryKey"
          }
        }, {
          "type" : "record",
          "name" : "MLFeatureSnapshot",
          "fields" : [ {
            "name" : "urn",
            "type" : "com.linkedin.common.MLFeatureUrn",
            "doc" : "URN for the entity the metadata snapshot is associated with."
          }, {
            "name" : "aspects",
            "type" : {
              "type" : "array",
              "items" : {
                "type" : "typeref",
                "name" : "MLFeatureAspect",
                "namespace" : "com.linkedin.metadata.aspect",
                "doc" : "A union of all supported metadata aspects for a MLFeature",
                "ref" : [ {
                  "type" : "record",
                  "name" : "MLFeatureKey",
                  "namespace" : "com.linkedin.metadata.key",
                  "doc" : "Key for an MLFeature",
                  "fields" : [ {
                    "name" : "featureNamespace",
                    "type" : "string",
                    "doc" : "Namespace for the feature",
                    "Searchable" : {
                      "fieldType" : "TEXT_PARTIAL"
                    }
                  }, {
                    "name" : "name",
                    "type" : "string",
                    "doc" : "Name of the feature",
                    "Searchable" : {
                      "boostScore" : 8.0,
                      "enableAutocomplete" : true,
                      "fieldType" : "TEXT_PARTIAL"
                    }
                  } ],
                  "Aspect" : {
                    "name" : "mlFeatureKey"
                  }
                }, {
                  "type" : "record",
                  "name" : "MLFeatureProperties",
                  "namespace" : "com.linkedin.ml.metadata",
                  "doc" : "Properties associated with a MLFeature",
                  "fields" : [ {
                    "name" : "description",
                    "type" : "string",
                    "doc" : "Documentation of the MLFeature",
                    "optional" : true
                  }, {
                    "name" : "dataType",
                    "type" : "com.linkedin.common.MLFeatureDataType",
                    "doc" : "Data Type of the MLFeature",
                    "optional" : true
                  }, {
                    "name" : "version",
                    "type" : "com.linkedin.common.VersionTag",
                    "doc" : "Version of the MLFeature",
                    "optional" : true
                  }, {
                    "name" : "sources",
                    "type" : {
                      "type" : "array",
                      "items" : "com.linkedin.common.Urn"
                    },
                    "doc" : "Source of the MLFeature",
                    "optional" : true,
                    "Relationship" : {
                      "/*" : {
                        "entityTypes" : [ "dataset" ],
                        "name" : "DerivedFrom"
                      }
                    }
                  } ],
                  "Aspect" : {
                    "name" : "mlFeatureProperties"
                  }
                }, "com.linkedin.common.Ownership", "com.linkedin.common.InstitutionalMemory", "com.linkedin.common.Status", "com.linkedin.common.Deprecation", "com.linkedin.common.BrowsePaths", "com.linkedin.common.GlobalTags", "com.linkedin.common.DataPlatformInstance" ]
              }
            },
            "doc" : "The list of metadata aspects associated with the MLFeature. Depending on the use case, this can either be all, or a selection, of supported aspects."
          } ],
          "Entity" : {
            "keyAspect" : "mlFeatureKey",
            "name" : "mlFeature"
          }
        }, {
          "type" : "record",
          "name" : "MLFeatureTableSnapshot",
          "fields" : [ {
            "name" : "urn",
            "type" : "com.linkedin.common.Urn",
            "doc" : "URN for the entity the metadata snapshot is associated with."
          }, {
            "name" : "aspects",
            "type" : {
              "type" : "array",
              "items" : {
                "type" : "typeref",
                "name" : "MLFeatureTableAspect",
                "namespace" : "com.linkedin.metadata.aspect",
                "doc" : "A union of all supported metadata aspects for a MLFeatureTable",
                "ref" : [ {
                  "type" : "record",
                  "name" : "MLFeatureTableKey",
                  "namespace" : "com.linkedin.metadata.key",
                  "doc" : "Key for an MLFeatureTable",
                  "fields" : [ {
                    "name" : "platform",
                    "type" : "com.linkedin.common.Urn",
                    "doc" : "Data platform urn associated with the feature table",
                    "Relationship" : {
                      "entityTypes" : [ "dataPlatform" ],
                      "name" : "SourcePlatform"
                    }
                  }, {
                    "name" : "name",
                    "type" : "string",
                    "doc" : "Name of the feature table",
                    "Searchable" : {
                      "boostScore" : 8.0,
                      "enableAutocomplete" : true,
                      "fieldType" : "TEXT_PARTIAL"
                    }
                  } ],
                  "Aspect" : {
                    "name" : "mlFeatureTableKey"
                  }
                }, {
                  "type" : "record",
                  "name" : "MLFeatureTableProperties",
                  "namespace" : "com.linkedin.ml.metadata",
                  "doc" : "Properties associated with a MLFeatureTable",
                  "include" : [ "com.linkedin.common.CustomProperties" ],
                  "fields" : [ {
                    "name" : "description",
                    "type" : "string",
                    "doc" : "Documentation of the MLFeatureTable",
                    "optional" : true
                  }, {
                    "name" : "mlFeatures",
                    "type" : {
                      "type" : "array",
                      "items" : "com.linkedin.common.Urn"
                    },
                    "doc" : "List of features contained in the feature table",
                    "optional" : true,
                    "Relationship" : {
                      "/*" : {
                        "entityTypes" : [ "mlFeature" ],
                        "name" : "Contains"
                      }
                    }
                  }, {
                    "name" : "mlPrimaryKeys",
                    "type" : {
                      "type" : "array",
                      "items" : "com.linkedin.common.Urn"
                    },
                    "doc" : "List of primary keys in the feature table (if multiple, assumed to act as a composite key)",
                    "optional" : true,
                    "Relationship" : {
                      "/*" : {
                        "entityTypes" : [ "mlPrimaryKey" ],
                        "name" : "KeyedBy"
                      }
                    }
                  } ],
                  "Aspect" : {
                    "name" : "mlFeatureTableProperties"
                  }
                }, "com.linkedin.common.Ownership", "com.linkedin.common.InstitutionalMemory", "com.linkedin.common.Status", "com.linkedin.common.Deprecation", "com.linkedin.common.BrowsePaths", "com.linkedin.common.GlobalTags", "com.linkedin.common.DataPlatformInstance" ]
              }
            },
            "doc" : "The list of metadata aspects associated with the MLFeatureTable. Depending on the use case, this can either be all, or a selection, of supported aspects."
          } ],
          "Entity" : {
            "keyAspect" : "mlFeatureTableKey",
            "name" : "mlFeatureTable"
          }
        }, {
          "type" : "record",
          "name" : "MLModelDeploymentSnapshot",
          "fields" : [ {
            "name" : "urn",
            "type" : "com.linkedin.common.Urn",
            "doc" : "URN for the entity the metadata snapshot is associated with."
          }, {
            "name" : "aspects",
            "type" : {
              "type" : "array",
              "items" : {
                "type" : "typeref",
                "name" : "MLModelDeploymentAspect",
                "namespace" : "com.linkedin.metadata.aspect",
                "doc" : "A union of all supported metadata aspects for a MLModelDeployment",
                "ref" : [ {
                  "type" : "record",
                  "name" : "MLModelDeploymentKey",
                  "namespace" : "com.linkedin.metadata.key",
                  "doc" : "Key for an ML model deployment",
                  "fields" : [ {
                    "name" : "platform",
                    "type" : "com.linkedin.common.Urn",
                    "doc" : "Standardized platform urn for the model Deployment"
                  }, {
                    "name" : "name",
                    "type" : "string",
                    "doc" : "Name of the MLModelDeployment",
                    "Searchable" : {
                      "boostScore" : 10.0,
                      "enableAutocomplete" : true,
                      "fieldType" : "TEXT_PARTIAL"
                    }
                  }, {
                    "name" : "origin",
                    "type" : "com.linkedin.common.FabricType",
                    "doc" : "Fabric type where model Deployment belongs to or where it was generated",
                    "Searchable" : {
                      "addToFilters" : true,
                      "fieldType" : "TEXT_PARTIAL",
                      "filterNameOverride" : "Environment",
                      "queryByDefault" : false
                    }
                  } ],
                  "Aspect" : {
                    "name" : "mlModelDeploymentKey"
                  }
                }, {
                  "type" : "record",
                  "name" : "MLModelDeploymentProperties",
                  "namespace" : "com.linkedin.ml.metadata",
                  "doc" : "Properties associated with an ML Model Deployment",
                  "include" : [ "com.linkedin.common.CustomProperties", "com.linkedin.common.ExternalReference" ],
                  "fields" : [ {
                    "name" : "description",
                    "type" : "string",
                    "doc" : "Documentation of the MLModelDeployment",
                    "optional" : true,
                    "Searchable" : {
                      "fieldType" : "TEXT",
                      "hasValuesFieldName" : "hasDescription"
                    }
                  }, {
                    "name" : "createdAt",
                    "type" : "com.linkedin.common.Time",
                    "doc" : "Date when the MLModelDeployment was developed",
                    "optional" : true
                  }, {
                    "name" : "version",
                    "type" : "com.linkedin.common.VersionTag",
                    "doc" : "Version of the MLModelDeployment",
                    "optional" : true
                  }, {
                    "name" : "status",
                    "type" : {
                      "type" : "enum",
                      "name" : "DeploymentStatus",
                      "doc" : "Model endpoint statuses",
                      "symbols" : [ "OUT_OF_SERVICE", "CREATING", "UPDATING", "ROLLING_BACK", "IN_SERVICE", "DELETING", "FAILED", "UNKNOWN" ],
                      "symbolDocs" : {
                        "CREATING" : "Deployments being created.",
                        "DELETING" : "Deployments being deleted.",
                        "FAILED" : "Deployments with an error state.",
                        "IN_SERVICE" : "Deployments that are active.",
                        "OUT_OF_SERVICE" : "Deployments out of service.",
                        "ROLLING_BACK" : "Deployments being reverted to a previous version.",
                        "UNKNOWN" : "Deployments with unknown/unmappable state.",
                        "UPDATING" : "Deployments being updated."
                      }
                    },
                    "doc" : "Status of the deployment",
                    "optional" : true
                  } ],
                  "Aspect" : {
                    "name" : "mlModelDeploymentProperties"
                  }
                }, "com.linkedin.common.Ownership", "com.linkedin.common.Status", "com.linkedin.common.Deprecation", "com.linkedin.common.GlobalTags", "com.linkedin.common.DataPlatformInstance" ]
              }
            },
            "doc" : "The list of metadata aspects associated with the MLModelDeployment. Depending on the use case, this can either be all, or a selection, of supported aspects."
          } ],
          "Entity" : {
            "keyAspect" : "mlModelDeploymentKey",
            "name" : "mlModelDeployment"
          }
        }, {
          "type" : "record",
          "name" : "MLModelGroupSnapshot",
          "fields" : [ {
            "name" : "urn",
            "type" : "com.linkedin.common.Urn",
            "doc" : "URN for the entity the metadata snapshot is associated with."
          }, {
            "name" : "aspects",
            "type" : {
              "type" : "array",
              "items" : {
                "type" : "typeref",
                "name" : "MLModelGroupAspect",
                "namespace" : "com.linkedin.metadata.aspect",
                "doc" : "A union of all supported metadata aspects for a MLModelGroup",
                "ref" : [ {
                  "type" : "record",
                  "name" : "MLModelGroupKey",
                  "namespace" : "com.linkedin.metadata.key",
                  "doc" : "Key for an ML model group",
                  "fields" : [ {
                    "name" : "platform",
                    "type" : "com.linkedin.common.Urn",
                    "doc" : "Standardized platform urn for the model group"
                  }, {
                    "name" : "name",
                    "type" : "string",
                    "doc" : "Name of the MLModelGroup",
                    "Searchable" : {
                      "boostScore" : 10.0,
                      "enableAutocomplete" : true,
                      "fieldType" : "TEXT_PARTIAL"
                    }
                  }, {
                    "name" : "origin",
                    "type" : "com.linkedin.common.FabricType",
                    "doc" : "Fabric type where model group belongs to or where it was generated",
                    "Searchable" : {
                      "fieldType" : "TEXT_PARTIAL",
                      "queryByDefault" : false
                    }
                  } ],
                  "Aspect" : {
                    "name" : "mlModelGroupKey"
                  }
                }, {
                  "type" : "record",
                  "name" : "MLModelGroupProperties",
                  "namespace" : "com.linkedin.ml.metadata",
                  "doc" : "Properties associated with an ML Model Group",
                  "include" : [ "com.linkedin.common.CustomProperties" ],
                  "fields" : [ {
                    "name" : "description",
                    "type" : "string",
                    "doc" : "Documentation of the MLModelGroup",
                    "optional" : true,
                    "Searchable" : {
                      "fieldType" : "TEXT",
                      "hasValuesFieldName" : "hasDescription"
                    }
                  }, {
                    "name" : "createdAt",
                    "type" : "com.linkedin.common.Time",
                    "doc" : "Date when the MLModelGroup was developed",
                    "optional" : true
                  }, {
                    "name" : "version",
                    "type" : "com.linkedin.common.VersionTag",
                    "doc" : "Version of the MLModelGroup",
                    "optional" : true
                  } ],
                  "Aspect" : {
                    "name" : "mlModelGroupProperties"
                  }
                }, "com.linkedin.common.Ownership", "com.linkedin.common.Status", "com.linkedin.common.Deprecation", "com.linkedin.common.BrowsePaths", "com.linkedin.common.GlobalTags", "com.linkedin.common.DataPlatformInstance" ]
              }
            },
            "doc" : "The list of metadata aspects associated with the MLModelGroup. Depending on the use case, this can either be all, or a selection, of supported aspects."
          } ],
          "Entity" : {
            "keyAspect" : "mlModelGroupKey",
            "name" : "mlModelGroup"
          }
        }, {
          "type" : "record",
          "name" : "TagSnapshot",
          "doc" : "A metadata snapshot for a specific dataset entity.",
          "fields" : [ {
            "name" : "urn",
            "type" : "com.linkedin.common.TagUrn",
            "doc" : "URN for the entity the metadata snapshot is associated with."
          }, {
            "name" : "aspects",
            "type" : {
              "type" : "array",
              "items" : {
                "type" : "typeref",
                "name" : "TagAspect",
                "namespace" : "com.linkedin.metadata.aspect",
                "doc" : "A union of all supported metadata aspects for a tag",
                "ref" : [ {
                  "type" : "record",
                  "name" : "TagKey",
                  "namespace" : "com.linkedin.metadata.key",
                  "doc" : "Key for a Tag",
                  "fields" : [ {
                    "name" : "name",
                    "type" : "string",
                    "doc" : "The unique tag name",
                    "Searchable" : {
                      "boostScore" : 10.0,
                      "enableAutocomplete" : true,
                      "fieldType" : "TEXT_PARTIAL"
                    }
                  } ],
                  "Aspect" : {
                    "name" : "tagKey"
                  }
                }, "com.linkedin.common.Ownership", {
                  "type" : "record",
                  "name" : "TagProperties",
                  "namespace" : "com.linkedin.tag",
                  "doc" : "Properties associated with a Tag",
                  "fields" : [ {
                    "name" : "name",
                    "type" : "string",
                    "doc" : "Name of the tag"
                  }, {
                    "name" : "description",
                    "type" : "string",
                    "doc" : "Documentation of the tag",
                    "optional" : true
                  } ],
                  "Aspect" : {
                    "name" : "tagProperties"
                  }
                }, "com.linkedin.common.Status" ]
              }
            },
            "doc" : "The list of metadata aspects associated with the dataset. Depending on the use case, this can either be all, or a selection, of supported aspects."
          } ],
          "Entity" : {
            "keyAspect" : "tagKey",
            "name" : "tag"
          }
        }, {
          "type" : "record",
          "name" : "GlossaryTermSnapshot",
          "doc" : "A metadata snapshot for a specific GlossaryTerm entity.",
          "fields" : [ {
            "name" : "urn",
            "type" : "com.linkedin.common.GlossaryTermUrn",
            "doc" : "URN for the entity the metadata snapshot is associated with."
          }, {
            "name" : "aspects",
            "type" : {
              "type" : "array",
              "items" : {
                "type" : "typeref",
                "name" : "GlossaryTermAspect",
                "namespace" : "com.linkedin.metadata.aspect",
                "doc" : "A union of all supported metadata aspects for a CorpUser",
                "ref" : [ {
                  "type" : "record",
                  "name" : "GlossaryTermKey",
                  "namespace" : "com.linkedin.metadata.key",
                  "doc" : "Key for a GlossaryTerm",
                  "fields" : [ {
                    "name" : "name",
                    "type" : "string",
                    "Searchable" : {
                      "enableAutocomplete" : true,
                      "fieldType" : "TEXT_PARTIAL"
                    }
                  } ],
                  "Aspect" : {
                    "name" : "glossaryTermKey"
                  }
                }, {
                  "type" : "record",
                  "name" : "GlossaryTermInfo",
                  "namespace" : "com.linkedin.glossary",
                  "doc" : "Properties associated with a GlossaryTerm",
                  "fields" : [ {
                    "name" : "definition",
                    "type" : "string",
                    "doc" : "Definition of business term",
                    "Searchable" : { }
                  }, {
                    "name" : "parentNode",
                    "type" : "com.linkedin.common.GlossaryNodeUrn",
                    "doc" : "Parent node of the glossary term",
                    "optional" : true
                  }, {
                    "name" : "termSource",
                    "type" : "string",
                    "doc" : "Source of the Business Term (INTERNAL or EXTERNAL) with default value as INTERNAL",
                    "Searchable" : {
                      "fieldType" : "KEYWORD"
                    }
                  }, {
                    "name" : "sourceRef",
                    "type" : "string",
                    "doc" : "External Reference to the business-term",
                    "optional" : true,
                    "Searchable" : {
                      "fieldType" : "KEYWORD"
                    }
                  }, {
                    "name" : "sourceUrl",
                    "type" : "com.linkedin.common.Url",
                    "doc" : "The abstracted URL such as https://spec.edmcouncil.org/fibo/ontology/FBC/FinancialInstruments/FinancialInstruments/CashInstrument.",
                    "optional" : true
                  }, {
                    "name" : "customProperties",
                    "type" : {
                      "type" : "map",
                      "values" : "string"
                    },
                    "doc" : "A key-value map to capture any other non-standardized properties for the glossary term",
                    "default" : { }
                  }, {
                    "name" : "rawSchema",
                    "type" : "string",
                    "doc" : "Schema definition of the glossary term",
                    "optional" : true
                  } ],
                  "Aspect" : {
                    "name" : "glossaryTermInfo"
                  }
                }, "com.linkedin.common.Ownership", "com.linkedin.common.Status", "com.linkedin.common.BrowsePaths", {
                  "type" : "record",
                  "name" : "GlossaryRelatedTerms",
                  "namespace" : "com.linkedin.glossary",
                  "doc" : "Has A / Is A lineage information about a glossary Term reporting the lineage",
                  "fields" : [ {
                    "name" : "isRelatedTerms",
                    "type" : {
                      "type" : "array",
                      "items" : "com.linkedin.common.GlossaryTermUrn"
                    },
                    "doc" : "The relationship Is A with glossary term",
                    "optional" : true,
                    "Relationship" : {
                      "/*" : {
                        "entityTypes" : [ "glossaryTerm" ],
                        "name" : "IsA"
                      }
                    },
                    "Searchable" : {
                      "/*" : {
                        "boostScore" : 2.0,
                        "fieldName" : "isRelatedTerms",
                        "fieldType" : "URN"
                      }
                    }
                  }, {
                    "name" : "hasRelatedTerms",
                    "type" : {
                      "type" : "array",
                      "items" : "com.linkedin.common.GlossaryTermUrn"
                    },
                    "doc" : "The relationship Has A with glossary term",
                    "optional" : true,
                    "Relationship" : {
                      "/*" : {
                        "entityTypes" : [ "glossaryTerm" ],
                        "name" : "HasA"
                      }
                    },
                    "Searchable" : {
                      "/*" : {
                        "boostScore" : 2.0,
                        "fieldName" : "hasRelatedTerms",
                        "fieldType" : "URN"
                      }
                    }
                  } ],
                  "Aspect" : {
                    "name" : "glossaryRelatedTerms"
                  }
                } ]
              }
            },
            "doc" : "The list of metadata aspects associated with the GlossaryTerm. Depending on the use case, this can either be all, or a selection, of supported aspects."
          } ],
          "Entity" : {
            "keyAspect" : "glossaryTermKey",
            "name" : "glossaryTerm"
          }
        }, {
          "type" : "record",
          "name" : "GlossaryNodeSnapshot",
          "doc" : "A metadata snapshot for a specific GlossaryNode entity.",
          "fields" : [ {
            "name" : "urn",
            "type" : "com.linkedin.common.GlossaryNodeUrn",
            "doc" : "URN for the entity the metadata snapshot is associated with."
          }, {
            "name" : "aspects",
            "type" : {
              "type" : "array",
              "items" : {
                "type" : "typeref",
                "name" : "GlossaryNodeAspect",
                "namespace" : "com.linkedin.metadata.aspect",
                "doc" : "A union of all supported metadata aspects for a GlossaryNode",
                "ref" : [ {
                  "type" : "record",
                  "name" : "GlossaryNodeKey",
                  "namespace" : "com.linkedin.metadata.key",
                  "doc" : "Key for a GlossaryNode",
                  "fields" : [ {
                    "name" : "name",
                    "type" : "string",
                    "Searchable" : {
                      "enableAutocomplete" : true,
                      "fieldType" : "TEXT_PARTIAL"
                    }
                  } ],
                  "Aspect" : {
                    "name" : "glossaryNodeKey"
                  }
                }, {
                  "type" : "record",
                  "name" : "GlossaryNodeInfo",
                  "namespace" : "com.linkedin.glossary",
                  "doc" : "Properties associated with a GlossaryNode",
                  "fields" : [ {
                    "name" : "definition",
                    "type" : "string",
                    "doc" : "Definition of business node",
                    "Searchable" : { }
                  }, {
                    "name" : "parentNode",
                    "type" : "com.linkedin.common.GlossaryNodeUrn",
                    "doc" : "Parent node of the glossary term",
                    "optional" : true
                  } ],
                  "Aspect" : {
                    "name" : "glossaryNodeInfo"
                  }
                }, "com.linkedin.common.Ownership", "com.linkedin.common.Status" ]
              }
            },
            "doc" : "The list of metadata aspects associated with the GlossaryNode. Depending on the use case, this can either be all, or a selection, of supported aspects."
          } ],
          "Entity" : {
            "keyAspect" : "glossaryNodeKey",
            "name" : "glossaryNode"
          }
        }, {
          "type" : "record",
          "name" : "DataHubPolicySnapshot",
          "doc" : "A metadata snapshot for DataHub Access Policy data.",
          "fields" : [ {
            "name" : "urn",
            "type" : "com.linkedin.common.Urn",
            "doc" : "URN for the entity the metadata snapshot is associated with."
          }, {
            "name" : "aspects",
            "type" : {
              "type" : "array",
              "items" : {
                "type" : "typeref",
                "name" : "DataHubPolicyAspect",
                "namespace" : "com.linkedin.metadata.aspect",
                "doc" : "A union of all supported metadata aspects for a DataHub access policy.",
                "ref" : [ {
                  "type" : "record",
                  "name" : "DataHubPolicyKey",
                  "namespace" : "com.linkedin.metadata.key",
                  "doc" : "Key for a DataHub Policy",
                  "fields" : [ {
                    "name" : "id",
                    "type" : "string",
                    "doc" : "A unique id for the DataHub access policy record. Generated on the server side at policy creation time."
                  } ],
                  "Aspect" : {
                    "name" : "dataHubPolicyKey"
                  }
                }, {
                  "type" : "record",
                  "name" : "DataHubPolicyInfo",
                  "namespace" : "com.linkedin.policy",
                  "doc" : "Information about a DataHub (UI) access policy.",
                  "fields" : [ {
                    "name" : "displayName",
                    "type" : "string",
                    "doc" : "Display name of the Policy"
                  }, {
                    "name" : "description",
                    "type" : "string",
                    "doc" : "Description of the Policy"
                  }, {
                    "name" : "type",
                    "type" : "string",
                    "doc" : "The type of policy"
                  }, {
                    "name" : "state",
                    "type" : "string",
                    "doc" : "The state of policy, ACTIVE or INACTIVE"
                  }, {
                    "name" : "resources",
                    "type" : {
                      "type" : "record",
                      "name" : "DataHubResourceFilter",
                      "doc" : "Information used to filter DataHub resource.",
                      "fields" : [ {
                        "name" : "type",
                        "type" : "string",
                        "doc" : "The type of resource that the policy applies to. This will most often be a data asset entity name, for\nexample 'dataset'. It is not strictly required because in the future we will want to support filtering a resource\nby domain, as well.",
                        "optional" : true
                      }, {
                        "name" : "resources",
                        "type" : {
                          "type" : "array",
                          "items" : "string"
                        },
                        "doc" : "A specific set of resources to apply the policy to, e.g. asset urns",
                        "optional" : true
                      }, {
                        "name" : "allResources",
                        "type" : "boolean",
                        "doc" : "Whether the policy should be applied to all assets matching the filter.",
                        "default" : false
                      } ]
                    },
                    "doc" : "The resource that the policy applies to. Not required for some 'Platform' privileges.",
                    "optional" : true
                  }, {
                    "name" : "privileges",
                    "type" : {
                      "type" : "array",
                      "items" : "string"
                    },
                    "doc" : "The privileges that the policy grants."
                  }, {
                    "name" : "actors",
                    "type" : {
                      "type" : "record",
                      "name" : "DataHubActorFilter",
                      "doc" : "Information used to filter DataHub actors.",
                      "fields" : [ {
                        "name" : "users",
                        "type" : {
                          "type" : "array",
                          "items" : "com.linkedin.common.Urn"
                        },
                        "doc" : "A specific set of users to apply the policy to (disjunctive)",
                        "optional" : true
                      }, {
                        "name" : "groups",
                        "type" : {
                          "type" : "array",
                          "items" : "com.linkedin.common.Urn"
                        },
                        "doc" : "A specific set of groups to apply the policy to (disjunctive)",
                        "optional" : true
                      }, {
                        "name" : "resourceOwners",
                        "type" : "boolean",
                        "doc" : "Whether the filter should return true for owners of a particular resource.\nOnly applies to policies of type 'Metadata', which have a resource associated with them.",
                        "default" : false
                      }, {
                        "name" : "allUsers",
                        "type" : "boolean",
                        "doc" : "Whether the filter should apply to all users.",
                        "default" : false
                      }, {
                        "name" : "allGroups",
                        "type" : "boolean",
                        "doc" : "Whether the filter should apply to all groups.",
                        "default" : false
                      } ]
                    },
                    "doc" : "The actors that the policy applies to."
                  }, {
                    "name" : "editable",
                    "type" : "boolean",
                    "doc" : "Whether the policy should be editable via the UI",
                    "default" : true
                  } ],
                  "Aspect" : {
                    "name" : "dataHubPolicyInfo"
                  }
                } ]
              }
            },
            "doc" : "The list of metadata aspects associated with the DataHub access policy."
          } ],
          "Entity" : {
            "keyAspect" : "dataHubPolicyKey",
            "name" : "dataHubPolicy"
          }
        }, {
          "type" : "record",
          "name" : "SchemaFieldSnapshot",
          "doc" : "A metadata snapshot for a specific schema field entity.",
          "fields" : [ {
            "name" : "urn",
            "type" : "com.linkedin.common.Urn",
            "doc" : "URN for the entity the metadata snapshot is associated with."
          }, {
            "name" : "aspects",
            "type" : {
              "type" : "array",
              "items" : {
                "type" : "typeref",
                "name" : "SchemaFieldAspect",
                "namespace" : "com.linkedin.metadata.aspect",
                "doc" : "A union of all supported metadata aspects for a SchemaField",
                "ref" : [ {
                  "type" : "record",
                  "name" : "SchemaFieldKey",
                  "namespace" : "com.linkedin.metadata.key",
                  "doc" : "Key for a SchemaField",
                  "fields" : [ {
                    "name" : "parent",
                    "type" : "com.linkedin.common.Urn",
                    "doc" : "Parent associated with the schema field",
                    "Searchable" : {
                      "fieldType" : "URN"
                    }
                  }, {
                    "name" : "fieldPath",
                    "type" : "string",
                    "doc" : "fieldPath identifying the schema field",
                    "Searchable" : {
                      "fieldType" : "KEYWORD"
                    }
                  } ],
                  "Aspect" : {
                    "name" : "schemaFieldKey"
                  }
                } ]
              }
            },
            "doc" : "The list of metadata aspects associated with the dataset. Depending on the use case, this can either be all, or a selection, of supported aspects."
          } ],
          "Entity" : {
            "keyAspect" : "schemaFieldKey",
            "name" : "schemaField"
          }
        } ]
      }
    } ]
  }, "com.linkedin.glossary.GlossaryNodeInfo", "com.linkedin.glossary.GlossaryRelatedTerms", "com.linkedin.glossary.GlossaryTermInfo", "com.linkedin.identity.CorpGroupInfo", "com.linkedin.identity.CorpUserEditableInfo", "com.linkedin.identity.CorpUserInfo", "com.linkedin.identity.CorpUserStatus", "com.linkedin.identity.GroupMembership", "com.linkedin.metadata.aspect.ActionRequestAspect", "com.linkedin.metadata.aspect.ChartAspect", "com.linkedin.metadata.aspect.CorpGroupAspect", "com.linkedin.metadata.aspect.CorpUserAspect", "com.linkedin.metadata.aspect.DashboardAspect", "com.linkedin.metadata.aspect.DataFlowAspect", "com.linkedin.metadata.aspect.DataHubPolicyAspect", "com.linkedin.metadata.aspect.DataJobAspect", "com.linkedin.metadata.aspect.DataPlatformAspect", "com.linkedin.metadata.aspect.DataProcessAspect", "com.linkedin.metadata.aspect.DatasetAspect", "com.linkedin.metadata.aspect.GlossaryNodeAspect", "com.linkedin.metadata.aspect.GlossaryTermAspect", "com.linkedin.metadata.aspect.MLFeatureAspect", "com.linkedin.metadata.aspect.MLFeatureTableAspect", "com.linkedin.metadata.aspect.MLModelAspect", "com.linkedin.metadata.aspect.MLModelDeploymentAspect", "com.linkedin.metadata.aspect.MLModelGroupAspect", "com.linkedin.metadata.aspect.MLPrimaryKeyAspect", "com.linkedin.metadata.aspect.SchemaFieldAspect", "com.linkedin.metadata.aspect.TagAspect", {
    "type" : "record",
    "name" : "BrowseResult",
    "namespace" : "com.linkedin.metadata.browse",
    "doc" : "The model for the result of a browse query",
    "fields" : [ {
      "name" : "entities",
      "type" : {
        "type" : "array",
        "items" : {
          "type" : "record",
          "name" : "BrowseResultEntity",
          "doc" : "Data model for an entity returned as part of a browse query",
          "fields" : [ {
            "name" : "name",
            "type" : "string",
            "doc" : "Name of the entity",
            "optional" : true
          }, {
            "name" : "urn",
            "type" : "com.linkedin.common.Urn",
            "doc" : "URN of the entity"
          } ]
        }
      },
      "doc" : "A list of entities under the queried path"
    }, {
      "name" : "groups",
      "type" : {
        "type" : "array",
        "items" : {
          "type" : "record",
          "name" : "BrowseResultGroup",
          "fields" : [ {
            "name" : "name",
            "type" : "string",
            "doc" : "Name of the group"
          }, {
            "name" : "count",
            "type" : "long",
            "doc" : "Number of entities that can be reached from this path"
          } ]
        }
      },
      "doc" : "A list of groups and total number of entities inside those groups under the queried path",
      "default" : [ ]
    }, {
      "name" : "metadata",
      "type" : {
        "type" : "record",
        "name" : "BrowseResultMetadata",
        "doc" : "The model for browse result metadata",
        "fields" : [ {
          "name" : "path",
          "type" : "string",
          "doc" : "Path that is being browsed"
        }, {
          "name" : "totalNumEntities",
          "type" : "long",
          "doc" : "Total number of entities we can reach from path"
        } ]
      },
      "doc" : "Metadata specific to the browse result of the queried path"
    }, {
      "name" : "from",
      "type" : "int",
      "doc" : "Offset of the first entity in the result"
    }, {
      "name" : "pageSize",
      "type" : "int",
      "doc" : "Size of each page in the result"
    }, {
      "name" : "numEntities",
      "type" : "int",
      "doc" : "The total number of entities directly under queried path"
    }, {
      "name" : "numGroups",
      "type" : "int",
      "doc" : "The total number of groups directly under queried path"
    }, {
      "name" : "numElements",
      "type" : "int",
      "doc" : "The total number of elements (entities + groups) directly under queried path"
    } ]
  }, "com.linkedin.metadata.browse.BrowseResultEntity", "com.linkedin.metadata.browse.BrowseResultGroup", "com.linkedin.metadata.browse.BrowseResultMetadata", "com.linkedin.metadata.key.ActionRequestKey", "com.linkedin.metadata.key.ChartKey", "com.linkedin.metadata.key.CorpGroupKey", "com.linkedin.metadata.key.CorpUserKey", "com.linkedin.metadata.key.DashboardKey", "com.linkedin.metadata.key.DataFlowKey", "com.linkedin.metadata.key.DataHubPolicyKey", "com.linkedin.metadata.key.DataJobKey", "com.linkedin.metadata.key.DataPlatformKey", "com.linkedin.metadata.key.DataProcessKey", "com.linkedin.metadata.key.DatasetKey", "com.linkedin.metadata.key.GlossaryNodeKey", "com.linkedin.metadata.key.GlossaryTermKey", "com.linkedin.metadata.key.MLFeatureKey", "com.linkedin.metadata.key.MLFeatureTableKey", "com.linkedin.metadata.key.MLModelDeploymentKey", "com.linkedin.metadata.key.MLModelGroupKey", "com.linkedin.metadata.key.MLModelKey", "com.linkedin.metadata.key.MLPrimaryKeyKey", "com.linkedin.metadata.key.SchemaFieldKey", "com.linkedin.metadata.key.TagKey", {
    "type" : "record",
    "name" : "AutoCompleteResult",
    "namespace" : "com.linkedin.metadata.query",
    "doc" : "The model for the auto complete result",
    "fields" : [ {
      "name" : "query",
      "type" : "string",
      "doc" : "The original chars typed by user"
    }, {
      "name" : "suggestions",
      "type" : {
        "type" : "array",
        "items" : "string"
      },
      "doc" : "A list of typeahead suggestions"
    } ]
  }, {
    "type" : "record",
    "name" : "ListResult",
    "namespace" : "com.linkedin.metadata.query",
    "doc" : "The model for the result of a list query",
    "fields" : [ {
      "name" : "entities",
      "type" : {
        "type" : "array",
        "items" : "com.linkedin.common.Urn"
      },
      "doc" : "A list of entities returned in the list"
    }, {
      "name" : "start",
      "type" : "int",
      "doc" : "Offset of the first entity in the result"
    }, {
      "name" : "count",
      "type" : "int",
      "doc" : "Size of each page in the result"
    }, {
      "name" : "total",
      "type" : "int",
      "doc" : "The total number of entities directly under searched path"
    } ]
  }, {
    "type" : "record",
    "name" : "ListUrnsResult",
    "namespace" : "com.linkedin.metadata.query",
    "doc" : "The model for listing a set of entity urns.",
    "fields" : [ {
      "name" : "entities",
      "type" : {
        "type" : "array",
        "items" : "com.linkedin.common.Urn"
      },
      "doc" : "A list of entities returned from the list"
    }, {
      "name" : "start",
      "type" : "int",
      "doc" : "Offset of the first entity in the result"
    }, {
      "name" : "count",
      "type" : "int",
      "doc" : "Size of each page in the result"
    }, {
      "name" : "total",
      "type" : "int",
      "doc" : "The total number of entities directly under searched path"
    } ]
  }, {
    "type" : "enum",
    "name" : "Condition",
    "namespace" : "com.linkedin.metadata.query.filter",
    "doc" : "The matching condition in a filter criterion",
    "symbols" : [ "CONTAIN", "END_WITH", "EQUAL", "GREATER_THAN", "GREATER_THAN_OR_EQUAL_TO", "IN", "LESS_THAN", "LESS_THAN_OR_EQUAL_TO", "START_WITH" ],
    "symbolDocs" : {
      "CONTAIN" : "Represent the relation: String field contains value, e.g. name contains Profile",
      "END_WITH" : "Represent the relation: String field ends with value, e.g. name ends with Event",
      "EQUAL" : "Represent the relation: field = value, e.g. platform = hdfs",
      "GREATER_THAN" : "Represent the relation greater than, e.g. ownerCount > 5",
      "GREATER_THAN_OR_EQUAL_TO" : "Represent the relation greater than or equal to, e.g. ownerCount >= 5",
      "IN" : "Represent the relation: String field is one of the array values to, e.g. name in [\"Profile\", \"Event\"]",
      "LESS_THAN" : "Represent the relation less than, e.g. ownerCount < 3",
      "LESS_THAN_OR_EQUAL_TO" : "Represent the relation less than or equal to, e.g. ownerCount <= 3",
      "START_WITH" : "Represent the relation: String field starts with value, e.g. name starts with PageView"
    }
  }, {
    "type" : "record",
    "name" : "ConjunctiveCriterion",
    "namespace" : "com.linkedin.metadata.query.filter",
    "doc" : "A list of criterion and'd together.",
    "fields" : [ {
      "name" : "and",
      "type" : {
        "type" : "array",
        "items" : {
          "type" : "record",
          "name" : "Criterion",
          "doc" : "A criterion for matching a field with given value",
          "fields" : [ {
            "name" : "field",
            "type" : "string",
            "doc" : "The name of the field that the criterion refers to"
          }, {
            "name" : "value",
            "type" : "string",
            "doc" : "The value of the intended field"
          }, {
            "name" : "condition",
            "type" : "Condition",
            "doc" : "The condition for the criterion, e.g. EQUAL, START_WITH",
            "default" : "EQUAL"
          } ]
        }
      },
      "doc" : "A list of and criteria the filter applies to the query"
    } ]
  }, "com.linkedin.metadata.query.filter.Criterion", {
    "type" : "record",
    "name" : "Filter",
    "namespace" : "com.linkedin.metadata.query.filter",
    "doc" : "The filter for finding a record or a collection of records",
    "fields" : [ {
      "name" : "or",
      "type" : {
        "type" : "array",
        "items" : "ConjunctiveCriterion"
      },
<<<<<<< HEAD
      "doc" : "A list of of disjunctive criterion for the filter."
=======
      "doc" : "A list of of disjunctive criterion for the filter.",
      "optional" : true
    }, {
      "name" : "criteria",
      "type" : {
        "type" : "array",
        "items" : "Criterion"
      },
      "doc" : "Deprecated! A list of conjunctive criterion for the filter. If \"or\" field is provided, then this field is ignored.",
      "optional" : true
>>>>>>> 61bd7fd0
    } ]
  }, {
    "type" : "record",
    "name" : "SortCriterion",
    "namespace" : "com.linkedin.metadata.query.filter",
    "doc" : "Sort order along with the field to sort it on, to be applied to the results.",
    "fields" : [ {
      "name" : "field",
      "type" : "string",
      "doc" : "The name of the field that sorting has to be applied to"
    }, {
      "name" : "order",
      "type" : {
        "type" : "enum",
        "name" : "SortOrder",
        "doc" : "The order used to sort the results",
        "symbols" : [ "ASCENDING", "DESCENDING" ],
        "symbolDocs" : {
          "ASCENDING" : "If results need to be sorted in ascending order",
          "DESCENDING" : "If results need to be sorted in descending order"
        }
      },
      "doc" : "The order to sort the results i.e. ASCENDING or DESCENDING"
    } ]
  }, "com.linkedin.metadata.query.filter.SortOrder", {
    "type" : "record",
    "name" : "DeleteEntityResponse",
    "namespace" : "com.linkedin.metadata.run",
    "fields" : [ {
      "name" : "urn",
      "type" : "string"
    }, {
      "name" : "rows",
      "type" : "long"
    } ]
  }, {
    "type" : "record",
    "name" : "AggregationMetadata",
    "namespace" : "com.linkedin.metadata.search",
    "fields" : [ {
      "name" : "name",
      "type" : "string",
      "doc" : "The name of the aggregation, e.g, platform, origin"
    }, {
      "name" : "displayName",
      "type" : "string",
      "doc" : "Name of the filter to be displayed in the UI",
      "optional" : true
    }, {
      "name" : "aggregations",
      "type" : {
        "type" : "map",
        "values" : "long"
      },
      "doc" : "List of aggregations showing the number of documents falling into each bucket. e.g, for platform aggregation, the bucket can be hive, kafka, etc"
    }, {
      "name" : "filterValues",
      "type" : {
        "type" : "array",
        "items" : {
          "type" : "record",
          "name" : "FilterValue",
          "fields" : [ {
            "name" : "value",
            "type" : "string"
          }, {
            "name" : "entity",
            "type" : "com.linkedin.common.Urn",
            "optional" : true
          }, {
            "name" : "facetCount",
            "type" : "long"
          } ]
        }
      }
    } ]
  }, "com.linkedin.metadata.search.FilterValue", {
    "type" : "record",
    "name" : "MatchedField",
    "namespace" : "com.linkedin.metadata.search",
    "fields" : [ {
      "name" : "name",
      "type" : "string",
      "doc" : "Matched field name"
    }, {
      "name" : "value",
      "type" : "string",
      "doc" : "Matched field value"
    } ]
  }, {
    "type" : "record",
    "name" : "SearchEntity",
    "namespace" : "com.linkedin.metadata.search",
    "doc" : "The model for each entity returned by the search query",
    "fields" : [ {
      "name" : "entity",
      "type" : "com.linkedin.common.Urn",
      "doc" : "Urn of the entity being returned"
    }, {
      "name" : "matchedFields",
      "type" : {
        "type" : "array",
        "items" : "MatchedField"
      },
      "doc" : "Matched field name and values",
      "default" : [ ]
    }, {
      "name" : "features",
      "type" : {
        "type" : "map",
        "values" : "double"
      },
      "optional" : true
    } ]
  }, {
    "type" : "record",
    "name" : "SearchResult",
    "namespace" : "com.linkedin.metadata.search",
    "doc" : "The model for the result of a search query",
    "fields" : [ {
      "name" : "entities",
      "type" : {
        "type" : "array",
        "items" : "SearchEntity"
      },
      "doc" : "A list of entities returned from the search results"
    }, {
      "name" : "metadata",
      "type" : {
        "type" : "record",
        "name" : "SearchResultMetadata",
        "doc" : "The model for the search result",
        "fields" : [ {
          "name" : "aggregations",
          "type" : {
            "type" : "array",
            "items" : "AggregationMetadata"
          },
          "doc" : "A list of search result metadata such as aggregations",
          "default" : [ ]
        } ]
      },
      "doc" : "Metadata specific to the browse result of the queried path"
    }, {
      "name" : "from",
      "type" : "int",
      "doc" : "Offset of the first entity in the result"
    }, {
      "name" : "pageSize",
      "type" : "int",
      "doc" : "Size of each page in the result"
    }, {
      "name" : "numEntities",
      "type" : "int",
      "doc" : "The total number of entities directly under searched path"
    } ]
  }, "com.linkedin.metadata.search.SearchResultMetadata", "com.linkedin.metadata.snapshot.ActionRequestSnapshot", "com.linkedin.metadata.snapshot.ChartSnapshot", "com.linkedin.metadata.snapshot.CorpGroupSnapshot", "com.linkedin.metadata.snapshot.CorpUserSnapshot", "com.linkedin.metadata.snapshot.DashboardSnapshot", "com.linkedin.metadata.snapshot.DataFlowSnapshot", "com.linkedin.metadata.snapshot.DataHubPolicySnapshot", "com.linkedin.metadata.snapshot.DataJobSnapshot", "com.linkedin.metadata.snapshot.DataPlatformSnapshot", "com.linkedin.metadata.snapshot.DataProcessSnapshot", "com.linkedin.metadata.snapshot.DatasetSnapshot", "com.linkedin.metadata.snapshot.GlossaryNodeSnapshot", "com.linkedin.metadata.snapshot.GlossaryTermSnapshot", "com.linkedin.metadata.snapshot.MLFeatureSnapshot", "com.linkedin.metadata.snapshot.MLFeatureTableSnapshot", "com.linkedin.metadata.snapshot.MLModelDeploymentSnapshot", "com.linkedin.metadata.snapshot.MLModelGroupSnapshot", "com.linkedin.metadata.snapshot.MLModelSnapshot", "com.linkedin.metadata.snapshot.MLPrimaryKeySnapshot", "com.linkedin.metadata.snapshot.SchemaFieldSnapshot", "com.linkedin.metadata.snapshot.Snapshot", "com.linkedin.metadata.snapshot.TagSnapshot", "com.linkedin.ml.metadata.BaseData", "com.linkedin.ml.metadata.CaveatDetails", "com.linkedin.ml.metadata.CaveatsAndRecommendations", "com.linkedin.ml.metadata.DeploymentStatus", "com.linkedin.ml.metadata.EthicalConsiderations", "com.linkedin.ml.metadata.EvaluationData", "com.linkedin.ml.metadata.HyperParameterValueType", "com.linkedin.ml.metadata.IntendedUse", "com.linkedin.ml.metadata.IntendedUserType", "com.linkedin.ml.metadata.MLFeatureProperties", "com.linkedin.ml.metadata.MLFeatureTableProperties", "com.linkedin.ml.metadata.MLHyperParam", "com.linkedin.ml.metadata.MLMetric", "com.linkedin.ml.metadata.MLModelDeploymentProperties", "com.linkedin.ml.metadata.MLModelFactorPrompts", "com.linkedin.ml.metadata.MLModelFactors", "com.linkedin.ml.metadata.MLModelGroupProperties", "com.linkedin.ml.metadata.MLModelProperties", "com.linkedin.ml.metadata.MLPrimaryKeyProperties", "com.linkedin.ml.metadata.Metrics", "com.linkedin.ml.metadata.QuantitativeAnalyses", "com.linkedin.ml.metadata.ResultsType", "com.linkedin.ml.metadata.SourceCode", "com.linkedin.ml.metadata.SourceCodeUrl", "com.linkedin.ml.metadata.SourceCodeUrlType", "com.linkedin.ml.metadata.TrainingData", {
    "type" : "record",
    "name" : "SystemMetadata",
    "namespace" : "com.linkedin.mxe",
    "doc" : "Kafka event for proposing a metadata change for an entity. A corresponding MetadataAuditEvent is emitted when the change is accepted and committed, otherwise a FailedMetadataChangeEvent will be emitted instead.",
    "fields" : [ {
      "name" : "lastObserved",
      "type" : "long",
      "doc" : "The timestamp the metadata was observed at",
      "default" : 0,
      "optional" : true
    }, {
      "name" : "runId",
      "type" : "string",
      "doc" : "The run id that produced the metadata",
      "default" : "no-run-id-provided",
      "optional" : true
    }, {
      "name" : "properties",
      "type" : {
        "type" : "map",
        "values" : "string"
      },
      "doc" : "Additional properties",
      "optional" : true
    } ]
  }, "com.linkedin.policy.DataHubActorFilter", "com.linkedin.policy.DataHubPolicyInfo", "com.linkedin.policy.DataHubResourceFilter", "com.linkedin.schema.ArrayType", "com.linkedin.schema.BinaryJsonSchema", "com.linkedin.schema.BooleanType", "com.linkedin.schema.BytesType", "com.linkedin.schema.DatasetFieldForeignKey", "com.linkedin.schema.DateType", "com.linkedin.schema.EditableSchemaFieldInfo", "com.linkedin.schema.EditableSchemaMetadata", "com.linkedin.schema.EnumType", "com.linkedin.schema.EspressoSchema", "com.linkedin.schema.FixedType", "com.linkedin.schema.ForeignKeyConstraint", "com.linkedin.schema.ForeignKeySpec", "com.linkedin.schema.KafkaSchema", "com.linkedin.schema.KeyValueSchema", "com.linkedin.schema.MapType", "com.linkedin.schema.MySqlDDL", "com.linkedin.schema.NullType", "com.linkedin.schema.NumberType", "com.linkedin.schema.OracleDDL", "com.linkedin.schema.OrcSchema", "com.linkedin.schema.OtherSchema", "com.linkedin.schema.PrestoDDL", "com.linkedin.schema.RecordType", "com.linkedin.schema.SchemaField", "com.linkedin.schema.SchemaFieldDataType", "com.linkedin.schema.SchemaMetadata", "com.linkedin.schema.SchemaMetadataKey", "com.linkedin.schema.Schemaless", "com.linkedin.schema.StringType", "com.linkedin.schema.TimeType", "com.linkedin.schema.UnionType", "com.linkedin.schema.UrnForeignKey", "com.linkedin.tag.TagProperties" ],
  "schema" : {
    "name" : "entities",
    "namespace" : "com.linkedin.entity",
    "path" : "/entities",
    "schema" : "com.linkedin.entity.Entity",
    "doc" : "Single unified resource for fetching, updating, searching, & browsing DataHub entities\n\ngenerated from: com.linkedin.metadata.resources.entity.EntityResource",
    "collection" : {
      "identifier" : {
        "name" : "entitiesId",
        "type" : "string"
      },
      "supports" : [ "batch_get", "get" ],
      "methods" : [ {
        "method" : "get",
        "doc" : "Retrieves the value for an entity that is made up of latest versions of specified aspects.",
        "parameters" : [ {
          "name" : "aspects",
          "type" : "{ \"type\" : \"array\", \"items\" : \"string\" }",
          "optional" : true
        } ]
      }, {
        "method" : "batch_get",
        "parameters" : [ {
          "name" : "aspects",
          "type" : "{ \"type\" : \"array\", \"items\" : \"string\" }",
          "optional" : true
        } ]
      } ],
      "actions" : [ {
        "name" : "autocomplete",
        "parameters" : [ {
          "name" : "entity",
          "type" : "string"
        }, {
          "name" : "query",
          "type" : "string"
        }, {
          "name" : "field",
          "type" : "string",
          "optional" : true
        }, {
          "name" : "filter",
          "type" : "com.linkedin.metadata.query.filter.Filter",
          "optional" : true
        }, {
          "name" : "limit",
          "type" : "int"
        } ],
        "returns" : "com.linkedin.metadata.query.AutoCompleteResult"
      }, {
        "name" : "batchGetTotalEntityCount",
        "parameters" : [ {
          "name" : "entities",
          "type" : "{ \"type\" : \"array\", \"items\" : \"string\" }"
        } ],
        "returns" : "{ \"type\" : \"map\", \"values\" : \"long\" }"
      }, {
        "name" : "batchIngest",
        "parameters" : [ {
          "name" : "entities",
          "type" : "{ \"type\" : \"array\", \"items\" : \"com.linkedin.entity.Entity\" }"
        }, {
          "name" : "systemMetadata",
          "type" : "{ \"type\" : \"array\", \"items\" : \"com.linkedin.mxe.SystemMetadata\" }",
          "optional" : true
        } ]
      }, {
        "name" : "browse",
        "parameters" : [ {
          "name" : "entity",
          "type" : "string"
        }, {
          "name" : "path",
          "type" : "string"
        }, {
          "name" : "filter",
          "type" : "com.linkedin.metadata.query.filter.Filter",
          "optional" : true
        }, {
          "name" : "start",
          "type" : "int"
        }, {
          "name" : "limit",
          "type" : "int"
        } ],
        "returns" : "com.linkedin.metadata.browse.BrowseResult"
      }, {
        "name" : "delete",
        "parameters" : [ {
          "name" : "urn",
          "type" : "string"
        } ],
        "returns" : "com.linkedin.metadata.run.DeleteEntityResponse"
      }, {
        "name" : "filter",
        "parameters" : [ {
          "name" : "entity",
          "type" : "string"
        }, {
          "name" : "filter",
          "type" : "com.linkedin.metadata.query.filter.Filter"
        }, {
          "name" : "sort",
          "type" : "com.linkedin.metadata.query.filter.SortCriterion",
          "optional" : true
        }, {
          "name" : "start",
          "type" : "int"
        }, {
          "name" : "count",
          "type" : "int"
        } ],
        "returns" : "com.linkedin.metadata.search.SearchResult"
      }, {
        "name" : "getBrowsePaths",
        "parameters" : [ {
          "name" : "urn",
          "type" : "com.linkedin.common.Urn"
        } ],
        "returns" : "{ \"type\" : \"array\", \"items\" : \"string\" }"
      }, {
        "name" : "getTotalEntityCount",
        "parameters" : [ {
          "name" : "entity",
          "type" : "string"
        } ],
        "returns" : "long"
      }, {
        "name" : "ingest",
        "parameters" : [ {
          "name" : "entity",
          "type" : "com.linkedin.entity.Entity"
        }, {
          "name" : "systemMetadata",
          "type" : "com.linkedin.mxe.SystemMetadata",
          "optional" : true
        } ]
      }, {
        "name" : "list",
        "parameters" : [ {
          "name" : "entity",
          "type" : "string"
        }, {
          "name" : "filter",
          "type" : "com.linkedin.metadata.query.filter.Filter",
          "optional" : true
        }, {
          "name" : "sort",
          "type" : "com.linkedin.metadata.query.filter.SortCriterion",
          "optional" : true
        }, {
          "name" : "start",
          "type" : "int"
        }, {
          "name" : "count",
          "type" : "int"
        } ],
        "returns" : "com.linkedin.metadata.query.ListResult"
      }, {
        "name" : "listUrns",
        "parameters" : [ {
          "name" : "entity",
          "type" : "string"
        }, {
          "name" : "start",
          "type" : "int"
        }, {
          "name" : "count",
          "type" : "int"
        } ],
        "returns" : "com.linkedin.metadata.query.ListUrnsResult"
      }, {
        "name" : "search",
        "parameters" : [ {
          "name" : "entity",
          "type" : "string"
        }, {
          "name" : "input",
          "type" : "string"
        }, {
          "name" : "filter",
          "type" : "com.linkedin.metadata.query.filter.Filter",
          "optional" : true
        }, {
          "name" : "sort",
          "type" : "com.linkedin.metadata.query.filter.SortCriterion",
          "optional" : true
        }, {
          "name" : "start",
          "type" : "int"
        }, {
          "name" : "count",
          "type" : "int"
        } ],
        "returns" : "com.linkedin.metadata.search.SearchResult"
      }, {
        "name" : "searchAcrossEntities",
        "parameters" : [ {
          "name" : "entities",
          "type" : "{ \"type\" : \"array\", \"items\" : \"string\" }",
          "optional" : true
        }, {
          "name" : "input",
          "type" : "string"
        }, {
          "name" : "filter",
          "type" : "com.linkedin.metadata.query.filter.Filter",
          "optional" : true
        }, {
          "name" : "sort",
          "type" : "com.linkedin.metadata.query.filter.SortCriterion",
          "optional" : true
        }, {
          "name" : "start",
          "type" : "int"
        }, {
          "name" : "count",
          "type" : "int"
        } ],
        "returns" : "com.linkedin.metadata.search.SearchResult"
      }, {
        "name" : "setWritable",
        "parameters" : [ {
          "name" : "value",
          "type" : "boolean",
          "default" : "true"
        } ]
      } ],
      "entity" : {
        "path" : "/entities/{entitiesId}"
      }
    }
  }
}<|MERGE_RESOLUTION|>--- conflicted
+++ resolved
@@ -4865,9 +4865,6 @@
         "type" : "array",
         "items" : "ConjunctiveCriterion"
       },
-<<<<<<< HEAD
-      "doc" : "A list of of disjunctive criterion for the filter."
-=======
       "doc" : "A list of of disjunctive criterion for the filter.",
       "optional" : true
     }, {
@@ -4878,7 +4875,6 @@
       },
       "doc" : "Deprecated! A list of conjunctive criterion for the filter. If \"or\" field is provided, then this field is ignored.",
       "optional" : true
->>>>>>> 61bd7fd0
     } ]
   }, {
     "type" : "record",
