--- conflicted
+++ resolved
@@ -387,15 +387,16 @@
     }
   },
   {
-<<<<<<< HEAD
-    "urn": "urn:li:dataPlatform:greatExpectations",
+    "urn": "urn:li:dataPlatform:great-expectations",
     "aspect": {
       "name": "Great Expectations",
       "displayName": "Great Expectations",
       "type": "OTHERS",
       "logoUrl": "/assets/platforms/greatexpectationslogo.png",
       "datasetNameDelimiter": "."
-=======
+    }
+  },
+  {
     "urn": "urn:li:dataPlatform:powerbi",
     "aspect": {
       "datasetNameDelimiter": ".",
@@ -403,7 +404,6 @@
       "displayName": "Power BI",
       "type": "OTHERS",
       "logoUrl": "/assets/platforms/powerbilogo.png"
->>>>>>> 5d26c86a
     }
   }
 ]