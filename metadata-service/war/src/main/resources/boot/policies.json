--- conflicted
+++ resolved
@@ -14,11 +14,8 @@
         "MANAGE_POLICIES",
         "MANAGE_USERS_AND_GROUPS",
         "VIEW_ANALYTICS",
-<<<<<<< HEAD
+        "GENERATE_PERSONAL_ACCESS_TOKENS",
         "VIEW_METADATA_PROPOSALS"
-=======
-        "GENERATE_PERSONAL_ACCESS_TOKENS"
->>>>>>> a5ec05e2
       ],
       "displayName":"Root User - All Platform Privileges",
       "description":"Grants full platform privileges to root datahub super user.",
@@ -268,12 +265,9 @@
       "privileges":[
         "VIEW_ANALYTICS",
         "MANAGE_POLICIES",
-<<<<<<< HEAD
+        "MANAGE_USERS_AND_GROUPS",
+        "GENERATE_PERSONAL_ACCESS_TOKENS",
         "VIEW_METADATA_PROPOSALS"
-=======
-        "MANAGE_USERS_AND_GROUPS",
-        "GENERATE_PERSONAL_ACCESS_TOKENS"
->>>>>>> a5ec05e2
       ],
       "displayName":"All Users - All Platform Privileges",
       "description":"Grants full platform privileges to ALL users of DataHub. Change this policy to alter that behavior.",
