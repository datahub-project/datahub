--- conflicted
+++ resolved
@@ -6,11 +6,7 @@
 
 <FeatureAvailability/>
 
-<<<<<<< HEAD
 > Note that this feature is currently in open **Beta**. With any questions or issues, please reach out to your DataHub 
-=======
-> Note that this feature is currently in open **Beta**. With any questions or issues, please reach out to your Acryl
->>>>>>> f3dfd866
 > representative.
 
 > Open Source DataHub: 1.0.0
@@ -137,13 +133,8 @@
 <TabItem value="spark" label="spark-sql" default>
 
 Connect to the DataHub Iceberg Catalog using Spark SQL by defining `$GMS_HOST`, `$GMS_PORT`, `$WAREHOUSE` to connect to and `$USER_PAT` - the DataHub Personal Access Token used to connect to the catalog.  
-<<<<<<< HEAD
 When using DataHub Cloud, the Iceberg Catalog URL is `https://<your-instance>.acryl.io/gms/iceberg/`
 If you're running DataHub locally, set `GMS_HOST` to `localhost` and `GMS_PORT` to `8080`.  
-=======
-When using DataHub Cloud (Acryl), the Iceberg Catalog URL is `https://<your-instance>.acryl.io/gms/iceberg/`
-If you're running DataHub locally, set `GMS_HOST` to `localhost` and `GMS_PORT` to `8080`.
->>>>>>> f3dfd866
 
 For this example, set `WAREHOUSE` to `arctic_warehouse`
 
