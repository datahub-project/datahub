--- conflicted
+++ resolved
@@ -164,11 +164,7 @@
 To automatically extract lineage information, the v2 plugin builds on top of Airflow's built-in [OpenLineage extractors](https://openlineage.io/docs/integrations/airflow/default-extractors).
 As such, we support a superset of the default operators that Airflow/OpenLineage supports.
 
-<<<<<<< HEAD
-The SQL-related extractors have been updated to use [DataHub's SQL lineage parser](https://medium.com/datahub-project/extracting-column-level-lineage-from-sql-779b8ce175677), which is more robust than the built-in one and uses DataHub's metadata information to generate column-level lineage.
-=======
 The SQL-related extractors have been updated to use [DataHub's SQL lineage parser](./sql_parsing.md), which is more robust than the built-in one and uses DataHub's metadata information to generate column-level lineage.
->>>>>>> 7e474e98
 
 Supported operators:
 
