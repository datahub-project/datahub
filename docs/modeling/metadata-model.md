---
title: The Metadata Model
sidebar_label: The Metadata Model
slug: /metadata-modeling/metadata-model
---

# How does DataHub model metadata?

DataHub takes a schema-first approach to modeling metadata. We use the open-source Pegasus schema language ([PDL](https://linkedin.github.io/rest.li/pdl_schema)) extended with a custom set of annotations to model metadata. The DataHub storage, serving, indexing and ingestion layer operates directly on top of the metadata model and supports strong types all the way from the client to the storage layer. 

Conceptually, metadata is modeled using the following abstractions

- **Entities**: An entity is the primary node in the metadata graph. For example, an instance of a Dataset or a CorpUser is an Entity. An entity is made up of a unique identifier (a primary key) and groups of metadata attributes which we call aspects.


- **Aspects**: An aspect is a collection of attributes that describes a particular facet of an entity. They are the smallest atomic unit of write in DataHub. That is, multiple aspects associated with the same Entity can be updated independently. For example, DatasetProperties contains a collection of attributes that describes a Dataset. Aspects can be shared across entities, for example "Ownership" is an aspect that is re-used across all the Entities that have owners. 
<<<<<<< HEAD


- **Keys & Urns**: A key is a special type of aspect that contains the fields that uniquely identify an individual Entity. Key aspects can be serialized into *Urns*, which represent a stringified form of the key fields used for primary-key lookup. Moreover, *Urns* can be converted back into key aspect structs, making key aspects a type of "virtual" aspect. Key aspects provide a mechanism for clients to easily read fields comprising the primary key, which are usually generally useful like Dataset names, platform names etc. Urns provide a friendly handle by which Entities can be queried without requiring a fully materialized struct. 

=======
>>>>>>> b02cd5fb

- **Relationships**: A relationship represents a named edge between 2 entities. They are declared via foreign key attributes within Aspects along with a custom annotation (@Relationship). Relationships permit edges to be traversed bi-directionally. For example, a Chart may refer to a CorpUser as its owner via a relationship named "OwnedBy". This edge would be walkable starting from the Chart *or* the CorpUser instance.

- **Identifiers (Keys & Urns)**: A key is a special type of aspect that contains the fields that uniquely identify an individual Entity. Key aspects can be serialized into *Urns*, which represent a stringified form of the key fields used for primary-key lookup. Moreover, *Urns* can be converted back into key aspect structs, making key aspects a type of "virtual" aspect. Key aspects provide a mechanism for clients to easily read fields comprising the primary key, which are usually generally useful like Dataset names, platform names etc. Urns provide a friendly handle by which Entities can be queried without requiring a fully materialized struct.


Here is an example graph consisting of 3 types of entity (CorpUser, Chart, Dashboard), 2 types of relationship (OwnedBy, Contains), and 3 types of metadata aspect (Ownership, ChartInfo, and DashboardInfo).

![metadata-modeling](../imgs/metadata-model-chart.png)

## Exploring DataHub's Metadata Model

To explore the current DataHub metadata model, you can inspect this high-level picture that shows the different entities and edges between them showing the relationships between them. 
![Metadata Model Graph](../imgs/datahub-metadata-model.png)

To navigate the aspect model for specific entities and explore relationships using the `foreign-key` concept, you can view them in our demo environment.

For example, here are helpful links to the most popular entities in DataHub's metadata model: 
* Dataset: [Profile](https://demo.datahubproject.io/dataset/urn:li:dataset:(urn:li:dataPlatform:datahub,Dataset,PROD)/Schema?is_lineage_mode=false) [Documentation](https://demo.datahubproject.io/dataset/urn:li:dataset:(urn:li:dataPlatform:datahub,Dataset,PROD)/Documentation?is_lineage_mode=false)
* Dashboard: [Profile](https://demo.datahubproject.io/dataset/urn:li:dataset:(urn:li:dataPlatform:datahub,Dashboard,PROD)/Schema?is_lineage_mode=false) [Documentation](https://demo.datahubproject.io/dataset/urn:li:dataset:(urn:li:dataPlatform:datahub,Dashboard,PROD)/Documentation?is_lineage_mode=false)
* User (a.k.a CorpUser): [Profile](https://demo.datahubproject.io/dataset/urn:li:dataset:(urn:li:dataPlatform:datahub,Corpuser,PROD)/Schema?is_lineage_mode=false) [Documentation](https://demo.datahubproject.io/dataset/urn:li:dataset:(urn:li:dataPlatform:datahub,Corpuser,PROD)/Documentation?is_lineage_mode=false)
* Pipeline (a.k.a DataFlow): [Profile](https://demo.datahubproject.io/dataset/urn:li:dataset:(urn:li:dataPlatform:datahub,DataFlow,PROD)/Schema?is_lineage_mode=false) [Documentation](https://demo.datahubproject.io/dataset/urn:li:dataset:(urn:li:dataPlatform:datahub,DataFlow,PROD)/Documentation?is_lineage_mode=false)
* Feature Table (a.k.a. MLFeatureTable): [Profile](https://demo.datahubproject.io/dataset/urn:li:dataset:(urn:li:dataPlatform:datahub,MlFeatureTable,PROD)/Schema?is_lineage_mode=false) [Documentation](https://demo.datahubproject.io/dataset/urn:li:dataset:(urn:li:dataPlatform:datahub,MlFeatureTable,PROD)/Documentation?is_lineage_mode=false)
* For the full list of entities in the metadata model, browse them [here](https://demo.datahubproject.io/browse/dataset/prod/datahub/entities)


## Querying the Metadata Graph 

DataHub’s modeling language allows you to optimize metadata persistence to align with query patterns.

There are three supported ways to query the metadata graph: by primary key lookup, a search query, and via relationship traversal. 

### Querying an Entity

#### Fetching Latest Entity Aspects (Snapshot)

Querying an Entity by primary key means using the "entities" endpoint, passing in the 
urn of the entity to retrieve. 

For example, to fetch a Chart entity, we can use the following `curl`: 

```
curl --location --request GET 'http://localhost:8080/entities/urn%3Ali%3Achart%3Acustomers
```

This request will return a set of versioned aspects, each at the latest version. 

As you'll notice, we perform the lookup using the url-encoded *Urn* associated with an entity. 
The response would be an "Entity" record containing the Entity Snapshot (which in turn contains the latest aspects associated with the Entity).

#### Fetching Versioned Aspects

DataHub also supports fetching individual pieces of metadata about an Entity, which we call aspects. To do so, 
you'll provide both an Entity's primary key (urn) along with the aspect name and version that you'd like to retrieve. 

For example, to fetch the latest version of a Dataset's SchemaMetadata aspect, you would issue the following query:

```
curl 'http://localhost:8080/aspects/urn%3Ali%3Adataset%3A(urn%3Ali%3AdataPlatform%3Afoo%2Cbar%2CPROD)?aspect=schemaMetadata&version=0'

{
   "version":0,
   "aspect":{
      "com.linkedin.schema.SchemaMetadata":{
         "created":{
            "actor":"urn:li:corpuser:fbar",
            "time":0
         },
         "platformSchema":{
            "com.linkedin.schema.KafkaSchema":{
               "documentSchema":"{\"type\":\"record\",\"name\":\"MetadataChangeEvent\",\"namespace\":\"com.linkedin.mxe\",\"doc\":\"Kafka event for proposing a metadata change for an entity.\",\"fields\":[{\"name\":\"auditHeader\",\"type\":{\"type\":\"record\",\"name\":\"KafkaAuditHeader\",\"namespace\":\"com.linkedin.avro2pegasus.events\",\"doc\":\"Header\"}}]}"
            }
         },
         "lastModified":{
            "actor":"urn:li:corpuser:fbar",
            "time":0
         },
         "schemaName":"FooEvent",
         "fields":[
            {
               "fieldPath":"foo",
               "description":"Bar",
               "type":{
                  "type":{
                     "com.linkedin.schema.StringType":{
                        
                     }
                  }
               },
               "nativeDataType":"string"
            }
         ],
         "version":0,
         "hash":"",
         "platform":"urn:li:dataPlatform:foo"
      }
   }
}
```

#### Fetching Timeseries Aspects

DataHub supports an API for fetching a group of Timeseries aspects about an Entity. For example, you may want to use this API
to fetch recent profiling runs & statistics about a Dataset. To do so, you can issue a "get" request against the `/aspects` endpoint.

For example, to fetch dataset profiles (ie. stats) for a Dataset, you would issue the following query:

```
curl -X POST 'http://localhost:8080/aspects?action=getTimeseriesAspectValues' \
--data '{
    "urn": "urn:li:dataset:(urn:li:dataPlatform:redshift,global_dev.larxynx_carcinoma_data_2020,PROD)",
    "entity": "dataset",
    "aspect": "datasetProfile",
    "startTimeMillis": 1625122800000,
    "endTimeMillis": 1627455600000
}'

{
   "value":{
      "limit":10000,
      "aspectName":"datasetProfile",
      "endTimeMillis":1627455600000,
      "startTimeMillis":1625122800000,
      "entityName":"dataset",
      "values":[
         {
            "aspect":{
               "value":"{\"timestampMillis\":1626912000000,\"fieldProfiles\":[{\"uniqueProportion\":1.0,\"sampleValues\":[\"123MMKK12\",\"13KDFMKML\",\"123NNJJJL\"],\"fieldPath\":\"id\",\"nullCount\":0,\"nullProportion\":0.0,\"uniqueCount\":3742},{\"uniqueProportion\":1.0,\"min\":\"1524406400000\",\"max\":\"1624406400000\",\"sampleValues\":[\"1640023230002\",\"1640343012207\",\"16303412330117\"],\"mean\":\"1555406400000\",\"fieldPath\":\"date\",\"nullCount\":0,\"nullProportion\":0.0,\"uniqueCount\":3742},{\"uniqueProportion\":0.037,\"min\":\"21\",\"median\":\"68\",\"max\":\"92\",\"sampleValues\":[\"45\",\"65\",\"81\"],\"mean\":\"65\",\"distinctValueFrequencies\":[{\"value\":\"12\",\"frequency\":103},{\"value\":\"54\",\"frequency\":12}],\"fieldPath\":\"patient_age\",\"nullCount\":0,\"nullProportion\":0.0,\"uniqueCount\":79},{\"uniqueProportion\":0.00820873786407767,\"sampleValues\":[\"male\",\"female\"],\"fieldPath\":\"patient_gender\",\"nullCount\":120,\"nullProportion\":0.03,\"uniqueCount\":2}],\"rowCount\":3742,\"columnCount\":4}",
               "contentType":"application/json"
            }
         },
      ]
   }
}
```

You'll notice that the aspect itself is serialized as escaped JSON. This is part of a shift toward a more generic set of READ / WRITE APIs
that permit serialization of aspects in different ways. By default, the content type will be JSON, and the aspect can be deserialized into a normal JSON object 
in the language of your choice. Note that this will soon become the de-facto way to both write and read individual aspects. 



### Search Query

A search query allows you to search for entities matching an arbitrary string. 

For example, to search for entities matching the term "customers", we can use the following CURL:

```
curl --location --request POST 'http://localhost:8080/entities?action=search' \                           
--header 'X-RestLi-Protocol-Version: 2.0.0' \
--header 'Content-Type: application/json' \
--data-raw '{
    "input": "\"customers\"",
    "entity": "chart",
    "start": 0,
    "count": 10
}'
```

The notable parameters are `input` and `entity`. `input` specifies the query we are issuing and `entity` specifies the Entity Type we want to search over. This is the common name of the Entity as defined in the @Entity definition. The response contains a list of Urns, that can be used to fetch the full entity.

### Relationship Query

A relationship query allows you to find Entity connected to a particular source Entity via an edge of a particular type.

For example, to find the owners of a particular Chart, we can use the following CURL:

```
curl --location --request GET --header 'X-RestLi-Protocol-Version: 2.0.0' 'http://localhost:8080/relationships?direction=OUTGOING&urn=urn:li:chart:customers&types=OwnedBy'
```

The notable parameters are `direction`, `urn` and `types`. The response contains *Urns* associated with all entities connected 
to the primary entity (urn:li:chart:customer) by an relationship named "OwnedBy". That is, it permits fetching the owners of a given
chart. 

### Special Aspects

There are 3 "special" aspects worth mentioning: 

1. Key aspects
2. BrowsePaths aspect
3. Timeseries aspects

#### Key aspects

As introduced above, Key aspects are structs / records that contain the fields that uniquely identify an Entity. There are 
some constraints about the fields that can be present in Key aspects:

- All fields must be of STRING or ENUM type
- All fields must be REQUIRED

Keys can be created from and turned into *Urns*, which represent the stringified version of the Key record. 
The algorithm used to do the conversion is straightforward: the fields of the Key aspect are substituted into a
string template based on their index (order of definition) using the following template:

```aidl
// Case 1: # key fields == 1
urn:li:<entity-name>:key-field-1

// Case 2: # key fields > 1
urn:li:<entity-name>:(key-field-1, key-field-2, ... key-field-n) 
```

By convention, key aspects are defined under `metadata-models/src/main/pegasus/com/linkedin/metadata/key`.

##### Example

A CorpUser can be uniquely identified by a "username", which should typically correspond to an LDAP name. 

Thus, it's Key Aspect is defined as the following: 

```aidl
namespace com.linkedin.metadata.key

/**
 * Key for a CorpUser
 */
@Aspect = {
  "name": "corpUserKey"
}
record CorpUserKey {
  /**
  * The name of the AD/LDAP user.
  */
  username: string
}
```

and it's Entity Snapshot model is defined as 

```aidl
/**
 * A metadata snapshot for a specific CorpUser entity.
 */
@Entity = {
  "name": "corpuser",
  "keyAspect": "corpUserKey"
}
record CorpUserSnapshot {

  /**
   * URN for the entity the metadata snapshot is associated with.
   */
  urn: CorpuserUrn

  /**
   * The list of metadata aspects associated with the CorpUser. Depending on the use case, this can either be all, or a selection, of supported aspects.
   */
  aspects: array[CorpUserAspect]
}
```

Using a combination of the information provided by these models, we are able to generate the Urn corresponding to a CorpUser as 

```
urn:li:corpuser:<username>
```

Imagine we have a CorpUser Entity with the username "johnsmith". In this world, the JSON version of the Key Aspect associated with the Entity would be 

```aidl
{
  "username": "johnsmith"
}
```

and its corresponding Urn would be

```aidl
urn:li:corpuser:johnsmith 
```

#### BrowsePaths aspect

The BrowsePaths aspect allows you to define a custom "browse path" for an Entity. A browse path is a way to hierarchically organize
entities. They manifest within the "Explore" features on the UI, allowing users to navigate through trees of related entities of a given type. 

To support browsing a particular entity, simply include the "BrowsePaths" aspect in its aspect union: 

```aidl
// DatasetAspect.pdl

/**
 * A union of all supported metadata aspects for a Dataset
 */
typeref DatasetAspect = union[
  DatasetKey,
  ...
  BrowsePaths
]
```

By declaring this aspect, you can produce custom browse paths as well as query for browse paths manually using a CURL like the following:

```aidl
curl --location --request POST 'http://localhost:8080/entities?action=browse' \
--header 'X-RestLi-Protocol-Version: 2.0.0' \
--header 'Content-Type: application/json' \
--data-raw '{
    "path": "/my/custom/browse/path",
    "entity": "dataset",
    "start": 0,
    "limit": 10
}'
```

Please note you must provide: 
- The "/"-delimited root path for which to fetch results.
- An entity "type" using its common name ("dataset" in the example above). 

#### Timeseries aspects

Timeseries aspects are aspects that have a timestampMillis field, and are meant for aspects that continuously change on a
timely basis e.g. data profiles, usage statistics, etc.

Each timeseries aspect must be declared "type": "timeseries" and must
include [TimeseriesAspectBase](https://github.com/linkedin/datahub/tree/master/metadata-models/src/main/pegasus/com/linkedin/timeseries/TimeseriesAspectBase.pdl)
, which contains a timestampMillis field.

Timeseries aspect cannot have any fields that have the @Searchable or @Relationship annotation, as it goes through a
completely different flow.

Please refer
to [DatasetProfile](https://github.com/linkedin/datahub/tree/master/metadata-models/src/main/pegasus/com/linkedin/dataset/DatasetProfile)
to see an example of a timeseries aspect.

Because timeseries aspects are updated on a frequent basis, ingests of these aspects go straight to elastic search (
instead of being stored in local DB). 

You can retrieve timeseries aspects using the "aspects?action=getTimeseriesAspectValues" end point. 

#### Aggregatable Timeseries aspects
Being able to perform SQL like *group by + aggregate* operations on the timeseries aspects is a very natural use-case for
this kind of data (dataset profiles, usage statistics etc.). This section describes how to define, ingest and perform an
aggregation query against a timeseries aspect.

##### Defining a new aggregatable Timeseries aspect.

The *@TimeseriesField* and the *@TimeseriesFieldCollection* are two new annotations that can be attached to a field of
a *Timeseries aspect* that allows it to be part of an aggregatable query. The kinds of aggregations allowed on these
annotated fields depends on the type of the field, as well as the kind of aggregation, as
described [here](#Performing-an-aggregation-on-a-Timeseries-aspect).

* `@TimeseriesField = {}` - this annotation can be used with any type of non-collection type field of the aspect such as
  primitive types and records (see the fields *stat*, *strStat* and *strArray* fields
  of [TestEntityProfile.pdl](https://github.com/linkedin/datahub/blob/master/test-models/src/main/pegasus/com/datahub/test/TestEntityProfile.pdl)).

* The `@TimeseriesFieldCollection {"key":"<name of the key field of collection item type>"}` annotation allows for
aggregation support on the items of a collection type (supported only for the array type collections for now), where the
value of `"key"` is the name of the field in the collection item type that will be used to specify the group-by clause (
see *userCounts* and *fieldCounts* fields of [DatasetUsageStatistics.pdl](https://github.com/linkedin/datahub/blob/master/metadata-models/src/main/pegasus/com/linkedin/dataset/DatasetUsageStatistics.pdl)). 

In addition to defining the new aspect with appropriate Timeseries annotations,
the [entity-registry.yml](https://github.com/linkedin/datahub/blob/master/metadata-models/src/main/resources/entity-registry.yml)
file needs to be updated as well. Just add the new aspect name under the list of aspects against the appropriate entity as shown below, such as `datasetUsageStatistics` for the aspect DatasetUsageStatistics.
```yaml
entities:
  - name: dataset
    keyAspect: datasetKey
    aspects:
      - datasetProfile
      - datasetUsageStatistics
```

##### Ingesting a Timeseries aspect
The timeseries aspects can be ingested via the GSM REST endpoint `/aspects?action=ingestProposal` or via the python API.

Example1: Via GSM REST API using curl.

```shell
curl --location --request POST 'http://localhost:8080/aspects?action=ingestProposal' \
--header 'X-RestLi-Protocol-Version: 2.0.0' \
--header 'Content-Type: application/json' \
--data-raw '{
  "proposal" : {
    "entityType": "dataset",
    "entityUrn" : "urn:li:dataset:(urn:li:dataPlatform:hive,SampleHiveDataset,PROD)",
    "changeType" : "UPSERT",
    "aspectName" : "datasetUsageStatistics",
    "aspect" : {
      "value" : "{ \"timestampMillis\":1629840771000,\"uniqueUserCount\" : 10, \"totalSqlQueries\": 20, \"fieldCounts\": [ {\"fieldPath\": \"col1\", \"count\": 20}, {\"fieldPath\" : \"col2\", \"count\": 5} ]}",
      "contentType": "application/json"
    }
  }
}'
```
Example2: Via Python API to Kafka(or REST)
```python
from datahub.metadata.schema_classes import (
    ChangeTypeClass,
    DatasetFieldUsageCountsClass,
    DatasetUsageStatisticsClass,
)
from datahub.emitter.kafka_emitter import DatahubKafkaEmitter
from datahub.emitter.rest_emitter import DatahubRestEmitter

usageStats = DatasetUsageStatisticsClass(
            timestampMillis=1629840771000,
            uniqueUserCount=10,
            totalSqlQueries=20,
            fieldCounts=[
                DatasetFieldUsageCountsClass(
                    fieldPath="col1",
                    count=10
                )
            ]
        )

mcpw = MetadataChangeProposalWrapper(
    entityType="dataset",
    aspectName="datasetUsageStatistics",
    changeType=ChangeTypeClass.UPSERT,
    entityUrn="urn:li:dataset:(urn:li:dataPlatform:hive,SampleHiveDataset,PROD)",
    aspect=usageStats,
)

# Instantiate appropriate emitter (kafk_emitter/rest_emitter)
my_emitter = DatahubKafkaEmitter("""<config>""")
my_emitter.emit(mcpw)
```

##### Performing an aggregation on a Timeseries aspect.

Aggreations on timeseries aspects can be performed by the GSM REST API for `/analytics?action=getTimeseriesStats` which
accepts the following params.
* `entityName` - The name of the entity the aspect is associated with.
* `aspectName` - The name of the aspect.
* `filter` - Any pre-filtering criteria before grouping and aggregations are performed.
* `metrics` - A list of aggregation specification. The `fieldPath` member of an aggregation specification refers to the
  field name against which the aggregation needs to be performed, and the `aggregationType` specifies the kind of aggregation.
* `buckets` - A list of grouping bucket specifications. Each grouping bucket has a `key` field that refers to the field
  to use for grouping. The `type` field specifies the kind of grouping bucket.

We support three kinds of aggregations that can be specified in an aggregation query on the Timeseries annotated fields.
The values that `aggregationType` can take are:

* `LATEST`: The latest value of the field in each bucket. Supported for any type of field.
* `SUM`: The cumulative sum of the field in each bucket. Supported only for integral types.
* `CARDINALITY`: The number of unique values or the cardinality of the set in each bucket. Supported for string and
  record types.

We support two types of grouping for defining the buckets to perform aggregations against:

* `DATE_GROUPING_BUCKET`: Allows for creating time-based buckets such as by second, minute, hour, day, week, month,
  quarter, year etc. Should be used in conjunction with a timestamp field whose value is in milliseconds since *epoch*.
  The `timeWindowSize` param specifies the date histogram bucket width.
* `STRING_GROUPING_BUCKET`: Allows for creating buckets grouped by the unique values of a field. Should always be used in
  conjunction with a string type field.

The API returns a generic SQL like table as the `table` member of the output that contains the results of
the `group-by/aggregate` query, in addition to echoing the input params.

* `columnNames`: the names of the table columns. The group-by `key` names appear in the same order as they are specified
  in the request. Aggregation specifications follow the grouping fields in the same order as specified in the request,
  and will be named `<agg_name>_<fieldPath>`.
* `columnTypes`: the data types of the columns.
* `rows`: the data values, each row corresponding to the respective bucket(s).

Example: Latest unique user count for each day.
```shell
# QUERY
curl --location --request POST 'http://localhost:8080/analytics?action=getTimeseriesStats' \
--header 'X-RestLi-Protocol-Version: 2.0.0' \
--header 'Content-Type: application/json' \
--data-raw '{
    "entityName": "dataset",
    "aspectName": "datasetUsageStatistics",
    "filter": {
        "criteria": []
    },
    "metrics": [
        {
            "fieldPath": "uniqueUserCount",
            "aggregationType": "LATEST"
        }
    ],
    "buckets": [
        {
            "key": "timestampMillis",
            "type": "DATE_GROUPING_BUCKET",
            "timeWindowSize": {
                "multiple": 1,
                "unit": "DAY"
            }
        }
    ]
}'

# SAMPLE RESPOSNE
{
    "value": {
        "filter": {
            "criteria": []
        },
        "aspectName": "datasetUsageStatistics",
        "entityName": "dataset",
        "groupingBuckets": [
            {
                "type": "DATE_GROUPING_BUCKET",
                "timeWindowSize": {
                    "multiple": 1,
                    "unit": "DAY"
                },
                "key": "timestampMillis"
            }
        ],
        "aggregationSpecs": [
            {
                "fieldPath": "uniqueUserCount",
                "aggregationType": "LATEST"
            }
        ],
        "table": {
            "columnNames": [
                "timestampMillis",
                "latest_uniqueUserCount"
            ],
            "rows": [
                [
                    "1631491200000",
                    "1"
                ]
            ],
            "columnTypes": [
                "long",
                "int"
            ]
        }
    }
}
```
For more examples on the complex types of group-by/aggregations, refer to the tests in the group `getAggregatedStats` of [ElasticSearchTimeseriesAspectServiceTest.java](https://github.com/linkedin/datahub/blob/master/metadata-io/src/test/java/com/linkedin/metadata/timeseries/elastic/ElasticSearchTimeseriesAspectServiceTest.java).


<|MERGE_RESOLUTION|>--- conflicted
+++ resolved
@@ -14,13 +14,6 @@
 
 
 - **Aspects**: An aspect is a collection of attributes that describes a particular facet of an entity. They are the smallest atomic unit of write in DataHub. That is, multiple aspects associated with the same Entity can be updated independently. For example, DatasetProperties contains a collection of attributes that describes a Dataset. Aspects can be shared across entities, for example "Ownership" is an aspect that is re-used across all the Entities that have owners. 
-<<<<<<< HEAD
-
-
-- **Keys & Urns**: A key is a special type of aspect that contains the fields that uniquely identify an individual Entity. Key aspects can be serialized into *Urns*, which represent a stringified form of the key fields used for primary-key lookup. Moreover, *Urns* can be converted back into key aspect structs, making key aspects a type of "virtual" aspect. Key aspects provide a mechanism for clients to easily read fields comprising the primary key, which are usually generally useful like Dataset names, platform names etc. Urns provide a friendly handle by which Entities can be queried without requiring a fully materialized struct. 
-
-=======
->>>>>>> b02cd5fb
 
 - **Relationships**: A relationship represents a named edge between 2 entities. They are declared via foreign key attributes within Aspects along with a custom annotation (@Relationship). Relationships permit edges to be traversed bi-directionally. For example, a Chart may refer to a CorpUser as its owner via a relationship named "OwnedBy". This edge would be walkable starting from the Chart *or* the CorpUser instance.
 
