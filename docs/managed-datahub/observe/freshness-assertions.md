--- conflicted
+++ resolved
@@ -8,13 +8,8 @@
 
 <FeatureAvailability saasOnly />
 
-<<<<<<< HEAD
 > The **Freshness Assertions** feature is available as part of the **DataHub Cloud Observe** module of DataHub Cloud.
 > If you are interested in learning more about **DataHub Cloud Observe** or trying it out, please [visit our website](https://www.acryldata.io/observe). 
-=======
-> The **Freshness Assertions** feature is available as part of the **Acryl Observe** module of DataHub Cloud.
-> If you are interested in learning more about **Acryl Observe** or trying it out, please [visit our website](https://www.acryldata.io/observe).
->>>>>>> f3dfd866
 
 ## Introduction
 
