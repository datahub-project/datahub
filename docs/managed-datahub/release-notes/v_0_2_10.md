--- conflicted
+++ resolved
@@ -29,12 +29,6 @@
 ## Some notable features in this SaaS release
 
 - New search and Browse v2 experience. This can only be enabled if you upgrade all your CLI/SDK usage as per our recommendation provided above.
-<<<<<<< HEAD
 - We will be enabling these features selectively. If you are interested in trying it and providing feedback, please reach out to your DataHub Cloud CustomerSuccess representative.
     - DataHub Cloud Observe Freshness Assertions available in private beta as shared [here](../observe/freshness-assertions.md). 
-    - New notifications and Subscriptions feature available.
-=======
-- We will be enabling these features selectively. If you are interested in trying it and providing feedback, please reach out to your Acryl Customer Success representative.
-  - Acryl Observe Freshness Assertions available in private beta as shared [here](../observe/freshness-assertions.md).
-  - New notifications and Subscriptions feature available.
->>>>>>> f3dfd866
+    - New notifications and Subscriptions feature available.