# Updating DataHub

This file documents any backwards-incompatible changes in DataHub and assists people when migrating to a new version.

## Next

### Breaking Changes

### Potential Downtime

### Deprecations

### Other Notable Changes

## 0.12.0

### Breaking Changes

<<<<<<< HEAD
- #8687 (datahub-helm #365 #353) - If Helm is used for installation and Neo4j is enabled, update the prerequisites Helm chart to version >=0.1.2 and adjust your value overrides in the `neo4j:` section according to the new structure.
=======
- #9044 - GraphQL APIs for adding ownership now expect either an `ownershipTypeUrn` referencing a customer ownership type or a (deprecated) `type`. Where before adding an ownership without a concrete type was allowed, this is no longer the case. For simplicity you can use the `type` parameter which will get translated to a custom ownership type internally if one exists for the type being added.
- #9010 - In Redshift source's config `incremental_lineage` is set default to off.
>>>>>>> b565a657
- #8810 - Removed support for SQLAlchemy 1.3.x. Only SQLAlchemy 1.4.x is supported now.
- #8942 - Removed `urn:li:corpuser:datahub` owner for the `Measure`, `Dimension` and `Temporal` tags emitted 
  by Looker and LookML source connectors.
- #8853 - The Airflow plugin no longer supports Airflow 2.0.x or Python 3.7. See the docs for more details.
- #8853 - Introduced the Airflow plugin v2. If you're using Airflow 2.3+, the v2 plugin will be enabled by default, and so you'll need to switch your requirements to include `pip install 'acryl-datahub-airflow-plugin[plugin-v2]'`. To continue using the v1 plugin, set the `DATAHUB_AIRFLOW_PLUGIN_USE_V1_PLUGIN` environment variable to `true`.
- #8943 - The Unity Catalog ingestion source has a new option `include_metastore`, which will cause all urns to be changed when disabled.
This is currently enabled by default to preserve compatibility, but will be disabled by default and then removed in the future.
If stateful ingestion is enabled, simply setting `include_metastore: false` will perform all required cleanup.
Otherwise, we recommend soft deleting all databricks data via the DataHub CLI:
`datahub delete --platform databricks --soft` and then reingesting with `include_metastore: false`.
- #8846 - Changed enum values in resource filters used by policies. `RESOURCE_TYPE` became `TYPE` and `RESOURCE_URN` became `URN`.
Any existing policies using these filters (i.e. defined for particular `urns` or `types` such as `dataset`) need to be upgraded
manually, for example by retrieving their respective `dataHubPolicyInfo` aspect and changing part using filter i.e.
```yaml
   "resources": {
     "filter": {
       "criteria": [
         {
           "field": "RESOURCE_TYPE",
           "condition": "EQUALS",
           "values": [
             "dataset"
           ]
         }
       ]
     }
```
into
```yaml
   "resources": {
     "filter": {
       "criteria": [
         {
           "field": "TYPE",
           "condition": "EQUALS",
           "values": [
             "dataset"
           ]
         }
       ]
     }
```
for example, using `datahub put` command. Policies can be also removed and re-created via UI.
- #9077 - The BigQuery ingestion source by default sets `match_fully_qualified_names: true`.
This means that any `dataset_pattern` or `schema_pattern` specified will be matched on the fully
qualified dataset name, i.e. `<project_name>.<dataset_name>`. We attempt to support the old
pattern format by prepending `.*\\.` to dataset patterns lacking a period, so in most cases this
should not cause any issues. However, if you have a complex dataset pattern, we recommend you
manually convert it to the fully qualified format to avoid any potential issues.

### Potential Downtime

### Deprecations

### Other Notable Changes
- Session token configuration has changed, all previously created session tokens will be invalid and users will be prompted to log in. Expiration time has also been shortened which may result in more login prompts with the default settings.
  There should be no other interruption due to this change.

## 0.11.0

### Breaking Changes

### Potential Downtime
- #8611 Search improvements requires reindexing indices. A `system-update` job will run which will set indices to read-only and create a backup/clone of each index. During the reindexing new components will be prevented from start-up until the reindex completes. The logs of this job will indicate a % complete per index. Depending on index sizes and infrastructure this process can take 5 minutes to hours however as a rough estimate 1 hour for every 2.3 million entities.

### Deprecations
- #8525: In LDAP ingestor, the `manager_pagination_enabled` changed to general `pagination_enabled`
- MAE Events are no longer produced. MAE events have been deprecated for over a year.

### Other Notable Changes
- In this release we now enable you to create and delete pinned announcements on your DataHub homepage! If you have the “Manage Home Page Posts” platform privilege you’ll see a new section in settings called “Home Page Posts” where you can create and delete text posts and link posts that your users see on the home page.
- The new search and browse experience, which was first made available in the previous release behind a feature flag, is now on by default. Check out our release notes for v0.10.5 to get more information and documentation on this new Browse experience.
- In addition to the ranking changes mentioned above, this release includes changes to the highlighting of search entities to understand why they match your query. You can also sort your results alphabetically or by last updated times, in addition to relevance. In this release, we suggest a correction if your query has a typo in it.
- #8300: Clickhouse source now inherited from TwoTierSQLAlchemy. In old way we have platform_instance -> container -> co
  container db (None) -> container schema and now we have platform_instance -> container database.
- #8300: Added `uri_opts` argument; now we can add any options for clickhouse client.
- #8659: BigQuery ingestion no longer creates DataPlatformInstance aspects by default.
  This will only affect users that were depending on this aspect for custom functionality,
  and can be enabled via the `include_data_platform_instance` config option.
- OpenAPI entity and aspect endpoints expanded to improve developer experience when using this API with additional aspects to be added in the near future.
- The CLI now supports recursive deletes.
- Batching of default aspects on initial ingestion (SQL)
- Improvements to multi-threading. Ingestion recipes, if previously reduced to 1 thread, can be restored to the 15 thread default.
- Gradle 7 upgrade moderately improves build speed
- DataHub Ingestion slim images reduced in size by 2GB+
- Glue Schema Registry fixed

## 0.10.5

### Breaking Changes

- #8201: Python SDK: In the DataFlow class, the `cluster` argument is deprecated in favor of `env`.
- #8263: Okta source config option `okta_profile_to_username_attr` default changed from `login` to `email`.
  This determines which Okta profile attribute is used for the corresponding DataHub user
  and thus may change what DataHub users are generated by the Okta source. And in a follow up `okta_profile_to_username_regex` has been set to `.*` which taken together with previous change brings the defaults in line with OIDC.
- #8331: For all sql-based sources that support profiling, you can no longer specify
`profile_table_level_only` together with `include_field_xyz` config options to ingest
certain column-level metrics. Instead, set `profile_table_level_only` to `false` and
individually enable / disable desired field metrics.
- #8451: The `bigquery-beta` and `snowflake-beta` source aliases have been dropped. Use `bigquery` and `snowflake` as the source type instead.
- #8472: Ingestion runs created with Pipeline.create will show up in the DataHub ingestion tab as CLI-based runs. To revert to the previous behavior of not showing these runs in DataHub, pass `no_default_report=True`.
- #8513: `snowflake` connector will use user's `email` attribute as is in urn. To revert to previous behavior disable `email_as_user_identifier` in recipe. 
### Potential Downtime

- BrowsePathsV2 upgrade will now be handled by the `system-update` job in non-blocking mode. This process generates data needed for the new search
  and browse feature. This process must complete before enabling the new search and browse UI and while upgrading entities will be missing from the UI.
  If not using the new search and browse UI, there will be no impact and the update will complete in the background.

### Deprecations

- #8198: In the Python SDK, the `PlatformKey` class has been renamed to `ContainerKey`.

### Other Notable Changes

0.10.5 introduces the new Unified Search & Browse experience and is disabled by default. You can control whether or not you want to see just the new search filtering experience, the new search and browse experience together, or keep the existing search and browse experiences by toggling the two environment variable feature flags `SHOW_SEARCH_FILTERS_V2` and `SHOW_BROWSE_V2` in your GMS container.

**Upgrade Considerations:**

- With the release of Browse V2, we have created a job to run in GMS that will backfill your existing data with new `browsePathsV2` aspects. This job loops over entity types that need a `browsePathsV2` aspect (Dataset, Dashboard, Chart, DataJob, DataFlow, MLModel, MLModelGroup, MLFeatureTable, and MLFeature) and generates one for them. For entities that may have Container parents (Datasets and Dashboards) we will try to fetch their parent containers in order to generate this new aspect. For those deployments with large amounts of data, consider whether running this upgrade job makes sense as it may be a heavy operation and take some time to complete. If you wish to skip this job, simply set the `BACKFILL_BROWSE_PATHS_V2` environment variable flag to `false` in your GMS container. Without this backfill job, though, you will need to rely on the newest CLI of ingestion to create these `browsePathsV2` aspects when running ingestion otherwise your browse sidebar will be out-of-sync.
- Since the new browse experience replaces the old, consider whether having the `SHOW_BROWSE_V2` environment variable feature flag on is the right decision for your organization. If you’re creating custom browse paths with the `browsePaths` aspect, you can continue to do the same with the new experience, however you will have to generate `browsePathsV2` aspects instead which are documented [here](https://datahubproject.io/docs/browsev2/browse-paths-v2/).

## 0.10.4

### Breaking Changes

### Potential Downtime

### Deprecations
- #8045: With the introduction of custom ownership types, the `Owner` aspect has been updated where the `type` field is deprecated in favor of a new field `typeUrn`. This latter field is an urn reference to the new OwnershipType entity. GraphQL endpoints have been updated to use the new field. For pre-existing ownership aspect records, DataHub now has logic to map the old field to the new field.

### Other notable Changes
- #8191: Updates GMS's health check endpoint to account for its dependency on external components. Notably, at this time, elasticsearch. This means that DataHub operators can now use GMS health status more reliably.

## 0.10.3

### Breaking Changes

- #7900: The `catalog_pattern` and `schema_pattern` options of the Unity Catalog source now match against the fully qualified name of the catalog/schema instead of just the name. Unless you're using regex `^` in your patterns, this should not affect you.
- #7942: Renaming the `containerPath` aspect to `browsePathsV2`. This means any data with the aspect name `containerPath` will be invalid. We had not exposed this in the UI or used it anywhere, but it was a model we recently merged to open up other work. This should not affect many people if anyone at all unless you were manually creating `containerPath` data through ingestion on your instance.
- #8068: In the `datahub delete` CLI, if an `--entity-type` filter is not specified, we automatically delete across all entity types. The previous behavior was to use a default entity type of dataset.
- #8068: In the `datahub delete` CLI, the `--start-time` and `--end-time` parameters are not required for timeseries aspect hard deletes. To recover the previous behavior of deleting all data, use `--start-time min --end-time max`.

### Potential Downtime

### Deprecations
- The signature of `Source.get_workunits()` is changed from `Iterable[WorkUnit]` to the more restrictive `Iterable[MetadataWorkUnit]`.
- Legacy usage creation via the `UsageAggregation` aspect, `/usageStats?action=batchIngest` GMS endpoint, and `UsageStatsWorkUnit` metadata-ingestion class are all deprecated.

### Other notable Changes

## 0.10.2

### Breaking Changes

- #7016 Add `add_database_name_to_urn` flag to Oracle source which ensure that Dataset urns have the DB name as a prefix to prevent collision (.e.g. {database}.{schema}.{table}). ONLY breaking if you set this flag to true, otherwise behavior remains the same.
- The Airflow plugin no longer includes the DataHub Kafka emitter by default. Use `pip install acryl-datahub-airflow-plugin[datahub-kafka]` for Kafka support.
- The Airflow lineage backend no longer includes the DataHub Kafka emitter by default. Use `pip install acryl-datahub[airflow,datahub-kafka]` for Kafka support.
- Java SDK PatchBuilders have been modified in a backwards incompatible way to align more with the Python SDK and support more use cases. Any application utilizing the Java SDK for patch building may be affected on upgrading this dependency.

### Deprecations

- The docker image and script for updating from Elasticsearch 6 to 7 is no longer being maintained and will be removed from the `/contrib` section of
  the repository. Please refer to older releases if needed.

## 0.10.0

### Breaking Changes

- #7103 This should only impact users who have configured explicit non-default names for DataHub's Kafka topics. The environment variables used to configure Kafka topics for DataHub used in the `kafka-setup` docker image have been updated to be in-line with other DataHub components, for more info see our docs on [Configuring Kafka in DataHub
  ](https://datahubproject.io/docs/how/kafka-config). They have been suffixed with `_TOPIC` where as now the correct suffix is `_TOPIC_NAME`. This change should not affect any user who is using default Kafka names.
- #6906 The Redshift source has been reworked and now also includes usage capabilities. The old Redshift source was renamed to `redshift-legacy`. The `redshift-usage` source has also been renamed to `redshift-usage-legacy` will be removed in the future.

### Potential Downtime

- #6894 Search improvements requires reindexing indices. A `system-update` job will run which will set indices to read-only and create a backup/clone of each index. During the reindexing new components will be prevented from start-up until the reindex completes. The logs of this job will indicate a % complete per index. Depending on index sizes and infrastructure this process can take 5 minutes to hours however as a rough estimate 1 hour for every 2.3 million entities.

#### Helm Notes

Helm without `--atomic`: The default timeout for an upgrade command is 5 minutes. If the reindex takes longer (depending on data size) it will continue to run in the background even though helm will report a failure. Allow this job to finish and then re-run the helm upgrade command.

Helm with `--atomic`: In general, it is recommended to not use the `--atomic` setting for this particular upgrade since the system update job will be terminated before completion. If `--atomic` is preferred, then increase the timeout using the `--timeout` flag to account for the reindexing time (see note above for estimating this value).

### Deprecations

## 0.9.6

### Breaking Changes

- #6742 The metadata file sink's output format no longer contains nested JSON strings for MCP aspects, but instead unpacks the stringified JSON into a real JSON object. The previous sink behavior can be recovered using the `legacy_nested_json_string` option. The file source is backwards compatible and supports both formats.
- #6901 The `env` and `database_alias` fields have been marked deprecated across all sources. We recommend using `platform_instance` where possible instead.

### Potential Downtime

### Deprecations

- #6851 - Sources bigquery-legacy and bigquery-usage-legacy have been removed

### Other notable Changes

- If anyone faces issues with login please clear your cookies. Some security updates are part of this release. That may cause login issues until cookies are cleared.

## 0.9.4 / 0.9.5

### Breaking Changes

- #6243 apache-ranger authorizer is no longer the core part of DataHub GMS, and it is shifted as plugin. Please refer updated documentation [Configuring Authorization with Apache Ranger](./configuring-authorization-with-apache-ranger.md#configuring-your-datahub-deployment) for configuring `apache-ranger-plugin` in DataHub GMS.
- #6243 apache-ranger authorizer as plugin is not supported in DataHub Kubernetes deployment.
- #6243 Authentication and Authorization plugins configuration are removed from [application.yml](../../metadata-service/configuration/src/main/resources/application.yml). Refer documentation [Migration Of Plugins From application.yml](../plugins.md#migration-of-plugins-from-applicationyml) for migrating any existing custom plugins.
- `datahub check graph-consistency` command has been removed. It was a beta API that we had considered but decided there are better solutions for this. So removing this.
- `graphql_url` option of `powerbi-report-server` source deprecated as the options is not used.
- #6789 BigQuery ingestion: If `enable_legacy_sharded_table_support` is set to False, sharded table names will be suffixed with \_yyyymmdd to make sure they don't clash with non-sharded tables. This means if stateful ingestion is enabled then old sharded tables will be recreated with a new id and attached tags/glossary terms/etc will need to be added again. _This behavior is not enabled by default yet, but will be enabled by default in a future release._

### Potential Downtime

### Deprecations

### Other notable Changes

- #6611 - Snowflake `schema_pattern` now accepts pattern for fully qualified schema name in format `<catalog_name>.<schema_name>` by setting config `match_fully_qualified_names : True`. Current default `match_fully_qualified_names: False` is only to maintain backward compatibility. The config option `match_fully_qualified_names` will be deprecated in future and the default behavior will assume `match_fully_qualified_names: True`."
- #6636 - Sources `snowflake-legacy` and `snowflake-usage-legacy` have been removed.

## 0.9.3

### Breaking Changes

- The beta `datahub check graph-consistency` command has been removed.

### Potential Downtime

### Deprecations

- PowerBI source: `workspace_id_pattern` is introduced in place of `workspace_id`. `workspace_id` is now deprecated and set for removal in a future version.

### Other notable Changes

## 0.9.2

- LookML source will only emit views that are reachable from explores while scanning your git repo. Previous behavior can be achieved by setting `emit_reachable_views_only` to False.
- LookML source will always lowercase urns for lineage edges from views to upstream tables. There is no fallback provided to previous behavior because it was inconsistent in application of lower-casing earlier.
- dbt config `node_type_pattern` which was previously deprecated has been removed. Use `entities_enabled` instead to control whether to emit metadata for sources, models, seeds, tests, etc.
- The dbt source will always lowercase urns for lineage edges to the underlying data platform.
- The DataHub Airflow lineage backend and plugin no longer support Airflow 1.x. You can still run DataHub ingestion in Airflow 1.x using the [PythonVirtualenvOperator](https://airflow.apache.org/docs/apache-airflow/1.10.15/_api/airflow/operators/python_operator/index.html?highlight=pythonvirtualenvoperator#airflow.operators.python_operator.PythonVirtualenvOperator).

### Breaking Changes

- #6570 `snowflake` connector now populates created and last modified timestamps for snowflake datasets and containers. This version of snowflake connector will not work with **datahub-gms** version older than `v0.9.3`

### Potential Downtime

### Deprecations

### Other notable Changes

## 0.9.1

### Breaking Changes

- We have promoted `bigquery-beta` to `bigquery`. If you are using `bigquery-beta` then change your recipes to use the type `bigquery`.

### Potential Downtime

### Deprecations

### Other notable Changes

## 0.9.0

### Breaking Changes

- Java version 11 or greater is required.
- For any of the GraphQL search queries, the input no longer supports value but instead now accepts a list of values. These values represent an OR relationship where the field value must match any of the values.

### Potential Downtime

### Deprecations

### Other notable Changes

## `v0.8.45`

### Breaking Changes

- The `getNativeUserInviteToken` and `createNativeUserInviteToken` GraphQL endpoints have been renamed to
  `getInviteToken` and `createInviteToken` respectively. Additionally, both now accept an optional `roleUrn` parameter.
  Both endpoints also now require the `MANAGE_POLICIES` privilege to execute, rather than `MANAGE_USER_CREDENTIALS`
  privilege.
- One of the default policies shipped with DataHub (`urn:li:dataHubPolicy:7`, or `All Users - All Platform Privileges`)
  has been edited to no longer include `MANAGE_POLICIES`. Its name has consequently been changed to
  `All Users - All Platform Privileges (EXCEPT MANAGE POLICIES)`. This change was made to prevent all users from
  effectively acting as superusers by default.

### Potential Downtime

### Deprecations

### Other notable Changes

## `v0.8.44`

### Breaking Changes

- Browse Paths have been upgraded to a new format to align more closely with the intention of the feature.
  Learn more about the changes, including steps on upgrading, here: <https://datahubproject.io/docs/advanced/browse-paths-upgrade>
- The dbt ingestion source's `disable_dbt_node_creation` and `load_schema` options have been removed. They were no longer necessary due to the recently added sibling entities functionality.
- The `snowflake` source now uses newer faster implementation (earlier `snowflake-beta`). Config properties `provision_role` and `check_role_grants` are not supported. Older `snowflake` and `snowflake-usage` are available as `snowflake-legacy` and `snowflake-usage-legacy` sources respectively.

### Potential Downtime

- [Helm] If you're using Helm, please ensure that your version of the `datahub-actions` container is bumped to `v0.0.7` or `head`.
  This version contains changes to support running ingestion in debug mode. Previous versions are not compatible with this release.
  Upgrading to helm chart version `0.2.103` will ensure that you have the compatible versions by default.

### Deprecations

### Other notable Changes

## `v0.8.42`

### Breaking Changes

- Python 3.6 is no longer supported for metadata ingestion
- #5451 `GMS_HOST` and `GMS_PORT` environment variables deprecated in `v0.8.39` have been removed. Use `DATAHUB_GMS_HOST` and `DATAHUB_GMS_PORT` instead.
- #5478 DataHub CLI `delete` command when used with `--hard` option will delete soft-deleted entities which match the other filters given.
- #5471 Looker now populates `userEmail` in dashboard user usage stats. This version of looker connnector will not work with older version of **datahub-gms** if you have `extract_usage_history` looker config enabled.
- #5529 - `ANALYTICS_ENABLED` environment variable in **datahub-gms** is now deprecated. Use `DATAHUB_ANALYTICS_ENABLED` instead.
- #5485 `--include-removed` option was removed from delete CLI

### Potential Downtime

### Deprecations

### Other notable Changes

## `v0.8.41`

### Breaking Changes

- The `should_overwrite` flag in `csv-enricher` has been replaced with `write_semantics` to match the format used for other sources. See the [documentation](https://datahubproject.io/docs/generated/ingestion/sources/csv/) for more details
- Closing an authorization hole in creating tags adding a Platform Privilege called `Create Tags` for creating tags. This is assigned to `datahub` root user, along
  with default All Users policy. Notice: You may need to add this privilege (or `Manage Tags`) to existing users that need the ability to create tags on the platform.
- #5329 Below profiling config parameters are now supported in `BigQuery`:

  - profiling.profile_if_updated_since_days (default=1)
  - profiling.profile_table_size_limit (default=1GB)
  - profiling.profile_table_row_limit (default=50000)

  Set above parameters to `null` if you want older behaviour.

### Potential Downtime

### Deprecations

### Other notable Changes

## `v0.8.40`

### Breaking Changes

- #5240 `lineage_client_project_id` in `bigquery` source is removed. Use `storage_project_id` instead.

### Potential Downtime

### Deprecations

### Other notable Changes

## `v0.8.39`

### Breaking Changes

- Refactored the `health` field of the `Dataset` GraphQL Type to be of type **list of HealthStatus** (was type **HealthStatus**). See [this PR](https://github.com/datahub-project/datahub/pull/5222/files) for more details.

### Potential Downtime

### Deprecations

- #4875 Lookml view file contents will no longer be populated in custom_properties, instead view definitions will be always available in the View Definitions tab.
- #5208 `GMS_HOST` and `GMS_PORT` environment variables being set in various containers are deprecated in favour of `DATAHUB_GMS_HOST` and `DATAHUB_GMS_PORT`.
- `KAFKA_TOPIC_NAME` environment variable in **datahub-mae-consumer** and **datahub-gms** is now deprecated. Use `METADATA_AUDIT_EVENT_NAME` instead.
- `KAFKA_MCE_TOPIC_NAME` environment variable in **datahub-mce-consumer** and **datahub-gms** is now deprecated. Use `METADATA_CHANGE_EVENT_NAME` instead.
- `KAFKA_FMCE_TOPIC_NAME` environment variable in **datahub-mce-consumer** and **datahub-gms** is now deprecated. Use `FAILED_METADATA_CHANGE_EVENT_NAME` instead.

### Other notable Changes

- #5132 Profile tables in `snowflake` source only if they have been updated since configured (default: `1`) number of day(s). Update the config `profiling.profile_if_updated_since_days` as per your profiling schedule or set it to `None` if you want older behaviour.

## `v0.8.38`

### Breaking Changes

### Potential Downtime

### Deprecations

### Other notable Changes

- Create & Revoke Access Tokens via the UI
- Create and Manage new users via the UI
- Improvements to Business Glossary UI
- FIX - Do not require reindexing to migrate to using the UI business glossary

## `v0.8.36`

### Breaking Changes

- In this release we introduce a brand new Business Glossary experience. With this new experience comes some new ways of indexing data in order to make viewing and traversing the different levels of your Glossary possible. Therefore, you will have to [restore your indices](https://datahubproject.io/docs/how/restore-indices/) in order for the new Glossary experience to work for users that already have existing Glossaries. If this is your first time using DataHub Glossaries, you're all set!

### Potential Downtime

### Deprecations

### Other notable Changes

- #4961 Dropped profiling is not reported by default as that caused a lot of spurious logging in some cases. Set `profiling.report_dropped_profiles` to `True` if you want older behaviour.

## `v0.8.35`

### Breaking Changes

### Potential Downtime

### Deprecations

- #4875 Lookml view file contents will no longer be populated in custom_properties, instead view definitions will be always available in the View Definitions tab.

### Other notable Changes

## `v0.8.34`

### Breaking Changes

- #4644 Remove `database` option from `snowflake` source which was deprecated since `v0.8.5`
- #4595 Rename confusing config `report_upstream_lineage` to `upstream_lineage_in_report` in `snowflake` connector which was added in `0.8.32`

### Potential Downtime

### Deprecations

- #4644 `host_port` option of `snowflake` and `snowflake-usage` sources deprecated as the name was confusing. Use `account_id` option instead.

### Other notable Changes

- #4760 `check_role_grants` option was added in `snowflake` to disable checking roles in `snowflake` as some people were reporting long run times when checking roles.<|MERGE_RESOLUTION|>--- conflicted
+++ resolved
@@ -16,12 +16,9 @@
 
 ### Breaking Changes
 
-<<<<<<< HEAD
 - #8687 (datahub-helm #365 #353) - If Helm is used for installation and Neo4j is enabled, update the prerequisites Helm chart to version >=0.1.2 and adjust your value overrides in the `neo4j:` section according to the new structure.
-=======
 - #9044 - GraphQL APIs for adding ownership now expect either an `ownershipTypeUrn` referencing a customer ownership type or a (deprecated) `type`. Where before adding an ownership without a concrete type was allowed, this is no longer the case. For simplicity you can use the `type` parameter which will get translated to a custom ownership type internally if one exists for the type being added.
 - #9010 - In Redshift source's config `incremental_lineage` is set default to off.
->>>>>>> b565a657
 - #8810 - Removed support for SQLAlchemy 1.3.x. Only SQLAlchemy 1.4.x is supported now.
 - #8942 - Removed `urn:li:corpuser:datahub` owner for the `Measure`, `Dimension` and `Temporal` tags emitted 
   by Looker and LookML source connectors.
