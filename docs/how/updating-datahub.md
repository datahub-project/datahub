--- conflicted
+++ resolved
@@ -5,9 +5,6 @@
 ## Next
 
 ### Breaking Changes
-<<<<<<< HEAD
-- Python 3.6 is no longer supported for metadata ingestion
-=======
 
 ### Potential Downtime
 
@@ -18,7 +15,7 @@
 ## `v0.8.42`
 
 ### Breaking Changes
->>>>>>> d33eecba
+- Python 3.6 is no longer supported for metadata ingestion
 - #5451 `GMS_HOST` and `GMS_PORT` environment variables deprecated in `v0.8.39` have been removed. Use `DATAHUB_GMS_HOST` and `DATAHUB_GMS_PORT` instead.
 - #5478 DataHub CLI `delete` command when used with `--hard` option will delete soft-deleted entities which match the other filters given.
 - #5471 Looker now populates `userEmail` in dashboard user usage stats. This version of looker connnector will not work with older version of  **datahub-gms** if you have `extract_usage_history` looker config enabled.
