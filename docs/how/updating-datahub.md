--- conflicted
+++ resolved
@@ -29,22 +29,6 @@
 ## Next
 
 ### Breaking Changes
-
-<<<<<<< HEAD
-### Known Issues
-
-### Potential Downtime
-
-### Deprecations
-
-### Other Notable Changes
-
-
-## 1.3.0
-
-### Breaking Changes
-
-=======
 - #14710: LookML ingestion source migrated to SDKv2 resulting in:
   - `browsePaths` aspect replaced with `browsePathsV2`
   - Only emits MCPs
@@ -52,7 +36,19 @@
   - `browsePaths` aspect replaced with `browsePathsV2`
   - In `Dashboard` entitiy and `dashboardInfo` aspect, `charts` property (deprecated) is replaced with `chartEdges`
   - Only emits MCPs
->>>>>>> 3d210ae3
+
+### Known Issues
+
+### Potential Downtime
+
+### Deprecations
+
+### Other Notable Changes
+
+
+## 1.3.0
+
+### Breaking Changes
 - #14580: (Ingestion) The redshift lineage v1 implementation (`RedshiftLineageExtractor`) has been removed, as lineage v2 (`RedshiftSqlLineageV2`) implementation has been default for a while already. As an effect `use_lineage_v2` config has also been removed along with all lineage v1 references and tests have been updated to v2 implementation. This should not impact most users as change is isolated in redshift ingestion source only.
 - #14014: The `acryl-datahub` now requires pydantic v2. Support for pydantic v1 has been dropped and users must upgrade to pydantic v2 when using DataHub python package.
   - As a side effect, this upgrade in pydantic version has implicit consequences for `iceberg` ingestion source. If it is run from CLI and `datahub` CLI was installed with all extras (`acryl-datahub[all]`), then `pyiceberg` has been kept at `0.4.0` version in such environment, just to satisfiy the pydantic v1 restriction. However now, `pyiceberg` will be installed in the newest available version. While this is a breaking change in the behaviour, versions `>0.4.0` have been used for some time by Managed Ingestion.
