# Updating DataHub

<!--

## <version number>

### Breaking Changes

### Potential Downtime

### Deprecations

### Other Notable Changes

-->

This file documents any backwards-incompatible changes in DataHub and assists people when migrating to a new version.

## Next

### Breaking Changes

- #9857 (#10773) `lower` method was removed from `get_db_name` of `SQLAlchemySource` class. This change will affect the urns of all related to `SQLAlchemySource` entities.

  Old `urn`, where `data_base_name` is `Some_Database`:

  ```
  - urn:li:dataJob:(urn:li:dataFlow:(mssql,demodata.Foo.stored_procedures,PROD),Proc.With.SpecialChar)
  ```

  New `urn`, where `data_base_name` is `Some_Database`:

  ```
  - urn:li:dataJob:(urn:li:dataFlow:(mssql,DemoData.Foo.stored_procedures,PROD),Proc.With.SpecialChar)
  ```

  Re-running with stateful ingestion should automatically clear up the entities with old URNS and add entities with new URNs, therefore not duplicating the containers or jobs.

- #11313 - `datahub get` will no longer return a key aspect for entities that don't exist.
<<<<<<< HEAD
- #11214 Container properties aspect will produce an additional field that will require a corresponding upgrade of server. Otherwise server can reject the aspects.
=======
- #11369 - The default datahub-rest sink mode has been changed to `ASYNC_BATCH`. This requires a server with version 0.14.0+.
>>>>>>> 38bcd9c3

### Potential Downtime

### Deprecations

### Other Notable Changes

## 0.14.0.2

### Breaking Changes

- Protobuf CLI will no longer create binary encoded protoc custom properties. Flag added `-protocProp` in case this
  behavior is required.
- #10814 Data flow info and data job info aspect will produce an additional field that will require a corresponding upgrade of server. Otherwise server can reject the aspects.
- #10868 - OpenAPI V3 - Creation of aspects will need to be wrapped within a `value` key and the API is now symmetric with respect to input and outputs.

Example Global Tags Aspect:

Previous:

```json
{
  "tags": [
    {
      "tag": "string",
      "context": "string"
    }
  ]
}
```

New (optional fields `systemMetadata` and `headers`):

```json
{
  "value": {
    "tags": [
      {
        "tag": "string",
        "context": "string"
      }
    ]
  },
  "systemMetadata": {},
  "headers": {}
}
```

- #10858 Profiling configuration for Glue source has been updated.

  Previously, the configuration was:

  ```yaml
  profiling: {}
  ```

  Now, it needs to be:

  ```yaml
  profiling:
    enabled: true
  ```

### Potential Downtime

### Deprecations

- OpenAPI v1: OpenAPI v1 is collectively defined as all endpoints which are not prefixed with `/v2` or `/v3`. The v1 endpoints
  will be deprecated in no less than 6 months. Endpoints will be replaced with equivalents in the `/v2` or `/v3` APIs.
  No loss of functionality expected unless explicitly mentioned in Breaking Changes.

### Other Notable Changes

- #10498 - Tableau ingestion can now be configured to ingest multiple sites at once and add the sites as containers. The feature is currently only available for Tableau Server.
- #10466 - Extends configuration in `~/.datahubenv` to match `DatahubClientConfig` object definition. See full configuration in https://datahubproject.io/docs/python-sdk/clients/. The CLI should now respect the updated configurations specified in `~/.datahubenv` across its functions and utilities. This means that for systems where ssl certification is disabled, setting `disable_ssl_verification: true` in `~./datahubenv` will apply to all CLI calls.
- #11002 - We will not auto-generate a `~/.datahubenv` file. You must either run `datahub init` to create that file, or set environment variables so that the config is loaded.
- #11023 - Added a new parameter to datahub's `put` cli command: `--run-id`. This parameter is useful to associate a given write to an ingestion process. A use-case can be mimick transformers when a transformer for aspect being written does not exist.
- #11051 - Ingestion reports will now trim the summary text to a maximum of 800k characters to avoid generating `dataHubExecutionRequestResult` that are too large for GMS to handle.

## 0.13.3

### Breaking Changes

- #10419 - `aws_region` is now a required configuration in the DynamoDB connector. The connector will no longer loop through all AWS regions; instead, it will only use the region passed into the recipe configuration.
- #10389 - Custom validators, mutators, side-effects dropped a previously required constructor
- #10472 - `RVW` added as a FabricType. No rollbacks allowed once metadata with this fabric type is added without manual cleanups in databases.

### Potential Downtime

### Deprecations

### Other Notable Change

## 0.13.1

### Breaking Changes

- #9934 and #10075 - Stateful ingestion is now enabled by default if a `pipeline_name` is set and either a datahub-rest sink or `datahub_api` is specified. It will still be disabled by default when any other sink type is used or if there is no pipeline name set.
- #10002 - The `DataHubGraph` client no longer makes a request to the backend during initialization. If you want to preserve the old behavior, call `graph.test_connection()` after constructing the client.
- #10026 - The dbt `use_compiled_code` option has been removed, because we now support capturing both source and compiled dbt SQL. This can be configured using `include_compiled_code`, which will be default enabled in 0.13.1.
- #10055 - Assertion entities generated by dbt are now associated with the dbt dataset entity, and not the entity in the data warehouse.
- #10090 - For Redshift ingestion, `use_lineage_v2` is now enabled by default.
- #10147 - For looker ingestion, the browse paths for looker Dashboard, Chart, View, Explore have been updated to align with Looker UI. This does not affect URNs or lineage but primarily affects (improves) browsing experience.
- #10164 - For dbt ingestion, `entities_enabled.model_performance` and `include_compiled_code` are now both enabled by default. Upgrading dbt ingestion will also require upgrading the backend to 0.13.1.
- #10066 - For view access controls, `SEARCH_AUTHORIZATION_ENABLED` replaced by `VIEW_AUTHORIZATION_ENABLED` to more accurately represent the feature.
- #8231 - Google Analytics 3 has been fully sunsetted by Google as of July 2023, so we now support GA4 thanks to this PR and no longer support GA3 (which would have been broken since last year anyways).
- #10278 - Renaming Presto-On-Hive Source to Hive Metastore source to reflect better its purpose

### Potential Downtime

### Deprecations

### Other Notable Changes

## 0.13.0

### Breaking Changes

- Updating MySQL version for quickstarts to 8.2, may cause quickstart issues for existing instances.
- Neo4j 5.x, may require migration from 4.x
- Build requires JDK17 (Runtime Java 11)
- Build requires Docker Compose > 2.20
- #9731 - The `acryl-datahub` CLI now requires Python 3.8+
- #9601 - The Unity Catalog(UC) ingestion source config `include_metastore` is now disabled by default. This change will affect the urns of all entities in the workspace.<br/>
  Entity Hierarchy with `include_metastore: true` (Old)

  ```
  - UC Metastore
    - Catalog
      - Schema
        - Table
  ```

  Entity Hierarchy with `include_metastore: false` (New)

  ```
  - Catalog
    - Schema
      - Table
  ```

  We recommend using `platform_instance` for differentiating across metastores.

  If stateful ingestion is enabled, running ingestion with latest cli version will perform all required cleanup. Otherwise, we recommend soft deleting all databricks data via the DataHub CLI:
  `datahub delete --platform databricks --soft` and then reingesting with latest cli version.

- #9601 - The Unity Catalog(UC) ingestion source config `include_hive_metastore` is now enabled by default. This requires config `warehouse_id` to be set. You can disable `include_hive_metastore` by setting it to `False` to avoid ingesting legacy hive metastore catalog in Databricks.
- #9904 - The default Redshift `table_lineage_mode` is now MIXED, instead of `STL_SCAN_BASED`. Improved lineage generation is also available by enabling `use_lineaege_v2`. This v2 implementation will become the default in a future release.

### Potential Downtime

### Deprecations

- Spark 2.x (including previous JDK8 build requirements)

### Other Notable Changes

## 0.12.1

### Breaking Changes

- #9244: The `redshift-legacy` and `redshift-legacy-usage` sources, which have been deprecated for >6 months, have been removed. The new `redshift` source is a superset of the functionality provided by those legacy sources.
- `database_alias` config is no longer supported in SQL sources namely - Redshift, MySQL, Oracle, Postgres, Trino, Presto-on-hive. The config will automatically be ignored if it's present in your recipe. It has been deprecated since v0.9.6.
- #9257: The Python SDK urn types are now autogenerated. The new classes are largely backwards compatible with the previous, manually written classes, but many older methods are now deprecated in favor of a more uniform interface. The only breaking change is that the signature for the director constructor e.g. `TagUrn("tag", ["tag_name"])` is no longer supported, and the simpler `TagUrn("tag_name")` should be used instead.
  The canonical place to import the urn classes from is `datahub.metadata.urns.*`. Other import paths, like `datahub.utilities.urns.corpuser_urn.CorpuserUrn` are retained for backwards compatibility, but are considered deprecated.
- #9286: The `DataHubRestEmitter.emit` method no longer returns anything. It previously returned a tuple of timestamps.
- #8951: A great expectations based profiler has been added for the Unity Catalog source.
  To use the old profiler, set `method: analyze` under the `profiling` section in your recipe.
  To use the new profiler, set `method: ge`. Profiling is disabled by default, so to enable it,
  one of these methods must be specified.

### Potential Downtime

### Deprecations

### Other Notable Changes

## 0.12.0

### Breaking Changes

- #8687 (datahub-helm #365 #353) - If Helm is used for installation and Neo4j is enabled, update the prerequisites Helm chart to version >=0.1.2 and adjust your value overrides in the `neo4j:` section according to the new structure.
- #9044 - GraphQL APIs for adding ownership now expect either an `ownershipTypeUrn` referencing a customer ownership type or a (deprecated) `type`. Where before adding an ownership without a concrete type was allowed, this is no longer the case. For simplicity you can use the `type` parameter which will get translated to a custom ownership type internally if one exists for the type being added.
- #9010 - In Redshift source's config `incremental_lineage` is set default to off.
- #8810 - Removed support for SQLAlchemy 1.3.x. Only SQLAlchemy 1.4.x is supported now.
- #8942 - Removed `urn:li:corpuser:datahub` owner for the `Measure`, `Dimension` and `Temporal` tags emitted
  by Looker and LookML source connectors.
- #8853 - The Airflow plugin no longer supports Airflow 2.0.x or Python 3.7. See the docs for more details.
- #8853 - Introduced the Airflow plugin v2. If you're using Airflow 2.3+, the v2 plugin will be enabled by default, and so you'll need to switch your requirements to include `pip install 'acryl-datahub-airflow-plugin[plugin-v2]'`. To continue using the v1 plugin, set the `DATAHUB_AIRFLOW_PLUGIN_USE_V1_PLUGIN` environment variable to `true`.
- #8943 - The Unity Catalog ingestion source has a new option `include_metastore`, which will cause all urns to be changed when disabled.
  This is currently enabled by default to preserve compatibility, but will be disabled by default and then removed in the future.
  If stateful ingestion is enabled, simply setting `include_metastore: false` will perform all required cleanup.
  Otherwise, we recommend soft deleting all databricks data via the DataHub CLI:
  `datahub delete --platform databricks --soft` and then reingesting with `include_metastore: false`.
- #8846 - Changed enum values in resource filters used by policies. `RESOURCE_TYPE` became `TYPE` and `RESOURCE_URN` became `URN`.
  Any existing policies using these filters (i.e. defined for particular `urns` or `types` such as `dataset`) need to be upgraded
  manually, for example by retrieving their respective `dataHubPolicyInfo` aspect and changing part using filter i.e.

```yaml
   "resources": {
     "filter": {
       "criteria": [
         {
           "field": "RESOURCE_TYPE",
           "condition": "EQUALS",
           "values": [
             "dataset"
           ]
         }
       ]
     }
```

into

```yaml
   "resources": {
     "filter": {
       "criteria": [
         {
           "field": "TYPE",
           "condition": "EQUALS",
           "values": [
             "dataset"
           ]
         }
       ]
     }
```

for example, using `datahub put` command. Policies can be also removed and re-created via UI.

- #9077 - The BigQuery ingestion source by default sets `match_fully_qualified_names: true`.
  This means that any `dataset_pattern` or `schema_pattern` specified will be matched on the fully
  qualified dataset name, i.e. `<project_name>.<dataset_name>`. We attempt to support the old
  pattern format by prepending `.*\\.` to dataset patterns lacking a period, so in most cases this
  should not cause any issues. However, if you have a complex dataset pattern, we recommend you
  manually convert it to the fully qualified format to avoid any potential issues.
- #9110 - The Unity Catalog source will now generate urns based on `env` properly. If you have
  been setting `env` in your recipe to something besides `PROD`, we will now generate urns
  with that new env variable, invalidating your existing urns.

### Potential Downtime

### Deprecations

### Other Notable Changes

- Session token configuration has changed, all previously created session tokens will be invalid and users will be prompted to log in. Expiration time has also been shortened which may result in more login prompts with the default settings.
  There should be no other interruption due to this change.

## 0.11.0

### Breaking Changes

### Potential Downtime

- #8611 Search improvements requires reindexing indices. A `system-update` job will run which will set indices to read-only and create a backup/clone of each index. During the reindexing new components will be prevented from start-up until the reindex completes. The logs of this job will indicate a % complete per index. Depending on index sizes and infrastructure this process can take 5 minutes to hours however as a rough estimate 1 hour for every 2.3 million entities.

### Deprecations

- #8525: In LDAP ingestor, the `manager_pagination_enabled` changed to general `pagination_enabled`
- MAE Events are no longer produced. MAE events have been deprecated for over a year.

### Other Notable Changes

- In this release we now enable you to create and delete pinned announcements on your DataHub homepage! If you have the “Manage Home Page Posts” platform privilege you’ll see a new section in settings called “Home Page Posts” where you can create and delete text posts and link posts that your users see on the home page.
- The new search and browse experience, which was first made available in the previous release behind a feature flag, is now on by default. Check out our release notes for v0.10.5 to get more information and documentation on this new Browse experience.
- In addition to the ranking changes mentioned above, this release includes changes to the highlighting of search entities to understand why they match your query. You can also sort your results alphabetically or by last updated times, in addition to relevance. In this release, we suggest a correction if your query has a typo in it.
- #8300: Clickhouse source now inherited from TwoTierSQLAlchemy. In old way we have platform_instance -> container -> co
  container db (None) -> container schema and now we have platform_instance -> container database.
- #8300: Added `uri_opts` argument; now we can add any options for clickhouse client.
- #8659: BigQuery ingestion no longer creates DataPlatformInstance aspects by default.
  This will only affect users that were depending on this aspect for custom functionality,
  and can be enabled via the `include_data_platform_instance` config option.
- OpenAPI entity and aspect endpoints expanded to improve developer experience when using this API with additional aspects to be added in the near future.
- The CLI now supports recursive deletes.
- Batching of default aspects on initial ingestion (SQL)
- Improvements to multi-threading. Ingestion recipes, if previously reduced to 1 thread, can be restored to the 15 thread default.
- Gradle 7 upgrade moderately improves build speed
- DataHub Ingestion slim images reduced in size by 2GB+
- Glue Schema Registry fixed

## 0.10.5

### Breaking Changes

- #8201: Python SDK: In the DataFlow class, the `cluster` argument is deprecated in favor of `env`.
- #8263: Okta source config option `okta_profile_to_username_attr` default changed from `login` to `email`.
  This determines which Okta profile attribute is used for the corresponding DataHub user
  and thus may change what DataHub users are generated by the Okta source. And in a follow up `okta_profile_to_username_regex` has been set to `.*` which taken together with previous change brings the defaults in line with OIDC.
- #8331: For all sql-based sources that support profiling, you can no longer specify
  `profile_table_level_only` together with `include_field_xyz` config options to ingest
  certain column-level metrics. Instead, set `profile_table_level_only` to `false` and
  individually enable / disable desired field metrics.
- #8451: The `bigquery-beta` and `snowflake-beta` source aliases have been dropped. Use `bigquery` and `snowflake` as the source type instead.
- #8472: Ingestion runs created with Pipeline.create will show up in the DataHub ingestion tab as CLI-based runs. To revert to the previous behavior of not showing these runs in DataHub, pass `no_default_report=True`.
- #8513: `snowflake` connector will use user's `email` attribute as is in urn. To revert to previous behavior disable `email_as_user_identifier` in recipe.

### Potential Downtime

- BrowsePathsV2 upgrade will now be handled by the `system-update` job in non-blocking mode. This process generates data needed for the new search
  and browse feature. This process must complete before enabling the new search and browse UI and while upgrading entities will be missing from the UI.
  If not using the new search and browse UI, there will be no impact and the update will complete in the background.

### Deprecations

- #8198: In the Python SDK, the `PlatformKey` class has been renamed to `ContainerKey`.

### Other Notable Changes

0.10.5 introduces the new Unified Search & Browse experience and is disabled by default. You can control whether or not you want to see just the new search filtering experience, the new search and browse experience together, or keep the existing search and browse experiences by toggling the two environment variable feature flags `SHOW_SEARCH_FILTERS_V2` and `SHOW_BROWSE_V2` in your GMS container.

**Upgrade Considerations:**

- With the release of Browse V2, we have created a job to run in GMS that will backfill your existing data with new `browsePathsV2` aspects. This job loops over entity types that need a `browsePathsV2` aspect (Dataset, Dashboard, Chart, DataJob, DataFlow, MLModel, MLModelGroup, MLFeatureTable, and MLFeature) and generates one for them. For entities that may have Container parents (Datasets and Dashboards) we will try to fetch their parent containers in order to generate this new aspect. For those deployments with large amounts of data, consider whether running this upgrade job makes sense as it may be a heavy operation and take some time to complete. If you wish to skip this job, simply set the `BACKFILL_BROWSE_PATHS_V2` environment variable flag to `false` in your GMS container. Without this backfill job, though, you will need to rely on the newest CLI of ingestion to create these `browsePathsV2` aspects when running ingestion otherwise your browse sidebar will be out-of-sync.
- Since the new browse experience replaces the old, consider whether having the `SHOW_BROWSE_V2` environment variable feature flag on is the right decision for your organization. If you’re creating custom browse paths with the `browsePaths` aspect, you can continue to do the same with the new experience, however you will have to generate `browsePathsV2` aspects instead which are documented [here](https://datahubproject.io/docs/browsev2/browse-paths-v2/).

## 0.10.4

### Breaking Changes

### Potential Downtime

### Deprecations

- #8045: With the introduction of custom ownership types, the `Owner` aspect has been updated where the `type` field is deprecated in favor of a new field `typeUrn`. This latter field is an urn reference to the new OwnershipType entity. GraphQL endpoints have been updated to use the new field. For pre-existing ownership aspect records, DataHub now has logic to map the old field to the new field.

### Other notable Changes

- #8191: Updates GMS's health check endpoint to account for its dependency on external components. Notably, at this time, elasticsearch. This means that DataHub operators can now use GMS health status more reliably.

## 0.10.3

### Breaking Changes

- #7900: The `catalog_pattern` and `schema_pattern` options of the Unity Catalog source now match against the fully qualified name of the catalog/schema instead of just the name. Unless you're using regex `^` in your patterns, this should not affect you.
- #7942: Renaming the `containerPath` aspect to `browsePathsV2`. This means any data with the aspect name `containerPath` will be invalid. We had not exposed this in the UI or used it anywhere, but it was a model we recently merged to open up other work. This should not affect many people if anyone at all unless you were manually creating `containerPath` data through ingestion on your instance.
- #8068: In the `datahub delete` CLI, if an `--entity-type` filter is not specified, we automatically delete across all entity types. The previous behavior was to use a default entity type of dataset.
- #8068: In the `datahub delete` CLI, the `--start-time` and `--end-time` parameters are not required for timeseries aspect hard deletes. To recover the previous behavior of deleting all data, use `--start-time min --end-time max`.

### Potential Downtime

### Deprecations

- The signature of `Source.get_workunits()` is changed from `Iterable[WorkUnit]` to the more restrictive `Iterable[MetadataWorkUnit]`.
- Legacy usage creation via the `UsageAggregation` aspect, `/usageStats?action=batchIngest` GMS endpoint, and `UsageStatsWorkUnit` metadata-ingestion class are all deprecated.

### Other notable Changes

## 0.10.2

### Breaking Changes

- #7016 Add `add_database_name_to_urn` flag to Oracle source which ensure that Dataset urns have the DB name as a prefix to prevent collision (.e.g. {database}.{schema}.{table}). ONLY breaking if you set this flag to true, otherwise behavior remains the same.
- The Airflow plugin no longer includes the DataHub Kafka emitter by default. Use `pip install acryl-datahub-airflow-plugin[datahub-kafka]` for Kafka support.
- The Airflow lineage backend no longer includes the DataHub Kafka emitter by default. Use `pip install acryl-datahub[airflow,datahub-kafka]` for Kafka support.
- Java SDK PatchBuilders have been modified in a backwards incompatible way to align more with the Python SDK and support more use cases. Any application utilizing the Java SDK for patch building may be affected on upgrading this dependency.

### Deprecations

- The docker image and script for updating from Elasticsearch 6 to 7 is no longer being maintained and will be removed from the `/contrib` section of
  the repository. Please refer to older releases if needed.

## 0.10.0

### Breaking Changes

- #7103 This should only impact users who have configured explicit non-default names for DataHub's Kafka topics. The environment variables used to configure Kafka topics for DataHub used in the `kafka-setup` docker image have been updated to be in-line with other DataHub components, for more info see our docs on [Configuring Kafka in DataHub
  ](https://datahubproject.io/docs/how/kafka-config). They have been suffixed with `_TOPIC` where as now the correct suffix is `_TOPIC_NAME`. This change should not affect any user who is using default Kafka names.
- #6906 The Redshift source has been reworked and now also includes usage capabilities. The old Redshift source was renamed to `redshift-legacy`. The `redshift-usage` source has also been renamed to `redshift-usage-legacy` will be removed in the future.

### Potential Downtime

- #6894 Search improvements requires reindexing indices. A `system-update` job will run which will set indices to read-only and create a backup/clone of each index. During the reindexing new components will be prevented from start-up until the reindex completes. The logs of this job will indicate a % complete per index. Depending on index sizes and infrastructure this process can take 5 minutes to hours however as a rough estimate 1 hour for every 2.3 million entities.

#### Helm Notes

Helm without `--atomic`: The default timeout for an upgrade command is 5 minutes. If the reindex takes longer (depending on data size) it will continue to run in the background even though helm will report a failure. Allow this job to finish and then re-run the helm upgrade command.

Helm with `--atomic`: In general, it is recommended to not use the `--atomic` setting for this particular upgrade since the system update job will be terminated before completion. If `--atomic` is preferred, then increase the timeout using the `--timeout` flag to account for the reindexing time (see note above for estimating this value).

### Deprecations

## 0.9.6

### Breaking Changes

- #6742 The metadata file sink's output format no longer contains nested JSON strings for MCP aspects, but instead unpacks the stringified JSON into a real JSON object. The previous sink behavior can be recovered using the `legacy_nested_json_string` option. The file source is backwards compatible and supports both formats.
- #6901 The `env` and `database_alias` fields have been marked deprecated across all sources. We recommend using `platform_instance` where possible instead.

### Potential Downtime

### Deprecations

- #6851 - Sources bigquery-legacy and bigquery-usage-legacy have been removed

### Other notable Changes

- If anyone faces issues with login please clear your cookies. Some security updates are part of this release. That may cause login issues until cookies are cleared.

## 0.9.4 / 0.9.5

### Breaking Changes

- #6243 apache-ranger authorizer is no longer the core part of DataHub GMS, and it is shifted as plugin. Please refer updated documentation [Configuring Authorization with Apache Ranger](./configuring-authorization-with-apache-ranger.md#configuring-your-datahub-deployment) for configuring `apache-ranger-plugin` in DataHub GMS.
- #6243 apache-ranger authorizer as plugin is not supported in DataHub Kubernetes deployment.
- #6243 Authentication and Authorization plugins configuration are removed from [application.yaml](../../metadata-service/configuration/src/main/resources/application.yaml). Refer documentation [Migration Of Plugins From application.yaml](../plugins.md#migration-of-plugins-from-applicationyml) for migrating any existing custom plugins.
- `datahub check graph-consistency` command has been removed. It was a beta API that we had considered but decided there are better solutions for this. So removing this.
- `graphql_url` option of `powerbi-report-server` source deprecated as the options is not used.
- #6789 BigQuery ingestion: If `enable_legacy_sharded_table_support` is set to False, sharded table names will be suffixed with \_yyyymmdd to make sure they don't clash with non-sharded tables. This means if stateful ingestion is enabled then old sharded tables will be recreated with a new id and attached tags/glossary terms/etc will need to be added again. _This behavior is not enabled by default yet, but will be enabled by default in a future release._

### Potential Downtime

### Deprecations

### Other notable Changes

- #6611 - Snowflake `schema_pattern` now accepts pattern for fully qualified schema name in format `<catalog_name>.<schema_name>` by setting config `match_fully_qualified_names : True`. Current default `match_fully_qualified_names: False` is only to maintain backward compatibility. The config option `match_fully_qualified_names` will be deprecated in future and the default behavior will assume `match_fully_qualified_names: True`."
- #6636 - Sources `snowflake-legacy` and `snowflake-usage-legacy` have been removed.

## 0.9.3

### Breaking Changes

- The beta `datahub check graph-consistency` command has been removed.

### Potential Downtime

### Deprecations

- PowerBI source: `workspace_id_pattern` is introduced in place of `workspace_id`. `workspace_id` is now deprecated and set for removal in a future version.

### Other notable Changes

## 0.9.2

- LookML source will only emit views that are reachable from explores while scanning your git repo. Previous behavior can be achieved by setting `emit_reachable_views_only` to False.
- LookML source will always lowercase urns for lineage edges from views to upstream tables. There is no fallback provided to previous behavior because it was inconsistent in application of lower-casing earlier.
- dbt config `node_type_pattern` which was previously deprecated has been removed. Use `entities_enabled` instead to control whether to emit metadata for sources, models, seeds, tests, etc.
- The dbt source will always lowercase urns for lineage edges to the underlying data platform.
- The DataHub Airflow lineage backend and plugin no longer support Airflow 1.x. You can still run DataHub ingestion in Airflow 1.x using the [PythonVirtualenvOperator](https://airflow.apache.org/docs/apache-airflow/1.10.15/_api/airflow/operators/python_operator/index.html?highlight=pythonvirtualenvoperator#airflow.operators.python_operator.PythonVirtualenvOperator).

### Breaking Changes

- #6570 `snowflake` connector now populates created and last modified timestamps for snowflake datasets and containers. This version of snowflake connector will not work with **datahub-gms** version older than `v0.9.3`

### Potential Downtime

### Deprecations

### Other notable Changes

## 0.9.1

### Breaking Changes

- We have promoted `bigquery-beta` to `bigquery`. If you are using `bigquery-beta` then change your recipes to use the type `bigquery`.

### Potential Downtime

### Deprecations

### Other notable Changes

## 0.9.0

### Breaking Changes

- Java version 11 or greater is required.
- For any of the GraphQL search queries, the input no longer supports value but instead now accepts a list of values. These values represent an OR relationship where the field value must match any of the values.

### Potential Downtime

### Deprecations

### Other notable Changes

## `v0.8.45`

### Breaking Changes

- The `getNativeUserInviteToken` and `createNativeUserInviteToken` GraphQL endpoints have been renamed to
  `getInviteToken` and `createInviteToken` respectively. Additionally, both now accept an optional `roleUrn` parameter.
  Both endpoints also now require the `MANAGE_POLICIES` privilege to execute, rather than `MANAGE_USER_CREDENTIALS`
  privilege.
- One of the default policies shipped with DataHub (`urn:li:dataHubPolicy:7`, or `All Users - All Platform Privileges`)
  has been edited to no longer include `MANAGE_POLICIES`. Its name has consequently been changed to
  `All Users - All Platform Privileges (EXCEPT MANAGE POLICIES)`. This change was made to prevent all users from
  effectively acting as superusers by default.

### Potential Downtime

### Deprecations

### Other notable Changes

## `v0.8.44`

### Breaking Changes

- Browse Paths have been upgraded to a new format to align more closely with the intention of the feature.
  Learn more about the changes, including steps on upgrading, here: <https://datahubproject.io/docs/advanced/browse-paths-upgrade>
- The dbt ingestion source's `disable_dbt_node_creation` and `load_schema` options have been removed. They were no longer necessary due to the recently added sibling entities functionality.
- The `snowflake` source now uses newer faster implementation (earlier `snowflake-beta`). Config properties `provision_role` and `check_role_grants` are not supported. Older `snowflake` and `snowflake-usage` are available as `snowflake-legacy` and `snowflake-usage-legacy` sources respectively.

### Potential Downtime

- [Helm] If you're using Helm, please ensure that your version of the `datahub-actions` container is bumped to `v0.0.7` or `head`.
  This version contains changes to support running ingestion in debug mode. Previous versions are not compatible with this release.
  Upgrading to helm chart version `0.2.103` will ensure that you have the compatible versions by default.

### Deprecations

### Other notable Changes

## `v0.8.42`

### Breaking Changes

- Python 3.6 is no longer supported for metadata ingestion
- #5451 `GMS_HOST` and `GMS_PORT` environment variables deprecated in `v0.8.39` have been removed. Use `DATAHUB_GMS_HOST` and `DATAHUB_GMS_PORT` instead.
- #5478 DataHub CLI `delete` command when used with `--hard` option will delete soft-deleted entities which match the other filters given.
- #5471 Looker now populates `userEmail` in dashboard user usage stats. This version of looker connnector will not work with older version of **datahub-gms** if you have `extract_usage_history` looker config enabled.
- #5529 - `ANALYTICS_ENABLED` environment variable in **datahub-gms** is now deprecated. Use `DATAHUB_ANALYTICS_ENABLED` instead.
- #5485 `--include-removed` option was removed from delete CLI

### Potential Downtime

### Deprecations

### Other notable Changes

## `v0.8.41`

### Breaking Changes

- The `should_overwrite` flag in `csv-enricher` has been replaced with `write_semantics` to match the format used for other sources. See the [documentation](https://datahubproject.io/docs/generated/ingestion/sources/csv-enricher/) for more details
- Closing an authorization hole in creating tags adding a Platform Privilege called `Create Tags` for creating tags. This is assigned to `datahub` root user, along
  with default All Users policy. Notice: You may need to add this privilege (or `Manage Tags`) to existing users that need the ability to create tags on the platform.
- #5329 Below profiling config parameters are now supported in `BigQuery`:

  - profiling.profile_if_updated_since_days (default=1)
  - profiling.profile_table_size_limit (default=1GB)
  - profiling.profile_table_row_limit (default=50000)

  Set above parameters to `null` if you want older behaviour.

### Potential Downtime

### Deprecations

### Other notable Changes

## `v0.8.40`

### Breaking Changes

- #5240 `lineage_client_project_id` in `bigquery` source is removed. Use `storage_project_id` instead.

### Potential Downtime

### Deprecations

### Other notable Changes

## `v0.8.39`

### Breaking Changes

- Refactored the `health` field of the `Dataset` GraphQL Type to be of type **list of HealthStatus** (was type **HealthStatus**). See [this PR](https://github.com/datahub-project/datahub/pull/5222/files) for more details.

### Potential Downtime

### Deprecations

- #4875 Lookml view file contents will no longer be populated in custom_properties, instead view definitions will be always available in the View Definitions tab.
- #5208 `GMS_HOST` and `GMS_PORT` environment variables being set in various containers are deprecated in favour of `DATAHUB_GMS_HOST` and `DATAHUB_GMS_PORT`.
- `KAFKA_TOPIC_NAME` environment variable in **datahub-mae-consumer** and **datahub-gms** is now deprecated. Use `METADATA_AUDIT_EVENT_NAME` instead.
- `KAFKA_MCE_TOPIC_NAME` environment variable in **datahub-mce-consumer** and **datahub-gms** is now deprecated. Use `METADATA_CHANGE_EVENT_NAME` instead.
- `KAFKA_FMCE_TOPIC_NAME` environment variable in **datahub-mce-consumer** and **datahub-gms** is now deprecated. Use `FAILED_METADATA_CHANGE_EVENT_NAME` instead.

### Other notable Changes

- #5132 Profile tables in `snowflake` source only if they have been updated since configured (default: `1`) number of day(s). Update the config `profiling.profile_if_updated_since_days` as per your profiling schedule or set it to `None` if you want older behaviour.

## `v0.8.38`

### Breaking Changes

### Potential Downtime

### Deprecations

### Other notable Changes

- Create & Revoke Access Tokens via the UI
- Create and Manage new users via the UI
- Improvements to Business Glossary UI
- FIX - Do not require reindexing to migrate to using the UI business glossary

## `v0.8.36`

### Breaking Changes

- In this release we introduce a brand new Business Glossary experience. With this new experience comes some new ways of indexing data in order to make viewing and traversing the different levels of your Glossary possible. Therefore, you will have to [restore your indices](https://datahubproject.io/docs/how/restore-indices/) in order for the new Glossary experience to work for users that already have existing Glossaries. If this is your first time using DataHub Glossaries, you're all set!

### Potential Downtime

### Deprecations

### Other notable Changes

- #4961 Dropped profiling is not reported by default as that caused a lot of spurious logging in some cases. Set `profiling.report_dropped_profiles` to `True` if you want older behaviour.

## `v0.8.35`

### Breaking Changes

### Potential Downtime

### Deprecations

- #4875 Lookml view file contents will no longer be populated in custom_properties, instead view definitions will be always available in the View Definitions tab.

### Other notable Changes

## `v0.8.34`

### Breaking Changes

- #4644 Remove `database` option from `snowflake` source which was deprecated since `v0.8.5`
- #4595 Rename confusing config `report_upstream_lineage` to `upstream_lineage_in_report` in `snowflake` connector which was added in `0.8.32`

### Potential Downtime

### Deprecations

- #4644 `host_port` option of `snowflake` and `snowflake-usage` sources deprecated as the name was confusing. Use `account_id` option instead.

### Other notable Changes

- #4760 `check_role_grants` option was added in `snowflake` to disable checking roles in `snowflake` as some people were reporting long run times when checking roles.<|MERGE_RESOLUTION|>--- conflicted
+++ resolved
@@ -37,11 +37,8 @@
   Re-running with stateful ingestion should automatically clear up the entities with old URNS and add entities with new URNs, therefore not duplicating the containers or jobs.
 
 - #11313 - `datahub get` will no longer return a key aspect for entities that don't exist.
-<<<<<<< HEAD
+- #11369 - The default datahub-rest sink mode has been changed to `ASYNC_BATCH`. This requires a server with version 0.14.0+.
 - #11214 Container properties aspect will produce an additional field that will require a corresponding upgrade of server. Otherwise server can reject the aspects.
-=======
-- #11369 - The default datahub-rest sink mode has been changed to `ASYNC_BATCH`. This requires a server with version 0.14.0+.
->>>>>>> 38bcd9c3
 
 ### Potential Downtime
 
