# Updating DataHub

<!--

## <version number>

### Breaking Changes

- #13726: Default search results per page (new: 5000, old: 10000) can be configured with environment variable `ELASTICSEARCH_LIMIT_RESULTS_API_DEFAULT`
- #13726: Maximum lineage visualization hops (new: 20, old: 1000) can be configured with environment variable `ELASTICSEARCH_SEARCH_GRAPH_LINEAGE_MAX_HOPS`

### Known Issues

### Potential Downtime

### Deprecations

### Other Notable Changes

- #13726: Removed dgraph from tests
- #13942: Upgraded secret encryption to AES-256-GCM. Recreate tokens take advantage of the new algorithm.
- #13898: Deprecated DropWizard metrics, enabled Micrometer & Prometheus endpoint
- #14162: Added fields to SystemMetadata updating the MCP Avro schema which can affect users of external schema registries with mixed version deployments.

-->

This file documents any backwards-incompatible changes in DataHub and assists people when migrating to a new version.

## Next

### Breaking Changes

<<<<<<< HEAD
- #14014: The `acryl-datahub` now requires pydantic v2. Support for pydantic v1 has been dropped and users must upgrade to pydantic v2 when using DataHub package.
=======
- #14580: (Ingestion) The redshift lineage v1 implementation (`RedshiftLineageExtractor`) has been removed, as lineage v2 (`RedshiftSqlLineageV2`) implementation has been default for a while already. As an effect `use_lineage_v2` config has also been removed along with all lineage v1 references and tests have been updated to v2 implementation. This should not impact most users as change is isolated in redshift ingestion source only.
>>>>>>> 4a09e8b9

### Known Issues

### Potential Downtime

### Deprecations

### Other Notable Changes

## 1.2.0

### Breaking Changes

- All DataHub Python packages now require Python 3.9+. This affects the following packages:
  - `acryl-datahub` (DataHub CLI and SDK)
  - `acryl-datahub-actions`
  - `acryl-datahub-airflow-plugin`
  - `acryl-datahub-prefect-plugin`
  - `acryl-datahub-gx-plugin`
  - `acryl-datahub-dagster-plugin` (already required Python 3.9+)
- #13619: The `acryl-datahub-airflow-plugin` has dropped support for Airflow versions less than 2.7.
- #14054: The v1 plugin in `acryl-datahub-airflow-plugin` has been removed. The v2 plugin has been the default for a while already, so this should not impact most users. Users who were explicitly setting `DATAHUB_AIRFLOW_PLUGIN_USE_V1_PLUGIN=true` will need to either upgrade or pin to an older version to continue using the v1 plugin.
- #14015: In the sql-queries source, the `default_dialect` configuration parameter has been renamed to `override_dialect`. This also affects the Python SDK methods:
  - `DataHubGraph.parse_sql_lineage(default_dialect=...)` → `DataHubGraph.parse_sql_lineage(override_dialect=...)`
  - `LineageClient.add_lineage_via_sql(default_dialect=...)` → `LineageClient.add_lineage_via_sql(override_dialect=...)`
- #14059: The `acryl-datahub-gx-plugin` now requires pydantic v2, which means the effective minimum supported version of GX is 0.17.15 (from Sept 2023).
- #13601: The `use_queries_v2` flag is now enabled by default for Snowflake and BigQuery ingestion. This improves the quality of lineage and quantity of queries extracted.

### Known Issues

- Internal Schema Registry - The internal schema registry does not supply a compatible schema for older MCP messages. The short term recommendation is to process all MCPs before upgrading to this release.

### Potential Downtime

### Deprecations

- #13858: For folks using `bigquery` and `redshift` connectors please update `schema_pattern` to match against fully qualified schema name `<database_name>.<schema_name>` and set config `match_fully_qualified_names : True`. Current default `match_fully_qualified_names: False` is only to maintain backward compatibility. The config option `match_fully_qualified_names` will be removed in future and the default behavior will be like `match_fully_qualified_names: True`.

### Other Notable Changes

- The `acryl-datahub-actions` package now requires Pydantic V2, while it previously was compatible with both Pydantic V1 and V2.
- #14123: Adds a new environment variable `DATAHUB_REST_EMITTER_BATCH_MAX_PAYLOAD_BYTES` to control batch size limits when using the RestEmitter in ingestions. Default is 15MB but configurable.

## 1.1.0

### Breaking Changes

- #12795: slack source v2 - now ingests all user and channels. Make sure the ingestion source and GMS are on the same version of DataHub.
- #13004: The `acryl-datahub-airflow-plugin` dropped support for Airflow 2.3 and 2.4.
- #13186: NoCode Migration Removed - This code hasn't been required in many years. If needed, a user should upgrade to DataHub 1.0.x prior to upgrading to a later version.
- #13397: `async_flag` removed from rest emitter, replaced with emit mode ASYNC
- #13120: DataHub Actions Integration: Moved datahub-actions into OSS DataHub. Users building their own DataHub Actions docker images can now build from the OSS project.

### Known Issues

- #13397: Ingestion Rest Emitter
  - ASYNC_WAIT/ASYNC - Async modes are impacted by kafka lag.
  - SYNC_WAIT - Only available with OpenAPI ingestion
- OpenAPI Reports OpenAPI Spec 3.1.0 when it only supports 3.0.1

### Potential Downtime

### Deprecations

### Other Notable Changes

- SDK Improvements: Added URN to URL helpers, lineage client, ML model support, and search enhancements.
- Connector Improvements: Significant enhancements to PowerBI, Superset, MLflow, and Redshift connectors.
- New Connectors: Added connectors for Hex notebooks and VertexAI.
- Iceberg Connector Refactoring: The Iceberg connector has been completely refactored to use MCPWs instead of MCEs.
- Entity Subtypes Model Change: The addition of subtypes to most entities.
- #13151 #13255: UI Search Bar Redesign: search bar with new autocomplete functionality has been added.
- #12976: Edit Lineage Feature: Added ability to edit lineage directly in the UI.
- #12983 #13107: Manage Tags Interface: Added a dedicated "Manage Tags" navigation page.
- #13361: Theme Support: Added foundation for basic theme support with primary color configuration.
- #13165 - OpenAPI v3 Patching Improvements
- #13397 - Ingestion Rest Emitter - Added EmitMode parameter for write guarantees.
  - SYNC_WAIT: Synchronously updates the primary storage (SQL) but asynchronously updates search storage (Elasticsearch). Provides a balance between consistency and performance. Suitable for updates that need to be immediately reflected in direct entity retrievals but where search index consistency can be slightly delayed.
  - SYNC_PRIMARY: Synchronously updates the primary storage (SQL) but asynchronously updates search storage (Elasticsearch). Provides a balance between consistency and performance. Suitable for updates that need to be immediately reflected in direct entity retrievals but where search index consistency can be slightly delayed.
  - ASYNC: Queues the metadata change for asynchronous processing and returns immediately. The client continues execution without waiting for the change to be fully processed. Best for high-throughput scenarios where eventual consistency is acceptable.
  - ASYNC_WAIT: Queues the metadata change asynchronously but blocks until confirmation that the write has been fully persisted. More efficient than fully synchronous operations due to backend parallelization and batching while still providing strong consistency guarantees. Useful when you need confirmation of successful persistence without sacrificing performance.
- #13426 - Added support for extracting column transformation logic when using `use_queries_v2` with warehouse ingestion.
- #13499 - Added ELASTICSEARCH_MIN_SEARCH_FILTER_LENGTH configuration for ElasticSearch index config. If modified from the default, this configuration can have significant impact on search performance if changed and will trigger reindexing causing large delays in updates. Most users will not want to modify this.

## 1.0.0

### Breaking Changes

- #12673: Business Glossary ID generation has been modified to handle special characters and URL cleaning. When `enable_auto_id` is false (default), IDs are now generated by cleaning the name (converting spaces to hyphens, removing special characters except periods which are used as path separators) while preserving case. This may result in different IDs being generated for terms with special characters.

- #12580: The OpenAPI source handled nesting incorrectly. 12580 fixes it to create proper nested field paths, however, this will re-write the incorrect schemas of existing OpenAPI runs.

- #12408: The `platform` field in the DataPlatformInstance GraphQL type is removed. Clients need to retrieve the platform via the optional `dataPlatformInstance` field.

- #12671: The `priority` field of the Incident entity is changed from an integer to an enum. This field was previously completely unused in UI and API, so this change should not affect existing deployments.

- #12716: Fix the `platform_instance` being added twice to the URN. If you want to have the previous behavior back, you need to add your platform_instance twice (i.e. `plat.plat`).

- #12797: Previously endpoints when used in ASYNC mode would not validate URNs, entity & aspect names immediately. Starting with this release, even in ASYNC mode, these requests will be returned with http code 4xx. This includes URN, Entity Type names, Entity & Aspect names.

### Known Issues

- #12601: Jetty 12 introduces a stricter handling of url encoding. We are currently applying a workaround to prevent a regression, while technically breaking the official specifications.
- #12714: API Tracing requires at least one mutation of the aspect being updated using this version of DataHub.
- #12797: See Breaking Change above. Entity Type names are case sensitive, this will result in 4xx exceptions when this rule is violated.
- Python SDK v1.0.0.3 - direct accesses to the `server_config` property on `DataHubRestEmitter` can throw an unknown attribute error if `test_connection` is not called prior to directly accessing it as the default empty map initialization was removed. This is resolved in v1.1.0.

### Potential Downtime

### Deprecations

### Other Notable Changes

- #12641: Adds a new MCP validator that prevents deletes of any `CorpUser` entity that has a newly introduced `CorpUserInfo#system` flag set to true.
- #12433: Fixes the searchable annotations in the model supporting `Dashboard` to `Dashboard` lineage within the `DashboardInfo` aspect. Mainly, users of Sigma and PowerBI Apps ingestion may be affected by this adjustment. Consequently, a [reindex](https://docs.datahub.com/docs/how/restore-indices/) will be automatically triggered during the system upgrade.

## 0.15.0

- OpenAPI Update: PIT Keep Alive parameter added to scroll endpoints. NOTE: This parameter requires the `pointInTimeCreationEnabled` feature flag to be enabled and the `elasticSearch.implementation` configuration to be `elasticsearch`. This feature is not supported for OpenSearch at this time and the parameter will not be respected without both of these set.
- OpenAPI Update 2: Previously there was an incorrectly marked parameter named `sort` on the generic list entities endpoint for v3. This parameter is deprecated and only supports a single string value while the documentation indicates it supports a list of strings. This documentation error has been fixed and the correct field, `sortCriteria`, is now documented which supports a list of strings.

### Known Issues

- Persistence Exception: No Rows Updated may occur if a transaction does not change any aspect's data.

### Breaking Changes

- #12223: For dbt Cloud ingestion, the "View in dbt" link will point at the "Explore" page in the dbt Cloud UI. You can revert to the old behavior of linking to the dbt Cloud IDE by setting `external_url_mode: ide".
- #12191 - Configs `include_view_lineage` and `include_view_column_lineage` are removed from snowflake ingestion source. View and External Table DDL lineage will always be ingested when definitions are available.
- #12181 - Configs `include_view_lineage`, `include_view_column_lineage` and `lineage_parse_view_ddl` are removed from bigquery ingestion source. View and Snapshot lineage will always be ingested when definitions are available.
- #12077: `Kafka` source no longer ingests schemas from schema registry as separate entities by default, set `ingest_schemas_as_entities` to `true` to ingest them
- #11486 - Criterion's `value` parameter has been previously deprecated. Use of `value` instead of `values` is no longer supported and will be completely removed on the next major version.
- #11484 - Metadata service authentication enabled by default
- #11484 - Rest API authorization enabled by default
- #10472 - `SANDBOX` added as a FabricType. No rollbacks allowed once metadata with this fabric type is added without manual cleanups in databases.
- #11619 - schema field/column paths can no longer be empty strings
- #11619 - schema field/column paths can no longer be duplicated within the schema
- #11570 - The `DatahubClientConfig`'s server field no longer defaults to `http://localhost:8080`. Be sure to explicitly set this.
- #11570 - If a `datahub_api` is explicitly passed to a stateful ingestion config provider, it will be used. We previously ignored it if the pipeline context also had a graph object.
- #11518 - DataHub Garbage Collection: Various entities that are soft-deleted (after 10d) or are timeseries _entities_ (dataprocess, execution requests) will be removed automatically using logic in the `datahub-gc` ingestion source.
- #12020 - Removed `sql_parser` configuration from the Redash source, as Redash now exclusively uses the sqlglot-based parser for lineage extraction.
- #12020 - Removed `datahub.utilities.sql_parser`, `datahub.utilities.sql_parser_base` and `datahub.utilities.sql_lineage_parser_impl` module along with `SqlLineageSQLParser` and `DefaultSQLParser`. Use `create_lineage_sql_parsed_result` from `datahub.sql_parsing.sqlglot_lineage` module instead.
- #11518 - DataHub Garbage Collection: Various entities that are soft-deleted
  (after 10d) or are timeseries _entities_ (dataprocess, execution requests)
  will be removed automatically using logic in the `datahub-gc` ingestion
  source.
- #12067 - Default behavior of DataJobPatchBuilder in Python sdk has been
  changed to NOT fill out `created` and `lastModified` auditstamps by default
  for input and output dataset edges. This should not have any user-observable
  impact (time-based lineage viz will still continue working based on observed time), but could break assumptions previously being made by clients.
- #12158 - Users provisioned with `user.props` will need to be enabled before login in order to be granted access to DataHub.
- #13273 - When using Opensearch, we will use 'zstd-no-dict' codec instead of 'default'. Elasticsearch still uses 'default'

### Potential Downtime

### Deprecations

- #12056: The DataHub Airflow plugin no longer supports Airflow 2.1 and Airflow 2.2.
- #11701: The Fivetran `sources_to_database` field is deprecated in favor of setting directly within `sources_to_platform_instance.<key>.database`.
- #11560 - The PowerBI ingestion source configuration option include_workspace_name_in_dataset_urn determines whether the workspace name is included in the PowerBI dataset's URN.<br/> PowerBI allows to have identical name of semantic model and their tables across the workspace, It will overwrite the semantic model in-case of multi-workspace ingestion.<br/>
  Entity urn with `include_workspace_name_in_dataset_urn: false`

  ```
   urn:li:dataset:(urn:li:dataPlatform:powerbi,[<PlatformInstance>.]<SemanticModelName>.<TableName>,<ENV>)
  ```

  Entity urn with `include_workspace_name_in_dataset_urn: true`

  ```
   urn:li:dataset:(urn:li:dataPlatform:powerbi,[<PlatformInstance>.].<WorkspaceName>.<SemanticModelName>.<TableName>,<ENV>)
  ```

  The config `include_workspace_name_in_dataset_urn` is default to `false` for backward compatibility, However, we recommend enabling this flag after performing the necessary cleanup.
  If stateful ingestion is enabled, running ingestion with the latest CLI version will handle the cleanup automatically. Otherwise, we recommend soft deleting all powerbi data via the DataHub CLI:
  `datahub delete --platform powerbi --soft` and then re-ingest with the latest CLI version, ensuring the `include_workspace_name_in_dataset_urn` configuration is set to true.

### Other Notable Changes

- #12236: Data flow and data job entities may additionally produce container aspect that will require a corresponding upgrade of server. Otherwise server can reject the aspect.
- #12056: The DataHub Airflow plugin now defaults to the v2 plugin implementation.
- #11742: For PowerBi ingestion, `use_powerbi_email` is now enabled by default when extracting ownership information.
- #11549 - Manage Operations Privilege is extended from throttle control to all system management and operations APIs.

## 0.14.1

### Breaking Changes

- #9857 (#10773) `lower` method was removed from `get_db_name` of `SQLAlchemySource` class. This change will affect the urns of all related to `SQLAlchemySource` entities.

  Old `urn`, where `data_base_name` is `Some_Database`:

  ```
  - urn:li:dataJob:(urn:li:dataFlow:(mssql,demodata.Foo.stored_procedures,PROD),Proc.With.SpecialChar)
  ```

  New `urn`, where `data_base_name` is `Some_Database`:

  ```
  - urn:li:dataJob:(urn:li:dataFlow:(mssql,DemoData.Foo.stored_procedures,PROD),Proc.With.SpecialChar)
  ```

  Re-running with stateful ingestion should automatically clear up the entities with old URNS and add entities with new URNs, therefore not duplicating the containers or jobs.

- #11313 - `datahub get` will no longer return a key aspect for entities that don't exist.
- #11369 - The default datahub-rest sink mode has been changed to `ASYNC_BATCH`. This requires a server with version 0.14.0+.
- #11214 Container properties aspect will produce an additional field that will require a corresponding upgrade of server. Otherwise server can reject the aspects.
- #10190 - `extractor_config.set_system_metadata` of `datahub` source has been moved to be a top level config in the recipe under `flags.set_system_metadata`

### Potential Downtime

### Deprecations

### Other Notable Changes

- Downgrade to previous version is not automatically supported.
- Data Product Properties Unset side effect introduced
  - Previously, Data Products could be set as linked to multiple Datasets if modified directly via the REST API rather than linked through the UI or GraphQL. This side effect aligns the REST API behavior with the GraphQL behavior by introducting a side effect that enforces the 1-to-1 constraint between Data Products and Datasets
  - NOTE: There is a pathological pattern of writes for Data Products that can introduce issues with write processing that can occur with this side effect. If you are constantly changing all of the Datasets associated with a Data Product back and forth between multiple Data Products it will result in a high volume of writes due to the need to unset previous associations.

## 0.14.0.2

### Breaking Changes

- Protobuf CLI will no longer create binary encoded protoc custom properties. Flag added `-protocProp` in case this
  behavior is required.
- #10814 Data flow info and data job info aspect will produce an additional field that will require a corresponding upgrade of server. Otherwise server can reject the aspects.
- #10868 - OpenAPI V3 - Creation of aspects will need to be wrapped within a `value` key and the API is now symmetric with respect to input and outputs.

Example Global Tags Aspect:

Previous:

```json
{
  "tags": [
    {
      "tag": "string",
      "context": "string"
    }
  ]
}
```

New (optional fields `systemMetadata` and `headers`):

```json
{
  "value": {
    "tags": [
      {
        "tag": "string",
        "context": "string"
      }
    ]
  },
  "systemMetadata": {},
  "headers": {}
}
```

- #10858 Profiling configuration for Glue source has been updated.

  Previously, the configuration was:

  ```yaml
  profiling: {}
  ```

  Now, it needs to be:

  ```yaml
  profiling:
    enabled: true
  ```

### Potential Downtime

### Deprecations

- OpenAPI v1: OpenAPI v1 is collectively defined as all endpoints which are not prefixed with `/v2` or `/v3`. The v1 endpoints
  will be deprecated in no less than 6 months. Endpoints will be replaced with equivalents in the `/v2` or `/v3` APIs.
  No loss of functionality expected unless explicitly mentioned in Breaking Changes.

### Other Notable Changes

- #10498 - Tableau ingestion can now be configured to ingest multiple sites at once and add the sites as containers. The feature is currently only available for Tableau Server.
- #10466 - Extends configuration in `~/.datahubenv` to match `DatahubClientConfig` object definition. See full configuration in https://docs.datahub.com/docs/python-sdk/clients/. The CLI should now respect the updated configurations specified in `~/.datahubenv` across its functions and utilities. This means that for systems where ssl certification is disabled, setting `disable_ssl_verification: true` in `~./datahubenv` will apply to all CLI calls.
- #11002 - We will not auto-generate a `~/.datahubenv` file. You must either run `datahub init` to create that file, or set environment variables so that the config is loaded.
- #11023 - Added a new parameter to datahub's `put` cli command: `--run-id`. This parameter is useful to associate a given write to an ingestion process. A use-case can be mimick transformers when a transformer for aspect being written does not exist.
- #11051 - Ingestion reports will now trim the summary text to a maximum of 800k characters to avoid generating `dataHubExecutionRequestResult` that are too large for GMS to handle.

## 0.13.3

### Breaking Changes

- #10419 - `aws_region` is now a required configuration in the DynamoDB connector. The connector will no longer loop through all AWS regions; instead, it will only use the region passed into the recipe configuration.
- #10389 - Custom validators, mutators, side-effects dropped a previously required constructor
- #10472 - `RVW` added as a FabricType. No rollbacks allowed once metadata with this fabric type is added without manual cleanups in databases.

### Potential Downtime

### Deprecations

### Other Notable Change

## 0.13.1

### Breaking Changes

- #9934 and #10075 - Stateful ingestion is now enabled by default if a `pipeline_name` is set and either a datahub-rest sink or `datahub_api` is specified. It will still be disabled by default when any other sink type is used or if there is no pipeline name set.
- #10002 - The `DataHubGraph` client no longer makes a request to the backend during initialization. If you want to preserve the old behavior, call `graph.test_connection()` after constructing the client.
- #10026 - The dbt `use_compiled_code` option has been removed, because we now support capturing both source and compiled dbt SQL. This can be configured using `include_compiled_code`, which will be default enabled in 0.13.1.
- #10055 - Assertion entities generated by dbt are now associated with the dbt dataset entity, and not the entity in the data warehouse.
- #10090 - For Redshift ingestion, `use_lineage_v2` is now enabled by default.
- #10147 - For looker ingestion, the browse paths for looker Dashboard, Chart, View, Explore have been updated to align with Looker UI. This does not affect URNs or lineage but primarily affects (improves) browsing experience.
- #10164 - For dbt ingestion, `entities_enabled.model_performance` and `include_compiled_code` are now both enabled by default. Upgrading dbt ingestion will also require upgrading the backend to 0.13.1.
- #10066 - For view access controls, `SEARCH_AUTHORIZATION_ENABLED` replaced by `VIEW_AUTHORIZATION_ENABLED` to more accurately represent the feature.
- #8231 - Google Analytics 3 has been fully sunsetted by Google as of July 2023, so we now support GA4 thanks to this PR and no longer support GA3 (which would have been broken since last year anyways).
- #10278 - Renaming Presto-On-Hive Source to Hive Metastore source to reflect better its purpose

### Potential Downtime

### Deprecations

### Other Notable Changes

## 0.13.0

### Breaking Changes

- Updating MySQL version for quickstarts to 8.2, may cause quickstart issues for existing instances.
- Neo4j 5.x, may require migration from 4.x
- Build requires JDK17 (Runtime Java 11)
- Build requires Docker Compose > 2.20
- #9731 - The `acryl-datahub` CLI now requires Python 3.8+
- #9601 - The Unity Catalog(UC) ingestion source config `include_metastore` is now disabled by default. This change will affect the urns of all entities in the workspace.<br/>
  Entity Hierarchy with `include_metastore: true` (Old)

  ```
  - UC Metastore
    - Catalog
      - Schema
        - Table
  ```

  Entity Hierarchy with `include_metastore: false` (New)

  ```
  - Catalog
    - Schema
      - Table
  ```

  We recommend using `platform_instance` for differentiating across metastores.

  If stateful ingestion is enabled, running ingestion with latest cli version will perform all required cleanup. Otherwise, we recommend soft deleting all databricks data via the DataHub CLI:
  `datahub delete --platform databricks --soft` and then reingesting with latest cli version.

- #9601 - The Unity Catalog(UC) ingestion source config `include_hive_metastore` is now enabled by default. This requires config `warehouse_id` to be set. You can disable `include_hive_metastore` by setting it to `False` to avoid ingesting legacy hive metastore catalog in Databricks.
- #9904 - The default Redshift `table_lineage_mode` is now MIXED, instead of `STL_SCAN_BASED`. Improved lineage generation is also available by enabling `use_lineaege_v2`. This v2 implementation will become the default in a future release.

### Potential Downtime

### Deprecations

- Spark 2.x (including previous JDK8 build requirements)

### Other Notable Changes

## 0.12.1

### Breaking Changes

- #9244: The `redshift-legacy` and `redshift-legacy-usage` sources, which have been deprecated for >6 months, have been removed. The new `redshift` source is a superset of the functionality provided by those legacy sources.
- `database_alias` config is no longer supported in SQL sources namely - Redshift, MySQL, Oracle, Postgres, Trino, Presto-on-hive. The config will automatically be ignored if it's present in your recipe. It has been deprecated since v0.9.6.
- #9257: The Python SDK urn types are now autogenerated. The new classes are largely backwards compatible with the previous, manually written classes, but many older methods are now deprecated in favor of a more uniform interface. The only breaking change is that the signature for the director constructor e.g. `TagUrn("tag", ["tag_name"])` is no longer supported, and the simpler `TagUrn("tag_name")` should be used instead.
  The canonical place to import the urn classes from is `datahub.metadata.urns.*`. Other import paths, like `datahub.utilities.urns.corpuser_urn.CorpuserUrn` are retained for backwards compatibility, but are considered deprecated.
- #9286: The `DataHubRestEmitter.emit` method no longer returns anything. It previously returned a tuple of timestamps.
- #8951: A great expectations based profiler has been added for the Unity Catalog source.
  To use the old profiler, set `method: analyze` under the `profiling` section in your recipe.
  To use the new profiler, set `method: ge`. Profiling is disabled by default, so to enable it,
  one of these methods must be specified.

### Potential Downtime

### Deprecations

### Other Notable Changes

## 0.12.0

### Breaking Changes

- #8687 (datahub-helm #365 #353) - If Helm is used for installation and Neo4j is enabled, update the prerequisites Helm chart to version >=0.1.2 and adjust your value overrides in the `neo4j:` section according to the new structure.
- #9044 - GraphQL APIs for adding ownership now expect either an `ownershipTypeUrn` referencing a customer ownership type or a (deprecated) `type`. Where before adding an ownership without a concrete type was allowed, this is no longer the case. For simplicity you can use the `type` parameter which will get translated to a custom ownership type internally if one exists for the type being added.
- #9010 - In Redshift source's config `incremental_lineage` is set default to off.
- #8810 - Removed support for SQLAlchemy 1.3.x. Only SQLAlchemy 1.4.x is supported now.
- #8942 - Removed `urn:li:corpuser:datahub` owner for the `Measure`, `Dimension` and `Temporal` tags emitted
  by Looker and LookML source connectors.
- #8853 - The Airflow plugin no longer supports Airflow 2.0.x or Python 3.7. See the docs for more details.
- #8853 - Introduced the Airflow plugin v2. If you're using Airflow 2.3+, the v2 plugin will be enabled by default, and so you'll need to switch your requirements to include `pip install 'acryl-datahub-airflow-plugin[plugin-v2]'`. To continue using the v1 plugin, set the `DATAHUB_AIRFLOW_PLUGIN_USE_V1_PLUGIN` environment variable to `true`.
- #8943 - The Unity Catalog ingestion source has a new option `include_metastore`, which will cause all urns to be changed when disabled.
  This is currently enabled by default to preserve compatibility, but will be disabled by default and then removed in the future.
  If stateful ingestion is enabled, simply setting `include_metastore: false` will perform all required cleanup.
  Otherwise, we recommend soft deleting all databricks data via the DataHub CLI:
  `datahub delete --platform databricks --soft` and then reingesting with `include_metastore: false`.
- #8846 - Changed enum values in resource filters used by policies. `RESOURCE_TYPE` became `TYPE` and `RESOURCE_URN` became `URN`.
  Any existing policies using these filters (i.e. defined for particular `urns` or `types` such as `dataset`) need to be upgraded
  manually, for example by retrieving their respective `dataHubPolicyInfo` aspect and changing part using filter i.e.

```yaml
   "resources": {
     "filter": {
       "criteria": [
         {
           "field": "RESOURCE_TYPE",
           "condition": "EQUALS",
           "values": [
             "dataset"
           ]
         }
       ]
     }
```

into

```yaml
   "resources": {
     "filter": {
       "criteria": [
         {
           "field": "TYPE",
           "condition": "EQUALS",
           "values": [
             "dataset"
           ]
         }
       ]
     }
```

for example, using `datahub put` command. Policies can be also removed and re-created via UI.

- #9077 - The BigQuery ingestion source by default sets `match_fully_qualified_names: true`.
  This means that any `dataset_pattern` or `schema_pattern` specified will be matched on the fully
  qualified dataset name, i.e. `<project_name>.<dataset_name>`. We attempt to support the old
  pattern format by prepending `.*\\.` to dataset patterns lacking a period, so in most cases this
  should not cause any issues. However, if you have a complex dataset pattern, we recommend you
  manually convert it to the fully qualified format to avoid any potential issues.
- #9110 - The Unity Catalog source will now generate urns based on `env` properly. If you have
  been setting `env` in your recipe to something besides `PROD`, we will now generate urns
  with that new env variable, invalidating your existing urns.

### Potential Downtime

### Deprecations

### Other Notable Changes

- Session token configuration has changed, all previously created session tokens will be invalid and users will be prompted to log in. Expiration time has also been shortened which may result in more login prompts with the default settings.
  There should be no other interruption due to this change.

## 0.11.0

### Breaking Changes

### Potential Downtime

- #8611 Search improvements requires reindexing indices. A `system-update` job will run which will set indices to read-only and create a backup/clone of each index. During the reindexing new components will be prevented from start-up until the reindex completes. The logs of this job will indicate a % complete per index. Depending on index sizes and infrastructure this process can take 5 minutes to hours however as a rough estimate 1 hour for every 2.3 million entities.

### Deprecations

- #8525: In LDAP ingestor, the `manager_pagination_enabled` changed to general `pagination_enabled`
- MAE Events are no longer produced. MAE events have been deprecated for over a year.

### Other Notable Changes

- In this release we now enable you to create and delete pinned announcements on your DataHub homepage! If you have the “Manage Home Page Posts” platform privilege you’ll see a new section in settings called “Home Page Posts” where you can create and delete text posts and link posts that your users see on the home page.
- The new search and browse experience, which was first made available in the previous release behind a feature flag, is now on by default. Check out our release notes for v0.10.5 to get more information and documentation on this new Browse experience.
- In addition to the ranking changes mentioned above, this release includes changes to the highlighting of search entities to understand why they match your query. You can also sort your results alphabetically or by last updated times, in addition to relevance. In this release, we suggest a correction if your query has a typo in it.
- #8300: Clickhouse source now inherited from TwoTierSQLAlchemy. In old way we have platform_instance -> container -> co
  container db (None) -> container schema and now we have platform_instance -> container database.
- #8300: Added `uri_opts` argument; now we can add any options for clickhouse client.
- #8659: BigQuery ingestion no longer creates DataPlatformInstance aspects by default.
  This will only affect users that were depending on this aspect for custom functionality,
  and can be enabled via the `include_data_platform_instance` config option.
- OpenAPI entity and aspect endpoints expanded to improve developer experience when using this API with additional aspects to be added in the near future.
- The CLI now supports recursive deletes.
- Batching of default aspects on initial ingestion (SQL)
- Improvements to multi-threading. Ingestion recipes, if previously reduced to 1 thread, can be restored to the 15 thread default.
- Gradle 7 upgrade moderately improves build speed
- DataHub Ingestion slim images reduced in size by 2GB+
- Glue Schema Registry fixed

## 0.10.5

### Breaking Changes

- #8201: Python SDK: In the DataFlow class, the `cluster` argument is deprecated in favor of `env`.
- #8263: Okta source config option `okta_profile_to_username_attr` default changed from `login` to `email`.
  This determines which Okta profile attribute is used for the corresponding DataHub user
  and thus may change what DataHub users are generated by the Okta source. And in a follow up `okta_profile_to_username_regex` has been set to `.*` which taken together with previous change brings the defaults in line with OIDC.
- #8331: For all sql-based sources that support profiling, you can no longer specify
  `profile_table_level_only` together with `include_field_xyz` config options to ingest
  certain column-level metrics. Instead, set `profile_table_level_only` to `false` and
  individually enable / disable desired field metrics.
- #8451: The `bigquery-beta` and `snowflake-beta` source aliases have been dropped. Use `bigquery` and `snowflake` as the source type instead.
- #8472: Ingestion runs created with Pipeline.create will show up in the DataHub ingestion tab as CLI-based runs. To revert to the previous behavior of not showing these runs in DataHub, pass `no_default_report=True`.
- #8513: `snowflake` connector will use user's `email` attribute as is in urn. To revert to previous behavior disable `email_as_user_identifier` in recipe.

### Potential Downtime

- BrowsePathsV2 upgrade will now be handled by the `system-update` job in non-blocking mode. This process generates data needed for the new search
  and browse feature. This process must complete before enabling the new search and browse UI and while upgrading entities will be missing from the UI.
  If not using the new search and browse UI, there will be no impact and the update will complete in the background.

### Deprecations

- #8198: In the Python SDK, the `PlatformKey` class has been renamed to `ContainerKey`.

### Other Notable Changes

0.10.5 introduces the new Unified Search & Browse experience and is disabled by default. You can control whether or not you want to see just the new search filtering experience, the new search and browse experience together, or keep the existing search and browse experiences by toggling the two environment variable feature flags `SHOW_SEARCH_FILTERS_V2` and `SHOW_BROWSE_V2` in your GMS container.

**Upgrade Considerations:**

- With the release of Browse V2, we have created a job to run in GMS that will backfill your existing data with new `browsePathsV2` aspects. This job loops over entity types that need a `browsePathsV2` aspect (Dataset, Dashboard, Chart, DataJob, DataFlow, MLModel, MLModelGroup, MLFeatureTable, and MLFeature) and generates one for them. For entities that may have Container parents (Datasets and Dashboards) we will try to fetch their parent containers in order to generate this new aspect. For those deployments with large amounts of data, consider whether running this upgrade job makes sense as it may be a heavy operation and take some time to complete. If you wish to skip this job, simply set the `BACKFILL_BROWSE_PATHS_V2` environment variable flag to `false` in your GMS container. Without this backfill job, though, you will need to rely on the newest CLI of ingestion to create these `browsePathsV2` aspects when running ingestion otherwise your browse sidebar will be out-of-sync.
- Since the new browse experience replaces the old, consider whether having the `SHOW_BROWSE_V2` environment variable feature flag on is the right decision for your organization. If you’re creating custom browse paths with the `browsePaths` aspect, you can continue to do the same with the new experience, however you will have to generate `browsePathsV2` aspects instead which are documented [here](https://docs.datahub.com/docs/browsev2/browse-paths-v2/).

## 0.10.4

### Breaking Changes

### Potential Downtime

### Deprecations

- #8045: With the introduction of custom ownership types, the `Owner` aspect has been updated where the `type` field is deprecated in favor of a new field `typeUrn`. This latter field is an urn reference to the new OwnershipType entity. GraphQL endpoints have been updated to use the new field. For pre-existing ownership aspect records, DataHub now has logic to map the old field to the new field.

### Other notable Changes

- #8191: Updates GMS's health check endpoint to account for its dependency on external components. Notably, at this time, elasticsearch. This means that DataHub operators can now use GMS health status more reliably.

## 0.10.3

### Breaking Changes

- #7900: The `catalog_pattern` and `schema_pattern` options of the Unity Catalog source now match against the fully qualified name of the catalog/schema instead of just the name. Unless you're using regex `^` in your patterns, this should not affect you.
- #7942: Renaming the `containerPath` aspect to `browsePathsV2`. This means any data with the aspect name `containerPath` will be invalid. We had not exposed this in the UI or used it anywhere, but it was a model we recently merged to open up other work. This should not affect many people if anyone at all unless you were manually creating `containerPath` data through ingestion on your instance.
- #8068: In the `datahub delete` CLI, if an `--entity-type` filter is not specified, we automatically delete across all entity types. The previous behavior was to use a default entity type of dataset.
- #8068: In the `datahub delete` CLI, the `--start-time` and `--end-time` parameters are not required for timeseries aspect hard deletes. To recover the previous behavior of deleting all data, use `--start-time min --end-time max`.

### Potential Downtime

### Deprecations

- The signature of `Source.get_workunits()` is changed from `Iterable[WorkUnit]` to the more restrictive `Iterable[MetadataWorkUnit]`.
- Legacy usage creation via the `UsageAggregation` aspect, `/usageStats?action=batchIngest` GMS endpoint, and `UsageStatsWorkUnit` metadata-ingestion class are all deprecated.

### Other notable Changes

## 0.10.2

### Breaking Changes

- #7016 Add `add_database_name_to_urn` flag to Oracle source which ensure that Dataset urns have the DB name as a prefix to prevent collision (.e.g. {database}.{schema}.{table}). ONLY breaking if you set this flag to true, otherwise behavior remains the same.
- The Airflow plugin no longer includes the DataHub Kafka emitter by default. Use `pip install acryl-datahub-airflow-plugin[datahub-kafka]` for Kafka support.
- The Airflow lineage backend no longer includes the DataHub Kafka emitter by default. Use `pip install acryl-datahub[airflow,datahub-kafka]` for Kafka support.
- Java SDK PatchBuilders have been modified in a backwards incompatible way to align more with the Python SDK and support more use cases. Any application utilizing the Java SDK for patch building may be affected on upgrading this dependency.

### Deprecations

- The docker image and script for updating from Elasticsearch 6 to 7 is no longer being maintained and will be removed from the `/contrib` section of
  the repository. Please refer to older releases if needed.

## 0.10.0

### Breaking Changes

- #7103 This should only impact users who have configured explicit non-default names for DataHub's Kafka topics. The environment variables used to configure Kafka topics for DataHub used in the `kafka-setup` docker image have been updated to be in-line with other DataHub components, for more info see our docs on [Configuring Kafka in DataHub
  ](https://docs.datahub.com/docs/how/kafka-config). They have been suffixed with `_TOPIC` where as now the correct suffix is `_TOPIC_NAME`. This change should not affect any user who is using default Kafka names.
- #6906 The Redshift source has been reworked and now also includes usage capabilities. The old Redshift source was renamed to `redshift-legacy`. The `redshift-usage` source has also been renamed to `redshift-usage-legacy` will be removed in the future.

### Potential Downtime

- #6894 Search improvements requires reindexing indices. A `system-update` job will run which will set indices to read-only and create a backup/clone of each index. During the reindexing new components will be prevented from start-up until the reindex completes. The logs of this job will indicate a % complete per index. Depending on index sizes and infrastructure this process can take 5 minutes to hours however as a rough estimate 1 hour for every 2.3 million entities.

#### Helm Notes

Helm without `--atomic`: The default timeout for an upgrade command is 5 minutes. If the reindex takes longer (depending on data size) it will continue to run in the background even though helm will report a failure. Allow this job to finish and then re-run the helm upgrade command.

Helm with `--atomic`: In general, it is recommended to not use the `--atomic` setting for this particular upgrade since the system update job will be terminated before completion. If `--atomic` is preferred, then increase the timeout using the `--timeout` flag to account for the reindexing time (see note above for estimating this value).

### Deprecations

## 0.9.6

### Breaking Changes

- #6742 The metadata file sink's output format no longer contains nested JSON strings for MCP aspects, but instead unpacks the stringified JSON into a real JSON object. The previous sink behavior can be recovered using the `legacy_nested_json_string` option. The file source is backwards compatible and supports both formats.
- #6901 The `env` and `database_alias` fields have been marked deprecated across all sources. We recommend using `platform_instance` where possible instead.

### Potential Downtime

### Deprecations

- #6851 - Sources bigquery-legacy and bigquery-usage-legacy have been removed

### Other notable Changes

- If anyone faces issues with login please clear your cookies. Some security updates are part of this release. That may cause login issues until cookies are cleared.

## 0.9.4 / 0.9.5

### Breaking Changes

- #6243 apache-ranger authorizer is no longer the core part of DataHub GMS, and it is shifted as plugin. Please refer updated documentation [Configuring Authorization with Apache Ranger](./configuring-authorization-with-apache-ranger.md#configuring-your-datahub-deployment) for configuring `apache-ranger-plugin` in DataHub GMS.
- #6243 apache-ranger authorizer as plugin is not supported in DataHub Kubernetes deployment.
- #6243 Authentication and Authorization plugins configuration are removed from [application.yaml](../../metadata-service/configuration/src/main/resources/application.yaml). Refer documentation [Migration Of Plugins From application.yaml](../plugins.md#migration-of-plugins-from-applicationyml) for migrating any existing custom plugins.
- `datahub check graph-consistency` command has been removed. It was a beta API that we had considered but decided there are better solutions for this. So removing this.
- `graphql_url` option of `powerbi-report-server` source deprecated as the options is not used.
- #6789 BigQuery ingestion: If `enable_legacy_sharded_table_support` is set to False, sharded table names will be suffixed with \_yyyymmdd to make sure they don't clash with non-sharded tables. This means if stateful ingestion is enabled then old sharded tables will be recreated with a new id and attached tags/glossary terms/etc will need to be added again. _This behavior is not enabled by default yet, but will be enabled by default in a future release._

### Potential Downtime

### Deprecations

### Other notable Changes

- #6611 - Snowflake `schema_pattern` now accepts pattern for fully qualified schema name in format `<catalog_name>.<schema_name>` by setting config `match_fully_qualified_names : True`. Current default `match_fully_qualified_names: False` is only to maintain backward compatibility. The config option `match_fully_qualified_names` will be deprecated in future and the default behavior will assume `match_fully_qualified_names: True`."
- #6636 - Sources `snowflake-legacy` and `snowflake-usage-legacy` have been removed.

## 0.9.3

### Breaking Changes

- The beta `datahub check graph-consistency` command has been removed.

### Potential Downtime

### Deprecations

- PowerBI source: `workspace_id_pattern` is introduced in place of `workspace_id`. `workspace_id` is now deprecated and set for removal in a future version.

### Other notable Changes

## 0.9.2

- LookML source will only emit views that are reachable from explores while scanning your git repo. Previous behavior can be achieved by setting `emit_reachable_views_only` to False.
- LookML source will always lowercase urns for lineage edges from views to upstream tables. There is no fallback provided to previous behavior because it was inconsistent in application of lower-casing earlier.
- dbt config `node_type_pattern` which was previously deprecated has been removed. Use `entities_enabled` instead to control whether to emit metadata for sources, models, seeds, tests, etc.
- The dbt source will always lowercase urns for lineage edges to the underlying data platform.
- The DataHub Airflow lineage backend and plugin no longer support Airflow 1.x. You can still run DataHub ingestion in Airflow 1.x using the [PythonVirtualenvOperator](https://airflow.apache.org/docs/apache-airflow/1.10.15/_api/airflow/operators/python_operator/index.html?highlight=pythonvirtualenvoperator#airflow.operators.python_operator.PythonVirtualenvOperator).

### Breaking Changes

- #6570 `snowflake` connector now populates created and last modified timestamps for snowflake datasets and containers. This version of snowflake connector will not work with **datahub-gms** version older than `v0.9.3`

### Potential Downtime

### Deprecations

### Other notable Changes

## 0.9.1

### Breaking Changes

- We have promoted `bigquery-beta` to `bigquery`. If you are using `bigquery-beta` then change your recipes to use the type `bigquery`.

### Potential Downtime

### Deprecations

### Other notable Changes

## 0.9.0

### Breaking Changes

- Java version 11 or greater is required.
- For any of the GraphQL search queries, the input no longer supports value but instead now accepts a list of values. These values represent an OR relationship where the field value must match any of the values.

### Potential Downtime

### Deprecations

### Other notable Changes

## `v0.8.45`

### Breaking Changes

- The `getNativeUserInviteToken` and `createNativeUserInviteToken` GraphQL endpoints have been renamed to
  `getInviteToken` and `createInviteToken` respectively. Additionally, both now accept an optional `roleUrn` parameter.
  Both endpoints also now require the `MANAGE_POLICIES` privilege to execute, rather than `MANAGE_USER_CREDENTIALS`
  privilege.
- One of the default policies shipped with DataHub (`urn:li:dataHubPolicy:7`, or `All Users - All Platform Privileges`)
  has been edited to no longer include `MANAGE_POLICIES`. Its name has consequently been changed to
  `All Users - All Platform Privileges (EXCEPT MANAGE POLICIES)`. This change was made to prevent all users from
  effectively acting as superusers by default.

### Potential Downtime

### Deprecations

### Other notable Changes

## `v0.8.44`

### Breaking Changes

- Browse Paths have been upgraded to a new format to align more closely with the intention of the feature.
  Learn more about the changes, including steps on upgrading, here: <https://docs.datahub.com/docs/advanced/browse-paths-upgrade>
- The dbt ingestion source's `disable_dbt_node_creation` and `load_schema` options have been removed. They were no longer necessary due to the recently added sibling entities functionality.
- The `snowflake` source now uses newer faster implementation (earlier `snowflake-beta`). Config properties `provision_role` and `check_role_grants` are not supported. Older `snowflake` and `snowflake-usage` are available as `snowflake-legacy` and `snowflake-usage-legacy` sources respectively.

### Potential Downtime

- [Helm] If you're using Helm, please ensure that your version of the `datahub-actions` container is bumped to `v0.0.7` or `head`.
  This version contains changes to support running ingestion in debug mode. Previous versions are not compatible with this release.
  Upgrading to helm chart version `0.2.103` will ensure that you have the compatible versions by default.

### Deprecations

### Other notable Changes

## `v0.8.42`

### Breaking Changes

- Python 3.6 is no longer supported for metadata ingestion
- #5451 `GMS_HOST` and `GMS_PORT` environment variables deprecated in `v0.8.39` have been removed. Use `DATAHUB_GMS_HOST` and `DATAHUB_GMS_PORT` instead.
- #5478 DataHub CLI `delete` command when used with `--hard` option will delete soft-deleted entities which match the other filters given.
- #5471 Looker now populates `userEmail` in dashboard user usage stats. This version of looker connnector will not work with older version of **datahub-gms** if you have `extract_usage_history` looker config enabled.
- #5529 - `ANALYTICS_ENABLED` environment variable in **datahub-gms** is now deprecated. Use `DATAHUB_ANALYTICS_ENABLED` instead.
- #5485 `--include-removed` option was removed from delete CLI

### Potential Downtime

### Deprecations

### Other notable Changes

## `v0.8.41`

### Breaking Changes

- The `should_overwrite` flag in `csv-enricher` has been replaced with `write_semantics` to match the format used for other sources. See the [documentation](https://docs.datahub.com/docs/generated/ingestion/sources/csv-enricher/) for more details
- Closing an authorization hole in creating tags adding a Platform Privilege called `Create Tags` for creating tags. This is assigned to `datahub` root user, along
  with default All Users policy. Notice: You may need to add this privilege (or `Manage Tags`) to existing users that need the ability to create tags on the platform.
- #5329 Below profiling config parameters are now supported in `BigQuery`:

  - profiling.profile_if_updated_since_days (default=1)
  - profiling.profile_table_size_limit (default=1GB)
  - profiling.profile_table_row_limit (default=50000)

  Set above parameters to `null` if you want older behaviour.

### Potential Downtime

### Deprecations

### Other notable Changes

## `v0.8.40`

### Breaking Changes

- #5240 `lineage_client_project_id` in `bigquery` source is removed. Use `storage_project_id` instead.

### Potential Downtime

### Deprecations

### Other notable Changes

## `v0.8.39`

### Breaking Changes

- Refactored the `health` field of the `Dataset` GraphQL Type to be of type **list of HealthStatus** (was type **HealthStatus**). See [this PR](https://github.com/datahub-project/datahub/pull/5222/files) for more details.

### Potential Downtime

### Deprecations

- #4875 Lookml view file contents will no longer be populated in custom_properties, instead view definitions will be always available in the View Definitions tab.
- #5208 `GMS_HOST` and `GMS_PORT` environment variables being set in various containers are deprecated in favour of `DATAHUB_GMS_HOST` and `DATAHUB_GMS_PORT`.
- `KAFKA_TOPIC_NAME` environment variable in **datahub-mae-consumer** and **datahub-gms** is now deprecated. Use `METADATA_AUDIT_EVENT_NAME` instead.
- `KAFKA_MCE_TOPIC_NAME` environment variable in **datahub-mce-consumer** and **datahub-gms** is now deprecated. Use `METADATA_CHANGE_EVENT_NAME` instead.
- `KAFKA_FMCE_TOPIC_NAME` environment variable in **datahub-mce-consumer** and **datahub-gms** is now deprecated. Use `FAILED_METADATA_CHANGE_EVENT_NAME` instead.

### Other notable Changes

- #5132 Profile tables in `snowflake` source only if they have been updated since configured (default: `1`) number of day(s). Update the config `profiling.profile_if_updated_since_days` as per your profiling schedule or set it to `None` if you want older behaviour.

## `v0.8.38`

### Breaking Changes

### Potential Downtime

### Deprecations

### Other notable Changes

- Create & Revoke Access Tokens via the UI
- Create and Manage new users via the UI
- Improvements to Business Glossary UI
- FIX - Do not require reindexing to migrate to using the UI business glossary

## `v0.8.36`

### Breaking Changes

- In this release we introduce a brand new Business Glossary experience. With this new experience comes some new ways of indexing data in order to make viewing and traversing the different levels of your Glossary possible. Therefore, you will have to [restore your indices](https://docs.datahub.com/docs/how/restore-indices/) in order for the new Glossary experience to work for users that already have existing Glossaries. If this is your first time using DataHub Glossaries, you're all set!

### Potential Downtime

### Deprecations

### Other notable Changes

- #4961 Dropped profiling is not reported by default as that caused a lot of spurious logging in some cases. Set `profiling.report_dropped_profiles` to `True` if you want older behaviour.

## `v0.8.35`

### Breaking Changes

### Potential Downtime

### Deprecations

- #4875 Lookml view file contents will no longer be populated in custom_properties, instead view definitions will be always available in the View Definitions tab.

### Other notable Changes

## `v0.8.34`

### Breaking Changes

- #4644 Remove `database` option from `snowflake` source which was deprecated since `v0.8.5`
- #4595 Rename confusing config `report_upstream_lineage` to `upstream_lineage_in_report` in `snowflake` connector which was added in `0.8.32`

### Potential Downtime

### Deprecations

- #4644 `host_port` option of `snowflake` and `snowflake-usage` sources deprecated as the name was confusing. Use `account_id` option instead.

### Other notable Changes

- #4760 `check_role_grants` option was added in `snowflake` to disable checking roles in `snowflake` as some people were reporting long run times when checking roles.<|MERGE_RESOLUTION|>--- conflicted
+++ resolved
@@ -30,11 +30,8 @@
 
 ### Breaking Changes
 
-<<<<<<< HEAD
+- #14580: (Ingestion) The redshift lineage v1 implementation (`RedshiftLineageExtractor`) has been removed, as lineage v2 (`RedshiftSqlLineageV2`) implementation has been default for a while already. As an effect `use_lineage_v2` config has also been removed along with all lineage v1 references and tests have been updated to v2 implementation. This should not impact most users as change is isolated in redshift ingestion source only.
 - #14014: The `acryl-datahub` now requires pydantic v2. Support for pydantic v1 has been dropped and users must upgrade to pydantic v2 when using DataHub package.
-=======
-- #14580: (Ingestion) The redshift lineage v1 implementation (`RedshiftLineageExtractor`) has been removed, as lineage v2 (`RedshiftSqlLineageV2`) implementation has been default for a while already. As an effect `use_lineage_v2` config has also been removed along with all lineage v1 references and tests have been updated to v2 implementation. This should not impact most users as change is isolated in redshift ingestion source only.
->>>>>>> 4a09e8b9
 
 ### Known Issues
 
