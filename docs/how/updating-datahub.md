# Updating DataHub

This file documents any backwards-incompatible changes in DataHub and assists people when migrating to a new version.

## Next

### Breaking Changes

- Updating MySQL version for quickstarts to 8.2, may cause quickstart issues for existing instances.
- #9244: The `redshift-legacy` and `redshift-legacy-usage` sources, which have been deprecated for >6 months, have been removed. The new `redshift` source is a superset of the functionality provided by those legacy sources.
<<<<<<< HEAD
- #9286: The `DataHubRestEmitter.emit` method no longer returns anything. It previously returned a tuple of timestamps.

=======
- `database_alias` config is no longer supported in SQL sources namely - Redshift, MySQL, Oracle, Postgres, Trino, Presto-on-hive. The config will automatically be ignored if it's present in your recipe. It has been deprecated since v0.9.6.
>>>>>>> ae1169d6
### Potential Downtime

### Deprecations

### Other Notable Changes

## 0.12.0

### Breaking Changes

- #8687 (datahub-helm #365 #353) - If Helm is used for installation and Neo4j is enabled, update the prerequisites Helm chart to version >=0.1.2 and adjust your value overrides in the `neo4j:` section according to the new structure.
- #9044 - GraphQL APIs for adding ownership now expect either an `ownershipTypeUrn` referencing a customer ownership type or a (deprecated) `type`. Where before adding an ownership without a concrete type was allowed, this is no longer the case. For simplicity you can use the `type` parameter which will get translated to a custom ownership type internally if one exists for the type being added.
- #9010 - In Redshift source's config `incremental_lineage` is set default to off.
- #8810 - Removed support for SQLAlchemy 1.3.x. Only SQLAlchemy 1.4.x is supported now.
- #8942 - Removed `urn:li:corpuser:datahub` owner for the `Measure`, `Dimension` and `Temporal` tags emitted 
  by Looker and LookML source connectors.
- #8853 - The Airflow plugin no longer supports Airflow 2.0.x or Python 3.7. See the docs for more details.
- #8853 - Introduced the Airflow plugin v2. If you're using Airflow 2.3+, the v2 plugin will be enabled by default, and so you'll need to switch your requirements to include `pip install 'acryl-datahub-airflow-plugin[plugin-v2]'`. To continue using the v1 plugin, set the `DATAHUB_AIRFLOW_PLUGIN_USE_V1_PLUGIN` environment variable to `true`.
- #8943 - The Unity Catalog ingestion source has a new option `include_metastore`, which will cause all urns to be changed when disabled.
This is currently enabled by default to preserve compatibility, but will be disabled by default and then removed in the future.
If stateful ingestion is enabled, simply setting `include_metastore: false` will perform all required cleanup.
Otherwise, we recommend soft deleting all databricks data via the DataHub CLI:
`datahub delete --platform databricks --soft` and then reingesting with `include_metastore: false`.
- #8846 - Changed enum values in resource filters used by policies. `RESOURCE_TYPE` became `TYPE` and `RESOURCE_URN` became `URN`.
Any existing policies using these filters (i.e. defined for particular `urns` or `types` such as `dataset`) need to be upgraded
manually, for example by retrieving their respective `dataHubPolicyInfo` aspect and changing part using filter i.e.
```yaml
   "resources": {
     "filter": {
       "criteria": [
         {
           "field": "RESOURCE_TYPE",
           "condition": "EQUALS",
           "values": [
             "dataset"
           ]
         }
       ]
     }
```
into
```yaml
   "resources": {
     "filter": {
       "criteria": [
         {
           "field": "TYPE",
           "condition": "EQUALS",
           "values": [
             "dataset"
           ]
         }
       ]
     }
```
for example, using `datahub put` command. Policies can be also removed and re-created via UI.
- #9077 - The BigQuery ingestion source by default sets `match_fully_qualified_names: true`.
This means that any `dataset_pattern` or `schema_pattern` specified will be matched on the fully
qualified dataset name, i.e. `<project_name>.<dataset_name>`. We attempt to support the old
pattern format by prepending `.*\\.` to dataset patterns lacking a period, so in most cases this
should not cause any issues. However, if you have a complex dataset pattern, we recommend you
manually convert it to the fully qualified format to avoid any potential issues.
- #9110 - The Unity Catalog source will now generate urns based on `env` properly. If you have
been setting `env` in your recipe to something besides `PROD`, we will now generate urns
with that new env variable, invalidating your existing urns.

### Potential Downtime

### Deprecations

### Other Notable Changes
- Session token configuration has changed, all previously created session tokens will be invalid and users will be prompted to log in. Expiration time has also been shortened which may result in more login prompts with the default settings.
  There should be no other interruption due to this change.

## 0.11.0

### Breaking Changes

### Potential Downtime
- #8611 Search improvements requires reindexing indices. A `system-update` job will run which will set indices to read-only and create a backup/clone of each index. During the reindexing new components will be prevented from start-up until the reindex completes. The logs of this job will indicate a % complete per index. Depending on index sizes and infrastructure this process can take 5 minutes to hours however as a rough estimate 1 hour for every 2.3 million entities.

### Deprecations
- #8525: In LDAP ingestor, the `manager_pagination_enabled` changed to general `pagination_enabled`
- MAE Events are no longer produced. MAE events have been deprecated for over a year.

### Other Notable Changes
- In this release we now enable you to create and delete pinned announcements on your DataHub homepage! If you have the “Manage Home Page Posts” platform privilege you’ll see a new section in settings called “Home Page Posts” where you can create and delete text posts and link posts that your users see on the home page.
- The new search and browse experience, which was first made available in the previous release behind a feature flag, is now on by default. Check out our release notes for v0.10.5 to get more information and documentation on this new Browse experience.
- In addition to the ranking changes mentioned above, this release includes changes to the highlighting of search entities to understand why they match your query. You can also sort your results alphabetically or by last updated times, in addition to relevance. In this release, we suggest a correction if your query has a typo in it.
- #8300: Clickhouse source now inherited from TwoTierSQLAlchemy. In old way we have platform_instance -> container -> co
  container db (None) -> container schema and now we have platform_instance -> container database.
- #8300: Added `uri_opts` argument; now we can add any options for clickhouse client.
- #8659: BigQuery ingestion no longer creates DataPlatformInstance aspects by default.
  This will only affect users that were depending on this aspect for custom functionality,
  and can be enabled via the `include_data_platform_instance` config option.
- OpenAPI entity and aspect endpoints expanded to improve developer experience when using this API with additional aspects to be added in the near future.
- The CLI now supports recursive deletes.
- Batching of default aspects on initial ingestion (SQL)
- Improvements to multi-threading. Ingestion recipes, if previously reduced to 1 thread, can be restored to the 15 thread default.
- Gradle 7 upgrade moderately improves build speed
- DataHub Ingestion slim images reduced in size by 2GB+
- Glue Schema Registry fixed

## 0.10.5

### Breaking Changes

- #8201: Python SDK: In the DataFlow class, the `cluster` argument is deprecated in favor of `env`.
- #8263: Okta source config option `okta_profile_to_username_attr` default changed from `login` to `email`.
  This determines which Okta profile attribute is used for the corresponding DataHub user
  and thus may change what DataHub users are generated by the Okta source. And in a follow up `okta_profile_to_username_regex` has been set to `.*` which taken together with previous change brings the defaults in line with OIDC.
- #8331: For all sql-based sources that support profiling, you can no longer specify
`profile_table_level_only` together with `include_field_xyz` config options to ingest
certain column-level metrics. Instead, set `profile_table_level_only` to `false` and
individually enable / disable desired field metrics.
- #8451: The `bigquery-beta` and `snowflake-beta` source aliases have been dropped. Use `bigquery` and `snowflake` as the source type instead.
- #8472: Ingestion runs created with Pipeline.create will show up in the DataHub ingestion tab as CLI-based runs. To revert to the previous behavior of not showing these runs in DataHub, pass `no_default_report=True`.
- #8513: `snowflake` connector will use user's `email` attribute as is in urn. To revert to previous behavior disable `email_as_user_identifier` in recipe. 
### Potential Downtime

- BrowsePathsV2 upgrade will now be handled by the `system-update` job in non-blocking mode. This process generates data needed for the new search
  and browse feature. This process must complete before enabling the new search and browse UI and while upgrading entities will be missing from the UI.
  If not using the new search and browse UI, there will be no impact and the update will complete in the background.

### Deprecations

- #8198: In the Python SDK, the `PlatformKey` class has been renamed to `ContainerKey`.

### Other Notable Changes

0.10.5 introduces the new Unified Search & Browse experience and is disabled by default. You can control whether or not you want to see just the new search filtering experience, the new search and browse experience together, or keep the existing search and browse experiences by toggling the two environment variable feature flags `SHOW_SEARCH_FILTERS_V2` and `SHOW_BROWSE_V2` in your GMS container.

**Upgrade Considerations:**

- With the release of Browse V2, we have created a job to run in GMS that will backfill your existing data with new `browsePathsV2` aspects. This job loops over entity types that need a `browsePathsV2` aspect (Dataset, Dashboard, Chart, DataJob, DataFlow, MLModel, MLModelGroup, MLFeatureTable, and MLFeature) and generates one for them. For entities that may have Container parents (Datasets and Dashboards) we will try to fetch their parent containers in order to generate this new aspect. For those deployments with large amounts of data, consider whether running this upgrade job makes sense as it may be a heavy operation and take some time to complete. If you wish to skip this job, simply set the `BACKFILL_BROWSE_PATHS_V2` environment variable flag to `false` in your GMS container. Without this backfill job, though, you will need to rely on the newest CLI of ingestion to create these `browsePathsV2` aspects when running ingestion otherwise your browse sidebar will be out-of-sync.
- Since the new browse experience replaces the old, consider whether having the `SHOW_BROWSE_V2` environment variable feature flag on is the right decision for your organization. If you’re creating custom browse paths with the `browsePaths` aspect, you can continue to do the same with the new experience, however you will have to generate `browsePathsV2` aspects instead which are documented [here](https://datahubproject.io/docs/browsev2/browse-paths-v2/).

## 0.10.4

### Breaking Changes

### Potential Downtime

### Deprecations
- #8045: With the introduction of custom ownership types, the `Owner` aspect has been updated where the `type` field is deprecated in favor of a new field `typeUrn`. This latter field is an urn reference to the new OwnershipType entity. GraphQL endpoints have been updated to use the new field. For pre-existing ownership aspect records, DataHub now has logic to map the old field to the new field.

### Other notable Changes
- #8191: Updates GMS's health check endpoint to account for its dependency on external components. Notably, at this time, elasticsearch. This means that DataHub operators can now use GMS health status more reliably.

## 0.10.3

### Breaking Changes

- #7900: The `catalog_pattern` and `schema_pattern` options of the Unity Catalog source now match against the fully qualified name of the catalog/schema instead of just the name. Unless you're using regex `^` in your patterns, this should not affect you.
- #7942: Renaming the `containerPath` aspect to `browsePathsV2`. This means any data with the aspect name `containerPath` will be invalid. We had not exposed this in the UI or used it anywhere, but it was a model we recently merged to open up other work. This should not affect many people if anyone at all unless you were manually creating `containerPath` data through ingestion on your instance.
- #8068: In the `datahub delete` CLI, if an `--entity-type` filter is not specified, we automatically delete across all entity types. The previous behavior was to use a default entity type of dataset.
- #8068: In the `datahub delete` CLI, the `--start-time` and `--end-time` parameters are not required for timeseries aspect hard deletes. To recover the previous behavior of deleting all data, use `--start-time min --end-time max`.

### Potential Downtime

### Deprecations
- The signature of `Source.get_workunits()` is changed from `Iterable[WorkUnit]` to the more restrictive `Iterable[MetadataWorkUnit]`.
- Legacy usage creation via the `UsageAggregation` aspect, `/usageStats?action=batchIngest` GMS endpoint, and `UsageStatsWorkUnit` metadata-ingestion class are all deprecated.

### Other notable Changes

## 0.10.2

### Breaking Changes

- #7016 Add `add_database_name_to_urn` flag to Oracle source which ensure that Dataset urns have the DB name as a prefix to prevent collision (.e.g. {database}.{schema}.{table}). ONLY breaking if you set this flag to true, otherwise behavior remains the same.
- The Airflow plugin no longer includes the DataHub Kafka emitter by default. Use `pip install acryl-datahub-airflow-plugin[datahub-kafka]` for Kafka support.
- The Airflow lineage backend no longer includes the DataHub Kafka emitter by default. Use `pip install acryl-datahub[airflow,datahub-kafka]` for Kafka support.
- Java SDK PatchBuilders have been modified in a backwards incompatible way to align more with the Python SDK and support more use cases. Any application utilizing the Java SDK for patch building may be affected on upgrading this dependency.

### Deprecations

- The docker image and script for updating from Elasticsearch 6 to 7 is no longer being maintained and will be removed from the `/contrib` section of
  the repository. Please refer to older releases if needed.

## 0.10.0

### Breaking Changes

- #7103 This should only impact users who have configured explicit non-default names for DataHub's Kafka topics. The environment variables used to configure Kafka topics for DataHub used in the `kafka-setup` docker image have been updated to be in-line with other DataHub components, for more info see our docs on [Configuring Kafka in DataHub
  ](https://datahubproject.io/docs/how/kafka-config). They have been suffixed with `_TOPIC` where as now the correct suffix is `_TOPIC_NAME`. This change should not affect any user who is using default Kafka names.
- #6906 The Redshift source has been reworked and now also includes usage capabilities. The old Redshift source was renamed to `redshift-legacy`. The `redshift-usage` source has also been renamed to `redshift-usage-legacy` will be removed in the future.

### Potential Downtime

- #6894 Search improvements requires reindexing indices. A `system-update` job will run which will set indices to read-only and create a backup/clone of each index. During the reindexing new components will be prevented from start-up until the reindex completes. The logs of this job will indicate a % complete per index. Depending on index sizes and infrastructure this process can take 5 minutes to hours however as a rough estimate 1 hour for every 2.3 million entities.

#### Helm Notes

Helm without `--atomic`: The default timeout for an upgrade command is 5 minutes. If the reindex takes longer (depending on data size) it will continue to run in the background even though helm will report a failure. Allow this job to finish and then re-run the helm upgrade command.

Helm with `--atomic`: In general, it is recommended to not use the `--atomic` setting for this particular upgrade since the system update job will be terminated before completion. If `--atomic` is preferred, then increase the timeout using the `--timeout` flag to account for the reindexing time (see note above for estimating this value).

### Deprecations

## 0.9.6

### Breaking Changes

- #6742 The metadata file sink's output format no longer contains nested JSON strings for MCP aspects, but instead unpacks the stringified JSON into a real JSON object. The previous sink behavior can be recovered using the `legacy_nested_json_string` option. The file source is backwards compatible and supports both formats.
- #6901 The `env` and `database_alias` fields have been marked deprecated across all sources. We recommend using `platform_instance` where possible instead.

### Potential Downtime

### Deprecations

- #6851 - Sources bigquery-legacy and bigquery-usage-legacy have been removed

### Other notable Changes

- If anyone faces issues with login please clear your cookies. Some security updates are part of this release. That may cause login issues until cookies are cleared.

## 0.9.4 / 0.9.5

### Breaking Changes

- #6243 apache-ranger authorizer is no longer the core part of DataHub GMS, and it is shifted as plugin. Please refer updated documentation [Configuring Authorization with Apache Ranger](./configuring-authorization-with-apache-ranger.md#configuring-your-datahub-deployment) for configuring `apache-ranger-plugin` in DataHub GMS.
- #6243 apache-ranger authorizer as plugin is not supported in DataHub Kubernetes deployment.
- #6243 Authentication and Authorization plugins configuration are removed from [application.yml](../../metadata-service/configuration/src/main/resources/application.yml). Refer documentation [Migration Of Plugins From application.yml](../plugins.md#migration-of-plugins-from-applicationyml) for migrating any existing custom plugins.
- `datahub check graph-consistency` command has been removed. It was a beta API that we had considered but decided there are better solutions for this. So removing this.
- `graphql_url` option of `powerbi-report-server` source deprecated as the options is not used.
- #6789 BigQuery ingestion: If `enable_legacy_sharded_table_support` is set to False, sharded table names will be suffixed with \_yyyymmdd to make sure they don't clash with non-sharded tables. This means if stateful ingestion is enabled then old sharded tables will be recreated with a new id and attached tags/glossary terms/etc will need to be added again. _This behavior is not enabled by default yet, but will be enabled by default in a future release._

### Potential Downtime

### Deprecations

### Other notable Changes

- #6611 - Snowflake `schema_pattern` now accepts pattern for fully qualified schema name in format `<catalog_name>.<schema_name>` by setting config `match_fully_qualified_names : True`. Current default `match_fully_qualified_names: False` is only to maintain backward compatibility. The config option `match_fully_qualified_names` will be deprecated in future and the default behavior will assume `match_fully_qualified_names: True`."
- #6636 - Sources `snowflake-legacy` and `snowflake-usage-legacy` have been removed.

## 0.9.3

### Breaking Changes

- The beta `datahub check graph-consistency` command has been removed.

### Potential Downtime

### Deprecations

- PowerBI source: `workspace_id_pattern` is introduced in place of `workspace_id`. `workspace_id` is now deprecated and set for removal in a future version.

### Other notable Changes

## 0.9.2

- LookML source will only emit views that are reachable from explores while scanning your git repo. Previous behavior can be achieved by setting `emit_reachable_views_only` to False.
- LookML source will always lowercase urns for lineage edges from views to upstream tables. There is no fallback provided to previous behavior because it was inconsistent in application of lower-casing earlier.
- dbt config `node_type_pattern` which was previously deprecated has been removed. Use `entities_enabled` instead to control whether to emit metadata for sources, models, seeds, tests, etc.
- The dbt source will always lowercase urns for lineage edges to the underlying data platform.
- The DataHub Airflow lineage backend and plugin no longer support Airflow 1.x. You can still run DataHub ingestion in Airflow 1.x using the [PythonVirtualenvOperator](https://airflow.apache.org/docs/apache-airflow/1.10.15/_api/airflow/operators/python_operator/index.html?highlight=pythonvirtualenvoperator#airflow.operators.python_operator.PythonVirtualenvOperator).

### Breaking Changes

- #6570 `snowflake` connector now populates created and last modified timestamps for snowflake datasets and containers. This version of snowflake connector will not work with **datahub-gms** version older than `v0.9.3`

### Potential Downtime

### Deprecations

### Other notable Changes

## 0.9.1

### Breaking Changes

- We have promoted `bigquery-beta` to `bigquery`. If you are using `bigquery-beta` then change your recipes to use the type `bigquery`.

### Potential Downtime

### Deprecations

### Other notable Changes

## 0.9.0

### Breaking Changes

- Java version 11 or greater is required.
- For any of the GraphQL search queries, the input no longer supports value but instead now accepts a list of values. These values represent an OR relationship where the field value must match any of the values.

### Potential Downtime

### Deprecations

### Other notable Changes

## `v0.8.45`

### Breaking Changes

- The `getNativeUserInviteToken` and `createNativeUserInviteToken` GraphQL endpoints have been renamed to
  `getInviteToken` and `createInviteToken` respectively. Additionally, both now accept an optional `roleUrn` parameter.
  Both endpoints also now require the `MANAGE_POLICIES` privilege to execute, rather than `MANAGE_USER_CREDENTIALS`
  privilege.
- One of the default policies shipped with DataHub (`urn:li:dataHubPolicy:7`, or `All Users - All Platform Privileges`)
  has been edited to no longer include `MANAGE_POLICIES`. Its name has consequently been changed to
  `All Users - All Platform Privileges (EXCEPT MANAGE POLICIES)`. This change was made to prevent all users from
  effectively acting as superusers by default.

### Potential Downtime

### Deprecations

### Other notable Changes

## `v0.8.44`

### Breaking Changes

- Browse Paths have been upgraded to a new format to align more closely with the intention of the feature.
  Learn more about the changes, including steps on upgrading, here: <https://datahubproject.io/docs/advanced/browse-paths-upgrade>
- The dbt ingestion source's `disable_dbt_node_creation` and `load_schema` options have been removed. They were no longer necessary due to the recently added sibling entities functionality.
- The `snowflake` source now uses newer faster implementation (earlier `snowflake-beta`). Config properties `provision_role` and `check_role_grants` are not supported. Older `snowflake` and `snowflake-usage` are available as `snowflake-legacy` and `snowflake-usage-legacy` sources respectively.

### Potential Downtime

- [Helm] If you're using Helm, please ensure that your version of the `datahub-actions` container is bumped to `v0.0.7` or `head`.
  This version contains changes to support running ingestion in debug mode. Previous versions are not compatible with this release.
  Upgrading to helm chart version `0.2.103` will ensure that you have the compatible versions by default.

### Deprecations

### Other notable Changes

## `v0.8.42`

### Breaking Changes

- Python 3.6 is no longer supported for metadata ingestion
- #5451 `GMS_HOST` and `GMS_PORT` environment variables deprecated in `v0.8.39` have been removed. Use `DATAHUB_GMS_HOST` and `DATAHUB_GMS_PORT` instead.
- #5478 DataHub CLI `delete` command when used with `--hard` option will delete soft-deleted entities which match the other filters given.
- #5471 Looker now populates `userEmail` in dashboard user usage stats. This version of looker connnector will not work with older version of **datahub-gms** if you have `extract_usage_history` looker config enabled.
- #5529 - `ANALYTICS_ENABLED` environment variable in **datahub-gms** is now deprecated. Use `DATAHUB_ANALYTICS_ENABLED` instead.
- #5485 `--include-removed` option was removed from delete CLI

### Potential Downtime

### Deprecations

### Other notable Changes

## `v0.8.41`

### Breaking Changes

- The `should_overwrite` flag in `csv-enricher` has been replaced with `write_semantics` to match the format used for other sources. See the [documentation](https://datahubproject.io/docs/generated/ingestion/sources/csv/) for more details
- Closing an authorization hole in creating tags adding a Platform Privilege called `Create Tags` for creating tags. This is assigned to `datahub` root user, along
  with default All Users policy. Notice: You may need to add this privilege (or `Manage Tags`) to existing users that need the ability to create tags on the platform.
- #5329 Below profiling config parameters are now supported in `BigQuery`:

  - profiling.profile_if_updated_since_days (default=1)
  - profiling.profile_table_size_limit (default=1GB)
  - profiling.profile_table_row_limit (default=50000)

  Set above parameters to `null` if you want older behaviour.

### Potential Downtime

### Deprecations

### Other notable Changes

## `v0.8.40`

### Breaking Changes

- #5240 `lineage_client_project_id` in `bigquery` source is removed. Use `storage_project_id` instead.

### Potential Downtime

### Deprecations

### Other notable Changes

## `v0.8.39`

### Breaking Changes

- Refactored the `health` field of the `Dataset` GraphQL Type to be of type **list of HealthStatus** (was type **HealthStatus**). See [this PR](https://github.com/datahub-project/datahub/pull/5222/files) for more details.

### Potential Downtime

### Deprecations

- #4875 Lookml view file contents will no longer be populated in custom_properties, instead view definitions will be always available in the View Definitions tab.
- #5208 `GMS_HOST` and `GMS_PORT` environment variables being set in various containers are deprecated in favour of `DATAHUB_GMS_HOST` and `DATAHUB_GMS_PORT`.
- `KAFKA_TOPIC_NAME` environment variable in **datahub-mae-consumer** and **datahub-gms** is now deprecated. Use `METADATA_AUDIT_EVENT_NAME` instead.
- `KAFKA_MCE_TOPIC_NAME` environment variable in **datahub-mce-consumer** and **datahub-gms** is now deprecated. Use `METADATA_CHANGE_EVENT_NAME` instead.
- `KAFKA_FMCE_TOPIC_NAME` environment variable in **datahub-mce-consumer** and **datahub-gms** is now deprecated. Use `FAILED_METADATA_CHANGE_EVENT_NAME` instead.

### Other notable Changes

- #5132 Profile tables in `snowflake` source only if they have been updated since configured (default: `1`) number of day(s). Update the config `profiling.profile_if_updated_since_days` as per your profiling schedule or set it to `None` if you want older behaviour.

## `v0.8.38`

### Breaking Changes

### Potential Downtime

### Deprecations

### Other notable Changes

- Create & Revoke Access Tokens via the UI
- Create and Manage new users via the UI
- Improvements to Business Glossary UI
- FIX - Do not require reindexing to migrate to using the UI business glossary

## `v0.8.36`

### Breaking Changes

- In this release we introduce a brand new Business Glossary experience. With this new experience comes some new ways of indexing data in order to make viewing and traversing the different levels of your Glossary possible. Therefore, you will have to [restore your indices](https://datahubproject.io/docs/how/restore-indices/) in order for the new Glossary experience to work for users that already have existing Glossaries. If this is your first time using DataHub Glossaries, you're all set!

### Potential Downtime

### Deprecations

### Other notable Changes

- #4961 Dropped profiling is not reported by default as that caused a lot of spurious logging in some cases. Set `profiling.report_dropped_profiles` to `True` if you want older behaviour.

## `v0.8.35`

### Breaking Changes

### Potential Downtime

### Deprecations

- #4875 Lookml view file contents will no longer be populated in custom_properties, instead view definitions will be always available in the View Definitions tab.

### Other notable Changes

## `v0.8.34`

### Breaking Changes

- #4644 Remove `database` option from `snowflake` source which was deprecated since `v0.8.5`
- #4595 Rename confusing config `report_upstream_lineage` to `upstream_lineage_in_report` in `snowflake` connector which was added in `0.8.32`

### Potential Downtime

### Deprecations

- #4644 `host_port` option of `snowflake` and `snowflake-usage` sources deprecated as the name was confusing. Use `account_id` option instead.

### Other notable Changes

- #4760 `check_role_grants` option was added in `snowflake` to disable checking roles in `snowflake` as some people were reporting long run times when checking roles.<|MERGE_RESOLUTION|>--- conflicted
+++ resolved
@@ -8,12 +8,9 @@
 
 - Updating MySQL version for quickstarts to 8.2, may cause quickstart issues for existing instances.
 - #9244: The `redshift-legacy` and `redshift-legacy-usage` sources, which have been deprecated for >6 months, have been removed. The new `redshift` source is a superset of the functionality provided by those legacy sources.
-<<<<<<< HEAD
+- `database_alias` config is no longer supported in SQL sources namely - Redshift, MySQL, Oracle, Postgres, Trino, Presto-on-hive. The config will automatically be ignored if it's present in your recipe. It has been deprecated since v0.9.6.
 - #9286: The `DataHubRestEmitter.emit` method no longer returns anything. It previously returned a tuple of timestamps.
 
-=======
-- `database_alias` config is no longer supported in SQL sources namely - Redshift, MySQL, Oracle, Postgres, Trino, Presto-on-hive. The config will automatically be ignored if it's present in your recipe. It has been deprecated since v0.9.6.
->>>>>>> ae1169d6
 ### Potential Downtime
 
 ### Deprecations
