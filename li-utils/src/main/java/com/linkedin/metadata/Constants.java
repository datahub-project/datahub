--- conflicted
+++ resolved
@@ -1,12 +1,9 @@
 package com.linkedin.metadata;
 
 import com.linkedin.common.urn.Urn;
-<<<<<<< HEAD
+import com.linkedin.common.urn.UrnUtils;
 import java.util.Arrays;
 import java.util.List;
-=======
-import com.linkedin.common.urn.UrnUtils;
->>>>>>> 1b4f31bc
 
 /** Static class containing commonly-used constants across DataHub services. */
 public class Constants {
@@ -91,11 +88,8 @@
   public static final String DATA_TYPE_ENTITY_NAME = "dataType";
   public static final String ENTITY_TYPE_ENTITY_NAME = "entityType";
   public static final String FORM_ENTITY_NAME = "form";
-<<<<<<< HEAD
+  public static final String RESTRICTED_ENTITY_NAME = "restricted";
   public static final String BUSINESS_ATTRIBUTE_ENTITY_NAME = "businessAttribute";
-=======
-  public static final String RESTRICTED_ENTITY_NAME = "restricted";
->>>>>>> 1b4f31bc
 
   /** Aspects */
   // Common
