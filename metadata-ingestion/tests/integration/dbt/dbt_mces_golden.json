--- conflicted
+++ resolved
@@ -175,7 +175,7 @@
                                 "description": null,
                                 "type": {
                                     "type": {
-                                        "com.linkedin.pegasus2avro.schema.DateType": {}
+                                        "com.linkedin.pegasus2avro.schema.TimeType": {}
                                     }
                                 },
                                 "nativeDataType": "timestamp with time zone",
@@ -205,11 +205,7 @@
                                 "description": null,
                                 "type": {
                                     "type": {
-<<<<<<< HEAD
                                         "com.linkedin.pegasus2avro.schema.StringType": {}
-=======
-                                        "com.linkedin.pegasus2avro.schema.TimeType": {}
->>>>>>> a89094da
                                     }
                                 },
                                 "nativeDataType": "text",
@@ -429,21 +425,6 @@
                                 "recursive": false,
                                 "globalTags": null,
                                 "glossaryTerms": null
-                            },
-                            {
-                                "fieldPath": "name",
-                                "jsonPath": null,
-                                "nullable": false,
-                                "description": null,
-                                "type": {
-                                    "type": {
-                                        "com.linkedin.pegasus2avro.schema.StringType": {}
-                                    }
-                                },
-                                "nativeDataType": "character varying(129)",
-                                "recursive": false,
-                                "globalTags": null,
-                                "glossaryTerms": null
                             }
                         ],
                         "primaryKeys": null,
@@ -536,7 +517,7 @@
                                 "description": null,
                                 "type": {
                                     "type": {
-                                        "com.linkedin.pegasus2avro.schema.DateType": {}
+                                        "com.linkedin.pegasus2avro.schema.TimeType": {}
                                     }
                                 },
                                 "nativeDataType": "timestamp with time zone",
@@ -670,7 +651,7 @@
                                 "description": null,
                                 "type": {
                                     "type": {
-                                        "com.linkedin.pegasus2avro.schema.DateType": {}
+                                        "com.linkedin.pegasus2avro.schema.TimeType": {}
                                     }
                                 },
                                 "nativeDataType": "timestamp with time zone",
@@ -819,7 +800,7 @@
                                 "description": null,
                                 "type": {
                                     "type": {
-                                        "com.linkedin.pegasus2avro.schema.DateType": {}
+                                        "com.linkedin.pegasus2avro.schema.TimeType": {}
                                     }
                                 },
                                 "nativeDataType": "timestamp with time zone",
@@ -917,10 +898,22 @@
                         },
                         "fields": [
                             {
-<<<<<<< HEAD
                                 "fieldPath": "category_id",
-=======
-                                "fieldPath": "billing_month",
+                                "jsonPath": null,
+                                "nullable": false,
+                                "description": null,
+                                "type": {
+                                    "type": {
+                                        "com.linkedin.pegasus2avro.schema.NumberType": {}
+                                    }
+                                },
+                                "nativeDataType": "integer",
+                                "recursive": false,
+                                "globalTags": null,
+                                "glossaryTerms": null
+                            },
+                            {
+                                "fieldPath": "last_update",
                                 "jsonPath": null,
                                 "nullable": false,
                                 "description": null,
@@ -935,37 +928,6 @@
                                 "glossaryTerms": null
                             },
                             {
-                                "fieldPath": "customer_id",
->>>>>>> a89094da
-                                "jsonPath": null,
-                                "nullable": false,
-                                "description": null,
-                                "type": {
-                                    "type": {
-                                        "com.linkedin.pegasus2avro.schema.NumberType": {}
-                                    }
-                                },
-                                "nativeDataType": "integer",
-                                "recursive": false,
-                                "globalTags": null,
-                                "glossaryTerms": null
-                            },
-                            {
-                                "fieldPath": "last_update",
-                                "jsonPath": null,
-                                "nullable": false,
-                                "description": null,
-                                "type": {
-                                    "type": {
-                                        "com.linkedin.pegasus2avro.schema.DateType": {}
-                                    }
-                                },
-                                "nativeDataType": "timestamp with time zone",
-                                "recursive": false,
-                                "globalTags": null,
-                                "glossaryTerms": null
-                            },
-                            {
                                 "fieldPath": "name",
                                 "jsonPath": null,
                                 "nullable": false,
@@ -976,53 +938,6 @@
                                     }
                                 },
                                 "nativeDataType": "text",
-                                "recursive": false,
-                                "globalTags": null,
-                                "glossaryTerms": null
-                            },
-                            {
-                                "fieldPath": "emails",
-                                "jsonPath": null,
-                                "nullable": false,
-                                "description": null,
-                                "type": {
-                                    "type": {
-                                        "com.linkedin.pegasus2avro.schema.ArrayType": {
-                                            "nestedType": null
-                                        }
-                                    }
-                                },
-                                "nativeDataType": "text[]",
-                                "recursive": false,
-                                "globalTags": null,
-                                "glossaryTerms": null
-                            },
-                            {
-                                "fieldPath": "cost",
-                                "jsonPath": null,
-                                "nullable": false,
-                                "description": null,
-                                "type": {
-                                    "type": {
-                                        "com.linkedin.pegasus2avro.schema.NumberType": {}
-                                    }
-                                },
-                                "nativeDataType": "money",
-                                "recursive": false,
-                                "globalTags": null,
-                                "glossaryTerms": null
-                            },
-                            {
-                                "fieldPath": "native",
-                                "jsonPath": null,
-                                "nullable": false,
-                                "description": null,
-                                "type": {
-                                    "type": {
-                                        "com.linkedin.pegasus2avro.schema.NullType": {}
-                                    }
-                                },
-                                "nativeDataType": "some native type",
                                 "recursive": false,
                                 "globalTags": null,
                                 "glossaryTerms": null
@@ -1555,7 +1470,7 @@
                                 "description": null,
                                 "type": {
                                     "type": {
-                                        "com.linkedin.pegasus2avro.schema.DateType": {}
+                                        "com.linkedin.pegasus2avro.schema.TimeType": {}
                                     }
                                 },
                                 "nativeDataType": "timestamp with time zone",
@@ -1600,11 +1515,7 @@
                                 "description": null,
                                 "type": {
                                     "type": {
-<<<<<<< HEAD
-                                        "com.linkedin.pegasus2avro.schema.NumberType": {}
-=======
-                                        "com.linkedin.pegasus2avro.schema.TimeType": {}
->>>>>>> a89094da
+                                        "com.linkedin.pegasus2avro.schema.NumberType": {}
                                     }
                                 },
                                 "nativeDataType": "integer",
@@ -1708,7 +1619,7 @@
                                 "description": null,
                                 "type": {
                                     "type": {
-                                        "com.linkedin.pegasus2avro.schema.DateType": {}
+                                        "com.linkedin.pegasus2avro.schema.TimeType": {}
                                     }
                                 },
                                 "nativeDataType": "timestamp with time zone",
@@ -1753,11 +1664,7 @@
                                 "description": null,
                                 "type": {
                                     "type": {
-<<<<<<< HEAD
-                                        "com.linkedin.pegasus2avro.schema.NumberType": {}
-=======
-                                        "com.linkedin.pegasus2avro.schema.TimeType": {}
->>>>>>> a89094da
+                                        "com.linkedin.pegasus2avro.schema.NumberType": {}
                                     }
                                 },
                                 "nativeDataType": "integer",
@@ -1861,7 +1768,7 @@
                                 "description": null,
                                 "type": {
                                     "type": {
-                                        "com.linkedin.pegasus2avro.schema.DateType": {}
+                                        "com.linkedin.pegasus2avro.schema.TimeType": {}
                                     }
                                 },
                                 "nativeDataType": "timestamp with time zone",
@@ -1906,11 +1813,7 @@
                                 "description": null,
                                 "type": {
                                     "type": {
-<<<<<<< HEAD
-                                        "com.linkedin.pegasus2avro.schema.NumberType": {}
-=======
-                                        "com.linkedin.pegasus2avro.schema.TimeType": {}
->>>>>>> a89094da
+                                        "com.linkedin.pegasus2avro.schema.NumberType": {}
                                     }
                                 },
                                 "nativeDataType": "integer",
@@ -2014,7 +1917,7 @@
                                 "description": null,
                                 "type": {
                                     "type": {
-                                        "com.linkedin.pegasus2avro.schema.DateType": {}
+                                        "com.linkedin.pegasus2avro.schema.TimeType": {}
                                     }
                                 },
                                 "nativeDataType": "timestamp with time zone",
@@ -2044,11 +1947,7 @@
                                 "description": null,
                                 "type": {
                                     "type": {
-<<<<<<< HEAD
-                                        "com.linkedin.pegasus2avro.schema.NumberType": {}
-=======
-                                        "com.linkedin.pegasus2avro.schema.TimeType": {}
->>>>>>> a89094da
+                                        "com.linkedin.pegasus2avro.schema.NumberType": {}
                                     }
                                 },
                                 "nativeDataType": "integer",
@@ -2167,7 +2066,7 @@
                                 "description": null,
                                 "type": {
                                     "type": {
-                                        "com.linkedin.pegasus2avro.schema.DateType": {}
+                                        "com.linkedin.pegasus2avro.schema.TimeType": {}
                                     }
                                 },
                                 "nativeDataType": "timestamp with time zone",
@@ -2212,11 +2111,7 @@
                                 "description": null,
                                 "type": {
                                     "type": {
-<<<<<<< HEAD
-                                        "com.linkedin.pegasus2avro.schema.NumberType": {}
-=======
-                                        "com.linkedin.pegasus2avro.schema.TimeType": {}
->>>>>>> a89094da
+                                        "com.linkedin.pegasus2avro.schema.NumberType": {}
                                     }
                                 },
                                 "nativeDataType": "integer",
@@ -2320,7 +2215,7 @@
                                 "description": null,
                                 "type": {
                                     "type": {
-                                        "com.linkedin.pegasus2avro.schema.DateType": {}
+                                        "com.linkedin.pegasus2avro.schema.TimeType": {}
                                     }
                                 },
                                 "nativeDataType": "timestamp with time zone",
@@ -2350,11 +2245,7 @@
                                 "description": null,
                                 "type": {
                                     "type": {
-<<<<<<< HEAD
-                                        "com.linkedin.pegasus2avro.schema.NumberType": {}
-=======
-                                        "com.linkedin.pegasus2avro.schema.TimeType": {}
->>>>>>> a89094da
+                                        "com.linkedin.pegasus2avro.schema.NumberType": {}
                                     }
                                 },
                                 "nativeDataType": "integer",
