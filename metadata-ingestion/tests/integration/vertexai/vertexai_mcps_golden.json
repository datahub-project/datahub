--- conflicted
+++ resolved
@@ -14,11 +14,7 @@
         }
     },
     "systemMetadata": {
-<<<<<<< HEAD
-        "lastObserved": 1743537372113,
-=======
         "lastObserved": 1743455890717,
->>>>>>> 18aa1f07
         "runId": "vertexai-source-test",
         "lastRunId": "no-run-id-provided"
     }
@@ -34,11 +30,7 @@
         }
     },
     "systemMetadata": {
-<<<<<<< HEAD
-        "lastObserved": 1743537372113,
-=======
         "lastObserved": 1743455890717,
->>>>>>> 18aa1f07
         "runId": "vertexai-source-test",
         "lastRunId": "no-run-id-provided"
     }
@@ -54,11 +46,7 @@
         }
     },
     "systemMetadata": {
-<<<<<<< HEAD
-        "lastObserved": 1743537372114,
-=======
         "lastObserved": 1743455890718,
->>>>>>> 18aa1f07
         "runId": "vertexai-source-test",
         "lastRunId": "no-run-id-provided"
     }
@@ -76,11 +64,7 @@
         }
     },
     "systemMetadata": {
-<<<<<<< HEAD
-        "lastObserved": 1743537372114,
-=======
         "lastObserved": 1743455890718,
->>>>>>> 18aa1f07
         "runId": "vertexai-source-test",
         "lastRunId": "no-run-id-provided"
     }
@@ -96,11 +80,7 @@
         }
     },
     "systemMetadata": {
-<<<<<<< HEAD
-        "lastObserved": 1743537372114,
-=======
         "lastObserved": 1743455890719,
->>>>>>> 18aa1f07
         "runId": "vertexai-source-test",
         "lastRunId": "no-run-id-provided"
     }
@@ -127,11 +107,7 @@
         }
     },
     "systemMetadata": {
-<<<<<<< HEAD
-        "lastObserved": 1743537372115,
-=======
         "lastObserved": 1743455890719,
->>>>>>> 18aa1f07
         "runId": "vertexai-source-test",
         "lastRunId": "no-run-id-provided"
     }
@@ -149,11 +125,7 @@
         }
     },
     "systemMetadata": {
-<<<<<<< HEAD
-        "lastObserved": 1743537372116,
-=======
         "lastObserved": 1743455890720,
->>>>>>> 18aa1f07
         "runId": "vertexai-source-test",
         "lastRunId": "no-run-id-provided"
     }
@@ -169,11 +141,7 @@
         }
     },
     "systemMetadata": {
-<<<<<<< HEAD
-        "lastObserved": 1743537372116,
-=======
         "lastObserved": 1743455890720,
->>>>>>> 18aa1f07
         "runId": "vertexai-source-test",
         "lastRunId": "no-run-id-provided"
     }
@@ -189,11 +157,7 @@
         }
     },
     "systemMetadata": {
-<<<<<<< HEAD
-        "lastObserved": 1743537372116,
-=======
         "lastObserved": 1743455890720,
->>>>>>> 18aa1f07
         "runId": "vertexai-source-test",
         "lastRunId": "no-run-id-provided"
     }
@@ -214,11 +178,7 @@
         }
     },
     "systemMetadata": {
-<<<<<<< HEAD
-        "lastObserved": 1743537372117,
-=======
         "lastObserved": 1743455890721,
->>>>>>> 18aa1f07
         "runId": "vertexai-source-test",
         "lastRunId": "no-run-id-provided"
     }
@@ -245,11 +205,7 @@
         }
     },
     "systemMetadata": {
-<<<<<<< HEAD
-        "lastObserved": 1743537372118,
-=======
         "lastObserved": 1743455890722,
->>>>>>> 18aa1f07
         "runId": "vertexai-source-test",
         "lastRunId": "no-run-id-provided"
     }
@@ -267,11 +223,7 @@
         }
     },
     "systemMetadata": {
-<<<<<<< HEAD
-        "lastObserved": 1743537372118,
-=======
         "lastObserved": 1743455890722,
->>>>>>> 18aa1f07
         "runId": "vertexai-source-test",
         "lastRunId": "no-run-id-provided"
     }
@@ -287,11 +239,7 @@
         }
     },
     "systemMetadata": {
-<<<<<<< HEAD
-        "lastObserved": 1743537372118,
-=======
         "lastObserved": 1743455890722,
->>>>>>> 18aa1f07
         "runId": "vertexai-source-test",
         "lastRunId": "no-run-id-provided"
     }
@@ -307,11 +255,7 @@
         }
     },
     "systemMetadata": {
-<<<<<<< HEAD
-        "lastObserved": 1743537372118,
-=======
         "lastObserved": 1743455890723,
->>>>>>> 18aa1f07
         "runId": "vertexai-source-test",
         "lastRunId": "no-run-id-provided"
     }
@@ -332,11 +276,7 @@
         }
     },
     "systemMetadata": {
-<<<<<<< HEAD
-        "lastObserved": 1743537372119,
-=======
         "lastObserved": 1743455890723,
->>>>>>> 18aa1f07
         "runId": "vertexai-source-test",
         "lastRunId": "no-run-id-provided"
     }
@@ -360,11 +300,7 @@
         }
     },
     "systemMetadata": {
-<<<<<<< HEAD
-        "lastObserved": 1743537372120,
-=======
         "lastObserved": 1743455890724,
->>>>>>> 18aa1f07
         "runId": "vertexai-source-test",
         "lastRunId": "no-run-id-provided"
     }
@@ -382,11 +318,7 @@
         }
     },
     "systemMetadata": {
-<<<<<<< HEAD
-        "lastObserved": 1743537372121,
-=======
         "lastObserved": 1743455890725,
->>>>>>> 18aa1f07
         "runId": "vertexai-source-test",
         "lastRunId": "no-run-id-provided"
     }
@@ -404,11 +336,7 @@
         }
     },
     "systemMetadata": {
-<<<<<<< HEAD
-        "lastObserved": 1743537372121,
-=======
         "lastObserved": 1743455890725,
->>>>>>> 18aa1f07
         "runId": "vertexai-source-test",
         "lastRunId": "no-run-id-provided"
     }
@@ -424,11 +352,7 @@
         }
     },
     "systemMetadata": {
-<<<<<<< HEAD
-        "lastObserved": 1743537372121,
-=======
         "lastObserved": 1743455890725,
->>>>>>> 18aa1f07
         "runId": "vertexai-source-test",
         "lastRunId": "no-run-id-provided"
     }
@@ -444,11 +368,7 @@
         }
     },
     "systemMetadata": {
-<<<<<<< HEAD
-        "lastObserved": 1743537372122,
-=======
         "lastObserved": 1743455890726,
->>>>>>> 18aa1f07
         "runId": "vertexai-source-test",
         "lastRunId": "no-run-id-provided"
     }
@@ -472,11 +392,7 @@
         }
     },
     "systemMetadata": {
-<<<<<<< HEAD
-        "lastObserved": 1743537372122,
-=======
         "lastObserved": 1743455890726,
->>>>>>> 18aa1f07
         "runId": "vertexai-source-test",
         "lastRunId": "no-run-id-provided"
     }
@@ -494,11 +410,7 @@
         }
     },
     "systemMetadata": {
-<<<<<<< HEAD
-        "lastObserved": 1743537372122,
-=======
         "lastObserved": 1743455890726,
->>>>>>> 18aa1f07
         "runId": "vertexai-source-test",
         "lastRunId": "no-run-id-provided"
     }
@@ -516,11 +428,7 @@
         }
     },
     "systemMetadata": {
-<<<<<<< HEAD
-        "lastObserved": 1743537372123,
-=======
         "lastObserved": 1743455890727,
->>>>>>> 18aa1f07
         "runId": "vertexai-source-test",
         "lastRunId": "no-run-id-provided"
     }
@@ -536,11 +444,7 @@
         }
     },
     "systemMetadata": {
-<<<<<<< HEAD
-        "lastObserved": 1743537372123,
-=======
         "lastObserved": 1743455890727,
->>>>>>> 18aa1f07
         "runId": "vertexai-source-test",
         "lastRunId": "no-run-id-provided"
     }
@@ -556,11 +460,7 @@
         }
     },
     "systemMetadata": {
-<<<<<<< HEAD
-        "lastObserved": 1743537372123,
-=======
         "lastObserved": 1743455890727,
->>>>>>> 18aa1f07
         "runId": "vertexai-source-test",
         "lastRunId": "no-run-id-provided"
     }
@@ -581,11 +481,7 @@
         }
     },
     "systemMetadata": {
-<<<<<<< HEAD
-        "lastObserved": 1743537372124,
-=======
         "lastObserved": 1743455890728,
->>>>>>> 18aa1f07
         "runId": "vertexai-source-test",
         "lastRunId": "no-run-id-provided"
     }
@@ -610,11 +506,7 @@
         }
     },
     "systemMetadata": {
-<<<<<<< HEAD
-        "lastObserved": 1743537372124,
-=======
         "lastObserved": 1743455890728,
->>>>>>> 18aa1f07
         "runId": "vertexai-source-test",
         "lastRunId": "no-run-id-provided"
     }
@@ -632,11 +524,7 @@
         }
     },
     "systemMetadata": {
-<<<<<<< HEAD
-        "lastObserved": 1743537372125,
-=======
         "lastObserved": 1743455890729,
->>>>>>> 18aa1f07
         "runId": "vertexai-source-test",
         "lastRunId": "no-run-id-provided"
     }
@@ -652,11 +540,7 @@
         }
     },
     "systemMetadata": {
-<<<<<<< HEAD
-        "lastObserved": 1743537372125,
-=======
         "lastObserved": 1743455890729,
->>>>>>> 18aa1f07
         "runId": "vertexai-source-test",
         "lastRunId": "no-run-id-provided"
     }
@@ -672,11 +556,7 @@
         }
     },
     "systemMetadata": {
-<<<<<<< HEAD
-        "lastObserved": 1743537372125,
-=======
         "lastObserved": 1743455890729,
->>>>>>> 18aa1f07
         "runId": "vertexai-source-test",
         "lastRunId": "no-run-id-provided"
     }
@@ -697,11 +577,7 @@
         }
     },
     "systemMetadata": {
-<<<<<<< HEAD
-        "lastObserved": 1743537372125,
-=======
         "lastObserved": 1743455890729,
->>>>>>> 18aa1f07
         "runId": "vertexai-source-test",
         "lastRunId": "no-run-id-provided"
     }
@@ -717,11 +593,7 @@
         }
     },
     "systemMetadata": {
-<<<<<<< HEAD
-        "lastObserved": 1743537372128,
-=======
         "lastObserved": 1743455890732,
->>>>>>> 18aa1f07
         "runId": "vertexai-source-test",
         "lastRunId": "no-run-id-provided"
     }
@@ -745,11 +617,7 @@
         }
     },
     "systemMetadata": {
-<<<<<<< HEAD
-        "lastObserved": 1743537372128,
-=======
         "lastObserved": 1743455890732,
->>>>>>> 18aa1f07
         "runId": "vertexai-source-test",
         "lastRunId": "no-run-id-provided"
     }
@@ -765,11 +633,7 @@
         }
     },
     "systemMetadata": {
-<<<<<<< HEAD
-        "lastObserved": 1743537372129,
-=======
         "lastObserved": 1743455890732,
->>>>>>> 18aa1f07
         "runId": "vertexai-source-test",
         "lastRunId": "no-run-id-provided"
     }
@@ -785,11 +649,7 @@
         }
     },
     "systemMetadata": {
-<<<<<<< HEAD
-        "lastObserved": 1743537372129,
-=======
         "lastObserved": 1743455890732,
->>>>>>> 18aa1f07
         "runId": "vertexai-source-test",
         "lastRunId": "no-run-id-provided"
     }
@@ -807,11 +667,7 @@
         }
     },
     "systemMetadata": {
-<<<<<<< HEAD
-        "lastObserved": 1743537372129,
-=======
         "lastObserved": 1743455890733,
->>>>>>> 18aa1f07
         "runId": "vertexai-source-test",
         "lastRunId": "no-run-id-provided"
     }
@@ -832,11 +688,7 @@
         }
     },
     "systemMetadata": {
-<<<<<<< HEAD
-        "lastObserved": 1743537372129,
-=======
         "lastObserved": 1743455890733,
->>>>>>> 18aa1f07
         "runId": "vertexai-source-test",
         "lastRunId": "no-run-id-provided"
     }
@@ -860,11 +712,7 @@
         }
     },
     "systemMetadata": {
-<<<<<<< HEAD
-        "lastObserved": 1743537372130,
-=======
         "lastObserved": 1743455890733,
->>>>>>> 18aa1f07
         "runId": "vertexai-source-test",
         "lastRunId": "no-run-id-provided"
     }
@@ -880,11 +728,7 @@
         }
     },
     "systemMetadata": {
-<<<<<<< HEAD
-        "lastObserved": 1743537372130,
-=======
         "lastObserved": 1743455890734,
->>>>>>> 18aa1f07
         "runId": "vertexai-source-test",
         "lastRunId": "no-run-id-provided"
     }
@@ -904,11 +748,7 @@
         }
     },
     "systemMetadata": {
-<<<<<<< HEAD
-        "lastObserved": 1743537372131,
-=======
         "lastObserved": 1743455890734,
->>>>>>> 18aa1f07
         "runId": "vertexai-source-test",
         "lastRunId": "no-run-id-provided"
     }
@@ -924,11 +764,7 @@
         }
     },
     "systemMetadata": {
-<<<<<<< HEAD
-        "lastObserved": 1743537372131,
-=======
         "lastObserved": 1743455890734,
->>>>>>> 18aa1f07
         "runId": "vertexai-source-test",
         "lastRunId": "no-run-id-provided"
     }
@@ -946,41 +782,14 @@
         }
     },
     "systemMetadata": {
-<<<<<<< HEAD
-        "lastObserved": 1743537372131,
-        "runId": "vertexai-source-test",
-        "lastRunId": "no-run-id-provided"
-    }
-},
-{
-    "entityType": "dataFlow",
-    "entityUrn": "urn:li:dataFlow:(vertexai,vertexai.test-project-id.pipeline.mock_pipeline_job,PROD)",
-    "changeType": "UPSERT",
-    "aspectName": "dataFlowInfo",
-    "aspect": {
-        "json": {
-            "customProperties": {
-                "resource_name": "projects/123/locations/us-central1/pipelineJobs/456",
-                "create_time": "2022-03-21T16:00:00+00:00",
-                "update_time": "2022-03-21T16:01:40+00:00",
-                "duration": "1m 40s",
-                "location": "us-west2",
-                "labels": "key1:value1"
-            },
-            "externalUrl": "https://console.cloud.google.com/vertex-ai/pipelines/locations/us-west2/runs/mock_pipeline_job?project=test-project-id",
-            "name": "mock_pipeline_job",
-            "env": "PROD"
-        }
-    },
-    "systemMetadata": {
-        "lastObserved": 1743537372132,
-        "runId": "vertexai-source-test",
-        "lastRunId": "no-run-id-provided"
-    }
-},
-{
-    "entityType": "dataFlow",
-    "entityUrn": "urn:li:dataFlow:(vertexai,vertexai.test-project-id.pipeline.mock_pipeline_job,PROD)",
+        "lastObserved": 1743455890735,
+        "runId": "vertexai-source-test",
+        "lastRunId": "no-run-id-provided"
+    }
+},
+{
+    "entityType": "dataProcessInstance",
+    "entityUrn": "urn:li:dataProcessInstance:test-project-id.experiment_run.mock_experiment_1-mock_experiment_run",
     "changeType": "UPSERT",
     "aspectName": "status",
     "aspect": {
@@ -989,176 +798,14 @@
         }
     },
     "systemMetadata": {
-        "lastObserved": 1743537372132,
-        "runId": "vertexai-source-test",
-        "lastRunId": "no-run-id-provided"
-    }
-},
-{
-    "entityType": "dataFlow",
-    "entityUrn": "urn:li:dataFlow:(vertexai,vertexai.test-project-id.pipeline.mock_pipeline_job,PROD)",
-    "changeType": "UPSERT",
-    "aspectName": "ownership",
-    "aspect": {
-        "json": {
-            "owners": [
-                {
-                    "owner": "urn:li:corpuser:datahub",
-                    "type": "DEVELOPER",
-                    "source": {
-                        "type": "SERVICE"
-                    }
-                }
-            ],
-            "ownerTypes": {},
-            "lastModified": {
-                "time": 0,
-                "actor": "urn:li:corpuser:vertexai"
-            }
-        }
-    },
-    "systemMetadata": {
-        "lastObserved": 1743537372133,
-        "runId": "vertexai-source-test",
-        "lastRunId": "no-run-id-provided"
-    }
-},
-{
-    "entityType": "dataFlow",
-    "entityUrn": "urn:li:dataFlow:(vertexai,vertexai.test-project-id.pipeline.mock_pipeline_job,PROD)",
-    "changeType": "UPSERT",
-    "aspectName": "globalTags",
-    "aspect": {
-        "json": {
-            "tags": []
-        }
-    },
-    "systemMetadata": {
-        "lastObserved": 1743537372133,
-        "runId": "vertexai-source-test",
-        "lastRunId": "no-run-id-provided"
-    }
-},
-{
-    "entityType": "dataFlow",
-    "entityUrn": "urn:li:dataFlow:(vertexai,vertexai.test-project-id.pipeline.mock_pipeline_job,PROD)",
-    "changeType": "UPSERT",
-    "aspectName": "container",
-    "aspect": {
-        "json": {
-            "container": "urn:li:container:29746a9030349f4340ed74b46913dab6"
-        }
-    },
-    "systemMetadata": {
-        "lastObserved": 1743537372133,
-        "runId": "vertexai-source-test",
-        "lastRunId": "no-run-id-provided"
-    }
-},
-{
-    "entityType": "dataFlow",
-    "entityUrn": "urn:li:dataFlow:(vertexai,vertexai.test-project-id.pipeline.mock_pipeline_job,PROD)",
-    "changeType": "UPSERT",
-    "aspectName": "subTypes",
-    "aspect": {
-        "json": {
-            "typeNames": [
-                "Pipeline Job"
-            ]
-        }
-    },
-    "systemMetadata": {
-        "lastObserved": 1743537372133,
-        "runId": "vertexai-source-test",
-        "lastRunId": "no-run-id-provided"
-    }
-},
-{
-    "entityType": "dataFlow",
-    "entityUrn": "urn:li:dataFlow:(vertexai,vertexai.test-project-id.pipeline.mock_pipeline_job,PROD)",
-    "changeType": "UPSERT",
-    "aspectName": "browsePathsV2",
-    "aspect": {
-        "json": {
-            "path": [
-                {
-                    "id": "urn:li:container:29746a9030349f4340ed74b46913dab6",
-                    "urn": "urn:li:container:29746a9030349f4340ed74b46913dab6"
-                }
-            ]
-        }
-    },
-    "systemMetadata": {
-        "lastObserved": 1743537372134,
-        "runId": "vertexai-source-test",
-        "lastRunId": "no-run-id-provided"
-    }
-},
-{
-    "entityType": "dataJob",
-    "entityUrn": "urn:li:dataJob:(urn:li:dataFlow:(vertexai,vertexai.test-project-id.pipeline.mock_pipeline_job,PROD),test-project-id.pipeline_task.reverse)",
-    "changeType": "UPSERT",
-    "aspectName": "container",
-    "aspect": {
-        "json": {
-            "container": "urn:li:container:29746a9030349f4340ed74b46913dab6"
-        }
-    },
-    "systemMetadata": {
-        "lastObserved": 1743537372134,
-        "runId": "vertexai-source-test",
-        "lastRunId": "no-run-id-provided"
-    }
-},
-{
-    "entityType": "dataJob",
-    "entityUrn": "urn:li:dataJob:(urn:li:dataFlow:(vertexai,vertexai.test-project-id.pipeline.mock_pipeline_job,PROD),test-project-id.pipeline_task.reverse)",
-    "changeType": "UPSERT",
-    "aspectName": "subTypes",
-    "aspect": {
-        "json": {
-            "typeNames": [
-                "Pipeline Task"
-            ]
-        }
-    },
-    "systemMetadata": {
-        "lastObserved": 1743537372135,
-        "runId": "vertexai-source-test",
-        "lastRunId": "no-run-id-provided"
-    }
-},
-{
-    "entityType": "dataJob",
-    "entityUrn": "urn:li:dataJob:(urn:li:dataFlow:(vertexai,vertexai.test-project-id.pipeline.mock_pipeline_job,PROD),test-project-id.pipeline_task.reverse)",
-    "changeType": "UPSERT",
-    "aspectName": "dataJobInfo",
-    "aspect": {
-        "json": {
-            "customProperties": {
-                "created_time": "",
-                "started_time": "",
-                "completed_time": "",
-                "duration": "",
-                "state": ""
-            },
-            "externalUrl": "https://console.cloud.google.com/vertex-ai/pipelines/locations/us-west2/runs/mock_pipeline_job?project=test-project-id",
-            "name": "reverse",
-            "type": {
-                "string": "COMMAND"
-            },
-            "env": "PROD"
-        }
-    },
-    "systemMetadata": {
-        "lastObserved": 1743537372135,
-        "runId": "vertexai-source-test",
-        "lastRunId": "no-run-id-provided"
-    }
-},
-{
-    "entityType": "dataJob",
-    "entityUrn": "urn:li:dataJob:(urn:li:dataFlow:(vertexai,vertexai.test-project-id.pipeline.mock_pipeline_job,PROD),test-project-id.pipeline_task.reverse)",
+        "lastObserved": 1743455890735,
+        "runId": "vertexai-source-test",
+        "lastRunId": "no-run-id-provided"
+    }
+},
+{
+    "entityType": "dataProcessInstance",
+    "entityUrn": "urn:li:dataProcessInstance:test-project-id.job.mock_auto_automl_tabular_job",
     "changeType": "UPSERT",
     "aspectName": "status",
     "aspect": {
@@ -1167,104 +814,14 @@
         }
     },
     "systemMetadata": {
-        "lastObserved": 1743537372135,
-        "runId": "vertexai-source-test",
-        "lastRunId": "no-run-id-provided"
-    }
-},
-{
-    "entityType": "dataJob",
-    "entityUrn": "urn:li:dataJob:(urn:li:dataFlow:(vertexai,vertexai.test-project-id.pipeline.mock_pipeline_job,PROD),test-project-id.pipeline_task.reverse)",
-    "changeType": "UPSERT",
-    "aspectName": "dataJobInputOutput",
-    "aspect": {
-        "json": {
-            "inputDatasets": [],
-            "outputDatasets": [],
-            "inputDatajobs": [
-                "urn:li:dataJob:(urn:li:dataFlow:(vertexai,vertexai.test-project-id.pipeline.mock_pipeline_job,PROD),test-project-id.pipeline_task.concat)"
-            ],
-            "fineGrainedLineages": []
-        }
-    },
-    "systemMetadata": {
-        "lastObserved": 1743537372136,
-        "runId": "vertexai-source-test",
-        "lastRunId": "no-run-id-provided"
-    }
-},
-{
-    "entityType": "dataJob",
-    "entityUrn": "urn:li:dataJob:(urn:li:dataFlow:(vertexai,vertexai.test-project-id.pipeline.mock_pipeline_job,PROD),test-project-id.pipeline_task.reverse)",
-    "changeType": "UPSERT",
-    "aspectName": "ownership",
-    "aspect": {
-        "json": {
-            "owners": [
-                {
-                    "owner": "urn:li:corpuser:datahub",
-                    "type": "DEVELOPER",
-                    "source": {
-                        "type": "SERVICE"
-                    }
-                }
-            ],
-            "ownerTypes": {},
-            "lastModified": {
-                "time": 0,
-                "actor": "urn:li:corpuser:vertexai"
-            }
-        }
-    },
-    "systemMetadata": {
-        "lastObserved": 1743537372136,
-        "runId": "vertexai-source-test",
-        "lastRunId": "no-run-id-provided"
-    }
-},
-{
-    "entityType": "dataJob",
-    "entityUrn": "urn:li:dataJob:(urn:li:dataFlow:(vertexai,vertexai.test-project-id.pipeline.mock_pipeline_job,PROD),test-project-id.pipeline_task.reverse)",
-    "changeType": "UPSERT",
-    "aspectName": "globalTags",
-    "aspect": {
-        "json": {
-            "tags": []
-        }
-    },
-    "systemMetadata": {
-        "lastObserved": 1743537372136,
-        "runId": "vertexai-source-test",
-        "lastRunId": "no-run-id-provided"
-    }
-},
-{
-    "entityType": "dataJob",
-    "entityUrn": "urn:li:dataJob:(urn:li:dataFlow:(vertexai,vertexai.test-project-id.pipeline.mock_pipeline_job,PROD),test-project-id.pipeline_task.reverse)",
-    "changeType": "UPSERT",
-    "aspectName": "browsePathsV2",
-    "aspect": {
-        "json": {
-            "path": [
-                {
-                    "id": "urn:li:container:29746a9030349f4340ed74b46913dab6",
-                    "urn": "urn:li:container:29746a9030349f4340ed74b46913dab6"
-                }
-            ]
-        }
-    },
-    "systemMetadata": {
-        "lastObserved": 1743537372137,
-=======
         "lastObserved": 1743455890735,
->>>>>>> 18aa1f07
-        "runId": "vertexai-source-test",
-        "lastRunId": "no-run-id-provided"
-    }
-},
-{
-    "entityType": "dataProcessInstance",
-    "entityUrn": "urn:li:dataProcessInstance:test-project-id.experiment_run.mock_experiment_1-mock_experiment_run",
+        "runId": "vertexai-source-test",
+        "lastRunId": "no-run-id-provided"
+    }
+},
+{
+    "entityType": "dataProcessInstance",
+    "entityUrn": "urn:li:dataProcessInstance:test-project-id.job.mock_training_job",
     "changeType": "UPSERT",
     "aspectName": "status",
     "aspect": {
@@ -1273,51 +830,7 @@
         }
     },
     "systemMetadata": {
-<<<<<<< HEAD
-        "lastObserved": 1743537372137,
-=======
         "lastObserved": 1743455890735,
->>>>>>> 18aa1f07
-        "runId": "vertexai-source-test",
-        "lastRunId": "no-run-id-provided"
-    }
-},
-{
-    "entityType": "dataProcessInstance",
-    "entityUrn": "urn:li:dataProcessInstance:test-project-id.job.mock_auto_automl_tabular_job",
-    "changeType": "UPSERT",
-    "aspectName": "status",
-    "aspect": {
-        "json": {
-            "removed": false
-        }
-    },
-    "systemMetadata": {
-<<<<<<< HEAD
-        "lastObserved": 1743537372137,
-=======
-        "lastObserved": 1743455890735,
->>>>>>> 18aa1f07
-        "runId": "vertexai-source-test",
-        "lastRunId": "no-run-id-provided"
-    }
-},
-{
-    "entityType": "dataProcessInstance",
-    "entityUrn": "urn:li:dataProcessInstance:test-project-id.job.mock_training_job",
-    "changeType": "UPSERT",
-    "aspectName": "status",
-    "aspect": {
-        "json": {
-            "removed": false
-        }
-    },
-    "systemMetadata": {
-<<<<<<< HEAD
-        "lastObserved": 1743537372138,
-=======
-        "lastObserved": 1743455890735,
->>>>>>> 18aa1f07
         "runId": "vertexai-source-test",
         "lastRunId": "no-run-id-provided"
     }
@@ -1333,11 +846,7 @@
         }
     },
     "systemMetadata": {
-<<<<<<< HEAD
-        "lastObserved": 1743537372138,
-=======
         "lastObserved": 1743455890736,
->>>>>>> 18aa1f07
         "runId": "vertexai-source-test",
         "lastRunId": "no-run-id-provided"
     }
@@ -1353,11 +862,7 @@
         }
     },
     "systemMetadata": {
-<<<<<<< HEAD
-        "lastObserved": 1743537372138,
-=======
         "lastObserved": 1743455890736,
->>>>>>> 18aa1f07
         "runId": "vertexai-source-test",
         "lastRunId": "no-run-id-provided"
     }
@@ -1373,11 +878,7 @@
         }
     },
     "systemMetadata": {
-<<<<<<< HEAD
-        "lastObserved": 1743537372138,
-=======
         "lastObserved": 1743455890736,
->>>>>>> 18aa1f07
         "runId": "vertexai-source-test",
         "lastRunId": "no-run-id-provided"
     }
