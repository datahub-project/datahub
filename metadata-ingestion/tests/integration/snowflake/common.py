--- conflicted
+++ resolved
@@ -590,7 +590,6 @@
             }
             for stream_idx in range(1, num_streams + 1)
         ]
-<<<<<<< HEAD
     elif (
         query == SnowflakeQuery.streams_for_database("DEMO_DATABASE")
         or query == SnowflakeQuery.streams_for_database("CUSTOMER_360")
@@ -606,7 +605,6 @@
             SnowflakeQuery.show_primary_keys_for_schema("PUBLIC", "CUSTOMER_360"),
             SnowflakeQuery.show_foreign_keys_for_schema("PUBLIC", "CUSTOMER_360"),
         )
-=======
     elif query == SnowflakeQuery.streamlit_apps_for_database("TEST_DB"):
         return [
             {
@@ -626,7 +624,6 @@
         SnowflakeQuery.use_database("TEST_DB"),
         SnowflakeQuery.show_primary_keys_for_schema("TEST_SCHEMA", "TEST_DB"),
         SnowflakeQuery.show_foreign_keys_for_schema("TEST_SCHEMA", "TEST_DB"),
->>>>>>> f10441d9
     ):
         return []
     elif query == SnowflakeQuery.get_access_history_date_range():
