--- conflicted
+++ resolved
@@ -257,7 +257,6 @@
         "json": {
             "removed": false
         }
-<<<<<<< HEAD
     },
     "systemMetadata": {
         "lastObserved": 1643871600000,
@@ -268,82 +267,11 @@
     "entityType": "corpuser",
     "entityUrn": "urn:li:corpuser:users.User1@foo.com",
     "changeType": "UPSERT",
-    "aspectName": "corpUserInfo",
-    "aspect": {
-        "json": {
-            "active": true,
-            "displayName": "user1",
-            "email": "User1@foo.com",
-            "title": "user1"
-        }
-    },
-    "systemMetadata": {
-        "lastObserved": 1643871600000,
-        "runId": "powerbi-test"
-    }
-},
-{
-    "entityType": "corpuser",
-    "entityUrn": "urn:li:corpuser:users.User1@foo.com",
-    "changeType": "UPSERT",
-    "aspectName": "status",
-    "aspect": {
-        "json": {
-            "removed": false
-        }
-=======
->>>>>>> 5951379e
-    },
-    "systemMetadata": {
-        "lastObserved": 1643871600000,
-        "runId": "powerbi-test"
-    }
-},
-{
-    "entityType": "corpuser",
-    "entityUrn": "urn:li:corpuser:users.User1@foo.com",
-    "changeType": "UPSERT",
     "aspectName": "corpUserKey",
     "aspect": {
         "json": {
             "username": "User1@foo.com"
         }
-<<<<<<< HEAD
-    },
-    "systemMetadata": {
-        "lastObserved": 1643871600000,
-        "runId": "powerbi-test"
-    }
-},
-{
-    "entityType": "corpuser",
-    "entityUrn": "urn:li:corpuser:users.User2@foo.com",
-    "changeType": "UPSERT",
-    "aspectName": "corpUserInfo",
-    "aspect": {
-        "json": {
-            "active": true,
-            "displayName": "user2",
-            "email": "User2@foo.com",
-            "title": "user2"
-        }
-    },
-    "systemMetadata": {
-        "lastObserved": 1643871600000,
-        "runId": "powerbi-test"
-    }
-},
-{
-    "entityType": "corpuser",
-    "entityUrn": "urn:li:corpuser:users.User2@foo.com",
-    "changeType": "UPSERT",
-    "aspectName": "status",
-    "aspect": {
-        "json": {
-            "removed": false
-        }
-=======
->>>>>>> 5951379e
     },
     "systemMetadata": {
         "lastObserved": 1643871600000,
@@ -824,7 +752,6 @@
         "json": {
             "removed": false
         }
-<<<<<<< HEAD
     },
     "systemMetadata": {
         "lastObserved": 1643871600000,
@@ -835,82 +762,11 @@
     "entityType": "corpuser",
     "entityUrn": "urn:li:corpuser:users.User1@foo.com",
     "changeType": "UPSERT",
-    "aspectName": "corpUserInfo",
-    "aspect": {
-        "json": {
-            "active": true,
-            "displayName": "user1",
-            "email": "User1@foo.com",
-            "title": "user1"
-        }
-    },
-    "systemMetadata": {
-        "lastObserved": 1643871600000,
-        "runId": "powerbi-test"
-    }
-},
-{
-    "entityType": "corpuser",
-    "entityUrn": "urn:li:corpuser:users.User1@foo.com",
-    "changeType": "UPSERT",
-    "aspectName": "status",
-    "aspect": {
-        "json": {
-            "removed": false
-        }
-=======
->>>>>>> 5951379e
-    },
-    "systemMetadata": {
-        "lastObserved": 1643871600000,
-        "runId": "powerbi-test"
-    }
-},
-{
-    "entityType": "corpuser",
-    "entityUrn": "urn:li:corpuser:users.User1@foo.com",
-    "changeType": "UPSERT",
     "aspectName": "corpUserKey",
     "aspect": {
         "json": {
             "username": "User1@foo.com"
         }
-<<<<<<< HEAD
-    },
-    "systemMetadata": {
-        "lastObserved": 1643871600000,
-        "runId": "powerbi-test"
-    }
-},
-{
-    "entityType": "corpuser",
-    "entityUrn": "urn:li:corpuser:users.User2@foo.com",
-    "changeType": "UPSERT",
-    "aspectName": "corpUserInfo",
-    "aspect": {
-        "json": {
-            "active": true,
-            "displayName": "user2",
-            "email": "User2@foo.com",
-            "title": "user2"
-        }
-    },
-    "systemMetadata": {
-        "lastObserved": 1643871600000,
-        "runId": "powerbi-test"
-    }
-},
-{
-    "entityType": "corpuser",
-    "entityUrn": "urn:li:corpuser:users.User2@foo.com",
-    "changeType": "UPSERT",
-    "aspectName": "status",
-    "aspect": {
-        "json": {
-            "removed": false
-        }
-=======
->>>>>>> 5951379e
     },
     "systemMetadata": {
         "lastObserved": 1643871600000,
@@ -942,11 +798,7 @@
             "customProperties": {
                 "order": "0"
             },
-<<<<<<< HEAD
-            "title": "ReportSection",
-=======
             "title": "Regional Sales Analysis",
->>>>>>> 5951379e
             "description": "Regional Sales Analysis",
             "lastModified": {
                 "created": {
@@ -1010,11 +862,7 @@
             "customProperties": {
                 "order": "1"
             },
-<<<<<<< HEAD
-            "title": "ReportSection1",
-=======
             "title": "Geographic Analysis",
->>>>>>> 5951379e
             "description": "Geographic Analysis",
             "lastModified": {
                 "created": {
