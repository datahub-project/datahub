[
{
    "entityType": "dataset",
    "entityUrn": "urn:li:dataset:(urn:li:dataPlatform:powerbi,library-dataset.public_issue_history,DEV)",
    "changeType": "UPSERT",
    "aspectName": "datasetProperties",
    "aspect": {
        "json": {
            "customProperties": {},
            "name": "public issue_history",
            "description": "public issue_history",
            "tags": []
        }
    },
    "systemMetadata": {
        "lastObserved": 1643871600000,
        "runId": "powerbi-test"
    }
},
{
    "entityType": "dataset",
    "entityUrn": "urn:li:dataset:(urn:li:dataPlatform:powerbi,library-dataset.public_issue_history,DEV)",
    "changeType": "UPSERT",
    "aspectName": "status",
    "aspect": {
        "json": {
            "removed": false
        }
    },
    "systemMetadata": {
        "lastObserved": 1643871600000,
        "runId": "powerbi-test"
    }
},
{
    "entityType": "dataset",
    "entityUrn": "urn:li:dataset:(urn:li:dataPlatform:powerbi,library-dataset.snowflake_testtable,DEV)",
    "changeType": "UPSERT",
    "aspectName": "datasetProperties",
    "aspect": {
        "json": {
            "customProperties": {},
            "name": "SNOWFLAKE_TESTTABLE",
            "description": "SNOWFLAKE_TESTTABLE",
            "tags": []
        }
    },
    "systemMetadata": {
        "lastObserved": 1643871600000,
        "runId": "powerbi-test"
    }
},
{
    "entityType": "dataset",
    "entityUrn": "urn:li:dataset:(urn:li:dataPlatform:powerbi,library-dataset.snowflake_testtable,DEV)",
    "changeType": "UPSERT",
    "aspectName": "status",
    "aspect": {
        "json": {
            "removed": false
        }
    },
    "systemMetadata": {
        "lastObserved": 1643871600000,
        "runId": "powerbi-test"
    }
},
{
    "entityType": "dataset",
    "entityUrn": "urn:li:dataset:(urn:li:dataPlatform:powerbi,library-dataset.snowflake_native-query,DEV)",
    "changeType": "UPSERT",
    "aspectName": "datasetProperties",
    "aspect": {
        "json": {
            "customProperties": {},
            "name": "snowflake native-query",
            "description": "snowflake native-query",
            "tags": []
        }
    },
    "systemMetadata": {
        "lastObserved": 1643871600000,
        "runId": "powerbi-test"
    }
},
{
    "entityType": "dataset",
    "entityUrn": "urn:li:dataset:(urn:li:dataPlatform:powerbi,library-dataset.snowflake_native-query,DEV)",
    "changeType": "UPSERT",
    "aspectName": "status",
    "aspect": {
        "json": {
            "removed": false
        }
    },
    "systemMetadata": {
        "lastObserved": 1643871600000,
        "runId": "powerbi-test"
    }
},
{
    "entityType": "dataset",
    "entityUrn": "urn:li:dataset:(urn:li:dataPlatform:powerbi,library-dataset.snowflake_native-query-with-join,DEV)",
    "changeType": "UPSERT",
    "aspectName": "datasetProperties",
    "aspect": {
        "json": {
            "customProperties": {},
            "name": "snowflake native-query-with-join",
            "description": "snowflake native-query-with-join",
            "tags": []
        }
    },
    "systemMetadata": {
        "lastObserved": 1643871600000,
        "runId": "powerbi-test"
    }
},
{
    "entityType": "dataset",
    "entityUrn": "urn:li:dataset:(urn:li:dataPlatform:powerbi,library-dataset.snowflake_native-query-with-join,DEV)",
    "changeType": "UPSERT",
    "aspectName": "status",
    "aspect": {
        "json": {
            "removed": false
        }
    },
    "systemMetadata": {
        "lastObserved": 1643871600000,
        "runId": "powerbi-test"
    }
},
{
    "entityType": "dataset",
    "entityUrn": "urn:li:dataset:(urn:li:dataPlatform:powerbi,library-dataset.job-history,DEV)",
    "changeType": "UPSERT",
    "aspectName": "datasetProperties",
    "aspect": {
        "json": {
            "customProperties": {},
            "name": "job-history",
            "description": "job-history",
            "tags": []
        }
    },
    "systemMetadata": {
        "lastObserved": 1643871600000,
        "runId": "powerbi-test"
    }
},
{
    "entityType": "dataset",
    "entityUrn": "urn:li:dataset:(urn:li:dataPlatform:powerbi,library-dataset.job-history,DEV)",
    "changeType": "UPSERT",
    "aspectName": "status",
    "aspect": {
        "json": {
            "removed": false
        }
    },
    "systemMetadata": {
        "lastObserved": 1643871600000,
        "runId": "powerbi-test"
    }
},
{
    "entityType": "dataset",
    "entityUrn": "urn:li:dataset:(urn:li:dataPlatform:powerbi,library-dataset.postgres_test_table,DEV)",
    "changeType": "UPSERT",
    "aspectName": "datasetProperties",
    "aspect": {
        "json": {
            "customProperties": {},
            "name": "postgres_test_table",
            "description": "postgres_test_table",
            "tags": []
        }
    },
    "systemMetadata": {
        "lastObserved": 1643871600000,
        "runId": "powerbi-test"
    }
},
{
    "entityType": "dataset",
    "entityUrn": "urn:li:dataset:(urn:li:dataPlatform:powerbi,library-dataset.postgres_test_table,DEV)",
    "changeType": "UPSERT",
    "aspectName": "status",
    "aspect": {
        "json": {
            "removed": false
        }
    },
    "systemMetadata": {
        "lastObserved": 1643871600000,
        "runId": "powerbi-test"
    }
},
{
    "entityType": "dataset",
    "entityUrn": "urn:li:dataset:(urn:li:dataPlatform:powerbi,hr_pbi_test.dbo_book_issue,DEV)",
    "changeType": "UPSERT",
    "aspectName": "datasetProperties",
    "aspect": {
        "json": {
            "customProperties": {},
            "name": "dbo_book_issue",
            "description": "dbo_book_issue",
            "tags": []
        }
    },
    "systemMetadata": {
        "lastObserved": 1643871600000,
        "runId": "powerbi-test"
    }
},
{
    "entityType": "dataset",
    "entityUrn": "urn:li:dataset:(urn:li:dataPlatform:powerbi,hr_pbi_test.dbo_book_issue,DEV)",
    "changeType": "UPSERT",
    "aspectName": "status",
    "aspect": {
        "json": {
            "removed": false
        }
    },
    "systemMetadata": {
        "lastObserved": 1643871600000,
        "runId": "powerbi-test"
    }
},
{
    "entityType": "dataset",
    "entityUrn": "urn:li:dataset:(urn:li:dataPlatform:powerbi,hr_pbi_test.ms_sql_native_table,DEV)",
    "changeType": "UPSERT",
    "aspectName": "datasetProperties",
    "aspect": {
        "json": {
            "customProperties": {},
            "name": "ms_sql_native_table",
            "description": "ms_sql_native_table",
            "tags": []
        }
    },
    "systemMetadata": {
        "lastObserved": 1643871600000,
        "runId": "powerbi-test"
    }
},
{
    "entityType": "dataset",
    "entityUrn": "urn:li:dataset:(urn:li:dataPlatform:powerbi,hr_pbi_test.ms_sql_native_table,DEV)",
    "changeType": "UPSERT",
    "aspectName": "status",
    "aspect": {
        "json": {
            "removed": false
        }
    },
    "systemMetadata": {
        "lastObserved": 1643871600000,
        "runId": "powerbi-test"
    }
},
{
    "entityType": "corpuser",
    "entityUrn": "urn:li:corpuser:users.User1@foo.com",
    "changeType": "UPSERT",
    "aspectName": "corpUserKey",
    "aspect": {
        "json": {
            "username": "User1@foo.com"
        }
    },
    "systemMetadata": {
        "lastObserved": 1643871600000,
        "runId": "powerbi-test"
    }
},
{
    "entityType": "corpuser",
    "entityUrn": "urn:li:corpuser:users.User2@foo.com",
    "changeType": "UPSERT",
    "aspectName": "corpUserKey",
    "aspect": {
        "json": {
            "username": "User2@foo.com"
        }
    },
    "systemMetadata": {
        "lastObserved": 1643871600000,
        "runId": "powerbi-test"
    }
},
{
    "entityType": "chart",
    "entityUrn": "urn:li:chart:(powerbi,charts.B8E293DC-0C83-4AA0-9BB9-0A8738DF24A0)",
    "changeType": "UPSERT",
    "aspectName": "chartInfo",
    "aspect": {
        "json": {
            "customProperties": {
                "createdFrom": "Dataset",
                "datasetId": "05169CD2-E713-41E6-9600-1D8066D95445",
                "datasetWebUrl": "http://localhost/groups/64ED5CAD-7C10-4684-8180-826122881108/datasets/05169CD2-E713-41E6-9600-1D8066D95445/details"
            },
            "title": "test_tile",
            "description": "test_tile",
            "lastModified": {
                "created": {
                    "time": 0,
                    "actor": "urn:li:corpuser:unknown"
                },
                "lastModified": {
                    "time": 0,
                    "actor": "urn:li:corpuser:unknown"
                }
            },
            "inputs": [
                {
                    "string": "urn:li:dataset:(urn:li:dataPlatform:powerbi,library-dataset.public_issue_history,DEV)"
                },
                {
                    "string": "urn:li:dataset:(urn:li:dataPlatform:powerbi,library-dataset.snowflake_testtable,DEV)"
                },
                {
                    "string": "urn:li:dataset:(urn:li:dataPlatform:powerbi,library-dataset.snowflake_native-query,DEV)"
                },
                {
                    "string": "urn:li:dataset:(urn:li:dataPlatform:powerbi,library-dataset.snowflake_native-query-with-join,DEV)"
                },
                {
                    "string": "urn:li:dataset:(urn:li:dataPlatform:powerbi,library-dataset.job-history,DEV)"
                },
                {
                    "string": "urn:li:dataset:(urn:li:dataPlatform:powerbi,library-dataset.postgres_test_table,DEV)"
                }
            ]
        }
    },
    "systemMetadata": {
        "lastObserved": 1643871600000,
        "runId": "powerbi-test"
    }
},
{
    "entityType": "chart",
    "entityUrn": "urn:li:chart:(powerbi,charts.B8E293DC-0C83-4AA0-9BB9-0A8738DF24A0)",
    "changeType": "UPSERT",
    "aspectName": "status",
    "aspect": {
        "json": {
            "removed": false
        }
    },
    "systemMetadata": {
        "lastObserved": 1643871600000,
        "runId": "powerbi-test"
    }
},
{
    "entityType": "chart",
    "entityUrn": "urn:li:chart:(powerbi,charts.B8E293DC-0C83-4AA0-9BB9-0A8738DF24A0)",
    "changeType": "UPSERT",
    "aspectName": "chartKey",
    "aspect": {
        "json": {
            "dashboardTool": "powerbi",
            "chartId": "powerbi.linkedin.com/charts/B8E293DC-0C83-4AA0-9BB9-0A8738DF24A0"
        }
    },
    "systemMetadata": {
        "lastObserved": 1643871600000,
        "runId": "powerbi-test"
    }
},
{
    "entityType": "chart",
    "entityUrn": "urn:li:chart:(powerbi,charts.23212598-23b5-4980-87cc-5fc0ecd84385)",
    "changeType": "UPSERT",
    "aspectName": "chartInfo",
    "aspect": {
        "json": {
            "customProperties": {
                "createdFrom": "Dataset",
                "datasetId": "ba0130a1-5b03-40de-9535-b34e778ea6ed",
                "datasetWebUrl": "http://localhost/groups/64ED5CAD-7C10-4684-8180-826122881108/datasets/ba0130a1-5b03-40de-9535-b34e778ea6ed/details"
            },
            "title": "yearly_sales",
            "description": "yearly_sales",
            "lastModified": {
                "created": {
                    "time": 0,
                    "actor": "urn:li:corpuser:unknown"
                },
                "lastModified": {
                    "time": 0,
                    "actor": "urn:li:corpuser:unknown"
                }
            },
            "inputs": [
                {
                    "string": "urn:li:dataset:(urn:li:dataPlatform:powerbi,hr_pbi_test.dbo_book_issue,DEV)"
                },
                {
                    "string": "urn:li:dataset:(urn:li:dataPlatform:powerbi,hr_pbi_test.ms_sql_native_table,DEV)"
                }
            ]
        }
    },
    "systemMetadata": {
        "lastObserved": 1643871600000,
        "runId": "powerbi-test"
    }
},
{
    "entityType": "chart",
    "entityUrn": "urn:li:chart:(powerbi,charts.23212598-23b5-4980-87cc-5fc0ecd84385)",
    "changeType": "UPSERT",
    "aspectName": "status",
    "aspect": {
        "json": {
            "removed": false
        }
    },
    "systemMetadata": {
        "lastObserved": 1643871600000,
        "runId": "powerbi-test"
    }
},
{
    "entityType": "chart",
    "entityUrn": "urn:li:chart:(powerbi,charts.23212598-23b5-4980-87cc-5fc0ecd84385)",
    "changeType": "UPSERT",
    "aspectName": "chartKey",
    "aspect": {
        "json": {
            "dashboardTool": "powerbi",
            "chartId": "powerbi.linkedin.com/charts/23212598-23b5-4980-87cc-5fc0ecd84385"
        }
    },
    "systemMetadata": {
        "lastObserved": 1643871600000,
        "runId": "powerbi-test"
    }
},
{
    "entityType": "dashboard",
    "entityUrn": "urn:li:dashboard:(powerbi,dashboards.7D668CAD-7FFC-4505-9215-655BCA5BEBAE)",
    "changeType": "UPSERT",
    "aspectName": "browsePaths",
    "aspect": {
        "json": {
            "paths": [
                "/powerbi/demo-workspace"
            ]
        }
    },
    "systemMetadata": {
        "lastObserved": 1643871600000,
        "runId": "powerbi-test"
    }
},
{
    "entityType": "dashboard",
    "entityUrn": "urn:li:dashboard:(powerbi,dashboards.7D668CAD-7FFC-4505-9215-655BCA5BEBAE)",
    "changeType": "UPSERT",
    "aspectName": "dashboardInfo",
    "aspect": {
        "json": {
            "customProperties": {
                "chartCount": "2",
                "workspaceName": "demo-workspace",
                "workspaceId": "64ED5CAD-7C10-4684-8180-826122881108"
            },
            "title": "test_dashboard",
            "description": "test_dashboard",
            "charts": [
                "urn:li:chart:(powerbi,charts.B8E293DC-0C83-4AA0-9BB9-0A8738DF24A0)",
                "urn:li:chart:(powerbi,charts.23212598-23b5-4980-87cc-5fc0ecd84385)"
            ],
            "datasets": [],
            "lastModified": {
                "created": {
                    "time": 0,
                    "actor": "urn:li:corpuser:unknown"
                },
                "lastModified": {
                    "time": 0,
                    "actor": "urn:li:corpuser:unknown"
                }
            },
            "dashboardUrl": "https://localhost/dashboards/web/1"
        }
    },
    "systemMetadata": {
        "lastObserved": 1643871600000,
        "runId": "powerbi-test"
    }
},
{
    "entityType": "dashboard",
    "entityUrn": "urn:li:dashboard:(powerbi,dashboards.7D668CAD-7FFC-4505-9215-655BCA5BEBAE)",
    "changeType": "UPSERT",
    "aspectName": "status",
    "aspect": {
        "json": {
            "removed": false
        }
    },
    "systemMetadata": {
        "lastObserved": 1643871600000,
        "runId": "powerbi-test"
    }
},
{
    "entityType": "dashboard",
    "entityUrn": "urn:li:dashboard:(powerbi,dashboards.7D668CAD-7FFC-4505-9215-655BCA5BEBAE)",
    "changeType": "UPSERT",
    "aspectName": "dashboardKey",
    "aspect": {
        "json": {
            "dashboardTool": "powerbi",
            "dashboardId": "powerbi.linkedin.com/dashboards/7D668CAD-7FFC-4505-9215-655BCA5BEBAE"
        }
    },
    "systemMetadata": {
        "lastObserved": 1643871600000,
        "runId": "powerbi-test"
    }
},
{
    "entityType": "dashboard",
    "entityUrn": "urn:li:dashboard:(powerbi,dashboards.7D668CAD-7FFC-4505-9215-655BCA5BEBAE)",
    "changeType": "UPSERT",
    "aspectName": "ownership",
    "aspect": {
        "json": {
            "owners": [
                {
                    "owner": "urn:li:corpuser:users.User1@foo.com",
                    "type": "NONE"
                },
                {
                    "owner": "urn:li:corpuser:users.User2@foo.com",
                    "type": "NONE"
                }
            ],
            "lastModified": {
                "time": 0,
                "actor": "urn:li:corpuser:unknown"
            }
        }
    },
    "systemMetadata": {
        "lastObserved": 1643871600000,
        "runId": "powerbi-test"
    }
},
{
<<<<<<< HEAD
    "proposedSnapshot": {
        "com.linkedin.pegasus2avro.metadata.snapshot.DatasetSnapshot": {
            "urn": "urn:li:dataset:(urn:li:dataPlatform:powerbi,library-dataset.postgres_test_table,DEV)",
            "aspects": [
                {
                    "com.linkedin.pegasus2avro.common.Status": {
                        "removed": false
                    }
                },
                {
                    "com.linkedin.pegasus2avro.schema.SchemaMetadata": {
                        "schemaName": "library-dataset",
                        "platform": "urn:li:dataPlatform:powerbi",
                        "version": 0,
                        "created": {
                            "time": 0,
                            "actor": "urn:li:corpuser:unknown"
                        },
                        "lastModified": {
                            "time": 0,
                            "actor": "urn:li:corpuser:unknown"
                        },
                        "hash": "",
                        "platformSchema": {
                            "com.linkedin.pegasus2avro.schema.MySqlDDL": {
                                "tableSchema": ""
                            }
                        },
                        "fields": [
                            {
                                "fieldPath": "event_name",
                                "nullable": false,
                                "description": "column description",
                                "type": {
                                    "type": {
                                        "com.linkedin.pegasus2avro.schema.StringType": {}
                                    }
                                },
                                "nativeDataType": "String",
                                "recursive": false,
                                "isPartOfKey": false
                            },
                            {
                                "fieldPath": "event_name",
                                "nullable": false,
                                "description": "column description",
                                "type": {
                                    "type": {
                                        "com.linkedin.pegasus2avro.schema.NullType": {}
                                    }
                                },
                                "nativeDataType": "Unknown",
                                "recursive": false,
                                "isPartOfKey": false
                            }
                        ]
                    }
                }
            ]
=======
    "entityType": "corpuser",
    "entityUrn": "urn:li:corpuser:users.User1@foo.com",
    "changeType": "UPSERT",
    "aspectName": "status",
    "aspect": {
        "json": {
            "removed": false
        }
    },
    "systemMetadata": {
        "lastObserved": 1643871600000,
        "runId": "powerbi-test"
    }
},
{
    "entityType": "corpuser",
    "entityUrn": "urn:li:corpuser:users.User2@foo.com",
    "changeType": "UPSERT",
    "aspectName": "status",
    "aspect": {
        "json": {
            "removed": false
>>>>>>> 372f673a
        }
    },
    "systemMetadata": {
        "lastObserved": 1643871600000,
        "runId": "powerbi-test"
    }
}
]<|MERGE_RESOLUTION|>--- conflicted
+++ resolved
@@ -559,7 +559,6 @@
     }
 },
 {
-<<<<<<< HEAD
     "proposedSnapshot": {
         "com.linkedin.pegasus2avro.metadata.snapshot.DatasetSnapshot": {
             "urn": "urn:li:dataset:(urn:li:dataPlatform:powerbi,library-dataset.postgres_test_table,DEV)",
@@ -619,7 +618,14 @@
                     }
                 }
             ]
-=======
+        }
+    },
+    "systemMetadata": {
+        "lastObserved": 1643871600000,
+        "runId": "powerbi-test"
+    }
+},
+{
     "entityType": "corpuser",
     "entityUrn": "urn:li:corpuser:users.User1@foo.com",
     "changeType": "UPSERT",
@@ -642,7 +648,6 @@
     "aspect": {
         "json": {
             "removed": false
->>>>>>> 372f673a
         }
     },
     "systemMetadata": {
