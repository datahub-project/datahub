--- conflicted
+++ resolved
@@ -154,46 +154,41 @@
     "aspect": {
         "json": {
             "customProperties": {},
-<<<<<<< HEAD
             "name": "big-query-with-parameter",
             "description": "big-query-with-parameter",
-=======
+            "tags": []
+        }
+    },
+    "systemMetadata": {
+        "lastObserved": 1643871600000,
+        "runId": "powerbi-lineage-test"
+    }
+},
+{
+    "entityType": "dataset",
+    "entityUrn": "urn:li:dataset:(urn:li:dataPlatform:powerbi,library-dataset.big-query-with-parameter,DEV)",
+    "changeType": "UPSERT",
+    "aspectName": "status",
+    "aspect": {
+        "json": {
+            "removed": false
+        }
+    },
+    "systemMetadata": {
+        "lastObserved": 1643871600000,
+        "runId": "powerbi-lineage-test"
+    }
+},
+{
+    "entityType": "dataset",
+    "entityUrn": "urn:li:dataset:(urn:li:dataPlatform:powerbi,library-dataset.snowflake_native-query-with-join,DEV)",
+    "changeType": "UPSERT",
+    "aspectName": "datasetProperties",
+    "aspect": {
+        "json": {
+            "customProperties": {},
             "name": "snowflake native-query-with-join",
             "description": "Library dataset description",
->>>>>>> 2820db3a
-            "tags": []
-        }
-    },
-    "systemMetadata": {
-        "lastObserved": 1643871600000,
-        "runId": "powerbi-lineage-test"
-    }
-},
-{
-    "entityType": "dataset",
-    "entityUrn": "urn:li:dataset:(urn:li:dataPlatform:powerbi,library-dataset.big-query-with-parameter,DEV)",
-    "changeType": "UPSERT",
-    "aspectName": "status",
-    "aspect": {
-        "json": {
-            "removed": false
-        }
-    },
-    "systemMetadata": {
-        "lastObserved": 1643871600000,
-        "runId": "powerbi-lineage-test"
-    }
-},
-{
-    "entityType": "dataset",
-    "entityUrn": "urn:li:dataset:(urn:li:dataPlatform:powerbi,library-dataset.snowflake_native-query-with-join,DEV)",
-    "changeType": "UPSERT",
-    "aspectName": "datasetProperties",
-    "aspect": {
-        "json": {
-            "customProperties": {},
-            "name": "snowflake native-query-with-join",
-            "description": "snowflake native-query-with-join",
             "tags": []
         }
     },
