[
{
    "entityType": "dataset",
    "entityUrn": "urn:li:dataset:(urn:li:dataPlatform:powerbi,library-dataset.public_issue_history,DEV)",
    "changeType": "UPSERT",
    "aspectName": "datasetProperties",
    "aspect": {
        "json": {
            "customProperties": {},
            "name": "public issue_history",
            "description": "public issue_history",
            "tags": []
        }
    },
    "systemMetadata": {
        "lastObserved": 1643871600000,
        "runId": "powerbi-lineage-test"
    }
},
{
    "entityType": "dataset",
    "entityUrn": "urn:li:dataset:(urn:li:dataPlatform:powerbi,library-dataset.public_issue_history,DEV)",
    "changeType": "UPSERT",
    "aspectName": "status",
    "aspect": {
        "json": {
            "removed": false
        }
    },
    "systemMetadata": {
        "lastObserved": 1643871600000,
        "runId": "powerbi-lineage-test"
    }
},
{
    "entityType": "dataset",
    "entityUrn": "urn:li:dataset:(urn:li:dataPlatform:powerbi,library-dataset.SNOWFLAKE_TESTTABLE,DEV)",
    "changeType": "UPSERT",
    "aspectName": "datasetProperties",
    "aspect": {
        "json": {
            "customProperties": {},
            "name": "SNOWFLAKE_TESTTABLE",
            "description": "SNOWFLAKE_TESTTABLE",
            "tags": []
        }
    },
    "systemMetadata": {
        "lastObserved": 1643871600000,
        "runId": "powerbi-lineage-test"
    }
},
{
    "entityType": "dataset",
    "entityUrn": "urn:li:dataset:(urn:li:dataPlatform:powerbi,library-dataset.SNOWFLAKE_TESTTABLE,DEV)",
    "changeType": "UPSERT",
    "aspectName": "status",
    "aspect": {
        "json": {
            "removed": false
        }
    },
    "systemMetadata": {
        "lastObserved": 1643871600000,
        "runId": "powerbi-lineage-test"
    }
},
{
    "entityType": "dataset",
    "entityUrn": "urn:li:dataset:(urn:li:dataPlatform:powerbi,library-dataset.SNOWFLAKE_TESTTABLE,DEV)",
    "changeType": "UPSERT",
    "aspectName": "upstreamLineage",
    "aspect": {
        "json": {
            "upstreams": [
                {
                    "auditStamp": {
                        "time": 0,
                        "actor": "urn:li:corpuser:unknown"
                    },
                    "dataset": "urn:li:dataset:(urn:li:dataPlatform:snowflake,sn-2.PBI_TEST.TEST.TESTTABLE,PROD)",
                    "type": "TRANSFORMED"
                }
            ]
        }
    },
    "systemMetadata": {
        "lastObserved": 1643871600000,
        "runId": "powerbi-lineage-test"
    }
},
{
    "entityType": "dataset",
    "entityUrn": "urn:li:dataset:(urn:li:dataPlatform:powerbi,library-dataset.snowflake_native-query,DEV)",
    "changeType": "UPSERT",
    "aspectName": "datasetProperties",
    "aspect": {
        "json": {
            "customProperties": {},
            "name": "snowflake native-query",
            "description": "snowflake native-query",
            "tags": []
        }
    },
    "systemMetadata": {
        "lastObserved": 1643871600000,
        "runId": "powerbi-lineage-test"
    }
},
{
    "entityType": "dataset",
    "entityUrn": "urn:li:dataset:(urn:li:dataPlatform:powerbi,library-dataset.snowflake_native-query,DEV)",
    "changeType": "UPSERT",
    "aspectName": "status",
    "aspect": {
        "json": {
            "removed": false
        }
    },
    "systemMetadata": {
        "lastObserved": 1643871600000,
        "runId": "powerbi-lineage-test"
    }
},
{
    "entityType": "dataset",
    "entityUrn": "urn:li:dataset:(urn:li:dataPlatform:powerbi,library-dataset.snowflake_native-query,DEV)",
    "changeType": "UPSERT",
    "aspectName": "upstreamLineage",
    "aspect": {
        "json": {
            "upstreams": [
                {
                    "auditStamp": {
                        "time": 0,
                        "actor": "urn:li:corpuser:unknown"
                    },
                    "dataset": "urn:li:dataset:(urn:li:dataPlatform:snowflake,sn-2.OPERATIONS_ANALYTICS.TRANSFORMED_PROD.V_APS_SME_UNITS_V4,PROD)",
                    "type": "TRANSFORMED"
                }
            ]
        }
    },
    "systemMetadata": {
        "lastObserved": 1643871600000,
        "runId": "powerbi-lineage-test"
    }
},
{
    "entityType": "dataset",
    "entityUrn": "urn:li:dataset:(urn:li:dataPlatform:powerbi,library-dataset.snowflake_native-query-with-join,DEV)",
    "changeType": "UPSERT",
    "aspectName": "datasetProperties",
    "aspect": {
        "json": {
            "customProperties": {},
            "name": "snowflake native-query-with-join",
            "description": "snowflake native-query-with-join",
            "tags": []
        }
    },
    "systemMetadata": {
        "lastObserved": 1643871600000,
        "runId": "powerbi-lineage-test"
    }
},
{
    "entityType": "dataset",
    "entityUrn": "urn:li:dataset:(urn:li:dataPlatform:powerbi,library-dataset.snowflake_native-query-with-join,DEV)",
    "changeType": "UPSERT",
    "aspectName": "status",
    "aspect": {
        "json": {
            "removed": false
        }
    },
    "systemMetadata": {
        "lastObserved": 1643871600000,
        "runId": "powerbi-lineage-test"
    }
},
{
    "entityType": "dataset",
    "entityUrn": "urn:li:dataset:(urn:li:dataPlatform:powerbi,library-dataset.snowflake_native-query-with-join,DEV)",
    "changeType": "UPSERT",
    "aspectName": "upstreamLineage",
    "aspect": {
        "json": {
            "upstreams": [
                {
                    "auditStamp": {
                        "time": 0,
                        "actor": "urn:li:corpuser:unknown"
                    },
                    "dataset": "urn:li:dataset:(urn:li:dataPlatform:snowflake,sn-2.GSL_TEST_DB.PUBLIC.SALES_ANALYST,PROD)",
                    "type": "TRANSFORMED"
                },
                {
                    "auditStamp": {
                        "time": 0,
                        "actor": "urn:li:corpuser:unknown"
                    },
                    "dataset": "urn:li:dataset:(urn:li:dataPlatform:snowflake,sn-2.GSL_TEST_DB.PUBLIC.SALES_FORECAST,PROD)",
                    "type": "TRANSFORMED"
                }
            ]
        }
    },
    "systemMetadata": {
        "lastObserved": 1643871600000,
        "runId": "powerbi-lineage-test"
    }
},
{
    "entityType": "dataset",
    "entityUrn": "urn:li:dataset:(urn:li:dataPlatform:powerbi,library-dataset.snowflake_native-query-with-join,DEV)",
    "changeType": "UPSERT",
    "aspectName": "upstreamLineage",
    "aspect": {
        "json": {
            "upstreams": [
                {
                    "auditStamp": {
                        "time": 0,
                        "actor": "urn:li:corpuser:unknown"
                    },
                    "dataset": "urn:li:dataset:(urn:li:dataPlatform:snowflake,sn-2.GSL_TEST_DB.PUBLIC.SALES_ANALYST,PROD)",
                    "type": "TRANSFORMED"
                },
                {
                    "auditStamp": {
                        "time": 0,
                        "actor": "urn:li:corpuser:unknown"
                    },
                    "dataset": "urn:li:dataset:(urn:li:dataPlatform:snowflake,sn-2.GSL_TEST_DB.PUBLIC.SALES_FORECAST,PROD)",
                    "type": "TRANSFORMED"
                }
            ]
        }
    },
    "systemMetadata": {
        "lastObserved": 1643871600000,
        "runId": "powerbi-lineage-test"
    }
},
{
    "entityType": "dataset",
    "entityUrn": "urn:li:dataset:(urn:li:dataPlatform:powerbi,library-dataset.job-history,DEV)",
    "changeType": "UPSERT",
    "aspectName": "datasetProperties",
    "aspect": {
        "json": {
            "customProperties": {},
            "name": "job-history",
            "description": "job-history",
            "tags": []
        }
    },
    "systemMetadata": {
        "lastObserved": 1643871600000,
        "runId": "powerbi-lineage-test"
    }
},
{
    "entityType": "dataset",
    "entityUrn": "urn:li:dataset:(urn:li:dataPlatform:powerbi,library-dataset.job-history,DEV)",
    "changeType": "UPSERT",
    "aspectName": "status",
    "aspect": {
        "json": {
            "removed": false
        }
    },
    "systemMetadata": {
        "lastObserved": 1643871600000,
        "runId": "powerbi-lineage-test"
    }
},
{
    "entityType": "dataset",
    "entityUrn": "urn:li:dataset:(urn:li:dataPlatform:powerbi,library-dataset.job-history,DEV)",
    "changeType": "UPSERT",
    "aspectName": "upstreamLineage",
    "aspect": {
        "json": {
            "upstreams": [
                {
                    "auditStamp": {
                        "time": 0,
                        "actor": "urn:li:corpuser:unknown"
                    },
                    "dataset": "urn:li:dataset:(urn:li:dataPlatform:oracle,high_performance_production_unit.salesdb.HR.EMPLOYEES,PROD)",
                    "type": "TRANSFORMED"
                }
            ]
        }
    },
    "systemMetadata": {
        "lastObserved": 1643871600000,
        "runId": "powerbi-lineage-test"
    }
},
{
    "entityType": "dataset",
    "entityUrn": "urn:li:dataset:(urn:li:dataPlatform:powerbi,library-dataset.postgres_test_table,DEV)",
    "changeType": "UPSERT",
    "aspectName": "datasetProperties",
    "aspect": {
        "json": {
            "customProperties": {},
            "name": "postgres_test_table",
            "description": "postgres_test_table",
            "tags": []
        }
    },
    "systemMetadata": {
        "lastObserved": 1643871600000,
        "runId": "powerbi-lineage-test"
    }
},
{
    "entityType": "dataset",
    "entityUrn": "urn:li:dataset:(urn:li:dataPlatform:powerbi,library-dataset.postgres_test_table,DEV)",
    "changeType": "UPSERT",
    "aspectName": "status",
    "aspect": {
        "json": {
            "removed": false
        }
    },
    "systemMetadata": {
        "lastObserved": 1643871600000,
        "runId": "powerbi-lineage-test"
    }
},
{
    "entityType": "dataset",
    "entityUrn": "urn:li:dataset:(urn:li:dataPlatform:powerbi,library-dataset.postgres_test_table,DEV)",
    "changeType": "UPSERT",
    "aspectName": "upstreamLineage",
    "aspect": {
        "json": {
            "upstreams": [
                {
                    "auditStamp": {
                        "time": 0,
                        "actor": "urn:li:corpuser:unknown"
                    },
                    "dataset": "urn:li:dataset:(urn:li:dataPlatform:postgres,operational_instance.mics.public.order_date,PROD)",
                    "type": "TRANSFORMED"
                }
            ]
        }
    },
    "systemMetadata": {
        "lastObserved": 1643871600000,
        "runId": "powerbi-lineage-test"
    }
},
{
    "entityType": "dataset",
    "entityUrn": "urn:li:dataset:(urn:li:dataPlatform:powerbi,hr_pbi_test.dbo_book_issue,DEV)",
    "changeType": "UPSERT",
    "aspectName": "datasetProperties",
    "aspect": {
        "json": {
            "customProperties": {},
            "name": "dbo_book_issue",
            "description": "dbo_book_issue",
            "tags": []
        }
    },
    "systemMetadata": {
        "lastObserved": 1643871600000,
        "runId": "powerbi-lineage-test"
    }
},
{
    "entityType": "dataset",
    "entityUrn": "urn:li:dataset:(urn:li:dataPlatform:powerbi,hr_pbi_test.dbo_book_issue,DEV)",
    "changeType": "UPSERT",
    "aspectName": "status",
    "aspect": {
        "json": {
            "removed": false
        }
    },
    "systemMetadata": {
        "lastObserved": 1643871600000,
        "runId": "powerbi-lineage-test"
    }
},
{
    "entityType": "dataset",
    "entityUrn": "urn:li:dataset:(urn:li:dataPlatform:powerbi,hr_pbi_test.dbo_book_issue,DEV)",
    "changeType": "UPSERT",
    "aspectName": "upstreamLineage",
    "aspect": {
        "json": {
            "upstreams": [
                {
                    "auditStamp": {
                        "time": 0,
                        "actor": "urn:li:corpuser:unknown"
                    },
                    "dataset": "urn:li:dataset:(urn:li:dataPlatform:mssql,reporting-db.library.dbo.book_issue,PROD)",
                    "type": "TRANSFORMED"
                }
            ]
        }
    },
    "systemMetadata": {
        "lastObserved": 1643871600000,
        "runId": "powerbi-lineage-test"
    }
},
{
    "entityType": "dataset",
    "entityUrn": "urn:li:dataset:(urn:li:dataPlatform:powerbi,hr_pbi_test.ms_sql_native_table,DEV)",
    "changeType": "UPSERT",
    "aspectName": "datasetProperties",
    "aspect": {
        "json": {
            "customProperties": {},
            "name": "ms_sql_native_table",
            "description": "ms_sql_native_table",
            "tags": []
        }
    },
    "systemMetadata": {
        "lastObserved": 1643871600000,
        "runId": "powerbi-lineage-test"
    }
},
{
    "entityType": "dataset",
    "entityUrn": "urn:li:dataset:(urn:li:dataPlatform:powerbi,hr_pbi_test.ms_sql_native_table,DEV)",
    "changeType": "UPSERT",
    "aspectName": "status",
    "aspect": {
        "json": {
            "removed": false
        }
    },
    "systemMetadata": {
        "lastObserved": 1643871600000,
        "runId": "powerbi-lineage-test"
    }
},
{
    "entityType": "dataset",
    "entityUrn": "urn:li:dataset:(urn:li:dataPlatform:powerbi,hr_pbi_test.ms_sql_native_table,DEV)",
    "changeType": "UPSERT",
    "aspectName": "upstreamLineage",
    "aspect": {
        "json": {
            "upstreams": [
                {
                    "auditStamp": {
                        "time": 0,
                        "actor": "urn:li:corpuser:unknown"
                    },
                    "dataset": "urn:li:dataset:(urn:li:dataPlatform:mssql,reporting-db.COMMOPSDB.dbo.V_PS_CD_RETENTION,PROD)",
                    "type": "TRANSFORMED"
                }
            ]
        }
    },
    "systemMetadata": {
        "lastObserved": 1643871600000,
        "runId": "powerbi-lineage-test"
    }
},
{
    "entityType": "corpuser",
    "entityUrn": "urn:li:corpuser:users.User1@foo.com",
    "changeType": "UPSERT",
    "aspectName": "corpUserKey",
    "aspect": {
        "json": {
            "username": "User1@foo.com"
        }
    },
    "systemMetadata": {
        "lastObserved": 1643871600000,
        "runId": "powerbi-lineage-test"
    }
},
{
    "entityType": "corpuser",
    "entityUrn": "urn:li:corpuser:users.User2@foo.com",
    "changeType": "UPSERT",
    "aspectName": "corpUserKey",
    "aspect": {
        "json": {
            "username": "User2@foo.com"
        }
    },
    "systemMetadata": {
        "lastObserved": 1643871600000,
        "runId": "powerbi-lineage-test"
    }
},
{
    "entityType": "chart",
    "entityUrn": "urn:li:chart:(powerbi,charts.B8E293DC-0C83-4AA0-9BB9-0A8738DF24A0)",
    "changeType": "UPSERT",
    "aspectName": "chartInfo",
    "aspect": {
        "json": {
            "customProperties": {
                "createdFrom": "Dataset",
                "datasetId": "05169CD2-E713-41E6-9600-1D8066D95445",
                "datasetWebUrl": "http://localhost/groups/64ED5CAD-7C10-4684-8180-826122881108/datasets/05169CD2-E713-41E6-9600-1D8066D95445/details"
            },
            "title": "test_tile",
            "description": "test_tile",
            "lastModified": {
                "created": {
                    "time": 0,
                    "actor": "urn:li:corpuser:unknown"
                },
                "lastModified": {
                    "time": 0,
                    "actor": "urn:li:corpuser:unknown"
                }
            },
            "inputs": [
                {
                    "string": "urn:li:dataset:(urn:li:dataPlatform:powerbi,library-dataset.public_issue_history,DEV)"
                },
                {
                    "string": "urn:li:dataset:(urn:li:dataPlatform:powerbi,library-dataset.SNOWFLAKE_TESTTABLE,DEV)"
                },
                {
                    "string": "urn:li:dataset:(urn:li:dataPlatform:powerbi,library-dataset.snowflake_native-query,DEV)"
                },
                {
                    "string": "urn:li:dataset:(urn:li:dataPlatform:powerbi,library-dataset.snowflake_native-query-with-join,DEV)"
                },
                {
                    "string": "urn:li:dataset:(urn:li:dataPlatform:powerbi,library-dataset.job-history,DEV)"
                },
                {
                    "string": "urn:li:dataset:(urn:li:dataPlatform:powerbi,library-dataset.postgres_test_table,DEV)"
                }
            ]
        }
    },
    "systemMetadata": {
        "lastObserved": 1643871600000,
        "runId": "powerbi-lineage-test"
    }
},
{
    "entityType": "chart",
    "entityUrn": "urn:li:chart:(powerbi,charts.B8E293DC-0C83-4AA0-9BB9-0A8738DF24A0)",
    "changeType": "UPSERT",
    "aspectName": "status",
    "aspect": {
        "json": {
            "removed": false
        }
    },
    "systemMetadata": {
        "lastObserved": 1643871600000,
        "runId": "powerbi-lineage-test"
    }
},
{
    "entityType": "chart",
    "entityUrn": "urn:li:chart:(powerbi,charts.B8E293DC-0C83-4AA0-9BB9-0A8738DF24A0)",
    "changeType": "UPSERT",
    "aspectName": "chartKey",
    "aspect": {
        "json": {
            "dashboardTool": "powerbi",
            "chartId": "powerbi.linkedin.com/charts/B8E293DC-0C83-4AA0-9BB9-0A8738DF24A0"
        }
    },
    "systemMetadata": {
        "lastObserved": 1643871600000,
        "runId": "powerbi-lineage-test"
    }
},
{
    "entityType": "chart",
    "entityUrn": "urn:li:chart:(powerbi,charts.23212598-23b5-4980-87cc-5fc0ecd84385)",
    "changeType": "UPSERT",
    "aspectName": "chartInfo",
    "aspect": {
        "json": {
            "customProperties": {
                "createdFrom": "Dataset",
                "datasetId": "ba0130a1-5b03-40de-9535-b34e778ea6ed",
                "datasetWebUrl": "http://localhost/groups/64ED5CAD-7C10-4684-8180-826122881108/datasets/ba0130a1-5b03-40de-9535-b34e778ea6ed/details"
            },
            "title": "yearly_sales",
            "description": "yearly_sales",
            "lastModified": {
                "created": {
                    "time": 0,
                    "actor": "urn:li:corpuser:unknown"
                },
                "lastModified": {
                    "time": 0,
                    "actor": "urn:li:corpuser:unknown"
                }
            },
            "inputs": [
                {
                    "string": "urn:li:dataset:(urn:li:dataPlatform:powerbi,hr_pbi_test.dbo_book_issue,DEV)"
                },
                {
                    "string": "urn:li:dataset:(urn:li:dataPlatform:powerbi,hr_pbi_test.ms_sql_native_table,DEV)"
                }
            ]
        }
    },
    "systemMetadata": {
        "lastObserved": 1643871600000,
        "runId": "powerbi-lineage-test"
    }
},
{
    "entityType": "chart",
    "entityUrn": "urn:li:chart:(powerbi,charts.23212598-23b5-4980-87cc-5fc0ecd84385)",
    "changeType": "UPSERT",
    "aspectName": "status",
    "aspect": {
        "json": {
            "removed": false
        }
    },
    "systemMetadata": {
        "lastObserved": 1643871600000,
        "runId": "powerbi-lineage-test"
    }
},
{
    "entityType": "chart",
    "entityUrn": "urn:li:chart:(powerbi,charts.23212598-23b5-4980-87cc-5fc0ecd84385)",
    "changeType": "UPSERT",
    "aspectName": "chartKey",
    "aspect": {
        "json": {
            "dashboardTool": "powerbi",
            "chartId": "powerbi.linkedin.com/charts/23212598-23b5-4980-87cc-5fc0ecd84385"
        }
    },
    "systemMetadata": {
        "lastObserved": 1643871600000,
        "runId": "powerbi-lineage-test"
    }
},
{
    "entityType": "dashboard",
    "entityUrn": "urn:li:dashboard:(powerbi,dashboards.7D668CAD-7FFC-4505-9215-655BCA5BEBAE)",
    "changeType": "UPSERT",
    "aspectName": "browsePaths",
    "aspect": {
        "json": {
            "paths": [
                "/powerbi/demo-workspace"
            ]
        }
    },
    "systemMetadata": {
        "lastObserved": 1643871600000,
        "runId": "powerbi-lineage-test"
    }
},
{
    "entityType": "dashboard",
    "entityUrn": "urn:li:dashboard:(powerbi,dashboards.7D668CAD-7FFC-4505-9215-655BCA5BEBAE)",
    "changeType": "UPSERT",
    "aspectName": "dashboardInfo",
    "aspect": {
        "json": {
            "customProperties": {
                "chartCount": "2",
                "workspaceName": "demo-workspace",
                "workspaceId": "64ED5CAD-7C10-4684-8180-826122881108"
            },
            "title": "test_dashboard",
            "description": "test_dashboard",
            "charts": [
                "urn:li:chart:(powerbi,charts.B8E293DC-0C83-4AA0-9BB9-0A8738DF24A0)",
                "urn:li:chart:(powerbi,charts.23212598-23b5-4980-87cc-5fc0ecd84385)"
            ],
            "datasets": [],
            "lastModified": {
                "created": {
                    "time": 0,
                    "actor": "urn:li:corpuser:unknown"
                },
                "lastModified": {
                    "time": 0,
                    "actor": "urn:li:corpuser:unknown"
                }
            },
            "dashboardUrl": "https://localhost/dashboards/web/1"
        }
    },
    "systemMetadata": {
        "lastObserved": 1643871600000,
        "runId": "powerbi-lineage-test"
    }
},
{
    "entityType": "dashboard",
    "entityUrn": "urn:li:dashboard:(powerbi,dashboards.7D668CAD-7FFC-4505-9215-655BCA5BEBAE)",
    "changeType": "UPSERT",
    "aspectName": "status",
    "aspect": {
        "json": {
            "removed": false
        }
    },
    "systemMetadata": {
        "lastObserved": 1643871600000,
        "runId": "powerbi-lineage-test"
    }
},
{
    "entityType": "dashboard",
    "entityUrn": "urn:li:dashboard:(powerbi,dashboards.7D668CAD-7FFC-4505-9215-655BCA5BEBAE)",
    "changeType": "UPSERT",
    "aspectName": "dashboardKey",
    "aspect": {
        "json": {
            "dashboardTool": "powerbi",
            "dashboardId": "powerbi.linkedin.com/dashboards/7D668CAD-7FFC-4505-9215-655BCA5BEBAE"
        }
    },
    "systemMetadata": {
        "lastObserved": 1643871600000,
        "runId": "powerbi-lineage-test"
    }
},
{
    "entityType": "dashboard",
    "entityUrn": "urn:li:dashboard:(powerbi,dashboards.7D668CAD-7FFC-4505-9215-655BCA5BEBAE)",
    "changeType": "UPSERT",
    "aspectName": "ownership",
    "aspect": {
        "json": {
            "owners": [
                {
                    "owner": "urn:li:corpuser:users.User1@foo.com",
                    "type": "NONE"
                },
                {
                    "owner": "urn:li:corpuser:users.User2@foo.com",
                    "type": "NONE"
                }
            ],
            "lastModified": {
                "time": 0,
                "actor": "urn:li:corpuser:unknown"
            }
        }
    },
    "systemMetadata": {
        "lastObserved": 1643871600000,
        "runId": "powerbi-lineage-test"
    }
},
{
<<<<<<< HEAD
    "proposedSnapshot": {
        "com.linkedin.pegasus2avro.metadata.snapshot.DatasetSnapshot": {
            "urn": "urn:li:dataset:(urn:li:dataPlatform:powerbi,library-dataset.postgres_test_table,DEV)",
            "aspects": [
                {
                    "com.linkedin.pegasus2avro.common.Status": {
                        "removed": false
                    }
                },
                {
                    "com.linkedin.pegasus2avro.schema.SchemaMetadata": {
                        "schemaName": "library-dataset",
                        "platform": "urn:li:dataPlatform:powerbi",
                        "version": 0,
                        "created": {
                            "time": 0,
                            "actor": "urn:li:corpuser:unknown"
                        },
                        "lastModified": {
                            "time": 0,
                            "actor": "urn:li:corpuser:unknown"
                        },
                        "hash": "",
                        "platformSchema": {
                            "com.linkedin.pegasus2avro.schema.MySqlDDL": {
                                "tableSchema": ""
                            }
                        },
                        "fields": [
                            {
                                "fieldPath": "event_name",
                                "nullable": false,
                                "description": "column description",
                                "type": {
                                    "type": {
                                        "com.linkedin.pegasus2avro.schema.StringType": {}
                                    }
                                },
                                "nativeDataType": "String",
                                "recursive": false,
                                "isPartOfKey": false
                            },
                            {
                                "fieldPath": "event_name",
                                "nullable": false,
                                "description": "column description",
                                "type": {
                                    "type": {
                                        "com.linkedin.pegasus2avro.schema.NullType": {}
                                    }
                                },
                                "nativeDataType": "Unknown",
                                "recursive": false,
                                "isPartOfKey": false
                            }
                        ]
                    }
                }
            ]
=======
    "entityType": "corpuser",
    "entityUrn": "urn:li:corpuser:users.User1@foo.com",
    "changeType": "UPSERT",
    "aspectName": "status",
    "aspect": {
        "json": {
            "removed": false
        }
    },
    "systemMetadata": {
        "lastObserved": 1643871600000,
        "runId": "powerbi-lineage-test"
    }
},
{
    "entityType": "corpuser",
    "entityUrn": "urn:li:corpuser:users.User2@foo.com",
    "changeType": "UPSERT",
    "aspectName": "status",
    "aspect": {
        "json": {
            "removed": false
>>>>>>> 372f673a
        }
    },
    "systemMetadata": {
        "lastObserved": 1643871600000,
        "runId": "powerbi-lineage-test"
    }
}
]<|MERGE_RESOLUTION|>--- conflicted
+++ resolved
@@ -767,7 +767,6 @@
     }
 },
 {
-<<<<<<< HEAD
     "proposedSnapshot": {
         "com.linkedin.pegasus2avro.metadata.snapshot.DatasetSnapshot": {
             "urn": "urn:li:dataset:(urn:li:dataPlatform:powerbi,library-dataset.postgres_test_table,DEV)",
@@ -827,7 +826,14 @@
                     }
                 }
             ]
-=======
+        }
+    },
+    "systemMetadata": {
+        "lastObserved": 1643871600000,
+        "runId": "powerbi-lineage-test"
+    }
+},
+{
     "entityType": "corpuser",
     "entityUrn": "urn:li:corpuser:users.User1@foo.com",
     "changeType": "UPSERT",
@@ -850,7 +856,6 @@
     "aspect": {
         "json": {
             "removed": false
->>>>>>> 372f673a
         }
     },
     "systemMetadata": {
