--- conflicted
+++ resolved
@@ -807,6 +807,23 @@
     }
 },
 {
+    "entityType": "chart",
+    "entityUrn": "urn:li:chart:(looker,dashboard_elements.10)",
+    "changeType": "UPSERT",
+    "aspectName": "status",
+    "aspect": {
+        "json": {
+            "removed": true
+        }
+    },
+    "systemMetadata": {
+        "lastObserved": 1586847600000,
+        "runId": "looker-test",
+        "lastRunId": "no-run-id-provided",
+        "pipelineName": "stateful-looker-pipeline"
+    }
+},
+{
     "entityType": "dashboard",
     "entityUrn": "urn:li:dashboard:(looker,dashboards.11)",
     "changeType": "UPSERT",
@@ -824,57 +841,25 @@
     }
 },
 {
-<<<<<<< HEAD
+    "entityType": "container",
+    "entityUrn": "urn:li:container:621eb6e00da9abece0f64522f81be0e7",
+    "changeType": "UPSERT",
+    "aspectName": "status",
+    "aspect": {
+        "json": {
+            "removed": true
+        }
+    },
+    "systemMetadata": {
+        "lastObserved": 1586847600000,
+        "runId": "looker-test",
+        "lastRunId": "no-run-id-provided",
+        "pipelineName": "stateful-looker-pipeline"
+    }
+},
+{
     "entityType": "dataset",
     "entityUrn": "urn:li:dataset:(urn:li:dataPlatform:looker,bogus data.explore.my_view,PROD)",
-=======
-    "entityType": "chart",
-    "entityUrn": "urn:li:chart:(looker,dashboard_elements.10)",
->>>>>>> 6f1f7691
-    "changeType": "UPSERT",
-    "aspectName": "status",
-    "aspect": {
-        "json": {
-            "removed": true
-        }
-    },
-    "systemMetadata": {
-        "lastObserved": 1586847600000,
-        "runId": "looker-test",
-        "lastRunId": "no-run-id-provided",
-        "pipelineName": "stateful-looker-pipeline"
-    }
-},
-{
-<<<<<<< HEAD
-    "entityType": "container",
-    "entityUrn": "urn:li:container:621eb6e00da9abece0f64522f81be0e7",
-=======
-    "entityType": "dataset",
-    "entityUrn": "urn:li:dataset:(urn:li:dataPlatform:looker,bogus data.explore.my_view,PROD)",
->>>>>>> 6f1f7691
-    "changeType": "UPSERT",
-    "aspectName": "status",
-    "aspect": {
-        "json": {
-            "removed": true
-        }
-    },
-    "systemMetadata": {
-        "lastObserved": 1586847600000,
-        "runId": "looker-test",
-        "lastRunId": "no-run-id-provided",
-        "pipelineName": "stateful-looker-pipeline"
-    }
-},
-{
-<<<<<<< HEAD
-    "entityType": "chart",
-    "entityUrn": "urn:li:chart:(looker,dashboard_elements.10)",
-=======
-    "entityType": "dashboard",
-    "entityUrn": "urn:li:dashboard:(looker,dashboards.11)",
->>>>>>> 6f1f7691
     "changeType": "UPSERT",
     "aspectName": "status",
     "aspect": {
