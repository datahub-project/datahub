[
{
    "entityType": "container",
    "entityUrn": "urn:li:container:5ec314b9630974ec084f5dfd3849f87b",
    "changeType": "UPSERT",
    "aspectName": "containerProperties",
    "aspect": {
        "json": {
            "customProperties": {
                "platform": "tableau",
                "project_id": "190a6a5c-63ed-4de1-8045-faeae5df5b01"
            },
            "name": "default"
        }
    },
    "systemMetadata": {
        "lastObserved": 1638860400000,
        "runId": "tableau-test"
    }
},
{
    "entityType": "container",
    "entityUrn": "urn:li:container:5ec314b9630974ec084f5dfd3849f87b",
    "changeType": "UPSERT",
    "aspectName": "status",
    "aspect": {
        "json": {
            "removed": false
        }
    },
    "systemMetadata": {
        "lastObserved": 1638860400000,
        "runId": "tableau-test"
    }
},
{
    "entityType": "container",
    "entityUrn": "urn:li:container:5ec314b9630974ec084f5dfd3849f87b",
    "changeType": "UPSERT",
    "aspectName": "dataPlatformInstance",
    "aspect": {
        "json": {
            "platform": "urn:li:dataPlatform:tableau"
        }
    },
    "systemMetadata": {
        "lastObserved": 1638860400000,
        "runId": "tableau-test"
    }
},
{
    "entityType": "container",
    "entityUrn": "urn:li:container:5ec314b9630974ec084f5dfd3849f87b",
    "changeType": "UPSERT",
    "aspectName": "subTypes",
    "aspect": {
        "json": {
            "typeNames": [
                "Project"
            ]
        }
    },
    "systemMetadata": {
        "lastObserved": 1638860400000,
        "runId": "tableau-test"
    }
},
{
    "entityType": "container",
    "entityUrn": "urn:li:container:5ec314b9630974ec084f5dfd3849f87b",
    "changeType": "UPSERT",
    "aspectName": "browsePathsV2",
    "aspect": {
        "json": {
            "path": []
        }
    },
    "systemMetadata": {
        "lastObserved": 1638860400000,
        "runId": "tableau-test"
    }
},
{
    "entityType": "container",
    "entityUrn": "urn:li:container:252a054d4dd93cd657735aa46dd71370",
    "changeType": "UPSERT",
    "aspectName": "containerProperties",
    "aspect": {
        "json": {
            "customProperties": {
                "platform": "tableau",
                "project_id": "c30aafe5-44f4-4f28-80d3-d181010a263c"
            },
            "name": "Project 2"
        }
    },
    "systemMetadata": {
        "lastObserved": 1638860400000,
        "runId": "tableau-test"
    }
},
{
    "entityType": "container",
    "entityUrn": "urn:li:container:252a054d4dd93cd657735aa46dd71370",
    "changeType": "UPSERT",
    "aspectName": "status",
    "aspect": {
        "json": {
            "removed": false
        }
    },
    "systemMetadata": {
        "lastObserved": 1638860400000,
        "runId": "tableau-test"
    }
},
{
    "entityType": "container",
    "entityUrn": "urn:li:container:252a054d4dd93cd657735aa46dd71370",
    "changeType": "UPSERT",
    "aspectName": "dataPlatformInstance",
    "aspect": {
        "json": {
            "platform": "urn:li:dataPlatform:tableau"
        }
    },
    "systemMetadata": {
        "lastObserved": 1638860400000,
        "runId": "tableau-test"
    }
},
{
    "entityType": "container",
    "entityUrn": "urn:li:container:252a054d4dd93cd657735aa46dd71370",
    "changeType": "UPSERT",
    "aspectName": "subTypes",
    "aspect": {
        "json": {
            "typeNames": [
                "Project"
            ]
        }
    },
    "systemMetadata": {
        "lastObserved": 1638860400000,
        "runId": "tableau-test"
    }
},
{
    "entityType": "container",
    "entityUrn": "urn:li:container:252a054d4dd93cd657735aa46dd71370",
    "changeType": "UPSERT",
    "aspectName": "browsePathsV2",
    "aspect": {
        "json": {
            "path": []
        }
    },
    "systemMetadata": {
        "lastObserved": 1638860400000,
        "runId": "tableau-test"
    }
},
{
    "entityType": "container",
    "entityUrn": "urn:li:container:d2dcd6bd1bb954d62f1cfc68332ee873",
    "changeType": "UPSERT",
    "aspectName": "containerProperties",
    "aspect": {
        "json": {
            "customProperties": {
                "platform": "tableau",
                "project_id": "910733aa-2e95-4ac3-a2e8-71570751099d"
            },
            "name": "Samples"
        }
    },
    "systemMetadata": {
        "lastObserved": 1638860400000,
        "runId": "tableau-test"
    }
},
{
    "entityType": "container",
    "entityUrn": "urn:li:container:d2dcd6bd1bb954d62f1cfc68332ee873",
    "changeType": "UPSERT",
    "aspectName": "status",
    "aspect": {
        "json": {
            "removed": false
        }
    },
    "systemMetadata": {
        "lastObserved": 1638860400000,
        "runId": "tableau-test"
    }
},
{
    "entityType": "container",
    "entityUrn": "urn:li:container:d2dcd6bd1bb954d62f1cfc68332ee873",
    "changeType": "UPSERT",
    "aspectName": "dataPlatformInstance",
    "aspect": {
        "json": {
            "platform": "urn:li:dataPlatform:tableau"
        }
    },
    "systemMetadata": {
        "lastObserved": 1638860400000,
        "runId": "tableau-test"
    }
},
{
    "entityType": "container",
    "entityUrn": "urn:li:container:d2dcd6bd1bb954d62f1cfc68332ee873",
    "changeType": "UPSERT",
    "aspectName": "subTypes",
    "aspect": {
        "json": {
            "typeNames": [
                "Project"
            ]
        }
    },
    "systemMetadata": {
        "lastObserved": 1638860400000,
        "runId": "tableau-test"
    }
},
{
    "entityType": "container",
    "entityUrn": "urn:li:container:d2dcd6bd1bb954d62f1cfc68332ee873",
    "changeType": "UPSERT",
    "aspectName": "browsePathsV2",
    "aspect": {
        "json": {
            "path": []
        }
    },
    "systemMetadata": {
        "lastObserved": 1638860400000,
        "runId": "tableau-test"
    }
},
{
    "entityType": "tag",
    "entityUrn": "urn:li:tag:GROUPFIELD",
    "changeType": "UPSERT",
    "aspectName": "status",
    "aspect": {
        "json": {
            "removed": true
        }
    },
    "systemMetadata": {
        "lastObserved": 1638860400000,
        "runId": "tableau-test"
    }
},
{
    "entityType": "tag",
    "entityUrn": "urn:li:tag:ATTRIBUTE",
    "changeType": "UPSERT",
    "aspectName": "status",
    "aspect": {
        "json": {
            "removed": true
        }
    },
    "systemMetadata": {
        "lastObserved": 1638860400000,
        "runId": "tableau-test"
    }
},
{
    "entityType": "tag",
    "entityUrn": "urn:li:tag:SUM",
    "changeType": "UPSERT",
    "aspectName": "status",
    "aspect": {
        "json": {
            "removed": true
        }
    },
    "systemMetadata": {
        "lastObserved": 1638860400000,
        "runId": "tableau-test"
    }
},
{
    "entityType": "dataset",
    "entityUrn": "urn:li:dataset:(urn:li:dataPlatform:tableau,dfe2c02a-54b7-f7a2-39fc-c651da2f6ad8,PROD)",
    "changeType": "UPSERT",
    "aspectName": "status",
    "aspect": {
        "json": {
            "removed": true
        }
    },
    "systemMetadata": {
        "lastObserved": 1638860400000,
        "runId": "tableau-test"
    }
},
{
    "entityType": "dataset",
    "entityUrn": "urn:li:dataset:(urn:li:dataPlatform:postgres,demo_postgres_instance.dvdrental.public.customer,PROD)",
    "changeType": "UPSERT",
    "aspectName": "status",
    "aspect": {
        "json": {
            "removed": true
        }
    },
    "systemMetadata": {
        "lastObserved": 1638860400000,
        "runId": "tableau-test"
    }
},
{
    "entityType": "dataset",
    "entityUrn": "urn:li:dataset:(urn:li:dataPlatform:tableau,801c95e3-b07e-7bfe-3789-a561c7beccd3,PROD)",
    "changeType": "UPSERT",
    "aspectName": "status",
    "aspect": {
        "json": {
            "removed": true
        }
    },
    "systemMetadata": {
        "lastObserved": 1638860400000,
        "runId": "tableau-test"
    }
},
{
    "entityType": "dataset",
    "entityUrn": "urn:li:dataset:(urn:li:dataPlatform:tableau,06c3e060-8133-4b58-9b53-a0fced25e056,PROD)",
    "changeType": "UPSERT",
    "aspectName": "status",
    "aspect": {
        "json": {
            "removed": true
        }
    },
    "systemMetadata": {
        "lastObserved": 1638860400000,
        "runId": "tableau-test"
    }
},
{
    "entityType": "tag",
    "entityUrn": "urn:li:tag:DATASOURCEFIELD",
    "changeType": "UPSERT",
    "aspectName": "status",
    "aspect": {
        "json": {
            "removed": true
        }
    },
    "systemMetadata": {
        "lastObserved": 1638860400000,
        "runId": "tableau-test"
    }
},
{
    "entityType": "chart",
    "entityUrn": "urn:li:chart:(tableau,38130558-4194-2e2a-3046-c0d887829cb4)",
    "changeType": "UPSERT",
    "aspectName": "status",
    "aspect": {
        "json": {
            "removed": true
        }
    },
    "systemMetadata": {
        "lastObserved": 1638860400000,
        "runId": "tableau-test"
    }
},
{
    "entityType": "container",
    "entityUrn": "urn:li:container:94e6e84b66f9ee8c70c22f06cfbad6a9",
    "changeType": "UPSERT",
    "aspectName": "status",
    "aspect": {
        "json": {
            "removed": true
        }
    },
    "systemMetadata": {
        "lastObserved": 1638860400000,
        "runId": "tableau-test"
    }
},
{
    "entityType": "dataset",
    "entityUrn": "urn:li:dataset:(urn:li:dataPlatform:webdata-direct:marketo-marketo,marketo.campaignstable,PROD)",
    "changeType": "UPSERT",
    "aspectName": "status",
    "aspect": {
        "json": {
            "removed": true
        }
    },
    "systemMetadata": {
        "lastObserved": 1638860400000,
        "runId": "tableau-test"
    }
},
{
    "entityType": "dataset",
    "entityUrn": "urn:li:dataset:(urn:li:dataPlatform:postgres,demo_postgres_instance.dvdrental.public.payment,PROD)",
    "changeType": "UPSERT",
    "aspectName": "status",
    "aspect": {
        "json": {
            "removed": true
        }
    },
    "systemMetadata": {
        "lastObserved": 1638860400000,
        "runId": "tableau-test"
    }
},
{
    "entityType": "dataset",
    "entityUrn": "urn:li:dataset:(urn:li:dataPlatform:webdata-direct:servicenowitsm-servicenowitsm,ven01911.sys_user_group,PROD)",
    "changeType": "UPSERT",
    "aspectName": "status",
    "aspect": {
        "json": {
            "removed": true
        }
    },
    "systemMetadata": {
        "lastObserved": 1638860400000,
        "runId": "tableau-test"
    }
},
{
    "entityType": "chart",
    "entityUrn": "urn:li:chart:(tableau,e70a540d-55ed-b9cc-5a3c-01ebe81a1274)",
    "changeType": "UPSERT",
    "aspectName": "status",
    "aspect": {
        "json": {
            "removed": true
        }
    },
    "systemMetadata": {
        "lastObserved": 1638860400000,
        "runId": "tableau-test"
    }
},
{
    "entityType": "dataset",
    "entityUrn": "urn:li:dataset:(urn:li:dataPlatform:webdata-direct:servicenowitsm-servicenowitsm,ven01911.sc_cat_item,PROD)",
    "changeType": "UPSERT",
    "aspectName": "status",
    "aspect": {
        "json": {
            "removed": true
        }
    },
    "systemMetadata": {
        "lastObserved": 1638860400000,
        "runId": "tableau-test"
    }
},
{
    "entityType": "dataset",
    "entityUrn": "urn:li:dataset:(urn:li:dataPlatform:webdata-direct:servicenowitsm-servicenowitsm,ven01911.cmdb_ci,PROD)",
    "changeType": "UPSERT",
    "aspectName": "status",
    "aspect": {
        "json": {
            "removed": true
        }
    },
    "systemMetadata": {
        "lastObserved": 1638860400000,
        "runId": "tableau-test"
    }
},
{
    "entityType": "chart",
    "entityUrn": "urn:li:chart:(tableau,f4317efd-c3e6-6ace-8fe6-e71b590bbbcc)",
    "changeType": "UPSERT",
    "aspectName": "status",
    "aspect": {
        "json": {
            "removed": true
        }
    },
    "systemMetadata": {
        "lastObserved": 1638860400000,
        "runId": "tableau-test"
    }
},
{
    "entityType": "dashboard",
    "entityUrn": "urn:li:dashboard:(tableau,39b7a1de-6276-cfc7-9b59-1d22f3bbb06b)",
    "changeType": "UPSERT",
    "aspectName": "status",
    "aspect": {
        "json": {
            "removed": true
        }
    },
    "systemMetadata": {
        "lastObserved": 1638860400000,
        "runId": "tableau-test"
    }
},
{
    "entityType": "dataset",
    "entityUrn": "urn:li:dataset:(urn:li:dataPlatform:postgres,demo_postgres_instance.dvdrental.public.actor,PROD)",
    "changeType": "UPSERT",
    "aspectName": "status",
    "aspect": {
        "json": {
            "removed": true
        }
    },
    "systemMetadata": {
        "lastObserved": 1638860400000,
        "runId": "tableau-test"
    }
},
{
    "entityType": "tag",
    "entityUrn": "urn:li:tag:SETFIELD",
    "changeType": "UPSERT",
    "aspectName": "status",
    "aspect": {
        "json": {
            "removed": true
        }
    },
    "systemMetadata": {
        "lastObserved": 1638860400000,
        "runId": "tableau-test"
    }
},
{
    "entityType": "chart",
    "entityUrn": "urn:li:chart:(tableau,b679da5e-7d03-f01e-b2ea-01fb3c1926dc)",
    "changeType": "UPSERT",
    "aspectName": "status",
    "aspect": {
        "json": {
            "removed": true
        }
    },
    "systemMetadata": {
        "lastObserved": 1638860400000,
        "runId": "tableau-test"
    }
},
{
    "entityType": "chart",
    "entityUrn": "urn:li:chart:(tableau,7ef184c1-5a41-5ec8-723e-ae44c20aa335)",
    "changeType": "UPSERT",
    "aspectName": "status",
    "aspect": {
        "json": {
            "removed": true
        }
    },
    "systemMetadata": {
        "lastObserved": 1638860400000,
        "runId": "tableau-test"
    }
},
{
    "entityType": "dataset",
    "entityUrn": "urn:li:dataset:(urn:li:dataPlatform:tableau,d8d4c0ea-3162-fa11-31e6-26675da44a38,PROD)",
    "changeType": "UPSERT",
    "aspectName": "status",
    "aspect": {
        "json": {
            "removed": true
        }
    },
    "systemMetadata": {
        "lastObserved": 1638860400000,
        "runId": "tableau-test"
    }
},
{
    "entityType": "dataset",
    "entityUrn": "urn:li:dataset:(urn:li:dataPlatform:tableau,3ade7817-ae27-259e-8e48-1570e7f932f6,PROD)",
    "changeType": "UPSERT",
    "aspectName": "status",
    "aspect": {
        "json": {
            "removed": true
        }
    },
    "systemMetadata": {
        "lastObserved": 1638860400000,
        "runId": "tableau-test"
    }
},
{
    "entityType": "dataset",
    "entityUrn": "urn:li:dataset:(urn:li:dataPlatform:postgres,demo_postgres_instance.dvdrental.public.address,PROD)",
    "changeType": "UPSERT",
    "aspectName": "status",
    "aspect": {
        "json": {
            "removed": true
        }
    },
    "systemMetadata": {
        "lastObserved": 1638860400000,
        "runId": "tableau-test"
    }
},
{
    "entityType": "chart",
    "entityUrn": "urn:li:chart:(tableau,618b3e76-75c1-cb31-0c61-3f4890b72c31)",
    "changeType": "UPSERT",
    "aspectName": "status",
    "aspect": {
        "json": {
            "removed": true
        }
    },
    "systemMetadata": {
        "lastObserved": 1638860400000,
        "runId": "tableau-test"
    }
},
{
    "entityType": "dataset",
    "entityUrn": "urn:li:dataset:(urn:li:dataPlatform:tableau,4fb670d5-3e19-9656-e684-74aa9729cf18,PROD)",
    "changeType": "UPSERT",
    "aspectName": "status",
    "aspect": {
        "json": {
            "removed": true
        }
    },
    "systemMetadata": {
        "lastObserved": 1638860400000,
        "runId": "tableau-test"
    }
},
{
    "entityType": "tag",
    "entityUrn": "urn:li:tag:HIERARCHYFIELD",
    "changeType": "UPSERT",
    "aspectName": "status",
    "aspect": {
        "json": {
            "removed": true
        }
    },
    "systemMetadata": {
        "lastObserved": 1638860400000,
        "runId": "tableau-test"
    }
},
{
    "entityType": "container",
    "entityUrn": "urn:li:container:fad3de4b86519c3edeb685215fe0bab1",
    "changeType": "UPSERT",
    "aspectName": "status",
    "aspect": {
        "json": {
            "removed": true
        }
    },
    "systemMetadata": {
        "lastObserved": 1638860400000,
        "runId": "tableau-test"
    }
},
{
    "entityType": "dataset",
    "entityUrn": "urn:li:dataset:(urn:li:dataPlatform:webdata-direct:servicenowitsm-servicenowitsm,ven01911.problem,PROD)",
    "changeType": "UPSERT",
    "aspectName": "status",
    "aspect": {
        "json": {
            "removed": true
        }
    },
    "systemMetadata": {
        "lastObserved": 1638860400000,
        "runId": "tableau-test"
    }
},
{
    "entityType": "chart",
    "entityUrn": "urn:li:chart:(tableau,130496dc-29ca-8a89-e32b-d73c4d8b65ff)",
    "changeType": "UPSERT",
    "aspectName": "status",
    "aspect": {
        "json": {
            "removed": true
        }
    },
    "systemMetadata": {
        "lastObserved": 1638860400000,
        "runId": "tableau-test"
    }
},
{
    "entityType": "dashboard",
    "entityUrn": "urn:li:dashboard:(tableau,8f7dd564-36b6-593f-3c6f-687ad06cd40b)",
    "changeType": "UPSERT",
    "aspectName": "status",
    "aspect": {
        "json": {
            "removed": true
        }
    },
    "systemMetadata": {
        "lastObserved": 1638860400000,
        "runId": "tableau-test"
    }
},
{
    "entityType": "dataset",
    "entityUrn": "urn:li:dataset:(urn:li:dataPlatform:tableau,618c87db-5959-338b-bcc7-6f5f4cc0b6c6,PROD)",
    "changeType": "UPSERT",
    "aspectName": "status",
    "aspect": {
        "json": {
            "removed": true
        }
    },
    "systemMetadata": {
        "lastObserved": 1638860400000,
        "runId": "tableau-test"
    }
},
{
    "entityType": "tag",
    "entityUrn": "urn:li:tag:YEAR",
    "changeType": "UPSERT",
    "aspectName": "status",
    "aspect": {
        "json": {
            "removed": true
        }
    },
    "systemMetadata": {
        "lastObserved": 1638860400000,
        "runId": "tableau-test"
    }
},
{
    "entityType": "dataset",
    "entityUrn": "urn:li:dataset:(urn:li:dataPlatform:tableau,d00f4ba6-707e-4684-20af-69eb47587cc2,PROD)",
    "changeType": "UPSERT",
    "aspectName": "status",
    "aspect": {
        "json": {
            "removed": true
        }
    },
    "systemMetadata": {
        "lastObserved": 1638860400000,
        "runId": "tableau-test"
    }
},
{
    "entityType": "container",
    "entityUrn": "urn:li:container:008e111aa1d250dd52e0fd5d4b307b1a",
    "changeType": "UPSERT",
    "aspectName": "status",
    "aspect": {
        "json": {
            "removed": true
        }
    },
    "systemMetadata": {
        "lastObserved": 1638860400000,
        "runId": "tableau-test"
    }
},
{
    "entityType": "chart",
    "entityUrn": "urn:li:chart:(tableau,c14973c2-e1c3-563a-a9c1-8a408396d22a)",
    "changeType": "UPSERT",
    "aspectName": "status",
    "aspect": {
        "json": {
            "removed": true
        }
    },
    "systemMetadata": {
        "lastObserved": 1638860400000,
        "runId": "tableau-test"
    }
},
{
    "entityType": "tag",
    "entityUrn": "urn:li:tag:CALCULATEDFIELD",
    "changeType": "UPSERT",
    "aspectName": "status",
    "aspect": {
        "json": {
            "removed": true
        }
    },
    "systemMetadata": {
        "lastObserved": 1638860400000,
        "runId": "tableau-test"
    }
},
{
    "entityType": "dataset",
    "entityUrn": "urn:li:dataset:(urn:li:dataPlatform:webdata-direct:marketo-marketo,marketo.activity10,PROD)",
    "changeType": "UPSERT",
    "aspectName": "status",
    "aspect": {
        "json": {
            "removed": true
        }
    },
    "systemMetadata": {
        "lastObserved": 1638860400000,
        "runId": "tableau-test"
    }
},
{
    "entityType": "chart",
    "entityUrn": "urn:li:chart:(tableau,e604255e-0573-3951-6db7-05bee48116c1)",
    "changeType": "UPSERT",
    "aspectName": "status",
    "aspect": {
        "json": {
            "removed": true
        }
    },
    "systemMetadata": {
        "lastObserved": 1638860400000,
        "runId": "tableau-test"
    }
},
{
    "entityType": "chart",
    "entityUrn": "urn:li:chart:(tableau,53b8dc2f-8ada-51f7-7422-fe82e9b803cc)",
    "changeType": "UPSERT",
    "aspectName": "status",
    "aspect": {
        "json": {
            "removed": true
        }
    },
    "systemMetadata": {
        "lastObserved": 1638860400000,
        "runId": "tableau-test"
    }
},
{
<<<<<<< HEAD
    "entityType": "dataset",
    "entityUrn": "urn:li:dataset:(urn:li:dataPlatform:tableau,10c6297d-0dbd-44f1-b1ba-458bea446513,PROD)",
    "changeType": "UPSERT",
    "aspectName": "status",
    "aspect": {
        "json": {
            "removed": true
        }
    },
    "systemMetadata": {
        "lastObserved": 1638860400000,
        "runId": "tableau-test"
    }
},
{
    "entityType": "dataset",
    "entityUrn": "urn:li:dataset:(urn:li:dataPlatform:webdata-direct:servicenowitsm-servicenowitsm,ven01911.problem,PROD)",
=======
    "entityType": "chart",
    "entityUrn": "urn:li:chart:(tableau,b207c2f2-b675-32e3-2663-17bb836a018b)",
>>>>>>> b77b4e2b
    "changeType": "UPSERT",
    "aspectName": "status",
    "aspect": {
        "json": {
            "removed": true
        }
    },
    "systemMetadata": {
        "lastObserved": 1638860400000,
        "runId": "tableau-test"
    }
},
{
    "entityType": "dataset",
    "entityUrn": "urn:li:dataset:(urn:li:dataPlatform:webdata-direct:marketo-marketo,marketo.activity7,PROD)",
    "changeType": "UPSERT",
    "aspectName": "status",
    "aspect": {
        "json": {
            "removed": true
        }
    },
    "systemMetadata": {
        "lastObserved": 1638860400000,
        "runId": "tableau-test"
    }
},
{
    "entityType": "dashboard",
    "entityUrn": "urn:li:dashboard:(tableau,20e44c22-1ccd-301a-220c-7b6837d09a52)",
    "changeType": "UPSERT",
    "aspectName": "status",
    "aspect": {
        "json": {
            "removed": true
        }
    },
    "systemMetadata": {
        "lastObserved": 1638860400000,
        "runId": "tableau-test"
    }
},
{
    "entityType": "chart",
    "entityUrn": "urn:li:chart:(tableau,8a6a269a-d6de-fae4-5050-513255b40ffc)",
    "changeType": "UPSERT",
    "aspectName": "status",
    "aspect": {
        "json": {
            "removed": true
        }
    },
    "systemMetadata": {
        "lastObserved": 1638860400000,
        "runId": "tableau-test"
    }
},
{
    "entityType": "tag",
    "entityUrn": "urn:li:tag:TagSheet3",
    "changeType": "UPSERT",
    "aspectName": "status",
    "aspect": {
        "json": {
            "removed": true
        }
    },
    "systemMetadata": {
        "lastObserved": 1638860400000,
        "runId": "tableau-test"
    }
},
{
    "entityType": "dataset",
    "entityUrn": "urn:li:dataset:(urn:li:dataPlatform:webdata-direct:servicenowitsm-servicenowitsm,ven01911.sc_request,PROD)",
    "changeType": "UPSERT",
    "aspectName": "status",
    "aspect": {
        "json": {
            "removed": true
        }
    },
    "systemMetadata": {
        "lastObserved": 1638860400000,
        "runId": "tableau-test"
    }
},
{
    "entityType": "container",
    "entityUrn": "urn:li:container:047691e9c16bec8fb08e1df0f5d71c4d",
    "changeType": "UPSERT",
    "aspectName": "status",
    "aspect": {
        "json": {
            "removed": true
        }
    },
    "systemMetadata": {
        "lastObserved": 1638860400000,
        "runId": "tableau-test"
    }
},
{
    "entityType": "dataset",
    "entityUrn": "urn:li:dataset:(urn:li:dataPlatform:webdata-direct:servicenowitsm-servicenowitsm,ven01911.task,PROD)",
    "changeType": "UPSERT",
    "aspectName": "status",
    "aspect": {
        "json": {
            "removed": true
        }
    },
    "systemMetadata": {
        "lastObserved": 1638860400000,
        "runId": "tableau-test"
    }
},
{
    "entityType": "dataset",
    "entityUrn": "urn:li:dataset:(urn:li:dataPlatform:webdata-direct:servicenowitsm-servicenowitsm,ven01911.incident,PROD)",
    "changeType": "UPSERT",
    "aspectName": "status",
    "aspect": {
        "json": {
            "removed": true
        }
    },
    "systemMetadata": {
        "lastObserved": 1638860400000,
        "runId": "tableau-test"
    }
},
{
    "entityType": "dataset",
    "entityUrn": "urn:li:dataset:(urn:li:dataPlatform:webdata-direct:marketo-marketo,marketo.activity6,PROD)",
    "changeType": "UPSERT",
    "aspectName": "status",
    "aspect": {
        "json": {
            "removed": true
        }
    },
    "systemMetadata": {
        "lastObserved": 1638860400000,
        "runId": "tableau-test"
    }
},
{
    "entityType": "chart",
    "entityUrn": "urn:li:chart:(tableau,7fbc77ba-0ab6-3727-0db3-d8402a804da5)",
    "changeType": "UPSERT",
    "aspectName": "status",
    "aspect": {
        "json": {
            "removed": true
        }
    },
    "systemMetadata": {
        "lastObserved": 1638860400000,
        "runId": "tableau-test"
    }
},
{
    "entityType": "tag",
    "entityUrn": "urn:li:tag:BINFIELD",
    "changeType": "UPSERT",
    "aspectName": "status",
    "aspect": {
        "json": {
            "removed": true
        }
    },
    "systemMetadata": {
        "lastObserved": 1638860400000,
        "runId": "tableau-test"
    }
},
{
    "entityType": "dataset",
    "entityUrn": "urn:li:dataset:(urn:li:dataPlatform:tableau,00cce29f-b561-bb41-3557-8e19660bb5dd,PROD)",
    "changeType": "UPSERT",
    "aspectName": "status",
    "aspect": {
        "json": {
            "removed": true
        }
    },
    "systemMetadata": {
        "lastObserved": 1638860400000,
        "runId": "tableau-test"
    }
},
{
    "entityType": "dataset",
    "entityUrn": "urn:li:dataset:(urn:li:dataPlatform:webdata-direct:servicenowitsm-servicenowitsm,ven01911.sc_req_item,PROD)",
    "changeType": "UPSERT",
    "aspectName": "status",
    "aspect": {
        "json": {
            "removed": true
        }
    },
    "systemMetadata": {
        "lastObserved": 1638860400000,
        "runId": "tableau-test"
    }
},
{
    "entityType": "tag",
    "entityUrn": "urn:li:tag:COUNT",
    "changeType": "UPSERT",
    "aspectName": "status",
    "aspect": {
        "json": {
            "removed": true
        }
    },
    "systemMetadata": {
        "lastObserved": 1638860400000,
        "runId": "tableau-test"
    }
},
{
    "entityType": "dataset",
    "entityUrn": "urn:li:dataset:(urn:li:dataPlatform:external,sample - superstore%2C %28new%29.xls.returns,PROD)",
    "changeType": "UPSERT",
    "aspectName": "status",
    "aspect": {
        "json": {
            "removed": true
        }
    },
    "systemMetadata": {
        "lastObserved": 1638860400000,
        "runId": "tableau-test"
    }
},
{
    "entityType": "chart",
    "entityUrn": "urn:li:chart:(tableau,8385ea9a-0749-754f-7ad9-824433de2120)",
    "changeType": "UPSERT",
    "aspectName": "status",
    "aspect": {
        "json": {
            "removed": true
        }
    },
    "systemMetadata": {
        "lastObserved": 1638860400000,
        "runId": "tableau-test"
    }
},
{
    "entityType": "dataset",
    "entityUrn": "urn:li:dataset:(urn:li:dataPlatform:tableau,4644ccb1-2adc-cf26-c654-04ed1dcc7090,PROD)",
    "changeType": "UPSERT",
    "aspectName": "status",
    "aspect": {
        "json": {
            "removed": true
        }
    },
    "systemMetadata": {
        "lastObserved": 1638860400000,
        "runId": "tableau-test"
    }
},
{
    "entityType": "dataset",
    "entityUrn": "urn:li:dataset:(urn:li:dataPlatform:external,sample - superstore%2C %28new%29.xls.orders,PROD)",
    "changeType": "UPSERT",
    "aspectName": "status",
    "aspect": {
        "json": {
            "removed": true
        }
    },
    "systemMetadata": {
        "lastObserved": 1638860400000,
        "runId": "tableau-test"
    }
},
{
    "entityType": "tag",
    "entityUrn": "urn:li:tag:COLUMNFIELD",
    "changeType": "UPSERT",
    "aspectName": "status",
    "aspect": {
        "json": {
            "removed": true
        }
    },
    "systemMetadata": {
        "lastObserved": 1638860400000,
        "runId": "tableau-test"
    }
},
{
    "entityType": "dataset",
    "entityUrn": "urn:li:dataset:(urn:li:dataPlatform:webdata-direct:marketo-marketo,marketo.activity11,PROD)",
    "changeType": "UPSERT",
    "aspectName": "status",
    "aspect": {
        "json": {
            "removed": true
        }
    },
    "systemMetadata": {
        "lastObserved": 1638860400000,
        "runId": "tableau-test"
    }
},
{
    "entityType": "dataset",
    "entityUrn": "urn:li:dataset:(urn:li:dataPlatform:external,sample - superstore%2C %28new%29.xls.people,PROD)",
    "changeType": "UPSERT",
    "aspectName": "status",
    "aspect": {
        "json": {
            "removed": true
        }
    },
    "systemMetadata": {
        "lastObserved": 1638860400000,
        "runId": "tableau-test"
    }
},
{
    "entityType": "dataset",
    "entityUrn": "urn:li:dataset:(urn:li:dataPlatform:tableau,6cbbeeb2-9f3a-00f6-2342-17139d6e97ae,PROD)",
    "changeType": "UPSERT",
    "aspectName": "status",
    "aspect": {
        "json": {
            "removed": true
        }
    },
    "systemMetadata": {
        "lastObserved": 1638860400000,
        "runId": "tableau-test"
    }
},
{
    "entityType": "chart",
    "entityUrn": "urn:li:chart:(tableau,20fc5eb7-81eb-aa18-8c39-af501c62d085)",
    "changeType": "UPSERT",
    "aspectName": "status",
    "aspect": {
        "json": {
            "removed": true
        }
    },
    "systemMetadata": {
        "lastObserved": 1638860400000,
        "runId": "tableau-test"
    }
},
{
    "entityType": "chart",
    "entityUrn": "urn:li:chart:(tableau,222d1406-de0e-cd8d-0b94-9b45a0007e59)",
    "changeType": "UPSERT",
    "aspectName": "status",
    "aspect": {
        "json": {
            "removed": true
        }
    },
    "systemMetadata": {
        "lastObserved": 1638860400000,
        "runId": "tableau-test"
    }
},
{
    "entityType": "chart",
    "entityUrn": "urn:li:chart:(tableau,721c3c41-7a2b-16a8-3281-6f948a44be96)",
    "changeType": "UPSERT",
    "aspectName": "status",
    "aspect": {
        "json": {
            "removed": true
        }
    },
    "systemMetadata": {
        "lastObserved": 1638860400000,
        "runId": "tableau-test"
    }
},
{
    "entityType": "chart",
    "entityUrn": "urn:li:chart:(tableau,2b73b9dd-4ec7-75ca-f2e9-fa1984ca8b72)",
    "changeType": "UPSERT",
    "aspectName": "status",
    "aspect": {
        "json": {
            "removed": true
        }
    },
    "systemMetadata": {
        "lastObserved": 1638860400000,
        "runId": "tableau-test"
    }
},
{
    "entityType": "tag",
    "entityUrn": "urn:li:tag:DIMENSION",
    "changeType": "UPSERT",
    "aspectName": "status",
    "aspect": {
        "json": {
            "removed": true
        }
    },
    "systemMetadata": {
        "lastObserved": 1638860400000,
        "runId": "tableau-test"
    }
},
{
    "entityType": "chart",
    "entityUrn": "urn:li:chart:(tableau,373c6466-bb0c-b319-8752-632456349261)",
    "changeType": "UPSERT",
    "aspectName": "status",
    "aspect": {
        "json": {
            "removed": true
        }
    },
    "systemMetadata": {
        "lastObserved": 1638860400000,
        "runId": "tableau-test"
    }
},
{
    "entityType": "dataset",
    "entityUrn": "urn:li:dataset:(urn:li:dataPlatform:postgres,demo_postgres_instance.dvdrental.public.staff,PROD)",
    "changeType": "UPSERT",
    "aspectName": "status",
    "aspect": {
        "json": {
            "removed": true
        }
    },
    "systemMetadata": {
        "lastObserved": 1638860400000,
        "runId": "tableau-test"
    }
},
{
    "entityType": "chart",
    "entityUrn": "urn:li:chart:(tableau,c57a5574-db47-46df-677f-0b708dab14db)",
    "changeType": "UPSERT",
    "aspectName": "status",
    "aspect": {
        "json": {
            "removed": true
        }
    },
    "systemMetadata": {
        "lastObserved": 1638860400000,
        "runId": "tableau-test"
    }
},
{
    "entityType": "chart",
    "entityUrn": "urn:li:chart:(tableau,692a2da4-2a82-32c1-f713-63b8e4325d86)",
    "changeType": "UPSERT",
    "aspectName": "status",
    "aspect": {
        "json": {
            "removed": true
        }
    },
    "systemMetadata": {
        "lastObserved": 1638860400000,
        "runId": "tableau-test"
    }
},
{
    "entityType": "chart",
    "entityUrn": "urn:li:chart:(tableau,f76d3570-23b8-f74b-d85c-cc5484c2079c)",
    "changeType": "UPSERT",
    "aspectName": "status",
    "aspect": {
        "json": {
            "removed": true
        }
    },
    "systemMetadata": {
        "lastObserved": 1638860400000,
        "runId": "tableau-test"
    }
},
{
    "entityType": "dataset",
    "entityUrn": "urn:li:dataset:(urn:li:dataPlatform:tableau,22b0b4c3-6b85-713d-a161-5a87fdd78f40,PROD)",
    "changeType": "UPSERT",
    "aspectName": "status",
    "aspect": {
        "json": {
            "removed": true
        }
    },
    "systemMetadata": {
        "lastObserved": 1638860400000,
        "runId": "tableau-test"
    }
},
{
    "entityType": "tag",
    "entityUrn": "urn:li:tag:MEASURE",
    "changeType": "UPSERT",
    "aspectName": "status",
    "aspect": {
        "json": {
            "removed": true
        }
    },
    "systemMetadata": {
        "lastObserved": 1638860400000,
        "runId": "tableau-test"
    }
},
{
    "entityType": "chart",
    "entityUrn": "urn:li:chart:(tableau,2b5351c1-535d-4a4a-1339-c51ddd6abf8a)",
    "changeType": "UPSERT",
    "aspectName": "status",
    "aspect": {
        "json": {
            "removed": true
        }
    },
    "systemMetadata": {
        "lastObserved": 1638860400000,
        "runId": "tableau-test"
    }
},
{
    "entityType": "dashboard",
    "entityUrn": "urn:li:dashboard:(tableau,5dcaaf46-e6fb-2548-e763-272a7ab2c9b1)",
    "changeType": "UPSERT",
    "aspectName": "status",
    "aspect": {
        "json": {
            "removed": true
        }
    },
    "systemMetadata": {
        "lastObserved": 1638860400000,
        "runId": "tableau-test"
    }
},
{
    "entityType": "chart",
    "entityUrn": "urn:li:chart:(tableau,58af9ecf-b839-da50-65e1-2e1fa20e3362)",
    "changeType": "UPSERT",
    "aspectName": "status",
    "aspect": {
        "json": {
            "removed": true
        }
    },
    "systemMetadata": {
        "lastObserved": 1638860400000,
        "runId": "tableau-test"
    }
}
]<|MERGE_RESOLUTION|>--- conflicted
+++ resolved
@@ -483,6 +483,21 @@
     }
 },
 {
+    "entityType": "dataset",
+    "entityUrn": "urn:li:dataset:(urn:li:dataPlatform:tableau,10c6297d-0dbd-44f1-b1ba-458bea446513,PROD)",
+    "changeType": "UPSERT",
+    "aspectName": "status",
+    "aspect": {
+        "json": {
+            "removed": true
+        }
+    },
+    "systemMetadata": {
+        "lastObserved": 1638860400000,
+        "runId": "tableau-test"
+    }
+},
+{
     "entityType": "chart",
     "entityUrn": "urn:li:chart:(tableau,f4317efd-c3e6-6ace-8fe6-e71b590bbbcc)",
     "changeType": "UPSERT",
@@ -858,28 +873,8 @@
     }
 },
 {
-<<<<<<< HEAD
-    "entityType": "dataset",
-    "entityUrn": "urn:li:dataset:(urn:li:dataPlatform:tableau,10c6297d-0dbd-44f1-b1ba-458bea446513,PROD)",
-    "changeType": "UPSERT",
-    "aspectName": "status",
-    "aspect": {
-        "json": {
-            "removed": true
-        }
-    },
-    "systemMetadata": {
-        "lastObserved": 1638860400000,
-        "runId": "tableau-test"
-    }
-},
-{
-    "entityType": "dataset",
-    "entityUrn": "urn:li:dataset:(urn:li:dataPlatform:webdata-direct:servicenowitsm-servicenowitsm,ven01911.problem,PROD)",
-=======
     "entityType": "chart",
     "entityUrn": "urn:li:chart:(tableau,b207c2f2-b675-32e3-2663-17bb836a018b)",
->>>>>>> b77b4e2b
     "changeType": "UPSERT",
     "aspectName": "status",
     "aspect": {
