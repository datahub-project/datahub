--- conflicted
+++ resolved
@@ -6,7 +6,22 @@
     "aspectName": "dataPlatformInstance",
     "aspect": {
         "json": {
-<<<<<<< HEAD
+            "platform": "urn:li:dataPlatform:fivetran"
+        }
+    },
+    "systemMetadata": {
+        "lastObserved": 1654621200000,
+        "runId": "powerbi-test",
+        "lastRunId": "no-run-id-provided"
+    }
+},
+{
+    "entityType": "dataFlow",
+    "entityUrn": "urn:li:dataFlow:(fivetran,calendar_elected,PROD)",
+    "changeType": "UPSERT",
+    "aspectName": "dataFlowInfo",
+    "aspect": {
+        "json": {
             "customProperties": {
                 "connector_type": "postgres",
                 "sync_frequency": "1440",
@@ -16,27 +31,6 @@
             },
             "name": "postgres",
             "description": "Fivetran connector for postgres to snowflake",
-            "env": "PROD"
-=======
-            "platform": "urn:li:dataPlatform:fivetran"
->>>>>>> d3e8139d
-        }
-    },
-    "systemMetadata": {
-        "lastObserved": 1654621200000,
-        "runId": "powerbi-test",
-        "lastRunId": "no-run-id-provided"
-    }
-},
-{
-    "entityType": "dataFlow",
-    "entityUrn": "urn:li:dataFlow:(fivetran,calendar_elected,PROD)",
-    "changeType": "UPSERT",
-    "aspectName": "dataFlowInfo",
-    "aspect": {
-        "json": {
-            "customProperties": {},
-            "name": "postgres",
             "env": "PROD"
         }
     },
@@ -588,7 +582,22 @@
     "entityType": "dataFlow",
     "entityUrn": "urn:li:dataFlow:(fivetran,my_confluent_cloud_connector_id,PROD)",
     "changeType": "UPSERT",
-<<<<<<< HEAD
+    "aspectName": "dataPlatformInstance",
+    "aspect": {
+        "json": {
+            "platform": "urn:li:dataPlatform:fivetran"
+        }
+    },
+    "systemMetadata": {
+        "lastObserved": 1654621200000,
+        "runId": "powerbi-test",
+        "lastRunId": "no-run-id-provided"
+    }
+},
+{
+    "entityType": "dataFlow",
+    "entityUrn": "urn:li:dataFlow:(fivetran,my_confluent_cloud_connector_id,PROD)",
+    "changeType": "UPSERT",
     "aspectName": "dataFlowInfo",
     "aspect": {
         "json": {
@@ -601,43 +610,6 @@
             },
             "name": "confluent_cloud",
             "description": "Fivetran connector for confluent_cloud to snowflake",
-            "env": "PROD"
-        }
-    },
-    "systemMetadata": {
-        "lastObserved": 1654621200000,
-        "runId": "powerbi-test",
-        "lastRunId": "no-run-id-provided"
-    }
-},
-{
-    "entityType": "dataFlow",
-    "entityUrn": "urn:li:dataFlow:(fivetran,my_confluent_cloud_connector_id,PROD)",
-    "changeType": "UPSERT",
-    "aspectName": "status",
-=======
-    "aspectName": "dataPlatformInstance",
->>>>>>> d3e8139d
-    "aspect": {
-        "json": {
-            "platform": "urn:li:dataPlatform:fivetran"
-        }
-    },
-    "systemMetadata": {
-        "lastObserved": 1654621200000,
-        "runId": "powerbi-test",
-        "lastRunId": "no-run-id-provided"
-    }
-},
-{
-    "entityType": "dataFlow",
-    "entityUrn": "urn:li:dataFlow:(fivetran,my_confluent_cloud_connector_id,PROD)",
-    "changeType": "UPSERT",
-    "aspectName": "dataFlowInfo",
-    "aspect": {
-        "json": {
-            "customProperties": {},
-            "name": "confluent_cloud",
             "env": "PROD"
         }
     },
