[
{
    "proposedSnapshot": {
        "com.linkedin.pegasus2avro.metadata.snapshot.DatasetSnapshot": {
            "urn": "urn:li:dataset:(urn:li:dataPlatform:delta-lake,my-platform.tests/integration/delta_lake/test_data/delta_tables/my_table_basic,UAT)",
            "aspects": [
                {
                    "com.linkedin.pegasus2avro.dataset.DatasetProperties": {
                        "customProperties": {
                            "number_of_files": "5",
                            "partition_columns": "['foo', 'bar']",
                            "table_creation_time": "1655831476360",
                            "id": "628d06df-ecb0-4314-a97e-75d8872db7c3",
                            "version": "4",
                            "location": "tests/integration/delta_lake/test_data/delta_tables"
                        },
                        "name": "test-table-basic",
                        "description": "test delta table basic with table name",
                        "tags": []
                    }
                },
                {
                    "com.linkedin.pegasus2avro.schema.SchemaMetadata": {
                        "schemaName": "test-table-basic",
                        "platform": "urn:li:dataPlatform:delta-lake",
                        "version": 4,
                        "created": {
                            "time": 0,
                            "actor": "urn:li:corpuser:unknown"
                        },
                        "lastModified": {
                            "time": 0,
                            "actor": "urn:li:corpuser:unknown"
                        },
                        "hash": "",
                        "platformSchema": {
                            "com.linkedin.pegasus2avro.schema.OtherSchema": {
                                "rawSchema": ""
                            }
                        },
                        "fields": [
                            {
                                "fieldPath": "bar",
                                "nullable": true,
                                "description": "{}",
                                "type": {
                                    "type": {
                                        "com.linkedin.pegasus2avro.schema.NumberType": {}
                                    }
                                },
                                "nativeDataType": "integer",
                                "recursive": false,
                                "isPartOfKey": false,
                                "isPartitioningKey": true
                            },
                            {
                                "fieldPath": "foo",
                                "nullable": true,
                                "description": "{}",
                                "type": {
                                    "type": {
                                        "com.linkedin.pegasus2avro.schema.NumberType": {}
                                    }
                                },
                                "nativeDataType": "integer",
                                "recursive": false,
                                "isPartOfKey": false,
                                "isPartitioningKey": true
                            },
                            {
                                "fieldPath": "zip",
                                "nullable": true,
                                "description": "{}",
                                "type": {
                                    "type": {
                                        "com.linkedin.pegasus2avro.schema.StringType": {}
                                    }
                                },
                                "nativeDataType": "string",
                                "recursive": false,
                                "isPartOfKey": false,
                                "isPartitioningKey": false
                            }
                        ]
                    }
                }
            ]
        }
    },
    "systemMetadata": {
        "lastObserved": 1615443388097,
        "runId": "allow_table.json"
    }
},
{
    "entityType": "container",
    "entityUrn": "urn:li:container:189046201d696e7810132cfa64dad337",
    "changeType": "UPSERT",
    "aspectName": "containerProperties",
    "aspect": {
        "value": "{\"customProperties\": {\"platform\": \"delta-lake\", \"instance\": \"my-platform\", \"folder_abs_path\": \"tests\"}, \"name\": \"tests\"}",
        "contentType": "application/json"
    },
    "systemMetadata": {
        "lastObserved": 1615443388097,
        "runId": "allow_table.json"
<<<<<<< HEAD
=======
    }
},
{
    "entityType": "container",
    "entityUrn": "urn:li:container:189046201d696e7810132cfa64dad337",
    "changeType": "UPSERT",
    "aspectName": "status",
    "aspect": {
        "value": "{\"removed\": false}",
        "contentType": "application/json"
    },
    "systemMetadata": {
        "lastObserved": 1615443388097,
        "runId": "allow_table.json"
>>>>>>> 6e34cd60
    }
},
{
    "entityType": "container",
    "entityUrn": "urn:li:container:189046201d696e7810132cfa64dad337",
    "changeType": "UPSERT",
    "aspectName": "dataPlatformInstance",
    "aspect": {
        "value": "{\"platform\": \"urn:li:dataPlatform:delta-lake\", \"instance\": \"urn:li:dataPlatformInstance:(urn:li:dataPlatform:delta-lake,my-platform)\"}",
        "contentType": "application/json"
    },
    "systemMetadata": {
        "lastObserved": 1615443388097,
        "runId": "allow_table.json"
    }
},
{
    "entityType": "container",
    "entityUrn": "urn:li:container:189046201d696e7810132cfa64dad337",
    "changeType": "UPSERT",
    "aspectName": "subTypes",
    "aspect": {
        "value": "{\"typeNames\": [\"Folder\"]}",
        "contentType": "application/json"
    },
    "systemMetadata": {
        "lastObserved": 1615443388097,
        "runId": "allow_table.json"
    }
},
{
    "entityType": "container",
    "entityUrn": "urn:li:container:acf0f3806f475a7397ee745329ef2967",
    "changeType": "UPSERT",
    "aspectName": "containerProperties",
    "aspect": {
        "value": "{\"customProperties\": {\"platform\": \"delta-lake\", \"instance\": \"my-platform\", \"folder_abs_path\": \"tests/integration\"}, \"name\": \"integration\"}",
        "contentType": "application/json"
    },
    "systemMetadata": {
        "lastObserved": 1615443388097,
        "runId": "allow_table.json"
<<<<<<< HEAD
=======
    }
},
{
    "entityType": "container",
    "entityUrn": "urn:li:container:acf0f3806f475a7397ee745329ef2967",
    "changeType": "UPSERT",
    "aspectName": "status",
    "aspect": {
        "value": "{\"removed\": false}",
        "contentType": "application/json"
    },
    "systemMetadata": {
        "lastObserved": 1615443388097,
        "runId": "allow_table.json"
>>>>>>> 6e34cd60
    }
},
{
    "entityType": "container",
    "entityUrn": "urn:li:container:acf0f3806f475a7397ee745329ef2967",
    "changeType": "UPSERT",
    "aspectName": "dataPlatformInstance",
    "aspect": {
        "value": "{\"platform\": \"urn:li:dataPlatform:delta-lake\", \"instance\": \"urn:li:dataPlatformInstance:(urn:li:dataPlatform:delta-lake,my-platform)\"}",
        "contentType": "application/json"
    },
    "systemMetadata": {
        "lastObserved": 1615443388097,
        "runId": "allow_table.json"
    }
},
{
    "entityType": "container",
    "entityUrn": "urn:li:container:acf0f3806f475a7397ee745329ef2967",
    "changeType": "UPSERT",
    "aspectName": "subTypes",
    "aspect": {
        "value": "{\"typeNames\": [\"Folder\"]}",
        "contentType": "application/json"
    },
    "systemMetadata": {
        "lastObserved": 1615443388097,
        "runId": "allow_table.json"
    }
},
{
    "entityType": "container",
    "entityUrn": "urn:li:container:acf0f3806f475a7397ee745329ef2967",
    "changeType": "UPSERT",
    "aspectName": "container",
    "aspect": {
        "value": "{\"container\": \"urn:li:container:189046201d696e7810132cfa64dad337\"}",
        "contentType": "application/json"
    },
    "systemMetadata": {
        "lastObserved": 1615443388097,
        "runId": "allow_table.json"
    }
},
{
    "entityType": "container",
    "entityUrn": "urn:li:container:1876d057d0ee364677b85427342e2c82",
    "changeType": "UPSERT",
    "aspectName": "containerProperties",
    "aspect": {
        "value": "{\"customProperties\": {\"platform\": \"delta-lake\", \"instance\": \"my-platform\", \"folder_abs_path\": \"tests/integration/delta_lake\"}, \"name\": \"delta_lake\"}",
        "contentType": "application/json"
    },
    "systemMetadata": {
        "lastObserved": 1615443388097,
        "runId": "allow_table.json"
<<<<<<< HEAD
=======
    }
},
{
    "entityType": "container",
    "entityUrn": "urn:li:container:1876d057d0ee364677b85427342e2c82",
    "changeType": "UPSERT",
    "aspectName": "status",
    "aspect": {
        "value": "{\"removed\": false}",
        "contentType": "application/json"
    },
    "systemMetadata": {
        "lastObserved": 1615443388097,
        "runId": "allow_table.json"
>>>>>>> 6e34cd60
    }
},
{
    "entityType": "container",
    "entityUrn": "urn:li:container:1876d057d0ee364677b85427342e2c82",
    "changeType": "UPSERT",
    "aspectName": "dataPlatformInstance",
    "aspect": {
        "value": "{\"platform\": \"urn:li:dataPlatform:delta-lake\", \"instance\": \"urn:li:dataPlatformInstance:(urn:li:dataPlatform:delta-lake,my-platform)\"}",
        "contentType": "application/json"
    },
    "systemMetadata": {
        "lastObserved": 1615443388097,
        "runId": "allow_table.json"
    }
},
{
    "entityType": "container",
    "entityUrn": "urn:li:container:1876d057d0ee364677b85427342e2c82",
    "changeType": "UPSERT",
    "aspectName": "subTypes",
    "aspect": {
        "value": "{\"typeNames\": [\"Folder\"]}",
        "contentType": "application/json"
    },
    "systemMetadata": {
        "lastObserved": 1615443388097,
        "runId": "allow_table.json"
    }
},
{
    "entityType": "container",
    "entityUrn": "urn:li:container:1876d057d0ee364677b85427342e2c82",
    "changeType": "UPSERT",
    "aspectName": "container",
    "aspect": {
        "value": "{\"container\": \"urn:li:container:acf0f3806f475a7397ee745329ef2967\"}",
        "contentType": "application/json"
    },
    "systemMetadata": {
        "lastObserved": 1615443388097,
        "runId": "allow_table.json"
    }
},
{
    "entityType": "container",
    "entityUrn": "urn:li:container:7888b6dab77b7e77709699c9a1b81aa4",
    "changeType": "UPSERT",
    "aspectName": "containerProperties",
    "aspect": {
        "value": "{\"customProperties\": {\"platform\": \"delta-lake\", \"instance\": \"my-platform\", \"folder_abs_path\": \"tests/integration/delta_lake/test_data\"}, \"name\": \"test_data\"}",
        "contentType": "application/json"
    },
    "systemMetadata": {
        "lastObserved": 1615443388097,
        "runId": "allow_table.json"
<<<<<<< HEAD
=======
    }
},
{
    "entityType": "container",
    "entityUrn": "urn:li:container:7888b6dab77b7e77709699c9a1b81aa4",
    "changeType": "UPSERT",
    "aspectName": "status",
    "aspect": {
        "value": "{\"removed\": false}",
        "contentType": "application/json"
    },
    "systemMetadata": {
        "lastObserved": 1615443388097,
        "runId": "allow_table.json"
>>>>>>> 6e34cd60
    }
},
{
    "entityType": "container",
    "entityUrn": "urn:li:container:7888b6dab77b7e77709699c9a1b81aa4",
    "changeType": "UPSERT",
    "aspectName": "dataPlatformInstance",
    "aspect": {
        "value": "{\"platform\": \"urn:li:dataPlatform:delta-lake\", \"instance\": \"urn:li:dataPlatformInstance:(urn:li:dataPlatform:delta-lake,my-platform)\"}",
        "contentType": "application/json"
    },
    "systemMetadata": {
        "lastObserved": 1615443388097,
        "runId": "allow_table.json"
    }
},
{
    "entityType": "container",
    "entityUrn": "urn:li:container:7888b6dab77b7e77709699c9a1b81aa4",
    "changeType": "UPSERT",
    "aspectName": "subTypes",
    "aspect": {
        "value": "{\"typeNames\": [\"Folder\"]}",
        "contentType": "application/json"
    },
    "systemMetadata": {
        "lastObserved": 1615443388097,
        "runId": "allow_table.json"
    }
},
{
    "entityType": "container",
    "entityUrn": "urn:li:container:7888b6dab77b7e77709699c9a1b81aa4",
    "changeType": "UPSERT",
    "aspectName": "container",
    "aspect": {
        "value": "{\"container\": \"urn:li:container:1876d057d0ee364677b85427342e2c82\"}",
        "contentType": "application/json"
    },
    "systemMetadata": {
        "lastObserved": 1615443388097,
        "runId": "allow_table.json"
    }
},
{
    "entityType": "container",
    "entityUrn": "urn:li:container:a282913be26fceff334523c2be119df1",
    "changeType": "UPSERT",
    "aspectName": "containerProperties",
    "aspect": {
        "value": "{\"customProperties\": {\"platform\": \"delta-lake\", \"instance\": \"my-platform\", \"folder_abs_path\": \"tests/integration/delta_lake/test_data/delta_tables\"}, \"name\": \"delta_tables\"}",
        "contentType": "application/json"
    },
    "systemMetadata": {
        "lastObserved": 1615443388097,
        "runId": "allow_table.json"
<<<<<<< HEAD
=======
    }
},
{
    "entityType": "container",
    "entityUrn": "urn:li:container:a282913be26fceff334523c2be119df1",
    "changeType": "UPSERT",
    "aspectName": "status",
    "aspect": {
        "value": "{\"removed\": false}",
        "contentType": "application/json"
    },
    "systemMetadata": {
        "lastObserved": 1615443388097,
        "runId": "allow_table.json"
>>>>>>> 6e34cd60
    }
},
{
    "entityType": "container",
    "entityUrn": "urn:li:container:a282913be26fceff334523c2be119df1",
    "changeType": "UPSERT",
    "aspectName": "dataPlatformInstance",
    "aspect": {
        "value": "{\"platform\": \"urn:li:dataPlatform:delta-lake\", \"instance\": \"urn:li:dataPlatformInstance:(urn:li:dataPlatform:delta-lake,my-platform)\"}",
        "contentType": "application/json"
    },
    "systemMetadata": {
        "lastObserved": 1615443388097,
        "runId": "allow_table.json"
    }
},
{
    "entityType": "container",
    "entityUrn": "urn:li:container:a282913be26fceff334523c2be119df1",
    "changeType": "UPSERT",
    "aspectName": "subTypes",
    "aspect": {
        "value": "{\"typeNames\": [\"Folder\"]}",
        "contentType": "application/json"
    },
    "systemMetadata": {
        "lastObserved": 1615443388097,
        "runId": "allow_table.json"
    }
},
{
    "entityType": "container",
    "entityUrn": "urn:li:container:a282913be26fceff334523c2be119df1",
    "changeType": "UPSERT",
    "aspectName": "container",
    "aspect": {
        "value": "{\"container\": \"urn:li:container:7888b6dab77b7e77709699c9a1b81aa4\"}",
        "contentType": "application/json"
    },
    "systemMetadata": {
        "lastObserved": 1615443388097,
        "runId": "allow_table.json"
    }
},
{
    "entityType": "dataset",
    "entityUrn": "urn:li:dataset:(urn:li:dataPlatform:delta-lake,my-platform.tests/integration/delta_lake/test_data/delta_tables/my_table_basic,UAT)",
    "changeType": "UPSERT",
    "aspectName": "container",
    "aspect": {
        "value": "{\"container\": \"urn:li:container:a282913be26fceff334523c2be119df1\"}",
        "contentType": "application/json"
    },
    "systemMetadata": {
        "lastObserved": 1615443388097,
        "runId": "allow_table.json"
    }
},
{
    "entityType": "dataset",
    "entityUrn": "urn:li:dataset:(urn:li:dataPlatform:delta-lake,my-platform.tests/integration/delta_lake/test_data/delta_tables/my_table_basic,UAT)",
    "changeType": "UPSERT",
    "aspectName": "operation",
    "aspect": {
        "value": "{\"timestampMillis\": 1615443388097, \"partitionSpec\": {\"type\": \"FULL_TABLE\", \"partition\": \"FULL_TABLE_SNAPSHOT\"}, \"operationType\": \"CUSTOM\", \"customOperationType\": \"WRITE\", \"customProperties\": {\"isolationLevel\": \"Serializable\", \"isBlindAppend\": \"True\", \"engineInfo\": \"local Delta-Standalone/0.4.0\"}, \"lastUpdatedTimestamp\": 1655831476907}",
        "contentType": "application/json"
    },
    "systemMetadata": {
        "lastObserved": 1615443388097,
        "runId": "allow_table.json"
    }
},
{
    "entityType": "dataset",
    "entityUrn": "urn:li:dataset:(urn:li:dataPlatform:delta-lake,my-platform.tests/integration/delta_lake/test_data/delta_tables/my_table_basic,UAT)",
    "changeType": "UPSERT",
    "aspectName": "operation",
    "aspect": {
        "value": "{\"timestampMillis\": 1615443388097, \"partitionSpec\": {\"type\": \"FULL_TABLE\", \"partition\": \"FULL_TABLE_SNAPSHOT\"}, \"operationType\": \"CUSTOM\", \"customOperationType\": \"WRITE\", \"customProperties\": {\"readVersion\": \"0\", \"isolationLevel\": \"Serializable\", \"isBlindAppend\": \"True\", \"engineInfo\": \"local Delta-Standalone/0.4.0\"}, \"lastUpdatedTimestamp\": 1655831477701}",
        "contentType": "application/json"
    },
    "systemMetadata": {
        "lastObserved": 1615443388097,
        "runId": "allow_table.json"
    }
},
{
    "entityType": "dataset",
    "entityUrn": "urn:li:dataset:(urn:li:dataPlatform:delta-lake,my-platform.tests/integration/delta_lake/test_data/delta_tables/my_table_basic,UAT)",
    "changeType": "UPSERT",
    "aspectName": "operation",
    "aspect": {
        "value": "{\"timestampMillis\": 1615443388097, \"partitionSpec\": {\"type\": \"FULL_TABLE\", \"partition\": \"FULL_TABLE_SNAPSHOT\"}, \"operationType\": \"CUSTOM\", \"customOperationType\": \"WRITE\", \"customProperties\": {\"readVersion\": \"1\", \"isolationLevel\": \"Serializable\", \"isBlindAppend\": \"True\", \"engineInfo\": \"local Delta-Standalone/0.4.0\"}, \"lastUpdatedTimestamp\": 1655831477726}",
        "contentType": "application/json"
    },
    "systemMetadata": {
        "lastObserved": 1615443388097,
        "runId": "allow_table.json"
    }
},
{
    "entityType": "dataset",
    "entityUrn": "urn:li:dataset:(urn:li:dataPlatform:delta-lake,my-platform.tests/integration/delta_lake/test_data/delta_tables/my_table_basic,UAT)",
    "changeType": "UPSERT",
    "aspectName": "operation",
    "aspect": {
        "value": "{\"timestampMillis\": 1615443388097, \"partitionSpec\": {\"type\": \"FULL_TABLE\", \"partition\": \"FULL_TABLE_SNAPSHOT\"}, \"operationType\": \"CUSTOM\", \"customOperationType\": \"WRITE\", \"customProperties\": {\"readVersion\": \"2\", \"isolationLevel\": \"Serializable\", \"isBlindAppend\": \"True\", \"engineInfo\": \"local Delta-Standalone/0.4.0\"}, \"lastUpdatedTimestamp\": 1655831477745}",
        "contentType": "application/json"
    },
    "systemMetadata": {
        "lastObserved": 1615443388097,
        "runId": "allow_table.json"
    }
},
{
    "entityType": "dataset",
    "entityUrn": "urn:li:dataset:(urn:li:dataPlatform:delta-lake,my-platform.tests/integration/delta_lake/test_data/delta_tables/my_table_basic,UAT)",
    "changeType": "UPSERT",
    "aspectName": "operation",
    "aspect": {
        "value": "{\"timestampMillis\": 1615443388097, \"partitionSpec\": {\"type\": \"FULL_TABLE\", \"partition\": \"FULL_TABLE_SNAPSHOT\"}, \"operationType\": \"CUSTOM\", \"customOperationType\": \"WRITE\", \"customProperties\": {\"readVersion\": \"3\", \"isolationLevel\": \"Serializable\", \"isBlindAppend\": \"True\", \"engineInfo\": \"local Delta-Standalone/0.4.0\"}, \"lastUpdatedTimestamp\": 1655831477768}",
        "contentType": "application/json"
    },
    "systemMetadata": {
        "lastObserved": 1615443388097,
        "runId": "allow_table.json"
    }
},
{
    "proposedSnapshot": {
        "com.linkedin.pegasus2avro.metadata.snapshot.DatasetSnapshot": {
            "urn": "urn:li:dataset:(urn:li:dataPlatform:delta-lake,my-platform.tests/integration/delta_lake/test_data/delta_tables/sales,UAT)",
            "aspects": [
                {
                    "com.linkedin.pegasus2avro.dataset.DatasetProperties": {
                        "customProperties": {
                            "number_of_files": "3",
                            "partition_columns": "[]",
                            "table_creation_time": "1655664813952",
                            "id": "eca9d2a0-4ce6-4ace-a732-75fda0157fb8",
                            "version": "0",
                            "location": "tests/integration/delta_lake/test_data/delta_tables"
                        },
                        "name": "my_table",
                        "description": "my table description",
                        "tags": []
                    }
                },
                {
                    "com.linkedin.pegasus2avro.schema.SchemaMetadata": {
                        "schemaName": "my_table",
                        "platform": "urn:li:dataPlatform:delta-lake",
                        "version": 0,
                        "created": {
                            "time": 0,
                            "actor": "urn:li:corpuser:unknown"
                        },
                        "lastModified": {
                            "time": 0,
                            "actor": "urn:li:corpuser:unknown"
                        },
                        "hash": "",
                        "platformSchema": {
                            "com.linkedin.pegasus2avro.schema.OtherSchema": {
                                "rawSchema": ""
                            }
                        },
                        "fields": [
                            {
                                "fieldPath": "customer",
                                "nullable": true,
                                "description": "{}",
                                "type": {
                                    "type": {
                                        "com.linkedin.pegasus2avro.schema.StringType": {}
                                    }
                                },
                                "nativeDataType": "string",
                                "recursive": false,
                                "isPartOfKey": false,
                                "isPartitioningKey": false
                            },
                            {
                                "fieldPath": "day",
                                "nullable": true,
                                "description": "{}",
                                "type": {
                                    "type": {
                                        "com.linkedin.pegasus2avro.schema.NumberType": {}
                                    }
                                },
                                "nativeDataType": "integer",
                                "recursive": false,
                                "isPartOfKey": false,
                                "isPartitioningKey": false
                            },
                            {
                                "fieldPath": "month",
                                "nullable": true,
                                "description": "{}",
                                "type": {
                                    "type": {
                                        "com.linkedin.pegasus2avro.schema.NumberType": {}
                                    }
                                },
                                "nativeDataType": "integer",
                                "recursive": false,
                                "isPartOfKey": false,
                                "isPartitioningKey": false
                            },
                            {
                                "fieldPath": "sale_id",
                                "nullable": true,
                                "description": "{}",
                                "type": {
                                    "type": {
                                        "com.linkedin.pegasus2avro.schema.StringType": {}
                                    }
                                },
                                "nativeDataType": "string",
                                "recursive": false,
                                "isPartOfKey": false,
                                "isPartitioningKey": false
                            },
                            {
                                "fieldPath": "total_cost",
                                "nullable": true,
                                "description": "{}",
                                "type": {
                                    "type": {
                                        "com.linkedin.pegasus2avro.schema.NullType": {}
                                    }
                                },
                                "nativeDataType": "float",
                                "recursive": false,
                                "isPartOfKey": false,
                                "isPartitioningKey": false
                            },
                            {
                                "fieldPath": "year",
                                "nullable": true,
                                "description": "{}",
                                "type": {
                                    "type": {
                                        "com.linkedin.pegasus2avro.schema.NumberType": {}
                                    }
                                },
                                "nativeDataType": "integer",
                                "recursive": false,
                                "isPartOfKey": false,
                                "isPartitioningKey": false
                            }
                        ]
                    }
                }
            ]
        }
    },
    "systemMetadata": {
        "lastObserved": 1615443388097,
        "runId": "allow_table.json"
    }
},
{
    "entityType": "dataset",
    "entityUrn": "urn:li:dataset:(urn:li:dataPlatform:delta-lake,my-platform.tests/integration/delta_lake/test_data/delta_tables/sales,UAT)",
    "changeType": "UPSERT",
    "aspectName": "container",
    "aspect": {
        "value": "{\"container\": \"urn:li:container:a282913be26fceff334523c2be119df1\"}",
        "contentType": "application/json"
    },
    "systemMetadata": {
        "lastObserved": 1615443388097,
        "runId": "allow_table.json"
    }
},
{
    "entityType": "dataset",
    "entityUrn": "urn:li:dataset:(urn:li:dataPlatform:delta-lake,my-platform.tests/integration/delta_lake/test_data/delta_tables/sales,UAT)",
    "changeType": "UPSERT",
    "aspectName": "operation",
    "aspect": {
        "value": "{\"timestampMillis\": 1615443388097, \"partitionSpec\": {\"type\": \"FULL_TABLE\", \"partition\": \"FULL_TABLE_SNAPSHOT\"}, \"operationType\": \"CUSTOM\", \"customOperationType\": \"CONVERT\", \"customProperties\": {\"isolationLevel\": \"Serializable\", \"isBlindAppend\": \"True\", \"engineInfo\": \"local Delta-Standalone/0.4.0\"}, \"lastUpdatedTimestamp\": 1655664815399}",
        "contentType": "application/json"
    },
    "systemMetadata": {
        "lastObserved": 1615443388097,
        "runId": "allow_table.json"
    }
},
{
    "proposedSnapshot": {
        "com.linkedin.pegasus2avro.metadata.snapshot.DatasetSnapshot": {
            "urn": "urn:li:dataset:(urn:li:dataPlatform:delta-lake,my-platform.tests/integration/delta_lake/test_data/delta_tables/my_table_no_name,UAT)",
            "aspects": [
                {
                    "com.linkedin.pegasus2avro.dataset.DatasetProperties": {
                        "customProperties": {
                            "number_of_files": "5",
                            "partition_columns": "['foo', 'bar']",
                            "table_creation_time": "1655831648843",
                            "id": "de711767-c7b9-4c33-99d7-510978dc1fa5",
                            "version": "4",
                            "location": "tests/integration/delta_lake/test_data/delta_tables"
                        },
                        "name": "my_table_no_name",
                        "tags": []
                    }
                },
                {
                    "com.linkedin.pegasus2avro.schema.SchemaMetadata": {
                        "schemaName": "my_table_no_name",
                        "platform": "urn:li:dataPlatform:delta-lake",
                        "version": 4,
                        "created": {
                            "time": 0,
                            "actor": "urn:li:corpuser:unknown"
                        },
                        "lastModified": {
                            "time": 0,
                            "actor": "urn:li:corpuser:unknown"
                        },
                        "hash": "",
                        "platformSchema": {
                            "com.linkedin.pegasus2avro.schema.OtherSchema": {
                                "rawSchema": ""
                            }
                        },
                        "fields": [
                            {
                                "fieldPath": "bar",
                                "nullable": true,
                                "description": "{}",
                                "type": {
                                    "type": {
                                        "com.linkedin.pegasus2avro.schema.NumberType": {}
                                    }
                                },
                                "nativeDataType": "integer",
                                "recursive": false,
                                "isPartOfKey": false,
                                "isPartitioningKey": true
                            },
                            {
                                "fieldPath": "foo",
                                "nullable": true,
                                "description": "{}",
                                "type": {
                                    "type": {
                                        "com.linkedin.pegasus2avro.schema.NumberType": {}
                                    }
                                },
                                "nativeDataType": "integer",
                                "recursive": false,
                                "isPartOfKey": false,
                                "isPartitioningKey": true
                            },
                            {
                                "fieldPath": "zip",
                                "nullable": true,
                                "description": "{}",
                                "type": {
                                    "type": {
                                        "com.linkedin.pegasus2avro.schema.StringType": {}
                                    }
                                },
                                "nativeDataType": "string",
                                "recursive": false,
                                "isPartOfKey": false,
                                "isPartitioningKey": false
                            }
                        ]
                    }
                }
            ]
        }
    },
    "systemMetadata": {
        "lastObserved": 1615443388097,
        "runId": "allow_table.json"
    }
},
{
    "entityType": "dataset",
    "entityUrn": "urn:li:dataset:(urn:li:dataPlatform:delta-lake,my-platform.tests/integration/delta_lake/test_data/delta_tables/my_table_no_name,UAT)",
    "changeType": "UPSERT",
    "aspectName": "container",
    "aspect": {
        "value": "{\"container\": \"urn:li:container:a282913be26fceff334523c2be119df1\"}",
        "contentType": "application/json"
    },
    "systemMetadata": {
        "lastObserved": 1615443388097,
        "runId": "allow_table.json"
    }
},
{
    "entityType": "dataset",
    "entityUrn": "urn:li:dataset:(urn:li:dataPlatform:delta-lake,my-platform.tests/integration/delta_lake/test_data/delta_tables/my_table_no_name,UAT)",
    "changeType": "UPSERT",
    "aspectName": "operation",
    "aspect": {
        "value": "{\"timestampMillis\": 1615443388097, \"partitionSpec\": {\"type\": \"FULL_TABLE\", \"partition\": \"FULL_TABLE_SNAPSHOT\"}, \"operationType\": \"CUSTOM\", \"customOperationType\": \"WRITE\", \"customProperties\": {\"isolationLevel\": \"Serializable\", \"isBlindAppend\": \"True\", \"engineInfo\": \"local Delta-Standalone/0.4.0\"}, \"lastUpdatedTimestamp\": 1655831649166}",
        "contentType": "application/json"
    },
    "systemMetadata": {
        "lastObserved": 1615443388097,
        "runId": "allow_table.json"
    }
},
{
    "entityType": "dataset",
    "entityUrn": "urn:li:dataset:(urn:li:dataPlatform:delta-lake,my-platform.tests/integration/delta_lake/test_data/delta_tables/my_table_no_name,UAT)",
    "changeType": "UPSERT",
    "aspectName": "operation",
    "aspect": {
        "value": "{\"timestampMillis\": 1615443388097, \"partitionSpec\": {\"type\": \"FULL_TABLE\", \"partition\": \"FULL_TABLE_SNAPSHOT\"}, \"operationType\": \"CUSTOM\", \"customOperationType\": \"WRITE\", \"customProperties\": {\"readVersion\": \"0\", \"isolationLevel\": \"Serializable\", \"isBlindAppend\": \"True\", \"engineInfo\": \"local Delta-Standalone/0.4.0\"}, \"lastUpdatedTimestamp\": 1655831649715}",
        "contentType": "application/json"
    },
    "systemMetadata": {
        "lastObserved": 1615443388097,
        "runId": "allow_table.json"
    }
},
{
    "entityType": "dataset",
    "entityUrn": "urn:li:dataset:(urn:li:dataPlatform:delta-lake,my-platform.tests/integration/delta_lake/test_data/delta_tables/my_table_no_name,UAT)",
    "changeType": "UPSERT",
    "aspectName": "operation",
    "aspect": {
        "value": "{\"timestampMillis\": 1615443388097, \"partitionSpec\": {\"type\": \"FULL_TABLE\", \"partition\": \"FULL_TABLE_SNAPSHOT\"}, \"operationType\": \"CUSTOM\", \"customOperationType\": \"WRITE\", \"customProperties\": {\"readVersion\": \"1\", \"isolationLevel\": \"Serializable\", \"isBlindAppend\": \"True\", \"engineInfo\": \"local Delta-Standalone/0.4.0\"}, \"lastUpdatedTimestamp\": 1655831649731}",
        "contentType": "application/json"
    },
    "systemMetadata": {
        "lastObserved": 1615443388097,
        "runId": "allow_table.json"
    }
},
{
    "entityType": "dataset",
    "entityUrn": "urn:li:dataset:(urn:li:dataPlatform:delta-lake,my-platform.tests/integration/delta_lake/test_data/delta_tables/my_table_no_name,UAT)",
    "changeType": "UPSERT",
    "aspectName": "operation",
    "aspect": {
        "value": "{\"timestampMillis\": 1615443388097, \"partitionSpec\": {\"type\": \"FULL_TABLE\", \"partition\": \"FULL_TABLE_SNAPSHOT\"}, \"operationType\": \"CUSTOM\", \"customOperationType\": \"WRITE\", \"customProperties\": {\"readVersion\": \"2\", \"isolationLevel\": \"Serializable\", \"isBlindAppend\": \"True\", \"engineInfo\": \"local Delta-Standalone/0.4.0\"}, \"lastUpdatedTimestamp\": 1655831649754}",
        "contentType": "application/json"
    },
    "systemMetadata": {
        "lastObserved": 1615443388097,
        "runId": "allow_table.json"
    }
},
{
    "entityType": "dataset",
    "entityUrn": "urn:li:dataset:(urn:li:dataPlatform:delta-lake,my-platform.tests/integration/delta_lake/test_data/delta_tables/my_table_no_name,UAT)",
    "changeType": "UPSERT",
    "aspectName": "operation",
    "aspect": {
        "value": "{\"timestampMillis\": 1615443388097, \"partitionSpec\": {\"type\": \"FULL_TABLE\", \"partition\": \"FULL_TABLE_SNAPSHOT\"}, \"operationType\": \"CUSTOM\", \"customOperationType\": \"WRITE\", \"customProperties\": {\"readVersion\": \"3\", \"isolationLevel\": \"Serializable\", \"isBlindAppend\": \"True\", \"engineInfo\": \"local Delta-Standalone/0.4.0\"}, \"lastUpdatedTimestamp\": 1655831649788}",
        "contentType": "application/json"
    },
    "systemMetadata": {
        "lastObserved": 1615443388097,
        "runId": "allow_table.json"
    }
},
{
    "proposedSnapshot": {
        "com.linkedin.pegasus2avro.metadata.snapshot.DatasetSnapshot": {
            "urn": "urn:li:dataset:(urn:li:dataPlatform:delta-lake,my-platform.tests/integration/delta_lake/test_data/delta_tables/level1/my_table_inner,UAT)",
            "aspects": [
                {
                    "com.linkedin.pegasus2avro.dataset.DatasetProperties": {
                        "customProperties": {
                            "number_of_files": "5",
                            "partition_columns": "['foo', 'bar']",
                            "table_creation_time": "1655831864836",
                            "id": "3775a0fd-4f58-4dea-b71a-e3fedb10f5b4",
                            "version": "4",
                            "location": "tests/integration/delta_lake/test_data/delta_tables"
                        },
                        "name": "test-table-inner",
                        "description": "test delta table basic with table name at inner location",
                        "tags": []
                    }
                },
                {
                    "com.linkedin.pegasus2avro.schema.SchemaMetadata": {
                        "schemaName": "test-table-inner",
                        "platform": "urn:li:dataPlatform:delta-lake",
                        "version": 4,
                        "created": {
                            "time": 0,
                            "actor": "urn:li:corpuser:unknown"
                        },
                        "lastModified": {
                            "time": 0,
                            "actor": "urn:li:corpuser:unknown"
                        },
                        "hash": "",
                        "platformSchema": {
                            "com.linkedin.pegasus2avro.schema.OtherSchema": {
                                "rawSchema": ""
                            }
                        },
                        "fields": [
                            {
                                "fieldPath": "bar",
                                "nullable": true,
                                "description": "{}",
                                "type": {
                                    "type": {
                                        "com.linkedin.pegasus2avro.schema.NumberType": {}
                                    }
                                },
                                "nativeDataType": "integer",
                                "recursive": false,
                                "isPartOfKey": false,
                                "isPartitioningKey": true
                            },
                            {
                                "fieldPath": "foo",
                                "nullable": true,
                                "description": "{}",
                                "type": {
                                    "type": {
                                        "com.linkedin.pegasus2avro.schema.NumberType": {}
                                    }
                                },
                                "nativeDataType": "integer",
                                "recursive": false,
                                "isPartOfKey": false,
                                "isPartitioningKey": true
                            },
                            {
                                "fieldPath": "zip",
                                "nullable": true,
                                "description": "{}",
                                "type": {
                                    "type": {
                                        "com.linkedin.pegasus2avro.schema.StringType": {}
                                    }
                                },
                                "nativeDataType": "string",
                                "recursive": false,
                                "isPartOfKey": false,
                                "isPartitioningKey": false
                            }
                        ]
                    }
                }
            ]
        }
    },
    "systemMetadata": {
        "lastObserved": 1615443388097,
        "runId": "allow_table.json"
    }
},
{
    "entityType": "container",
    "entityUrn": "urn:li:container:3df8f6b0f3a70d42cf70612a2fe5e5ef",
    "changeType": "UPSERT",
    "aspectName": "containerProperties",
    "aspect": {
        "value": "{\"customProperties\": {\"platform\": \"delta-lake\", \"instance\": \"my-platform\", \"folder_abs_path\": \"tests/integration/delta_lake/test_data/delta_tables/level1\"}, \"name\": \"level1\"}",
        "contentType": "application/json"
    },
    "systemMetadata": {
        "lastObserved": 1615443388097,
        "runId": "allow_table.json"
<<<<<<< HEAD
=======
    }
},
{
    "entityType": "container",
    "entityUrn": "urn:li:container:3df8f6b0f3a70d42cf70612a2fe5e5ef",
    "changeType": "UPSERT",
    "aspectName": "status",
    "aspect": {
        "value": "{\"removed\": false}",
        "contentType": "application/json"
    },
    "systemMetadata": {
        "lastObserved": 1615443388097,
        "runId": "allow_table.json"
>>>>>>> 6e34cd60
    }
},
{
    "entityType": "container",
    "entityUrn": "urn:li:container:3df8f6b0f3a70d42cf70612a2fe5e5ef",
    "changeType": "UPSERT",
    "aspectName": "dataPlatformInstance",
    "aspect": {
        "value": "{\"platform\": \"urn:li:dataPlatform:delta-lake\", \"instance\": \"urn:li:dataPlatformInstance:(urn:li:dataPlatform:delta-lake,my-platform)\"}",
        "contentType": "application/json"
    },
    "systemMetadata": {
        "lastObserved": 1615443388097,
        "runId": "allow_table.json"
    }
},
{
    "entityType": "container",
    "entityUrn": "urn:li:container:3df8f6b0f3a70d42cf70612a2fe5e5ef",
    "changeType": "UPSERT",
    "aspectName": "subTypes",
    "aspect": {
        "value": "{\"typeNames\": [\"Folder\"]}",
        "contentType": "application/json"
    },
    "systemMetadata": {
        "lastObserved": 1615443388097,
        "runId": "allow_table.json"
    }
},
{
    "entityType": "container",
    "entityUrn": "urn:li:container:3df8f6b0f3a70d42cf70612a2fe5e5ef",
    "changeType": "UPSERT",
    "aspectName": "container",
    "aspect": {
        "value": "{\"container\": \"urn:li:container:a282913be26fceff334523c2be119df1\"}",
        "contentType": "application/json"
    },
    "systemMetadata": {
        "lastObserved": 1615443388097,
        "runId": "allow_table.json"
    }
},
{
    "entityType": "dataset",
    "entityUrn": "urn:li:dataset:(urn:li:dataPlatform:delta-lake,my-platform.tests/integration/delta_lake/test_data/delta_tables/level1/my_table_inner,UAT)",
    "changeType": "UPSERT",
    "aspectName": "container",
    "aspect": {
        "value": "{\"container\": \"urn:li:container:3df8f6b0f3a70d42cf70612a2fe5e5ef\"}",
        "contentType": "application/json"
    },
    "systemMetadata": {
        "lastObserved": 1615443388097,
        "runId": "allow_table.json"
    }
},
{
    "entityType": "dataset",
    "entityUrn": "urn:li:dataset:(urn:li:dataPlatform:delta-lake,my-platform.tests/integration/delta_lake/test_data/delta_tables/level1/my_table_inner,UAT)",
    "changeType": "UPSERT",
    "aspectName": "operation",
    "aspect": {
        "value": "{\"timestampMillis\": 1615443388097, \"partitionSpec\": {\"type\": \"FULL_TABLE\", \"partition\": \"FULL_TABLE_SNAPSHOT\"}, \"operationType\": \"CUSTOM\", \"customOperationType\": \"WRITE\", \"customProperties\": {\"isolationLevel\": \"Serializable\", \"isBlindAppend\": \"True\", \"engineInfo\": \"local Delta-Standalone/0.4.0\"}, \"lastUpdatedTimestamp\": 1655831865396}",
        "contentType": "application/json"
    },
    "systemMetadata": {
        "lastObserved": 1615443388097,
        "runId": "allow_table.json"
    }
},
{
    "entityType": "dataset",
    "entityUrn": "urn:li:dataset:(urn:li:dataPlatform:delta-lake,my-platform.tests/integration/delta_lake/test_data/delta_tables/level1/my_table_inner,UAT)",
    "changeType": "UPSERT",
    "aspectName": "operation",
    "aspect": {
        "value": "{\"timestampMillis\": 1615443388097, \"partitionSpec\": {\"type\": \"FULL_TABLE\", \"partition\": \"FULL_TABLE_SNAPSHOT\"}, \"operationType\": \"CUSTOM\", \"customOperationType\": \"WRITE\", \"customProperties\": {\"readVersion\": \"0\", \"isolationLevel\": \"Serializable\", \"isBlindAppend\": \"True\", \"engineInfo\": \"local Delta-Standalone/0.4.0\"}, \"lastUpdatedTimestamp\": 1655831866337}",
        "contentType": "application/json"
    },
    "systemMetadata": {
        "lastObserved": 1615443388097,
        "runId": "allow_table.json"
    }
},
{
    "entityType": "dataset",
    "entityUrn": "urn:li:dataset:(urn:li:dataPlatform:delta-lake,my-platform.tests/integration/delta_lake/test_data/delta_tables/level1/my_table_inner,UAT)",
    "changeType": "UPSERT",
    "aspectName": "operation",
    "aspect": {
        "value": "{\"timestampMillis\": 1615443388097, \"partitionSpec\": {\"type\": \"FULL_TABLE\", \"partition\": \"FULL_TABLE_SNAPSHOT\"}, \"operationType\": \"CUSTOM\", \"customOperationType\": \"WRITE\", \"customProperties\": {\"readVersion\": \"1\", \"isolationLevel\": \"Serializable\", \"isBlindAppend\": \"True\", \"engineInfo\": \"local Delta-Standalone/0.4.0\"}, \"lastUpdatedTimestamp\": 1655831866398}",
        "contentType": "application/json"
    },
    "systemMetadata": {
        "lastObserved": 1615443388097,
        "runId": "allow_table.json"
    }
},
{
    "entityType": "dataset",
    "entityUrn": "urn:li:dataset:(urn:li:dataPlatform:delta-lake,my-platform.tests/integration/delta_lake/test_data/delta_tables/level1/my_table_inner,UAT)",
    "changeType": "UPSERT",
    "aspectName": "operation",
    "aspect": {
        "value": "{\"timestampMillis\": 1615443388097, \"partitionSpec\": {\"type\": \"FULL_TABLE\", \"partition\": \"FULL_TABLE_SNAPSHOT\"}, \"operationType\": \"CUSTOM\", \"customOperationType\": \"WRITE\", \"customProperties\": {\"readVersion\": \"2\", \"isolationLevel\": \"Serializable\", \"isBlindAppend\": \"True\", \"engineInfo\": \"local Delta-Standalone/0.4.0\"}, \"lastUpdatedTimestamp\": 1655831866447}",
        "contentType": "application/json"
    },
    "systemMetadata": {
        "lastObserved": 1615443388097,
        "runId": "allow_table.json"
    }
},
{
    "entityType": "dataset",
    "entityUrn": "urn:li:dataset:(urn:li:dataPlatform:delta-lake,my-platform.tests/integration/delta_lake/test_data/delta_tables/level1/my_table_inner,UAT)",
    "changeType": "UPSERT",
    "aspectName": "operation",
    "aspect": {
        "value": "{\"timestampMillis\": 1615443388097, \"partitionSpec\": {\"type\": \"FULL_TABLE\", \"partition\": \"FULL_TABLE_SNAPSHOT\"}, \"operationType\": \"CUSTOM\", \"customOperationType\": \"WRITE\", \"customProperties\": {\"readVersion\": \"3\", \"isolationLevel\": \"Serializable\", \"isBlindAppend\": \"True\", \"engineInfo\": \"local Delta-Standalone/0.4.0\"}, \"lastUpdatedTimestamp\": 1655831866541}",
        "contentType": "application/json"
    },
    "systemMetadata": {
        "lastObserved": 1615443388097,
        "runId": "allow_table.json"
    }
}
]<|MERGE_RESOLUTION|>--- conflicted
+++ resolved
@@ -104,8 +104,6 @@
     "systemMetadata": {
         "lastObserved": 1615443388097,
         "runId": "allow_table.json"
-<<<<<<< HEAD
-=======
     }
 },
 {
@@ -120,7 +118,6 @@
     "systemMetadata": {
         "lastObserved": 1615443388097,
         "runId": "allow_table.json"
->>>>>>> 6e34cd60
     }
 },
 {
@@ -129,7 +126,7 @@
     "changeType": "UPSERT",
     "aspectName": "dataPlatformInstance",
     "aspect": {
-        "value": "{\"platform\": \"urn:li:dataPlatform:delta-lake\", \"instance\": \"urn:li:dataPlatformInstance:(urn:li:dataPlatform:delta-lake,my-platform)\"}",
+        "value": "{\"platform\": \"urn:li:dataPlatform:delta-lake\"}",
         "contentType": "application/json"
     },
     "systemMetadata": {
@@ -163,8 +160,6 @@
     "systemMetadata": {
         "lastObserved": 1615443388097,
         "runId": "allow_table.json"
-<<<<<<< HEAD
-=======
     }
 },
 {
@@ -179,7 +174,6 @@
     "systemMetadata": {
         "lastObserved": 1615443388097,
         "runId": "allow_table.json"
->>>>>>> 6e34cd60
     }
 },
 {
@@ -188,7 +182,7 @@
     "changeType": "UPSERT",
     "aspectName": "dataPlatformInstance",
     "aspect": {
-        "value": "{\"platform\": \"urn:li:dataPlatform:delta-lake\", \"instance\": \"urn:li:dataPlatformInstance:(urn:li:dataPlatform:delta-lake,my-platform)\"}",
+        "value": "{\"platform\": \"urn:li:dataPlatform:delta-lake\"}",
         "contentType": "application/json"
     },
     "systemMetadata": {
@@ -236,8 +230,6 @@
     "systemMetadata": {
         "lastObserved": 1615443388097,
         "runId": "allow_table.json"
-<<<<<<< HEAD
-=======
     }
 },
 {
@@ -252,7 +244,6 @@
     "systemMetadata": {
         "lastObserved": 1615443388097,
         "runId": "allow_table.json"
->>>>>>> 6e34cd60
     }
 },
 {
@@ -261,7 +252,7 @@
     "changeType": "UPSERT",
     "aspectName": "dataPlatformInstance",
     "aspect": {
-        "value": "{\"platform\": \"urn:li:dataPlatform:delta-lake\", \"instance\": \"urn:li:dataPlatformInstance:(urn:li:dataPlatform:delta-lake,my-platform)\"}",
+        "value": "{\"platform\": \"urn:li:dataPlatform:delta-lake\"}",
         "contentType": "application/json"
     },
     "systemMetadata": {
@@ -309,8 +300,6 @@
     "systemMetadata": {
         "lastObserved": 1615443388097,
         "runId": "allow_table.json"
-<<<<<<< HEAD
-=======
     }
 },
 {
@@ -325,7 +314,6 @@
     "systemMetadata": {
         "lastObserved": 1615443388097,
         "runId": "allow_table.json"
->>>>>>> 6e34cd60
     }
 },
 {
@@ -334,7 +322,7 @@
     "changeType": "UPSERT",
     "aspectName": "dataPlatformInstance",
     "aspect": {
-        "value": "{\"platform\": \"urn:li:dataPlatform:delta-lake\", \"instance\": \"urn:li:dataPlatformInstance:(urn:li:dataPlatform:delta-lake,my-platform)\"}",
+        "value": "{\"platform\": \"urn:li:dataPlatform:delta-lake\"}",
         "contentType": "application/json"
     },
     "systemMetadata": {
@@ -382,8 +370,6 @@
     "systemMetadata": {
         "lastObserved": 1615443388097,
         "runId": "allow_table.json"
-<<<<<<< HEAD
-=======
     }
 },
 {
@@ -398,7 +384,6 @@
     "systemMetadata": {
         "lastObserved": 1615443388097,
         "runId": "allow_table.json"
->>>>>>> 6e34cd60
     }
 },
 {
@@ -407,7 +392,7 @@
     "changeType": "UPSERT",
     "aspectName": "dataPlatformInstance",
     "aspect": {
-        "value": "{\"platform\": \"urn:li:dataPlatform:delta-lake\", \"instance\": \"urn:li:dataPlatformInstance:(urn:li:dataPlatform:delta-lake,my-platform)\"}",
+        "value": "{\"platform\": \"urn:li:dataPlatform:delta-lake\"}",
         "contentType": "application/json"
     },
     "systemMetadata": {
@@ -971,8 +956,6 @@
     "systemMetadata": {
         "lastObserved": 1615443388097,
         "runId": "allow_table.json"
-<<<<<<< HEAD
-=======
     }
 },
 {
@@ -987,7 +970,6 @@
     "systemMetadata": {
         "lastObserved": 1615443388097,
         "runId": "allow_table.json"
->>>>>>> 6e34cd60
     }
 },
 {
@@ -996,7 +978,7 @@
     "changeType": "UPSERT",
     "aspectName": "dataPlatformInstance",
     "aspect": {
-        "value": "{\"platform\": \"urn:li:dataPlatform:delta-lake\", \"instance\": \"urn:li:dataPlatformInstance:(urn:li:dataPlatform:delta-lake,my-platform)\"}",
+        "value": "{\"platform\": \"urn:li:dataPlatform:delta-lake\"}",
         "contentType": "application/json"
     },
     "systemMetadata": {
