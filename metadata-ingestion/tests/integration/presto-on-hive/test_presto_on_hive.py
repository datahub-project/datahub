--- conflicted
+++ resolved
@@ -52,8 +52,6 @@
 
 @freeze_time(FROZEN_TIME)
 @pytest.mark.integration_batch_1
-<<<<<<< HEAD
-=======
 @pytest.mark.parametrize(
     "mode,use_catalog_subtype,use_dataset_pascalcase_subtype,test_suffix",
     [
@@ -61,7 +59,6 @@
         ("presto-on-hive", True, True, "_2"),
     ],
 )
->>>>>>> af6a423f
 def test_presto_on_hive_ingest(
     loaded_presto_on_hive,
     test_resources_dir,
