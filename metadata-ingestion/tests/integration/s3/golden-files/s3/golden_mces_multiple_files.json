[
{
    "entityType": "dataset",
    "entityUrn": "urn:li:dataset:(urn:li:dataPlatform:s3,test-platform-instance.my-test-bucket/folder_a/folder_aa/folder_aaa/NPS.7.1.package_data_NPS.6.1_ARCN_Lakes_ChemistryData_v1_csv.csv,DEV)",
    "changeType": "UPSERT",
    "aspectName": "datasetProperties",
    "aspect": {
        "json": {
            "customProperties": {
                "number_of_files": "1",
                "size_in_bytes": "3575",
                "schema_inferred_from": "s3://my-test-bucket/folder_a/folder_aa/folder_aaa/NPS.7.1.package_data_NPS.6.1_ARCN_Lakes_ChemistryData_v1_csv.csv"
            },
            "name": "NPS.7.1.package_data_NPS.6.1_ARCN_Lakes_ChemistryData_v1_csv.csv",
            "description": "",
            "tags": []
        }
    },
    "systemMetadata": {
        "lastObserved": 1615443388097,
        "runId": "multiple_files.json"
    }
},
{
    "entityType": "dataset",
    "entityUrn": "urn:li:dataset:(urn:li:dataPlatform:s3,test-platform-instance.my-test-bucket/folder_a/folder_aa/folder_aaa/NPS.7.1.package_data_NPS.6.1_ARCN_Lakes_ChemistryData_v1_csv.csv,DEV)",
    "changeType": "UPSERT",
    "aspectName": "schemaMetadata",
    "aspect": {
        "json": {
            "schemaName": "NPS.7.1.package_data_NPS.6.1_ARCN_Lakes_ChemistryData_v1_csv.csv",
            "platform": "urn:li:dataPlatform:s3",
            "version": 0,
            "created": {
                "time": 0,
                "actor": "urn:li:corpuser:unknown"
            },
            "lastModified": {
                "time": 0,
                "actor": "urn:li:corpuser:unknown"
            },
            "hash": "",
            "platformSchema": {
                "com.linkedin.schema.OtherSchema": {
                    "rawSchema": ""
                }
            },
            "fields": [
                {
                    "fieldPath": "2",
                    "nullable": false,
                    "type": {
                        "type": {
                            "com.linkedin.schema.StringType": {}
                        }
                    },
                    "nativeDataType": "string",
                    "recursive": false,
                    "isPartOfKey": false
                },
                {
                    "fieldPath": "3",
                    "nullable": false,
                    "type": {
                        "type": {
                            "com.linkedin.schema.StringType": {}
                        }
                    },
                    "nativeDataType": "string",
                    "recursive": false,
                    "isPartOfKey": false
                },
                {
                    "fieldPath": "Br \n(mg/L)",
                    "nullable": false,
                    "type": {
                        "type": {
                            "com.linkedin.schema.StringType": {}
                        }
                    },
                    "nativeDataType": "string",
                    "recursive": false,
                    "isPartOfKey": false
                },
                {
                    "fieldPath": "Ca \n(mg/L)",
                    "nullable": false,
                    "type": {
                        "type": {
                            "com.linkedin.schema.NumberType": {}
                        }
                    },
                    "nativeDataType": "number",
                    "recursive": false,
                    "isPartOfKey": false
                },
                {
                    "fieldPath": "Cl \n(mg/L)",
                    "nullable": false,
                    "type": {
                        "type": {
                            "com.linkedin.schema.NumberType": {}
                        }
                    },
                    "nativeDataType": "number",
                    "recursive": false,
                    "isPartOfKey": false
                },
                {
                    "fieldPath": "Cond (\u00b5S/cm)",
                    "nullable": false,
                    "type": {
                        "type": {
                            "com.linkedin.schema.NumberType": {}
                        }
                    },
                    "nativeDataType": "number",
                    "recursive": false,
                    "isPartOfKey": false
                },
                {
                    "fieldPath": "DO (mg/L)",
                    "nullable": false,
                    "type": {
                        "type": {
                            "com.linkedin.schema.StringType": {}
                        }
                    },
                    "nativeDataType": "string",
                    "recursive": false,
                    "isPartOfKey": false
                },
                {
                    "fieldPath": "DOC [mg/L C]",
                    "nullable": false,
                    "type": {
                        "type": {
                            "com.linkedin.schema.NumberType": {}
                        }
                    },
                    "nativeDataType": "number",
                    "recursive": false,
                    "isPartOfKey": false
                },
                {
                    "fieldPath": "F \n(mg/L)",
                    "nullable": false,
                    "type": {
                        "type": {
                            "com.linkedin.schema.StringType": {}
                        }
                    },
                    "nativeDataType": "string",
                    "recursive": false,
                    "isPartOfKey": false
                },
                {
                    "fieldPath": "K \n(mg/L)",
                    "nullable": false,
                    "type": {
                        "type": {
                            "com.linkedin.schema.NumberType": {}
                        }
                    },
                    "nativeDataType": "number",
                    "recursive": false,
                    "isPartOfKey": false
                },
                {
                    "fieldPath": "Lat (\u00b0N)",
                    "nullable": false,
                    "type": {
                        "type": {
                            "com.linkedin.schema.NumberType": {}
                        }
                    },
                    "nativeDataType": "number",
                    "recursive": false,
                    "isPartOfKey": false
                },
                {
                    "fieldPath": "Long (\u00b0W)",
                    "nullable": false,
                    "type": {
                        "type": {
                            "com.linkedin.schema.NumberType": {}
                        }
                    },
                    "nativeDataType": "number",
                    "recursive": false,
                    "isPartOfKey": false
                },
                {
                    "fieldPath": "Mg \n(mg/L)",
                    "nullable": false,
                    "type": {
                        "type": {
                            "com.linkedin.schema.NumberType": {}
                        }
                    },
                    "nativeDataType": "number",
                    "recursive": false,
                    "isPartOfKey": false
                },
                {
                    "fieldPath": "NH3-N \n(mg N/L)",
                    "nullable": false,
                    "type": {
                        "type": {
                            "com.linkedin.schema.StringType": {}
                        }
                    },
                    "nativeDataType": "string",
                    "recursive": false,
                    "isPartOfKey": false
                },
                {
                    "fieldPath": "NO3-N+NO2-N \n(mg N/L)",
                    "nullable": false,
                    "type": {
                        "type": {
                            "com.linkedin.schema.NumberType": {}
                        }
                    },
                    "nativeDataType": "number",
                    "recursive": false,
                    "isPartOfKey": false
                },
                {
                    "fieldPath": "Na \n(mg/L)",
                    "nullable": false,
                    "type": {
                        "type": {
                            "com.linkedin.schema.NumberType": {}
                        }
                    },
                    "nativeDataType": "number",
                    "recursive": false,
                    "isPartOfKey": false
                },
                {
                    "fieldPath": "PO4-P \n(mg P/L)",
                    "nullable": false,
                    "type": {
                        "type": {
                            "com.linkedin.schema.StringType": {}
                        }
                    },
                    "nativeDataType": "string",
                    "recursive": false,
                    "isPartOfKey": false
                },
                {
                    "fieldPath": "Park ID",
                    "nullable": false,
                    "type": {
                        "type": {
                            "com.linkedin.schema.StringType": {}
                        }
                    },
                    "nativeDataType": "string",
                    "recursive": false,
                    "isPartOfKey": false
                },
                {
                    "fieldPath": "SO4-S \n(mg/L)",
                    "nullable": false,
                    "type": {
                        "type": {
                            "com.linkedin.schema.NumberType": {}
                        }
                    },
                    "nativeDataType": "number",
                    "recursive": false,
                    "isPartOfKey": false
                },
                {
                    "fieldPath": "SUVA, 254nm",
                    "nullable": false,
                    "type": {
                        "type": {
                            "com.linkedin.schema.NumberType": {}
                        }
                    },
                    "nativeDataType": "number",
                    "recursive": false,
                    "isPartOfKey": false
                },
                {
                    "fieldPath": "Sampling Date",
                    "nullable": false,
                    "type": {
                        "type": {
                            "com.linkedin.schema.StringType": {}
                        }
                    },
                    "nativeDataType": "string",
                    "recursive": false,
                    "isPartOfKey": false
                },
                {
                    "fieldPath": "Secchi Depth (m)",
                    "nullable": false,
                    "type": {
                        "type": {
                            "com.linkedin.schema.StringType": {}
                        }
                    },
                    "nativeDataType": "string",
                    "recursive": false,
                    "isPartOfKey": false
                },
                {
                    "fieldPath": "Site ID",
                    "nullable": false,
                    "type": {
                        "type": {
                            "com.linkedin.schema.StringType": {}
                        }
                    },
                    "nativeDataType": "string",
                    "recursive": false,
                    "isPartOfKey": false
                },
                {
                    "fieldPath": "TDN \n(mg N/L)",
                    "nullable": false,
                    "type": {
                        "type": {
                            "com.linkedin.schema.NumberType": {}
                        }
                    },
                    "nativeDataType": "number",
                    "recursive": false,
                    "isPartOfKey": false
                },
                {
                    "fieldPath": "TDP \n(mg P/L)",
                    "nullable": false,
                    "type": {
                        "type": {
                            "com.linkedin.schema.StringType": {}
                        }
                    },
                    "nativeDataType": "string",
                    "recursive": false,
                    "isPartOfKey": false
                },
                {
                    "fieldPath": "UV Absorbance, 254nm",
                    "nullable": false,
                    "type": {
                        "type": {
                            "com.linkedin.schema.NumberType": {}
                        }
                    },
                    "nativeDataType": "number",
                    "recursive": false,
                    "isPartOfKey": false
                },
                {
                    "fieldPath": "Water Temp (\u00b0C)",
                    "nullable": false,
                    "type": {
                        "type": {
                            "com.linkedin.schema.NumberType": {}
                        }
                    },
                    "nativeDataType": "number",
                    "recursive": false,
                    "isPartOfKey": false
                },
                {
                    "fieldPath": "d18O",
                    "nullable": false,
                    "type": {
                        "type": {
                            "com.linkedin.schema.StringType": {}
                        }
                    },
                    "nativeDataType": "string",
                    "recursive": false,
                    "isPartOfKey": false
                },
                {
                    "fieldPath": "dD",
                    "nullable": false,
                    "type": {
                        "type": {
                            "com.linkedin.schema.StringType": {}
                        }
                    },
                    "nativeDataType": "string",
                    "recursive": false,
                    "isPartOfKey": false
                },
                {
                    "fieldPath": "field29",
                    "nullable": false,
                    "type": {
                        "type": {
                            "com.linkedin.schema.StringType": {}
                        }
                    },
                    "nativeDataType": "string",
                    "recursive": false,
                    "isPartOfKey": false
                },
                {
                    "fieldPath": "pH",
                    "nullable": false,
                    "type": {
                        "type": {
                            "com.linkedin.schema.StringType": {}
                        }
                    },
                    "nativeDataType": "string",
                    "recursive": false,
                    "isPartOfKey": false
                }
            ]
        }
    },
    "systemMetadata": {
        "lastObserved": 1615443388097,
        "runId": "multiple_files.json"
    }
},
{
    "entityType": "dataset",
    "entityUrn": "urn:li:dataset:(urn:li:dataPlatform:s3,test-platform-instance.my-test-bucket/folder_a/folder_aa/folder_aaa/NPS.7.1.package_data_NPS.6.1_ARCN_Lakes_ChemistryData_v1_csv.csv,DEV)",
    "changeType": "UPSERT",
    "aspectName": "operation",
    "aspect": {
        "json": {
            "timestampMillis": 1615443388097,
            "partitionSpec": {
                "type": "FULL_TABLE",
                "partition": "FULL_TABLE_SNAPSHOT"
            },
            "operationType": "UPDATE",
            "lastUpdatedTimestamp": 1683887704000
        }
    },
    "systemMetadata": {
        "lastObserved": 1615443388097,
        "runId": "multiple_files.json"
    }
},
{
    "entityType": "container",
    "entityUrn": "urn:li:container:647eefb4dfda8695baf1aa0775d78689",
    "changeType": "UPSERT",
    "aspectName": "containerProperties",
    "aspect": {
        "json": {
            "customProperties": {
                "platform": "s3",
                "instance": "test-platform-instance",
<<<<<<< HEAD
                "env": "DEV",
=======
>>>>>>> e6371c8e
                "bucket_name": "my-test-bucket"
            },
            "name": "my-test-bucket"
        }
    },
    "systemMetadata": {
        "lastObserved": 1615443388097,
        "runId": "multiple_files.json"
    }
},
{
    "entityType": "container",
    "entityUrn": "urn:li:container:647eefb4dfda8695baf1aa0775d78689",
    "changeType": "UPSERT",
    "aspectName": "status",
    "aspect": {
        "json": {
            "removed": false
        }
    },
    "systemMetadata": {
        "lastObserved": 1615443388097,
        "runId": "multiple_files.json"
    }
},
{
    "entityType": "container",
    "entityUrn": "urn:li:container:647eefb4dfda8695baf1aa0775d78689",
    "changeType": "UPSERT",
    "aspectName": "dataPlatformInstance",
    "aspect": {
        "json": {
            "platform": "urn:li:dataPlatform:s3",
            "instance": "urn:li:dataPlatformInstance:(urn:li:dataPlatform:s3,test-platform-instance)"
        }
    },
    "systemMetadata": {
        "lastObserved": 1615443388097,
        "runId": "multiple_files.json"
    }
},
{
    "entityType": "container",
    "entityUrn": "urn:li:container:647eefb4dfda8695baf1aa0775d78689",
    "changeType": "UPSERT",
    "aspectName": "subTypes",
    "aspect": {
        "json": {
            "typeNames": [
                "S3 bucket"
            ]
        }
    },
    "systemMetadata": {
        "lastObserved": 1615443388097,
        "runId": "multiple_files.json"
    }
},
{
    "entityType": "container",
    "entityUrn": "urn:li:container:c8d940d2010edd365619411b385b11e4",
    "changeType": "UPSERT",
    "aspectName": "containerProperties",
    "aspect": {
        "json": {
            "customProperties": {
                "platform": "s3",
                "instance": "test-platform-instance",
<<<<<<< HEAD
                "env": "DEV",
=======
>>>>>>> e6371c8e
                "folder_abs_path": "my-test-bucket/folder_a"
            },
            "name": "folder_a"
        }
    },
    "systemMetadata": {
        "lastObserved": 1615443388097,
        "runId": "multiple_files.json"
    }
},
{
    "entityType": "container",
    "entityUrn": "urn:li:container:c8d940d2010edd365619411b385b11e4",
    "changeType": "UPSERT",
    "aspectName": "status",
    "aspect": {
        "json": {
            "removed": false
        }
    },
    "systemMetadata": {
        "lastObserved": 1615443388097,
        "runId": "multiple_files.json"
    }
},
{
    "entityType": "container",
    "entityUrn": "urn:li:container:c8d940d2010edd365619411b385b11e4",
    "changeType": "UPSERT",
    "aspectName": "dataPlatformInstance",
    "aspect": {
        "json": {
            "platform": "urn:li:dataPlatform:s3",
            "instance": "urn:li:dataPlatformInstance:(urn:li:dataPlatform:s3,test-platform-instance)"
        }
    },
    "systemMetadata": {
        "lastObserved": 1615443388097,
        "runId": "multiple_files.json"
    }
},
{
    "entityType": "container",
    "entityUrn": "urn:li:container:c8d940d2010edd365619411b385b11e4",
    "changeType": "UPSERT",
    "aspectName": "subTypes",
    "aspect": {
        "json": {
            "typeNames": [
                "Folder"
            ]
        }
    },
    "systemMetadata": {
        "lastObserved": 1615443388097,
        "runId": "multiple_files.json"
    }
},
{
    "entityType": "container",
    "entityUrn": "urn:li:container:c8d940d2010edd365619411b385b11e4",
    "changeType": "UPSERT",
    "aspectName": "container",
    "aspect": {
        "json": {
            "container": "urn:li:container:647eefb4dfda8695baf1aa0775d78689"
        }
    },
    "systemMetadata": {
        "lastObserved": 1615443388097,
        "runId": "multiple_files.json"
    }
},
{
    "entityType": "container",
    "entityUrn": "urn:li:container:b0037296cdd497e3137aa0628b8687bc",
    "changeType": "UPSERT",
    "aspectName": "containerProperties",
    "aspect": {
        "json": {
            "customProperties": {
                "platform": "s3",
                "instance": "test-platform-instance",
<<<<<<< HEAD
                "env": "DEV",
=======
>>>>>>> e6371c8e
                "folder_abs_path": "my-test-bucket/folder_a/folder_aa"
            },
            "name": "folder_aa"
        }
    },
    "systemMetadata": {
        "lastObserved": 1615443388097,
        "runId": "multiple_files.json"
    }
},
{
    "entityType": "container",
    "entityUrn": "urn:li:container:b0037296cdd497e3137aa0628b8687bc",
    "changeType": "UPSERT",
    "aspectName": "status",
    "aspect": {
        "json": {
            "removed": false
        }
    },
    "systemMetadata": {
        "lastObserved": 1615443388097,
        "runId": "multiple_files.json"
    }
},
{
    "entityType": "container",
    "entityUrn": "urn:li:container:b0037296cdd497e3137aa0628b8687bc",
    "changeType": "UPSERT",
    "aspectName": "dataPlatformInstance",
    "aspect": {
        "json": {
            "platform": "urn:li:dataPlatform:s3",
            "instance": "urn:li:dataPlatformInstance:(urn:li:dataPlatform:s3,test-platform-instance)"
        }
    },
    "systemMetadata": {
        "lastObserved": 1615443388097,
        "runId": "multiple_files.json"
    }
},
{
    "entityType": "container",
    "entityUrn": "urn:li:container:b0037296cdd497e3137aa0628b8687bc",
    "changeType": "UPSERT",
    "aspectName": "subTypes",
    "aspect": {
        "json": {
            "typeNames": [
                "Folder"
            ]
        }
    },
    "systemMetadata": {
        "lastObserved": 1615443388097,
        "runId": "multiple_files.json"
    }
},
{
    "entityType": "container",
    "entityUrn": "urn:li:container:b0037296cdd497e3137aa0628b8687bc",
    "changeType": "UPSERT",
    "aspectName": "container",
    "aspect": {
        "json": {
            "container": "urn:li:container:c8d940d2010edd365619411b385b11e4"
        }
    },
    "systemMetadata": {
        "lastObserved": 1615443388097,
        "runId": "multiple_files.json"
    }
},
{
    "entityType": "container",
    "entityUrn": "urn:li:container:de5780654849d6a18b66df2f9cb8e8d9",
    "changeType": "UPSERT",
    "aspectName": "containerProperties",
    "aspect": {
        "json": {
            "customProperties": {
                "platform": "s3",
                "instance": "test-platform-instance",
<<<<<<< HEAD
                "env": "DEV",
=======
>>>>>>> e6371c8e
                "folder_abs_path": "my-test-bucket/folder_a/folder_aa/folder_aaa"
            },
            "name": "folder_aaa"
        }
    },
    "systemMetadata": {
        "lastObserved": 1615443388097,
        "runId": "multiple_files.json"
    }
},
{
    "entityType": "container",
    "entityUrn": "urn:li:container:de5780654849d6a18b66df2f9cb8e8d9",
    "changeType": "UPSERT",
    "aspectName": "status",
    "aspect": {
        "json": {
            "removed": false
        }
    },
    "systemMetadata": {
        "lastObserved": 1615443388097,
        "runId": "multiple_files.json"
    }
},
{
    "entityType": "container",
    "entityUrn": "urn:li:container:de5780654849d6a18b66df2f9cb8e8d9",
    "changeType": "UPSERT",
    "aspectName": "dataPlatformInstance",
    "aspect": {
        "json": {
            "platform": "urn:li:dataPlatform:s3",
            "instance": "urn:li:dataPlatformInstance:(urn:li:dataPlatform:s3,test-platform-instance)"
        }
    },
    "systemMetadata": {
        "lastObserved": 1615443388097,
        "runId": "multiple_files.json"
    }
},
{
    "entityType": "container",
    "entityUrn": "urn:li:container:de5780654849d6a18b66df2f9cb8e8d9",
    "changeType": "UPSERT",
    "aspectName": "subTypes",
    "aspect": {
        "json": {
            "typeNames": [
                "Folder"
            ]
        }
    },
    "systemMetadata": {
        "lastObserved": 1615443388097,
        "runId": "multiple_files.json"
    }
},
{
    "entityType": "container",
    "entityUrn": "urn:li:container:de5780654849d6a18b66df2f9cb8e8d9",
    "changeType": "UPSERT",
    "aspectName": "container",
    "aspect": {
        "json": {
            "container": "urn:li:container:b0037296cdd497e3137aa0628b8687bc"
        }
    },
    "systemMetadata": {
        "lastObserved": 1615443388097,
        "runId": "multiple_files.json"
    }
},
{
    "entityType": "dataset",
    "entityUrn": "urn:li:dataset:(urn:li:dataPlatform:s3,test-platform-instance.my-test-bucket/folder_a/folder_aa/folder_aaa/NPS.7.1.package_data_NPS.6.1_ARCN_Lakes_ChemistryData_v1_csv.csv,DEV)",
    "changeType": "UPSERT",
    "aspectName": "container",
    "aspect": {
        "json": {
            "container": "urn:li:container:de5780654849d6a18b66df2f9cb8e8d9"
        }
<<<<<<< HEAD
=======
    },
    "systemMetadata": {
        "lastObserved": 1615443388097,
        "runId": "multiple_files.json"
    }
},
{
    "entityType": "dataset",
    "entityUrn": "urn:li:dataset:(urn:li:dataPlatform:s3,test-platform-instance.my-test-bucket/folder_a/folder_aa/folder_aaa/chord_progressions_avro.avro,DEV)",
    "changeType": "UPSERT",
    "aspectName": "datasetProperties",
    "aspect": {
        "json": {
            "customProperties": {
                "number_of_files": "1",
                "size_in_bytes": "1024",
                "schema_inferred_from": "s3://my-test-bucket/folder_a/folder_aa/folder_aaa/chord_progressions_avro.avro"
            },
            "name": "chord_progressions_avro.avro",
            "description": "",
            "tags": []
        }
>>>>>>> e6371c8e
    },
    "systemMetadata": {
        "lastObserved": 1615443388097,
        "runId": "multiple_files.json"
    }
},
{
    "entityType": "dataset",
    "entityUrn": "urn:li:dataset:(urn:li:dataPlatform:s3,test-platform-instance.my-test-bucket/folder_a/folder_aa/folder_aaa/chord_progressions_avro.avro,DEV)",
    "changeType": "UPSERT",
    "aspectName": "schemaMetadata",
    "aspect": {
        "json": {
            "schemaName": "chord_progressions_avro.avro",
            "platform": "urn:li:dataPlatform:s3",
            "version": 0,
            "created": {
                "time": 0,
                "actor": "urn:li:corpuser:unknown"
            },
            "lastModified": {
                "time": 0,
                "actor": "urn:li:corpuser:unknown"
            },
            "hash": "",
            "platformSchema": {
                "com.linkedin.schema.OtherSchema": {
                    "rawSchema": ""
                }
            },
            "fields": [
                {
                    "fieldPath": "[version=2.0].[type=Root].[type=double].Progression Quality",
                    "nullable": true,
                    "type": {
                        "type": {
                            "com.linkedin.schema.NumberType": {}
                        }
                    },
                    "nativeDataType": "double",
                    "recursive": false,
                    "isPartOfKey": false
                },
                {
                    "fieldPath": "[version=2.0].[type=Root].[type=long].1st chord",
                    "nullable": true,
                    "type": {
                        "type": {
                            "com.linkedin.schema.NumberType": {}
                        }
                    },
                    "nativeDataType": "long",
                    "recursive": false,
                    "isPartOfKey": false
                },
                {
                    "fieldPath": "[version=2.0].[type=Root].[type=long].2nd chord",
                    "nullable": true,
                    "type": {
                        "type": {
                            "com.linkedin.schema.NumberType": {}
                        }
                    },
                    "nativeDataType": "long",
                    "recursive": false,
                    "isPartOfKey": false
                },
                {
                    "fieldPath": "[version=2.0].[type=Root].[type=long].3rd chord",
                    "nullable": true,
                    "type": {
                        "type": {
                            "com.linkedin.schema.NumberType": {}
                        }
                    },
                    "nativeDataType": "long",
                    "recursive": false,
                    "isPartOfKey": false
                },
                {
                    "fieldPath": "[version=2.0].[type=Root].[type=string].4th chord",
                    "nullable": true,
                    "type": {
                        "type": {
                            "com.linkedin.schema.StringType": {}
                        }
                    },
                    "nativeDataType": "string",
                    "recursive": false,
                    "isPartOfKey": false
                }
            ]
        }
    },
    "systemMetadata": {
        "lastObserved": 1615443388097,
        "runId": "multiple_files.json"
    }
},
{
    "entityType": "dataset",
    "entityUrn": "urn:li:dataset:(urn:li:dataPlatform:s3,test-platform-instance.my-test-bucket/folder_a/folder_aa/folder_aaa/chord_progressions_avro.avro,DEV)",
    "changeType": "UPSERT",
    "aspectName": "operation",
    "aspect": {
        "json": {
            "timestampMillis": 1615443388097,
            "partitionSpec": {
                "type": "FULL_TABLE",
                "partition": "FULL_TABLE_SNAPSHOT"
            },
            "operationType": "UPDATE",
            "lastUpdatedTimestamp": 1683887704000
        }
    },
    "systemMetadata": {
        "lastObserved": 1615443388097,
        "runId": "multiple_files.json"
    }
},
{
    "entityType": "dataset",
    "entityUrn": "urn:li:dataset:(urn:li:dataPlatform:s3,test-platform-instance.my-test-bucket/folder_a/folder_aa/folder_aaa/chord_progressions_avro.avro,DEV)",
    "changeType": "UPSERT",
    "aspectName": "container",
    "aspect": {
        "json": {
            "container": "urn:li:container:de5780654849d6a18b66df2f9cb8e8d9"
        }
    },
    "systemMetadata": {
        "lastObserved": 1615443388097,
        "runId": "multiple_files.json"
    }
},
{
    "entityType": "dataset",
    "entityUrn": "urn:li:dataset:(urn:li:dataPlatform:s3,test-platform-instance.my-test-bucket/folder_a/folder_aa/folder_aaa/chord_progressions_csv.csv,DEV)",
    "changeType": "UPSERT",
    "aspectName": "datasetProperties",
    "aspect": {
        "json": {
            "customProperties": {
                "number_of_files": "1",
                "size_in_bytes": "604",
                "schema_inferred_from": "s3://my-test-bucket/folder_a/folder_aa/folder_aaa/chord_progressions_csv.csv"
            },
            "name": "chord_progressions_csv.csv",
            "description": "",
            "tags": []
        }
    },
    "systemMetadata": {
        "lastObserved": 1615443388097,
        "runId": "multiple_files.json"
    }
},
{
    "entityType": "dataset",
    "entityUrn": "urn:li:dataset:(urn:li:dataPlatform:s3,test-platform-instance.my-test-bucket/folder_a/folder_aa/folder_aaa/chord_progressions_csv.csv,DEV)",
    "changeType": "UPSERT",
    "aspectName": "schemaMetadata",
    "aspect": {
        "json": {
            "schemaName": "chord_progressions_csv.csv",
            "platform": "urn:li:dataPlatform:s3",
            "version": 0,
            "created": {
                "time": 0,
                "actor": "urn:li:corpuser:unknown"
            },
            "lastModified": {
                "time": 0,
                "actor": "urn:li:corpuser:unknown"
            },
            "hash": "",
            "platformSchema": {
                "com.linkedin.schema.OtherSchema": {
                    "rawSchema": ""
                }
            },
            "fields": [
                {
                    "fieldPath": "1st chord",
                    "nullable": false,
                    "type": {
                        "type": {
                            "com.linkedin.schema.NumberType": {}
                        }
                    },
                    "nativeDataType": "integer",
                    "recursive": false,
                    "isPartOfKey": false
                },
                {
                    "fieldPath": "2nd chord",
                    "nullable": false,
                    "type": {
                        "type": {
                            "com.linkedin.schema.NumberType": {}
                        }
                    },
                    "nativeDataType": "integer",
                    "recursive": false,
                    "isPartOfKey": false
                },
                {
                    "fieldPath": "3rd chord",
                    "nullable": false,
                    "type": {
                        "type": {
                            "com.linkedin.schema.NumberType": {}
                        }
                    },
                    "nativeDataType": "integer",
                    "recursive": false,
                    "isPartOfKey": false
                },
                {
                    "fieldPath": "4th chord",
                    "nullable": false,
                    "type": {
                        "type": {
                            "com.linkedin.schema.NumberType": {}
                        }
                    },
                    "nativeDataType": "integer",
                    "recursive": false,
                    "isPartOfKey": false
                },
                {
                    "fieldPath": "Progression Quality",
                    "nullable": false,
                    "type": {
                        "type": {
                            "com.linkedin.schema.StringType": {}
                        }
                    },
                    "nativeDataType": "string",
                    "recursive": false,
                    "isPartOfKey": false
                }
            ]
        }
    },
    "systemMetadata": {
        "lastObserved": 1615443388097,
        "runId": "multiple_files.json"
    }
},
{
    "entityType": "dataset",
    "entityUrn": "urn:li:dataset:(urn:li:dataPlatform:s3,test-platform-instance.my-test-bucket/folder_a/folder_aa/folder_aaa/chord_progressions_csv.csv,DEV)",
    "changeType": "UPSERT",
    "aspectName": "operation",
    "aspect": {
        "json": {
            "timestampMillis": 1615443388097,
            "partitionSpec": {
                "type": "FULL_TABLE",
                "partition": "FULL_TABLE_SNAPSHOT"
            },
            "operationType": "UPDATE",
            "lastUpdatedTimestamp": 1683887704000
        }
    },
    "systemMetadata": {
        "lastObserved": 1615443388097,
        "runId": "multiple_files.json"
    }
},
{
    "entityType": "dataset",
    "entityUrn": "urn:li:dataset:(urn:li:dataPlatform:s3,test-platform-instance.my-test-bucket/folder_a/folder_aa/folder_aaa/chord_progressions_csv.csv,DEV)",
    "changeType": "UPSERT",
    "aspectName": "container",
    "aspect": {
        "json": {
            "container": "urn:li:container:de5780654849d6a18b66df2f9cb8e8d9"
        }
    },
    "systemMetadata": {
        "lastObserved": 1615443388097,
        "runId": "multiple_files.json"
    }
},
{
    "entityType": "dataset",
    "entityUrn": "urn:li:dataset:(urn:li:dataPlatform:s3,test-platform-instance.my-test-bucket/folder_a/folder_aa/folder_aaa/countries_json.json,DEV)",
    "changeType": "UPSERT",
    "aspectName": "datasetProperties",
    "aspect": {
        "json": {
            "customProperties": {
                "number_of_files": "1",
                "size_in_bytes": "4646",
                "schema_inferred_from": "s3://my-test-bucket/folder_a/folder_aa/folder_aaa/countries_json.json"
            },
            "name": "countries_json.json",
            "description": "",
            "tags": []
        }
    },
    "systemMetadata": {
        "lastObserved": 1615443388097,
        "runId": "multiple_files.json"
    }
},
{
    "entityType": "dataset",
    "entityUrn": "urn:li:dataset:(urn:li:dataPlatform:s3,test-platform-instance.my-test-bucket/folder_a/folder_aa/folder_aaa/countries_json.json,DEV)",
    "changeType": "UPSERT",
    "aspectName": "schemaMetadata",
    "aspect": {
        "json": {
            "schemaName": "countries_json.json",
            "platform": "urn:li:dataPlatform:s3",
            "version": 0,
            "created": {
                "time": 0,
                "actor": "urn:li:corpuser:unknown"
            },
            "lastModified": {
                "time": 0,
                "actor": "urn:li:corpuser:unknown"
            },
            "hash": "",
            "platformSchema": {
                "com.linkedin.schema.OtherSchema": {
                    "rawSchema": ""
                }
            },
            "fields": [
                {
                    "fieldPath": "countries",
                    "nullable": false,
                    "type": {
                        "type": {
                            "com.linkedin.schema.ArrayType": {}
                        }
                    },
                    "nativeDataType": "list",
                    "recursive": false,
                    "isPartOfKey": false
                },
                {
                    "fieldPath": "countries.code",
                    "nullable": true,
                    "type": {
                        "type": {
                            "com.linkedin.schema.StringType": {}
                        }
                    },
                    "nativeDataType": "str",
                    "recursive": false,
                    "isPartOfKey": false
                },
                {
                    "fieldPath": "countries.name",
                    "nullable": false,
                    "type": {
                        "type": {
                            "com.linkedin.schema.StringType": {}
                        }
                    },
                    "nativeDataType": "str",
                    "recursive": false,
                    "isPartOfKey": false
                }
            ]
        }
    },
    "systemMetadata": {
        "lastObserved": 1615443388097,
        "runId": "multiple_files.json"
    }
},
{
    "entityType": "dataset",
    "entityUrn": "urn:li:dataset:(urn:li:dataPlatform:s3,test-platform-instance.my-test-bucket/folder_a/folder_aa/folder_aaa/countries_json.json,DEV)",
    "changeType": "UPSERT",
    "aspectName": "operation",
    "aspect": {
        "json": {
            "timestampMillis": 1615443388097,
            "partitionSpec": {
                "type": "FULL_TABLE",
                "partition": "FULL_TABLE_SNAPSHOT"
            },
            "operationType": "UPDATE",
            "lastUpdatedTimestamp": 1683887704000
        }
    },
    "systemMetadata": {
        "lastObserved": 1615443388097,
        "runId": "multiple_files.json"
    }
},
{
    "entityType": "dataset",
    "entityUrn": "urn:li:dataset:(urn:li:dataPlatform:s3,test-platform-instance.my-test-bucket/folder_a/folder_aa/folder_aaa/countries_json.json,DEV)",
    "changeType": "UPSERT",
    "aspectName": "container",
    "aspect": {
        "json": {
            "container": "urn:li:container:de5780654849d6a18b66df2f9cb8e8d9"
        }
<<<<<<< HEAD
=======
    },
    "systemMetadata": {
        "lastObserved": 1615443388097,
        "runId": "multiple_files.json"
    }
},
{
    "entityType": "dataset",
    "entityUrn": "urn:li:dataset:(urn:li:dataPlatform:s3,test-platform-instance.my-test-bucket/folder_a/folder_aa/folder_aaa/food_parquet.parquet,DEV)",
    "changeType": "UPSERT",
    "aspectName": "datasetProperties",
    "aspect": {
        "json": {
            "customProperties": {
                "number_of_files": "1",
                "size_in_bytes": "4206",
                "schema_inferred_from": "s3://my-test-bucket/folder_a/folder_aa/folder_aaa/food_parquet.parquet"
            },
            "name": "food_parquet.parquet",
            "description": "",
            "tags": []
        }
>>>>>>> e6371c8e
    },
    "systemMetadata": {
        "lastObserved": 1615443388097,
        "runId": "multiple_files.json"
    }
},
{
    "entityType": "dataset",
    "entityUrn": "urn:li:dataset:(urn:li:dataPlatform:s3,test-platform-instance.my-test-bucket/folder_a/folder_aa/folder_aaa/food_parquet.parquet,DEV)",
    "changeType": "UPSERT",
    "aspectName": "schemaMetadata",
    "aspect": {
        "json": {
            "schemaName": "food_parquet.parquet",
            "platform": "urn:li:dataPlatform:s3",
            "version": 0,
            "created": {
                "time": 0,
                "actor": "urn:li:corpuser:unknown"
            },
            "lastModified": {
                "time": 0,
                "actor": "urn:li:corpuser:unknown"
            },
            "hash": "",
            "platformSchema": {
                "com.linkedin.schema.OtherSchema": {
                    "rawSchema": ""
                }
            },
            "fields": [
                {
                    "fieldPath": "color",
                    "nullable": false,
                    "type": {
                        "type": {
                            "com.linkedin.schema.StringType": {}
                        }
                    },
                    "nativeDataType": "string",
                    "recursive": false,
                    "isPartOfKey": false
                },
                {
                    "fieldPath": "healthy",
                    "nullable": false,
                    "type": {
                        "type": {
                            "com.linkedin.schema.BooleanType": {}
                        }
                    },
                    "nativeDataType": "bool",
                    "recursive": false,
                    "isPartOfKey": false
                },
                {
                    "fieldPath": "height",
                    "nullable": false,
                    "type": {
                        "type": {
                            "com.linkedin.schema.NumberType": {}
                        }
                    },
                    "nativeDataType": "int64",
                    "recursive": false,
                    "isPartOfKey": false
                },
                {
                    "fieldPath": "name",
                    "nullable": false,
                    "type": {
                        "type": {
                            "com.linkedin.schema.StringType": {}
                        }
                    },
                    "nativeDataType": "string",
                    "recursive": false,
                    "isPartOfKey": false
                },
                {
                    "fieldPath": "weight",
                    "nullable": false,
                    "type": {
                        "type": {
                            "com.linkedin.schema.NumberType": {}
                        }
                    },
                    "nativeDataType": "int64",
                    "recursive": false,
                    "isPartOfKey": false
                }
            ]
        }
    },
    "systemMetadata": {
        "lastObserved": 1615443388097,
        "runId": "multiple_files.json"
    }
},
{
    "entityType": "dataset",
    "entityUrn": "urn:li:dataset:(urn:li:dataPlatform:s3,test-platform-instance.my-test-bucket/folder_a/folder_aa/folder_aaa/food_parquet.parquet,DEV)",
    "changeType": "UPSERT",
    "aspectName": "operation",
    "aspect": {
        "json": {
            "timestampMillis": 1615443388097,
            "partitionSpec": {
                "type": "FULL_TABLE",
                "partition": "FULL_TABLE_SNAPSHOT"
            },
            "operationType": "UPDATE",
            "lastUpdatedTimestamp": 1683887704000
        }
    },
    "systemMetadata": {
        "lastObserved": 1615443388097,
        "runId": "multiple_files.json"
    }
},
{
    "entityType": "dataset",
    "entityUrn": "urn:li:dataset:(urn:li:dataPlatform:s3,test-platform-instance.my-test-bucket/folder_a/folder_aa/folder_aaa/food_parquet.parquet,DEV)",
    "changeType": "UPSERT",
    "aspectName": "container",
    "aspect": {
        "json": {
            "container": "urn:li:container:de5780654849d6a18b66df2f9cb8e8d9"
        }
    },
    "systemMetadata": {
        "lastObserved": 1615443388097,
        "runId": "multiple_files.json"
    }
},
{
    "entityType": "dataset",
    "entityUrn": "urn:li:dataset:(urn:li:dataPlatform:s3,test-platform-instance.my-test-bucket/folder_a/folder_aa/folder_aaa/small.csv,DEV)",
    "changeType": "UPSERT",
    "aspectName": "datasetProperties",
    "aspect": {
        "json": {
            "customProperties": {
                "number_of_files": "1",
                "size_in_bytes": "172",
                "schema_inferred_from": "s3://my-test-bucket/folder_a/folder_aa/folder_aaa/small.csv"
            },
            "name": "small.csv",
            "description": "",
            "tags": []
        }
    },
    "systemMetadata": {
        "lastObserved": 1615443388097,
        "runId": "multiple_files.json"
    }
},
{
    "entityType": "dataset",
    "entityUrn": "urn:li:dataset:(urn:li:dataPlatform:s3,test-platform-instance.my-test-bucket/folder_a/folder_aa/folder_aaa/small.csv,DEV)",
    "changeType": "UPSERT",
    "aspectName": "schemaMetadata",
    "aspect": {
        "json": {
            "schemaName": "small.csv",
            "platform": "urn:li:dataPlatform:s3",
            "version": 0,
            "created": {
                "time": 0,
                "actor": "urn:li:corpuser:unknown"
            },
            "lastModified": {
                "time": 0,
                "actor": "urn:li:corpuser:unknown"
            },
            "hash": "",
            "platformSchema": {
                "com.linkedin.schema.OtherSchema": {
                    "rawSchema": ""
                }
            },
            "fields": [
                {
                    "fieldPath": "1st chord",
                    "nullable": false,
                    "type": {
                        "type": {
                            "com.linkedin.schema.NumberType": {}
                        }
                    },
                    "nativeDataType": "integer",
                    "recursive": false,
                    "isPartOfKey": false
                },
                {
                    "fieldPath": "2nd chord",
                    "nullable": false,
                    "type": {
                        "type": {
                            "com.linkedin.schema.NumberType": {}
                        }
                    },
                    "nativeDataType": "integer",
                    "recursive": false,
                    "isPartOfKey": false
                },
                {
                    "fieldPath": "3rd chord",
                    "nullable": false,
                    "type": {
                        "type": {
                            "com.linkedin.schema.NumberType": {}
                        }
                    },
                    "nativeDataType": "integer",
                    "recursive": false,
                    "isPartOfKey": false
                },
                {
                    "fieldPath": "4th chord",
                    "nullable": false,
                    "type": {
                        "type": {
                            "com.linkedin.schema.NumberType": {}
                        }
                    },
                    "nativeDataType": "integer",
                    "recursive": false,
                    "isPartOfKey": false
                },
                {
                    "fieldPath": "Progression Quality",
                    "nullable": false,
                    "type": {
                        "type": {
                            "com.linkedin.schema.StringType": {}
                        }
                    },
                    "nativeDataType": "string",
                    "recursive": false,
                    "isPartOfKey": false
                }
            ]
        }
    },
    "systemMetadata": {
        "lastObserved": 1615443388097,
        "runId": "multiple_files.json"
    }
},
{
    "entityType": "dataset",
    "entityUrn": "urn:li:dataset:(urn:li:dataPlatform:s3,test-platform-instance.my-test-bucket/folder_a/folder_aa/folder_aaa/small.csv,DEV)",
    "changeType": "UPSERT",
    "aspectName": "operation",
    "aspect": {
        "json": {
            "timestampMillis": 1615443388097,
            "partitionSpec": {
                "type": "FULL_TABLE",
                "partition": "FULL_TABLE_SNAPSHOT"
            },
            "operationType": "UPDATE",
            "lastUpdatedTimestamp": 1683887704000
        }
    },
    "systemMetadata": {
        "lastObserved": 1615443388097,
        "runId": "multiple_files.json"
    }
},
{
    "entityType": "dataset",
    "entityUrn": "urn:li:dataset:(urn:li:dataPlatform:s3,test-platform-instance.my-test-bucket/folder_a/folder_aa/folder_aaa/small.csv,DEV)",
    "changeType": "UPSERT",
    "aspectName": "container",
    "aspect": {
        "json": {
            "container": "urn:li:container:de5780654849d6a18b66df2f9cb8e8d9"
        }
<<<<<<< HEAD
=======
    },
    "systemMetadata": {
        "lastObserved": 1615443388097,
        "runId": "multiple_files.json"
    }
},
{
    "entityType": "dataset",
    "entityUrn": "urn:li:dataset:(urn:li:dataPlatform:s3,test-platform-instance.my-test-bucket/folder_a/folder_aa/folder_aaa/wa_fn_usec_hr_employee_attrition_csv.csv,DEV)",
    "changeType": "UPSERT",
    "aspectName": "datasetProperties",
    "aspect": {
        "json": {
            "customProperties": {
                "number_of_files": "1",
                "size_in_bytes": "34056",
                "schema_inferred_from": "s3://my-test-bucket/folder_a/folder_aa/folder_aaa/wa_fn_usec_hr_employee_attrition_csv.csv"
            },
            "name": "wa_fn_usec_hr_employee_attrition_csv.csv",
            "description": "",
            "tags": []
        }
>>>>>>> e6371c8e
    },
    "systemMetadata": {
        "lastObserved": 1615443388097,
        "runId": "multiple_files.json"
    }
},
{
    "entityType": "dataset",
    "entityUrn": "urn:li:dataset:(urn:li:dataPlatform:s3,test-platform-instance.my-test-bucket/folder_a/folder_aa/folder_aaa/wa_fn_usec_hr_employee_attrition_csv.csv,DEV)",
    "changeType": "UPSERT",
    "aspectName": "schemaMetadata",
    "aspect": {
        "json": {
            "schemaName": "wa_fn_usec_hr_employee_attrition_csv.csv",
            "platform": "urn:li:dataPlatform:s3",
            "version": 0,
            "created": {
                "time": 0,
                "actor": "urn:li:corpuser:unknown"
            },
            "lastModified": {
                "time": 0,
                "actor": "urn:li:corpuser:unknown"
            },
            "hash": "",
            "platformSchema": {
                "com.linkedin.schema.OtherSchema": {
                    "rawSchema": ""
                }
            },
            "fields": [
                {
                    "fieldPath": "age",
                    "nullable": false,
                    "type": {
                        "type": {
                            "com.linkedin.schema.NumberType": {}
                        }
                    },
                    "nativeDataType": "integer",
                    "recursive": false,
                    "isPartOfKey": false
                },
                {
                    "fieldPath": "attrition",
                    "nullable": false,
                    "type": {
                        "type": {
                            "com.linkedin.schema.StringType": {}
                        }
                    },
                    "nativeDataType": "string",
                    "recursive": false,
                    "isPartOfKey": false
                },
                {
                    "fieldPath": "businesstravel",
                    "nullable": false,
                    "type": {
                        "type": {
                            "com.linkedin.schema.StringType": {}
                        }
                    },
                    "nativeDataType": "string",
                    "recursive": false,
                    "isPartOfKey": false
                },
                {
                    "fieldPath": "dailyrate",
                    "nullable": false,
                    "type": {
                        "type": {
                            "com.linkedin.schema.NumberType": {}
                        }
                    },
                    "nativeDataType": "integer",
                    "recursive": false,
                    "isPartOfKey": false
                },
                {
                    "fieldPath": "department",
                    "nullable": false,
                    "type": {
                        "type": {
                            "com.linkedin.schema.StringType": {}
                        }
                    },
                    "nativeDataType": "string",
                    "recursive": false,
                    "isPartOfKey": false
                },
                {
                    "fieldPath": "distancefromhome",
                    "nullable": false,
                    "type": {
                        "type": {
                            "com.linkedin.schema.NumberType": {}
                        }
                    },
                    "nativeDataType": "integer",
                    "recursive": false,
                    "isPartOfKey": false
                },
                {
                    "fieldPath": "education",
                    "nullable": false,
                    "type": {
                        "type": {
                            "com.linkedin.schema.NumberType": {}
                        }
                    },
                    "nativeDataType": "integer",
                    "recursive": false,
                    "isPartOfKey": false
                },
                {
                    "fieldPath": "educationfield",
                    "nullable": false,
                    "type": {
                        "type": {
                            "com.linkedin.schema.StringType": {}
                        }
                    },
                    "nativeDataType": "string",
                    "recursive": false,
                    "isPartOfKey": false
                },
                {
                    "fieldPath": "employeecount",
                    "nullable": false,
                    "type": {
                        "type": {
                            "com.linkedin.schema.NumberType": {}
                        }
                    },
                    "nativeDataType": "integer",
                    "recursive": false,
                    "isPartOfKey": false
                },
                {
                    "fieldPath": "environmentsatisfaction",
                    "nullable": false,
                    "type": {
                        "type": {
                            "com.linkedin.schema.NumberType": {}
                        }
                    },
                    "nativeDataType": "integer",
                    "recursive": false,
                    "isPartOfKey": false
                },
                {
                    "fieldPath": "gender",
                    "nullable": false,
                    "type": {
                        "type": {
                            "com.linkedin.schema.StringType": {}
                        }
                    },
                    "nativeDataType": "string",
                    "recursive": false,
                    "isPartOfKey": false
                },
                {
                    "fieldPath": "jobinvolvement",
                    "nullable": false,
                    "type": {
                        "type": {
                            "com.linkedin.schema.NumberType": {}
                        }
                    },
                    "nativeDataType": "integer",
                    "recursive": false,
                    "isPartOfKey": false
                },
                {
                    "fieldPath": "joblevel",
                    "nullable": false,
                    "type": {
                        "type": {
                            "com.linkedin.schema.NumberType": {}
                        }
                    },
                    "nativeDataType": "integer",
                    "recursive": false,
                    "isPartOfKey": false
                },
                {
                    "fieldPath": "jobrole",
                    "nullable": false,
                    "type": {
                        "type": {
                            "com.linkedin.schema.StringType": {}
                        }
                    },
                    "nativeDataType": "string",
                    "recursive": false,
                    "isPartOfKey": false
                },
                {
                    "fieldPath": "jobsatisfaction",
                    "nullable": false,
                    "type": {
                        "type": {
                            "com.linkedin.schema.NumberType": {}
                        }
                    },
                    "nativeDataType": "integer",
                    "recursive": false,
                    "isPartOfKey": false
                },
                {
                    "fieldPath": "maritalstatus",
                    "nullable": false,
                    "type": {
                        "type": {
                            "com.linkedin.schema.StringType": {}
                        }
                    },
                    "nativeDataType": "string",
                    "recursive": false,
                    "isPartOfKey": false
                },
                {
                    "fieldPath": "numcompaniesworked",
                    "nullable": false,
                    "type": {
                        "type": {
                            "com.linkedin.schema.NumberType": {}
                        }
                    },
                    "nativeDataType": "integer",
                    "recursive": false,
                    "isPartOfKey": false
                },
                {
                    "fieldPath": "over18",
                    "nullable": false,
                    "type": {
                        "type": {
                            "com.linkedin.schema.StringType": {}
                        }
                    },
                    "nativeDataType": "string",
                    "recursive": false,
                    "isPartOfKey": false
                },
                {
                    "fieldPath": "overtime",
                    "nullable": false,
                    "type": {
                        "type": {
                            "com.linkedin.schema.StringType": {}
                        }
                    },
                    "nativeDataType": "string",
                    "recursive": false,
                    "isPartOfKey": false
                },
                {
                    "fieldPath": "percentsalaryhike",
                    "nullable": false,
                    "type": {
                        "type": {
                            "com.linkedin.schema.NumberType": {}
                        }
                    },
                    "nativeDataType": "integer",
                    "recursive": false,
                    "isPartOfKey": false
                },
                {
                    "fieldPath": "performancerating",
                    "nullable": false,
                    "type": {
                        "type": {
                            "com.linkedin.schema.NumberType": {}
                        }
                    },
                    "nativeDataType": "integer",
                    "recursive": false,
                    "isPartOfKey": false
                },
                {
                    "fieldPath": "relationshipsatisfaction",
                    "nullable": false,
                    "type": {
                        "type": {
                            "com.linkedin.schema.NumberType": {}
                        }
                    },
                    "nativeDataType": "integer",
                    "recursive": false,
                    "isPartOfKey": false
                },
                {
                    "fieldPath": "standardhours",
                    "nullable": false,
                    "type": {
                        "type": {
                            "com.linkedin.schema.NumberType": {}
                        }
                    },
                    "nativeDataType": "integer",
                    "recursive": false,
                    "isPartOfKey": false
                },
                {
                    "fieldPath": "stockoptionlevel",
                    "nullable": false,
                    "type": {
                        "type": {
                            "com.linkedin.schema.NumberType": {}
                        }
                    },
                    "nativeDataType": "integer",
                    "recursive": false,
                    "isPartOfKey": false
                },
                {
                    "fieldPath": "totalworkingyears",
                    "nullable": false,
                    "type": {
                        "type": {
                            "com.linkedin.schema.NumberType": {}
                        }
                    },
                    "nativeDataType": "integer",
                    "recursive": false,
                    "isPartOfKey": false
                },
                {
                    "fieldPath": "trainingtimeslastyear",
                    "nullable": false,
                    "type": {
                        "type": {
                            "com.linkedin.schema.NumberType": {}
                        }
                    },
                    "nativeDataType": "integer",
                    "recursive": false,
                    "isPartOfKey": false
                },
                {
                    "fieldPath": "worklifebalance",
                    "nullable": false,
                    "type": {
                        "type": {
                            "com.linkedin.schema.NumberType": {}
                        }
                    },
                    "nativeDataType": "integer",
                    "recursive": false,
                    "isPartOfKey": false
                },
                {
                    "fieldPath": "yearsatcompany",
                    "nullable": false,
                    "type": {
                        "type": {
                            "com.linkedin.schema.NumberType": {}
                        }
                    },
                    "nativeDataType": "integer",
                    "recursive": false,
                    "isPartOfKey": false
                },
                {
                    "fieldPath": "yearsincurrentrole",
                    "nullable": false,
                    "type": {
                        "type": {
                            "com.linkedin.schema.NumberType": {}
                        }
                    },
                    "nativeDataType": "integer",
                    "recursive": false,
                    "isPartOfKey": false
                },
                {
                    "fieldPath": "yearssincelastpromotion",
                    "nullable": false,
                    "type": {
                        "type": {
                            "com.linkedin.schema.NumberType": {}
                        }
                    },
                    "nativeDataType": "integer",
                    "recursive": false,
                    "isPartOfKey": false
                },
                {
                    "fieldPath": "yearswithcurrmanager",
                    "nullable": false,
                    "type": {
                        "type": {
                            "com.linkedin.schema.NumberType": {}
                        }
                    },
                    "nativeDataType": "integer",
                    "recursive": false,
                    "isPartOfKey": false
                }
            ]
        }
    },
    "systemMetadata": {
        "lastObserved": 1615443388097,
        "runId": "multiple_files.json"
    }
},
{
    "entityType": "dataset",
    "entityUrn": "urn:li:dataset:(urn:li:dataPlatform:s3,test-platform-instance.my-test-bucket/folder_a/folder_aa/folder_aaa/wa_fn_usec_hr_employee_attrition_csv.csv,DEV)",
    "changeType": "UPSERT",
    "aspectName": "operation",
    "aspect": {
        "json": {
            "timestampMillis": 1615443388097,
            "partitionSpec": {
                "type": "FULL_TABLE",
                "partition": "FULL_TABLE_SNAPSHOT"
            },
            "operationType": "UPDATE",
            "lastUpdatedTimestamp": 1683887704000
        }
    },
    "systemMetadata": {
        "lastObserved": 1615443388097,
        "runId": "multiple_files.json"
    }
},
{
    "entityType": "dataset",
    "entityUrn": "urn:li:dataset:(urn:li:dataPlatform:s3,test-platform-instance.my-test-bucket/folder_a/folder_aa/folder_aaa/wa_fn_usec_hr_employee_attrition_csv.csv,DEV)",
    "changeType": "UPSERT",
    "aspectName": "container",
    "aspect": {
        "json": {
            "container": "urn:li:container:de5780654849d6a18b66df2f9cb8e8d9"
        }
<<<<<<< HEAD
=======
    },
    "systemMetadata": {
        "lastObserved": 1615443388097,
        "runId": "multiple_files.json"
    }
},
{
    "entityType": "dataset",
    "entityUrn": "urn:li:dataset:(urn:li:dataPlatform:s3,test-platform-instance.my-test-bucket/folder_a/folder_aa/folder_aaa/NPS.7.1.package_data_NPS.6.1_ARCN_Lakes_ChemistryData_v1_csv.csv,DEV)",
    "changeType": "UPSERT",
    "aspectName": "status",
    "aspect": {
        "json": {
            "removed": false
        }
    },
    "systemMetadata": {
        "lastObserved": 1615443388097,
        "runId": "multiple_files.json"
    }
},
{
    "entityType": "dataset",
    "entityUrn": "urn:li:dataset:(urn:li:dataPlatform:s3,test-platform-instance.my-test-bucket/folder_a/folder_aa/folder_aaa/chord_progressions_avro.avro,DEV)",
    "changeType": "UPSERT",
    "aspectName": "status",
    "aspect": {
        "json": {
            "removed": false
        }
    },
    "systemMetadata": {
        "lastObserved": 1615443388097,
        "runId": "multiple_files.json"
    }
},
{
    "entityType": "dataset",
    "entityUrn": "urn:li:dataset:(urn:li:dataPlatform:s3,test-platform-instance.my-test-bucket/folder_a/folder_aa/folder_aaa/chord_progressions_csv.csv,DEV)",
    "changeType": "UPSERT",
    "aspectName": "status",
    "aspect": {
        "json": {
            "removed": false
        }
    },
    "systemMetadata": {
        "lastObserved": 1615443388097,
        "runId": "multiple_files.json"
    }
},
{
    "entityType": "dataset",
    "entityUrn": "urn:li:dataset:(urn:li:dataPlatform:s3,test-platform-instance.my-test-bucket/folder_a/folder_aa/folder_aaa/countries_json.json,DEV)",
    "changeType": "UPSERT",
    "aspectName": "status",
    "aspect": {
        "json": {
            "removed": false
        }
    },
    "systemMetadata": {
        "lastObserved": 1615443388097,
        "runId": "multiple_files.json"
    }
},
{
    "entityType": "dataset",
    "entityUrn": "urn:li:dataset:(urn:li:dataPlatform:s3,test-platform-instance.my-test-bucket/folder_a/folder_aa/folder_aaa/food_parquet.parquet,DEV)",
    "changeType": "UPSERT",
    "aspectName": "status",
    "aspect": {
        "json": {
            "removed": false
        }
    },
    "systemMetadata": {
        "lastObserved": 1615443388097,
        "runId": "multiple_files.json"
    }
},
{
    "entityType": "dataset",
    "entityUrn": "urn:li:dataset:(urn:li:dataPlatform:s3,test-platform-instance.my-test-bucket/folder_a/folder_aa/folder_aaa/small.csv,DEV)",
    "changeType": "UPSERT",
    "aspectName": "status",
    "aspect": {
        "json": {
            "removed": false
        }
    },
    "systemMetadata": {
        "lastObserved": 1615443388097,
        "runId": "multiple_files.json"
    }
},
{
    "entityType": "dataset",
    "entityUrn": "urn:li:dataset:(urn:li:dataPlatform:s3,test-platform-instance.my-test-bucket/folder_a/folder_aa/folder_aaa/wa_fn_usec_hr_employee_attrition_csv.csv,DEV)",
    "changeType": "UPSERT",
    "aspectName": "status",
    "aspect": {
        "json": {
            "removed": false
        }
>>>>>>> e6371c8e
    },
    "systemMetadata": {
        "lastObserved": 1615443388097,
        "runId": "multiple_files.json"
    }
}
]<|MERGE_RESOLUTION|>--- conflicted
+++ resolved
@@ -457,10 +457,6 @@
             "customProperties": {
                 "platform": "s3",
                 "instance": "test-platform-instance",
-<<<<<<< HEAD
-                "env": "DEV",
-=======
->>>>>>> e6371c8e
                 "bucket_name": "my-test-bucket"
             },
             "name": "my-test-bucket"
@@ -529,10 +525,6 @@
             "customProperties": {
                 "platform": "s3",
                 "instance": "test-platform-instance",
-<<<<<<< HEAD
-                "env": "DEV",
-=======
->>>>>>> e6371c8e
                 "folder_abs_path": "my-test-bucket/folder_a"
             },
             "name": "folder_a"
@@ -616,10 +608,6 @@
             "customProperties": {
                 "platform": "s3",
                 "instance": "test-platform-instance",
-<<<<<<< HEAD
-                "env": "DEV",
-=======
->>>>>>> e6371c8e
                 "folder_abs_path": "my-test-bucket/folder_a/folder_aa"
             },
             "name": "folder_aa"
@@ -703,10 +691,6 @@
             "customProperties": {
                 "platform": "s3",
                 "instance": "test-platform-instance",
-<<<<<<< HEAD
-                "env": "DEV",
-=======
->>>>>>> e6371c8e
                 "folder_abs_path": "my-test-bucket/folder_a/folder_aa/folder_aaa"
             },
             "name": "folder_aaa"
@@ -789,8 +773,6 @@
         "json": {
             "container": "urn:li:container:de5780654849d6a18b66df2f9cb8e8d9"
         }
-<<<<<<< HEAD
-=======
     },
     "systemMetadata": {
         "lastObserved": 1615443388097,
@@ -813,7 +795,6 @@
             "description": "",
             "tags": []
         }
->>>>>>> e6371c8e
     },
     "systemMetadata": {
         "lastObserved": 1615443388097,
@@ -1221,8 +1202,6 @@
         "json": {
             "container": "urn:li:container:de5780654849d6a18b66df2f9cb8e8d9"
         }
-<<<<<<< HEAD
-=======
     },
     "systemMetadata": {
         "lastObserved": 1615443388097,
@@ -1245,7 +1224,6 @@
             "description": "",
             "tags": []
         }
->>>>>>> e6371c8e
     },
     "systemMetadata": {
         "lastObserved": 1615443388097,
@@ -1526,8 +1504,6 @@
         "json": {
             "container": "urn:li:container:de5780654849d6a18b66df2f9cb8e8d9"
         }
-<<<<<<< HEAD
-=======
     },
     "systemMetadata": {
         "lastObserved": 1615443388097,
@@ -1550,7 +1526,6 @@
             "description": "",
             "tags": []
         }
->>>>>>> e6371c8e
     },
     "systemMetadata": {
         "lastObserved": 1615443388097,
@@ -1992,8 +1967,6 @@
         "json": {
             "container": "urn:li:container:de5780654849d6a18b66df2f9cb8e8d9"
         }
-<<<<<<< HEAD
-=======
     },
     "systemMetadata": {
         "lastObserved": 1615443388097,
@@ -2099,7 +2072,6 @@
         "json": {
             "removed": false
         }
->>>>>>> e6371c8e
     },
     "systemMetadata": {
         "lastObserved": 1615443388097,
