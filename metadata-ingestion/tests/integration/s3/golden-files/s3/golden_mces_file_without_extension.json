--- conflicted
+++ resolved
@@ -119,8 +119,6 @@
     "systemMetadata": {
         "lastObserved": 1615443388097,
         "runId": "file_without_extension.json"
-<<<<<<< HEAD
-=======
     }
 },
 {
@@ -135,7 +133,6 @@
     "systemMetadata": {
         "lastObserved": 1615443388097,
         "runId": "file_without_extension.json"
->>>>>>> 6e34cd60
     }
 },
 {
@@ -144,7 +141,7 @@
     "changeType": "UPSERT",
     "aspectName": "dataPlatformInstance",
     "aspect": {
-        "value": "{\"platform\": \"urn:li:dataPlatform:s3\", \"instance\": \"urn:li:dataPlatformInstance:(urn:li:dataPlatform:s3,test-platform-instance)\"}",
+        "value": "{\"platform\": \"urn:li:dataPlatform:s3\"}",
         "contentType": "application/json"
     },
     "systemMetadata": {
@@ -178,8 +175,6 @@
     "systemMetadata": {
         "lastObserved": 1615443388097,
         "runId": "file_without_extension.json"
-<<<<<<< HEAD
-=======
     }
 },
 {
@@ -194,7 +189,6 @@
     "systemMetadata": {
         "lastObserved": 1615443388097,
         "runId": "file_without_extension.json"
->>>>>>> 6e34cd60
     }
 },
 {
@@ -203,7 +197,7 @@
     "changeType": "UPSERT",
     "aspectName": "dataPlatformInstance",
     "aspect": {
-        "value": "{\"platform\": \"urn:li:dataPlatform:s3\", \"instance\": \"urn:li:dataPlatformInstance:(urn:li:dataPlatform:s3,test-platform-instance)\"}",
+        "value": "{\"platform\": \"urn:li:dataPlatform:s3\"}",
         "contentType": "application/json"
     },
     "systemMetadata": {
@@ -251,8 +245,6 @@
     "systemMetadata": {
         "lastObserved": 1615443388097,
         "runId": "file_without_extension.json"
-<<<<<<< HEAD
-=======
     }
 },
 {
@@ -267,7 +259,6 @@
     "systemMetadata": {
         "lastObserved": 1615443388097,
         "runId": "file_without_extension.json"
->>>>>>> 6e34cd60
     }
 },
 {
@@ -276,7 +267,7 @@
     "changeType": "UPSERT",
     "aspectName": "dataPlatformInstance",
     "aspect": {
-        "value": "{\"platform\": \"urn:li:dataPlatform:s3\", \"instance\": \"urn:li:dataPlatformInstance:(urn:li:dataPlatform:s3,test-platform-instance)\"}",
+        "value": "{\"platform\": \"urn:li:dataPlatform:s3\"}",
         "contentType": "application/json"
     },
     "systemMetadata": {
@@ -324,8 +315,6 @@
     "systemMetadata": {
         "lastObserved": 1615443388097,
         "runId": "file_without_extension.json"
-<<<<<<< HEAD
-=======
     }
 },
 {
@@ -340,7 +329,6 @@
     "systemMetadata": {
         "lastObserved": 1615443388097,
         "runId": "file_without_extension.json"
->>>>>>> 6e34cd60
     }
 },
 {
@@ -349,7 +337,7 @@
     "changeType": "UPSERT",
     "aspectName": "dataPlatformInstance",
     "aspect": {
-        "value": "{\"platform\": \"urn:li:dataPlatform:s3\", \"instance\": \"urn:li:dataPlatformInstance:(urn:li:dataPlatform:s3,test-platform-instance)\"}",
+        "value": "{\"platform\": \"urn:li:dataPlatform:s3\"}",
         "contentType": "application/json"
     },
     "systemMetadata": {
@@ -397,8 +385,6 @@
     "systemMetadata": {
         "lastObserved": 1615443388097,
         "runId": "file_without_extension.json"
-<<<<<<< HEAD
-=======
     }
 },
 {
@@ -413,7 +399,6 @@
     "systemMetadata": {
         "lastObserved": 1615443388097,
         "runId": "file_without_extension.json"
->>>>>>> 6e34cd60
     }
 },
 {
@@ -422,7 +407,7 @@
     "changeType": "UPSERT",
     "aspectName": "dataPlatformInstance",
     "aspect": {
-        "value": "{\"platform\": \"urn:li:dataPlatform:s3\", \"instance\": \"urn:li:dataPlatformInstance:(urn:li:dataPlatform:s3,test-platform-instance)\"}",
+        "value": "{\"platform\": \"urn:li:dataPlatform:s3\"}",
         "contentType": "application/json"
     },
     "systemMetadata": {
