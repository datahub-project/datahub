--- conflicted
+++ resolved
@@ -100,7 +100,43 @@
         "lastObserved": 1615443388097,
         "runId": "folder_no_partition.json",
         "lastRunId": "no-run-id-provided"
-<<<<<<< HEAD
+    }
+},
+{
+    "entityType": "container",
+    "entityUrn": "urn:li:container:050fedde7a12cb8c8447db8d298f5577",
+    "changeType": "UPSERT",
+    "aspectName": "containerProperties",
+    "aspect": {
+        "json": {
+            "customProperties": {
+                "platform": "s3",
+                "env": "UAT",
+                "bucket_name": "my-test-bucket"
+            },
+            "name": "my-test-bucket"
+        }
+    },
+    "systemMetadata": {
+        "lastObserved": 1615443388097,
+        "runId": "folder_no_partition.json",
+        "lastRunId": "no-run-id-provided"
+    }
+},
+{
+    "entityType": "container",
+    "entityUrn": "urn:li:container:050fedde7a12cb8c8447db8d298f5577",
+    "changeType": "UPSERT",
+    "aspectName": "status",
+    "aspect": {
+        "json": {
+            "removed": false
+        }
+    },
+    "systemMetadata": {
+        "lastObserved": 1615443388097,
+        "runId": "folder_no_partition.json",
+        "lastRunId": "no-run-id-provided"
     }
 },
 {
@@ -116,68 +152,6 @@
                 "type": "FULL_TABLE"
             },
             "operationType": "UPDATE",
-            "lastUpdatedTimestamp": 1586847990000
-        }
-    },
-    "systemMetadata": {
-        "lastObserved": 1615443388097,
-        "runId": "folder_no_partition.json",
-        "lastRunId": "no-run-id-provided"
-=======
->>>>>>> dc354657
-    }
-},
-{
-    "entityType": "container",
-    "entityUrn": "urn:li:container:050fedde7a12cb8c8447db8d298f5577",
-    "changeType": "UPSERT",
-    "aspectName": "containerProperties",
-    "aspect": {
-        "json": {
-            "customProperties": {
-                "platform": "s3",
-                "env": "UAT",
-                "bucket_name": "my-test-bucket"
-            },
-            "name": "my-test-bucket",
-            "env": "UAT"
-        }
-    },
-    "systemMetadata": {
-        "lastObserved": 1615443388097,
-        "runId": "folder_no_partition.json",
-        "lastRunId": "no-run-id-provided"
-    }
-},
-{
-    "entityType": "container",
-    "entityUrn": "urn:li:container:050fedde7a12cb8c8447db8d298f5577",
-    "changeType": "UPSERT",
-    "aspectName": "status",
-    "aspect": {
-        "json": {
-            "removed": false
-        }
-    },
-    "systemMetadata": {
-        "lastObserved": 1615443388097,
-        "runId": "folder_no_partition.json",
-        "lastRunId": "no-run-id-provided"
-    }
-},
-{
-    "entityType": "dataset",
-    "entityUrn": "urn:li:dataset:(urn:li:dataPlatform:s3,my-test-bucket/folder_a/folder_aa/folder_aaa/food_csv,UAT)",
-    "changeType": "UPSERT",
-    "aspectName": "operation",
-    "aspect": {
-        "json": {
-            "timestampMillis": 1615443388097,
-            "partitionSpec": {
-                "partition": "FULL_TABLE_SNAPSHOT",
-                "type": "FULL_TABLE"
-            },
-            "operationType": "UPDATE",
             "lastUpdatedTimestamp": 1586847820000
         }
     },
@@ -203,8 +177,6 @@
         "lastObserved": 1615443388097,
         "runId": "folder_no_partition.json",
         "lastRunId": "no-run-id-provided"
-<<<<<<< HEAD
-=======
     }
 },
 {
@@ -221,7 +193,6 @@
         "lastObserved": 1615443388097,
         "runId": "folder_no_partition.json",
         "lastRunId": "no-run-id-provided"
->>>>>>> dc354657
     }
 },
 {
@@ -252,8 +223,7 @@
                 "env": "UAT",
                 "folder_abs_path": "my-test-bucket/folder_a"
             },
-            "name": "folder_a",
-            "env": "UAT"
+            "name": "folder_a"
         }
     },
     "systemMetadata": {
@@ -361,17 +331,7 @@
     "aspectName": "container",
     "aspect": {
         "json": {
-<<<<<<< HEAD
-            "customProperties": {
-                "platform": "s3",
-                "env": "UAT",
-                "folder_abs_path": "my-test-bucket/folder_a/folder_aa"
-            },
-            "name": "folder_aa",
-            "env": "UAT"
-=======
             "container": "urn:li:container:86297df39321e4948dbe8b8e941de98b"
->>>>>>> dc354657
         }
     },
     "systemMetadata": {
@@ -483,8 +443,7 @@
                 "env": "UAT",
                 "folder_abs_path": "my-test-bucket/folder_a/folder_aa/folder_aaa"
             },
-            "name": "folder_aaa",
-            "env": "UAT"
+            "name": "folder_aaa"
         }
     },
     "systemMetadata": {
@@ -733,8 +692,6 @@
         "lastObserved": 1615443388097,
         "runId": "folder_no_partition.json",
         "lastRunId": "no-run-id-provided"
-<<<<<<< HEAD
-=======
     }
 },
 {
@@ -768,7 +725,6 @@
         "lastObserved": 1615443388097,
         "runId": "folder_no_partition.json",
         "lastRunId": "no-run-id-provided"
->>>>>>> dc354657
     }
 },
 {
@@ -807,8 +763,6 @@
         "lastObserved": 1615443388097,
         "runId": "folder_no_partition.json",
         "lastRunId": "no-run-id-provided"
-<<<<<<< HEAD
-=======
     }
 },
 {
@@ -825,7 +779,6 @@
         "lastObserved": 1615443388097,
         "runId": "folder_no_partition.json",
         "lastRunId": "no-run-id-provided"
->>>>>>> dc354657
     }
 },
 {
@@ -859,41 +812,6 @@
         "lastObserved": 1615443388097,
         "runId": "folder_no_partition.json",
         "lastRunId": "no-run-id-provided"
-<<<<<<< HEAD
-    }
-},
-{
-    "entityType": "dataset",
-    "entityUrn": "urn:li:dataset:(urn:li:dataPlatform:s3,my-test-bucket/folder_a/folder_aa/folder_aaa/food_csv,UAT)",
-    "changeType": "UPSERT",
-    "aspectName": "status",
-    "aspect": {
-        "json": {
-            "removed": false
-        }
-    },
-    "systemMetadata": {
-        "lastObserved": 1615443388097,
-        "runId": "folder_no_partition.json",
-        "lastRunId": "no-run-id-provided"
-    }
-},
-{
-    "entityType": "dataset",
-    "entityUrn": "urn:li:dataset:(urn:li:dataPlatform:s3,my-test-bucket/folder_a/folder_aa/folder_aaa/food_parquet,UAT)",
-    "changeType": "UPSERT",
-    "aspectName": "status",
-    "aspect": {
-        "json": {
-            "removed": false
-        }
-    },
-    "systemMetadata": {
-        "lastObserved": 1615443388097,
-        "runId": "folder_no_partition.json",
-        "lastRunId": "no-run-id-provided"
-=======
->>>>>>> dc354657
     }
 }
 ]