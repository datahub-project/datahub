--- conflicted
+++ resolved
@@ -112,7 +112,43 @@
         "lastObserved": 1615443388097,
         "runId": "folder_no_partition_exclude.json",
         "lastRunId": "no-run-id-provided"
-<<<<<<< HEAD
+    }
+},
+{
+    "entityType": "container",
+    "entityUrn": "urn:li:container:050fedde7a12cb8c8447db8d298f5577",
+    "changeType": "UPSERT",
+    "aspectName": "containerProperties",
+    "aspect": {
+        "json": {
+            "customProperties": {
+                "platform": "s3",
+                "env": "UAT",
+                "bucket_name": "my-test-bucket"
+            },
+            "name": "my-test-bucket"
+        }
+    },
+    "systemMetadata": {
+        "lastObserved": 1615443388097,
+        "runId": "folder_no_partition_exclude.json",
+        "lastRunId": "no-run-id-provided"
+    }
+},
+{
+    "entityType": "container",
+    "entityUrn": "urn:li:container:050fedde7a12cb8c8447db8d298f5577",
+    "changeType": "UPSERT",
+    "aspectName": "status",
+    "aspect": {
+        "json": {
+            "removed": false
+        }
+    },
+    "systemMetadata": {
+        "lastObserved": 1615443388097,
+        "runId": "folder_no_partition_exclude.json",
+        "lastRunId": "no-run-id-provided"
     }
 },
 {
@@ -128,20 +164,68 @@
                 "type": "FULL_TABLE"
             },
             "operationType": "UPDATE",
-            "lastUpdatedTimestamp": 1586847810000
-        }
-    },
-    "systemMetadata": {
-        "lastObserved": 1615443388097,
-        "runId": "folder_no_partition_exclude.json",
-        "lastRunId": "no-run-id-provided"
-=======
->>>>>>> dc354657
+            "lastUpdatedTimestamp": 1586847840000
+        }
+    },
+    "systemMetadata": {
+        "lastObserved": 1615443388097,
+        "runId": "folder_no_partition_exclude.json",
+        "lastRunId": "no-run-id-provided"
     }
 },
 {
     "entityType": "container",
     "entityUrn": "urn:li:container:050fedde7a12cb8c8447db8d298f5577",
+    "changeType": "UPSERT",
+    "aspectName": "subTypes",
+    "aspect": {
+        "json": {
+            "typeNames": [
+                "S3 bucket"
+            ]
+        }
+    },
+    "systemMetadata": {
+        "lastObserved": 1615443388097,
+        "runId": "folder_no_partition_exclude.json",
+        "lastRunId": "no-run-id-provided"
+    }
+},
+{
+    "entityType": "container",
+    "entityUrn": "urn:li:container:050fedde7a12cb8c8447db8d298f5577",
+    "changeType": "UPSERT",
+    "aspectName": "dataPlatformInstance",
+    "aspect": {
+        "json": {
+            "platform": "urn:li:dataPlatform:s3"
+        }
+    },
+    "systemMetadata": {
+        "lastObserved": 1615443388097,
+        "runId": "folder_no_partition_exclude.json",
+        "lastRunId": "no-run-id-provided"
+    }
+},
+{
+    "entityType": "container",
+    "entityUrn": "urn:li:container:050fedde7a12cb8c8447db8d298f5577",
+    "changeType": "UPSERT",
+    "aspectName": "browsePathsV2",
+    "aspect": {
+        "json": {
+            "path": []
+        }
+    },
+    "systemMetadata": {
+        "lastObserved": 1615443388097,
+        "runId": "folder_no_partition_exclude.json",
+        "lastRunId": "no-run-id-provided"
+    }
+},
+{
+    "entityType": "container",
+    "entityUrn": "urn:li:container:273fbeff7bd9ecb74982205aadd77994",
     "changeType": "UPSERT",
     "aspectName": "containerProperties",
     "aspect": {
@@ -149,21 +233,36 @@
             "customProperties": {
                 "platform": "s3",
                 "env": "UAT",
-                "bucket_name": "my-test-bucket"
-            },
-            "name": "my-test-bucket",
-            "env": "UAT"
-        }
-    },
-    "systemMetadata": {
-        "lastObserved": 1615443388097,
-        "runId": "folder_no_partition_exclude.json",
-        "lastRunId": "no-run-id-provided"
-    }
-},
-{
-    "entityType": "container",
-    "entityUrn": "urn:li:container:050fedde7a12cb8c8447db8d298f5577",
+                "folder_abs_path": "my-test-bucket/folder_a/folder_aa"
+            },
+            "name": "folder_aa"
+        }
+    },
+    "systemMetadata": {
+        "lastObserved": 1615443388097,
+        "runId": "folder_no_partition_exclude.json",
+        "lastRunId": "no-run-id-provided"
+    }
+},
+{
+    "entityType": "container",
+    "entityUrn": "urn:li:container:273fbeff7bd9ecb74982205aadd77994",
+    "changeType": "UPSERT",
+    "aspectName": "container",
+    "aspect": {
+        "json": {
+            "container": "urn:li:container:86297df39321e4948dbe8b8e941de98b"
+        }
+    },
+    "systemMetadata": {
+        "lastObserved": 1615443388097,
+        "runId": "folder_no_partition_exclude.json",
+        "lastRunId": "no-run-id-provided"
+    }
+},
+{
+    "entityType": "container",
+    "entityUrn": "urn:li:container:273fbeff7bd9ecb74982205aadd77994",
     "changeType": "UPSERT",
     "aspectName": "status",
     "aspect": {
@@ -178,127 +277,29 @@
     }
 },
 {
-    "entityType": "dataset",
-    "entityUrn": "urn:li:dataset:(urn:li:dataPlatform:s3,my-test-bucket/folder_a/folder_aa/folder_aaa/food_parquet,UAT)",
-    "changeType": "UPSERT",
-    "aspectName": "operation",
-    "aspect": {
-        "json": {
-            "timestampMillis": 1615443388097,
-            "partitionSpec": {
-                "partition": "FULL_TABLE_SNAPSHOT",
-                "type": "FULL_TABLE"
-            },
-            "operationType": "UPDATE",
-            "lastUpdatedTimestamp": 1586847840000
-        }
-    },
-    "systemMetadata": {
-        "lastObserved": 1615443388097,
-        "runId": "folder_no_partition_exclude.json",
-        "lastRunId": "no-run-id-provided"
-    }
-},
-{
-    "entityType": "container",
-    "entityUrn": "urn:li:container:050fedde7a12cb8c8447db8d298f5577",
-    "changeType": "UPSERT",
-    "aspectName": "subTypes",
-    "aspect": {
-        "json": {
-            "typeNames": [
-                "S3 bucket"
-            ]
-        }
-    },
-    "systemMetadata": {
-        "lastObserved": 1615443388097,
-        "runId": "folder_no_partition_exclude.json",
-        "lastRunId": "no-run-id-provided"
-    }
-},
-{
-    "entityType": "container",
-    "entityUrn": "urn:li:container:050fedde7a12cb8c8447db8d298f5577",
-    "changeType": "UPSERT",
-    "aspectName": "dataPlatformInstance",
-    "aspect": {
-        "json": {
-            "platform": "urn:li:dataPlatform:s3"
-        }
-    },
-    "systemMetadata": {
-        "lastObserved": 1615443388097,
-        "runId": "folder_no_partition_exclude.json",
-        "lastRunId": "no-run-id-provided"
-    }
-},
-{
-    "entityType": "container",
-    "entityUrn": "urn:li:container:050fedde7a12cb8c8447db8d298f5577",
-    "changeType": "UPSERT",
-    "aspectName": "browsePathsV2",
-    "aspect": {
-        "json": {
-<<<<<<< HEAD
+    "entityType": "container",
+    "entityUrn": "urn:li:container:86297df39321e4948dbe8b8e941de98b",
+    "changeType": "UPSERT",
+    "aspectName": "containerProperties",
+    "aspect": {
+        "json": {
             "customProperties": {
                 "platform": "s3",
                 "env": "UAT",
                 "folder_abs_path": "my-test-bucket/folder_a"
             },
-            "name": "folder_a",
-            "env": "UAT"
-=======
-            "path": []
->>>>>>> dc354657
-        }
-    },
-    "systemMetadata": {
-        "lastObserved": 1615443388097,
-        "runId": "folder_no_partition_exclude.json",
-        "lastRunId": "no-run-id-provided"
-    }
-},
-{
-    "entityType": "container",
-    "entityUrn": "urn:li:container:273fbeff7bd9ecb74982205aadd77994",
-    "changeType": "UPSERT",
-    "aspectName": "containerProperties",
-    "aspect": {
-        "json": {
-            "customProperties": {
-                "platform": "s3",
-                "env": "UAT",
-                "folder_abs_path": "my-test-bucket/folder_a/folder_aa"
-            },
-            "name": "folder_aa"
-        }
-    },
-    "systemMetadata": {
-        "lastObserved": 1615443388097,
-        "runId": "folder_no_partition_exclude.json",
-        "lastRunId": "no-run-id-provided"
-    }
-},
-{
-    "entityType": "container",
-    "entityUrn": "urn:li:container:273fbeff7bd9ecb74982205aadd77994",
-    "changeType": "UPSERT",
-    "aspectName": "container",
-    "aspect": {
-        "json": {
-            "container": "urn:li:container:86297df39321e4948dbe8b8e941de98b"
-        }
-    },
-    "systemMetadata": {
-        "lastObserved": 1615443388097,
-        "runId": "folder_no_partition_exclude.json",
-        "lastRunId": "no-run-id-provided"
-    }
-},
-{
-    "entityType": "container",
-    "entityUrn": "urn:li:container:273fbeff7bd9ecb74982205aadd77994",
+            "name": "folder_a"
+        }
+    },
+    "systemMetadata": {
+        "lastObserved": 1615443388097,
+        "runId": "folder_no_partition_exclude.json",
+        "lastRunId": "no-run-id-provided"
+    }
+},
+{
+    "entityType": "container",
+    "entityUrn": "urn:li:container:86297df39321e4948dbe8b8e941de98b",
     "changeType": "UPSERT",
     "aspectName": "status",
     "aspect": {
@@ -316,57 +317,10 @@
     "entityType": "container",
     "entityUrn": "urn:li:container:86297df39321e4948dbe8b8e941de98b",
     "changeType": "UPSERT",
-    "aspectName": "containerProperties",
-    "aspect": {
-        "json": {
-            "customProperties": {
-                "platform": "s3",
-                "env": "UAT",
-                "folder_abs_path": "my-test-bucket/folder_a"
-            },
-            "name": "folder_a"
-        }
-    },
-    "systemMetadata": {
-        "lastObserved": 1615443388097,
-        "runId": "folder_no_partition_exclude.json",
-        "lastRunId": "no-run-id-provided"
-    }
-},
-{
-    "entityType": "container",
-    "entityUrn": "urn:li:container:86297df39321e4948dbe8b8e941de98b",
-    "changeType": "UPSERT",
-    "aspectName": "status",
-    "aspect": {
-        "json": {
-            "removed": false
-        }
-    },
-    "systemMetadata": {
-        "lastObserved": 1615443388097,
-        "runId": "folder_no_partition_exclude.json",
-        "lastRunId": "no-run-id-provided"
-    }
-},
-{
-    "entityType": "container",
-    "entityUrn": "urn:li:container:86297df39321e4948dbe8b8e941de98b",
-    "changeType": "UPSERT",
     "aspectName": "dataPlatformInstance",
     "aspect": {
         "json": {
-<<<<<<< HEAD
-            "customProperties": {
-                "platform": "s3",
-                "env": "UAT",
-                "folder_abs_path": "my-test-bucket/folder_a/folder_aa"
-            },
-            "name": "folder_aa",
-            "env": "UAT"
-=======
             "platform": "urn:li:dataPlatform:s3"
->>>>>>> dc354657
         }
     },
     "systemMetadata": {
@@ -471,8 +425,6 @@
         "lastObserved": 1615443388097,
         "runId": "folder_no_partition_exclude.json",
         "lastRunId": "no-run-id-provided"
-<<<<<<< HEAD
-=======
     }
 },
 {
@@ -489,7 +441,6 @@
         "lastObserved": 1615443388097,
         "runId": "folder_no_partition_exclude.json",
         "lastRunId": "no-run-id-provided"
->>>>>>> dc354657
     }
 },
 {
@@ -504,8 +455,7 @@
                 "env": "UAT",
                 "folder_abs_path": "my-test-bucket/folder_a/folder_aa/folder_aaa"
             },
-            "name": "folder_aaa",
-            "env": "UAT"
+            "name": "folder_aaa"
         }
     },
     "systemMetadata": {
