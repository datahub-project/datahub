[
{
    "proposedSnapshot": {
        "com.linkedin.pegasus2avro.metadata.snapshot.DatasetSnapshot": {
            "urn": "urn:li:dataset:(urn:li:dataPlatform:file,test-platform-instance.tests/integration/s3/test_data/local_system/folder_a/folder_aa/folder_aaa/NPS.7.1.package_data_NPS.6.1_ARCN_Lakes_ChemistryData_v1_csv.csv,DEV)",
            "aspects": [
                {
                    "com.linkedin.pegasus2avro.dataset.DatasetProperties": {
                        "customProperties": {
                            "number_of_files": "1",
                            "size_in_bytes": "3575"
                        },
                        "name": "NPS.7.1.package_data_NPS.6.1_ARCN_Lakes_ChemistryData_v1_csv.csv",
                        "description": "",
                        "tags": []
                    }
                },
                {
                    "com.linkedin.pegasus2avro.schema.SchemaMetadata": {
                        "schemaName": "NPS.7.1.package_data_NPS.6.1_ARCN_Lakes_ChemistryData_v1_csv.csv",
                        "platform": "urn:li:dataPlatform:file",
                        "version": 0,
                        "created": {
                            "time": 0,
                            "actor": "urn:li:corpuser:unknown"
                        },
                        "lastModified": {
                            "time": 0,
                            "actor": "urn:li:corpuser:unknown"
                        },
                        "hash": "",
                        "platformSchema": {
                            "com.linkedin.pegasus2avro.schema.OtherSchema": {
                                "rawSchema": ""
                            }
                        },
                        "fields": [
                            {
                                "fieldPath": "2",
                                "nullable": false,
                                "type": {
                                    "type": {
                                        "com.linkedin.pegasus2avro.schema.StringType": {}
                                    }
                                },
                                "nativeDataType": "string",
                                "recursive": false,
                                "isPartOfKey": false
                            },
                            {
                                "fieldPath": "3",
                                "nullable": false,
                                "type": {
                                    "type": {
                                        "com.linkedin.pegasus2avro.schema.StringType": {}
                                    }
                                },
                                "nativeDataType": "string",
                                "recursive": false,
                                "isPartOfKey": false
                            },
                            {
                                "fieldPath": "Br \n(mg/L)",
                                "nullable": false,
                                "type": {
                                    "type": {
                                        "com.linkedin.pegasus2avro.schema.StringType": {}
                                    }
                                },
                                "nativeDataType": "string",
                                "recursive": false,
                                "isPartOfKey": false
                            },
                            {
                                "fieldPath": "Ca \n(mg/L)",
                                "nullable": false,
                                "type": {
                                    "type": {
                                        "com.linkedin.pegasus2avro.schema.NumberType": {}
                                    }
                                },
                                "nativeDataType": "number",
                                "recursive": false,
                                "isPartOfKey": false
                            },
                            {
                                "fieldPath": "Cl \n(mg/L)",
                                "nullable": false,
                                "type": {
                                    "type": {
                                        "com.linkedin.pegasus2avro.schema.NumberType": {}
                                    }
                                },
                                "nativeDataType": "number",
                                "recursive": false,
                                "isPartOfKey": false
                            },
                            {
                                "fieldPath": "Cond (\u00b5S/cm)",
                                "nullable": false,
                                "type": {
                                    "type": {
                                        "com.linkedin.pegasus2avro.schema.NumberType": {}
                                    }
                                },
                                "nativeDataType": "number",
                                "recursive": false,
                                "isPartOfKey": false
                            },
                            {
                                "fieldPath": "DO (mg/L)",
                                "nullable": false,
                                "type": {
                                    "type": {
                                        "com.linkedin.pegasus2avro.schema.StringType": {}
                                    }
                                },
                                "nativeDataType": "string",
                                "recursive": false,
                                "isPartOfKey": false
                            },
                            {
                                "fieldPath": "DOC [mg/L C]",
                                "nullable": false,
                                "type": {
                                    "type": {
                                        "com.linkedin.pegasus2avro.schema.NumberType": {}
                                    }
                                },
                                "nativeDataType": "number",
                                "recursive": false,
                                "isPartOfKey": false
                            },
                            {
                                "fieldPath": "F \n(mg/L)",
                                "nullable": false,
                                "type": {
                                    "type": {
                                        "com.linkedin.pegasus2avro.schema.StringType": {}
                                    }
                                },
                                "nativeDataType": "string",
                                "recursive": false,
                                "isPartOfKey": false
                            },
                            {
                                "fieldPath": "K \n(mg/L)",
                                "nullable": false,
                                "type": {
                                    "type": {
                                        "com.linkedin.pegasus2avro.schema.NumberType": {}
                                    }
                                },
                                "nativeDataType": "number",
                                "recursive": false,
                                "isPartOfKey": false
                            },
                            {
                                "fieldPath": "Lat (\u00b0N)",
                                "nullable": false,
                                "type": {
                                    "type": {
                                        "com.linkedin.pegasus2avro.schema.NumberType": {}
                                    }
                                },
                                "nativeDataType": "number",
                                "recursive": false,
                                "isPartOfKey": false
                            },
                            {
                                "fieldPath": "Long (\u00b0W)",
                                "nullable": false,
                                "type": {
                                    "type": {
                                        "com.linkedin.pegasus2avro.schema.NumberType": {}
                                    }
                                },
                                "nativeDataType": "number",
                                "recursive": false,
                                "isPartOfKey": false
                            },
                            {
                                "fieldPath": "Mg \n(mg/L)",
                                "nullable": false,
                                "type": {
                                    "type": {
                                        "com.linkedin.pegasus2avro.schema.NumberType": {}
                                    }
                                },
                                "nativeDataType": "number",
                                "recursive": false,
                                "isPartOfKey": false
                            },
                            {
                                "fieldPath": "NH3-N \n(mg N/L)",
                                "nullable": false,
                                "type": {
                                    "type": {
                                        "com.linkedin.pegasus2avro.schema.StringType": {}
                                    }
                                },
                                "nativeDataType": "string",
                                "recursive": false,
                                "isPartOfKey": false
                            },
                            {
                                "fieldPath": "NO3-N+NO2-N \n(mg N/L)",
                                "nullable": false,
                                "type": {
                                    "type": {
                                        "com.linkedin.pegasus2avro.schema.NumberType": {}
                                    }
                                },
                                "nativeDataType": "number",
                                "recursive": false,
                                "isPartOfKey": false
                            },
                            {
                                "fieldPath": "Na \n(mg/L)",
                                "nullable": false,
                                "type": {
                                    "type": {
                                        "com.linkedin.pegasus2avro.schema.NumberType": {}
                                    }
                                },
                                "nativeDataType": "number",
                                "recursive": false,
                                "isPartOfKey": false
                            },
                            {
                                "fieldPath": "PO4-P \n(mg P/L)",
                                "nullable": false,
                                "type": {
                                    "type": {
                                        "com.linkedin.pegasus2avro.schema.StringType": {}
                                    }
                                },
                                "nativeDataType": "string",
                                "recursive": false,
                                "isPartOfKey": false
                            },
                            {
                                "fieldPath": "Park ID",
                                "nullable": false,
                                "type": {
                                    "type": {
                                        "com.linkedin.pegasus2avro.schema.StringType": {}
                                    }
                                },
                                "nativeDataType": "string",
                                "recursive": false,
                                "isPartOfKey": false
                            },
                            {
                                "fieldPath": "SO4-S \n(mg/L)",
                                "nullable": false,
                                "type": {
                                    "type": {
                                        "com.linkedin.pegasus2avro.schema.NumberType": {}
                                    }
                                },
                                "nativeDataType": "number",
                                "recursive": false,
                                "isPartOfKey": false
                            },
                            {
                                "fieldPath": "SUVA, 254nm",
                                "nullable": false,
                                "type": {
                                    "type": {
                                        "com.linkedin.pegasus2avro.schema.NumberType": {}
                                    }
                                },
                                "nativeDataType": "number",
                                "recursive": false,
                                "isPartOfKey": false
                            },
                            {
                                "fieldPath": "Sampling Date",
                                "nullable": false,
                                "type": {
                                    "type": {
                                        "com.linkedin.pegasus2avro.schema.StringType": {}
                                    }
                                },
                                "nativeDataType": "string",
                                "recursive": false,
                                "isPartOfKey": false
                            },
                            {
                                "fieldPath": "Secchi Depth (m)",
                                "nullable": false,
                                "type": {
                                    "type": {
                                        "com.linkedin.pegasus2avro.schema.StringType": {}
                                    }
                                },
                                "nativeDataType": "string",
                                "recursive": false,
                                "isPartOfKey": false
                            },
                            {
                                "fieldPath": "Site ID",
                                "nullable": false,
                                "type": {
                                    "type": {
                                        "com.linkedin.pegasus2avro.schema.StringType": {}
                                    }
                                },
                                "nativeDataType": "string",
                                "recursive": false,
                                "isPartOfKey": false
                            },
                            {
                                "fieldPath": "TDN \n(mg N/L)",
                                "nullable": false,
                                "type": {
                                    "type": {
                                        "com.linkedin.pegasus2avro.schema.NumberType": {}
                                    }
                                },
                                "nativeDataType": "number",
                                "recursive": false,
                                "isPartOfKey": false
                            },
                            {
                                "fieldPath": "TDP \n(mg P/L)",
                                "nullable": false,
                                "type": {
                                    "type": {
                                        "com.linkedin.pegasus2avro.schema.StringType": {}
                                    }
                                },
                                "nativeDataType": "string",
                                "recursive": false,
                                "isPartOfKey": false
                            },
                            {
                                "fieldPath": "UV Absorbance, 254nm",
                                "nullable": false,
                                "type": {
                                    "type": {
                                        "com.linkedin.pegasus2avro.schema.NumberType": {}
                                    }
                                },
                                "nativeDataType": "number",
                                "recursive": false,
                                "isPartOfKey": false
                            },
                            {
                                "fieldPath": "Water Temp (\u00b0C)",
                                "nullable": false,
                                "type": {
                                    "type": {
                                        "com.linkedin.pegasus2avro.schema.NumberType": {}
                                    }
                                },
                                "nativeDataType": "number",
                                "recursive": false,
                                "isPartOfKey": false
                            },
                            {
                                "fieldPath": "d18O",
                                "nullable": false,
                                "type": {
                                    "type": {
                                        "com.linkedin.pegasus2avro.schema.StringType": {}
                                    }
                                },
                                "nativeDataType": "string",
                                "recursive": false,
                                "isPartOfKey": false
                            },
                            {
                                "fieldPath": "dD",
                                "nullable": false,
                                "type": {
                                    "type": {
                                        "com.linkedin.pegasus2avro.schema.StringType": {}
                                    }
                                },
                                "nativeDataType": "string",
                                "recursive": false,
                                "isPartOfKey": false
                            },
                            {
                                "fieldPath": "field29",
                                "nullable": false,
                                "type": {
                                    "type": {
                                        "com.linkedin.pegasus2avro.schema.StringType": {}
                                    }
                                },
                                "nativeDataType": "string",
                                "recursive": false,
                                "isPartOfKey": false
                            },
                            {
                                "fieldPath": "pH",
                                "nullable": false,
                                "type": {
                                    "type": {
                                        "com.linkedin.pegasus2avro.schema.StringType": {}
                                    }
                                },
                                "nativeDataType": "string",
                                "recursive": false,
                                "isPartOfKey": false
                            }
                        ]
                    }
                }
            ]
        }
    },
    "systemMetadata": {
        "lastObserved": 1615443388097,
        "runId": "multiple_files.json"
    }
},
{
    "entityType": "container",
<<<<<<< HEAD
    "entityUrn": "urn:li:container:30fb6a1dfbb1cf9c0ff92844b14f1e22",
=======
    "entityUrn": "urn:li:container:c0b6448a96b5b99a7cabec1c4bfa66c0",
>>>>>>> 6e34cd60
    "changeType": "UPSERT",
    "aspectName": "containerProperties",
    "aspect": {
        "value": "{\"customProperties\": {\"platform\": \"file\", \"instance\": \"test-platform-instance\", \"folder_abs_path\": \"tests\"}, \"name\": \"tests\"}",
        "contentType": "application/json"
    },
    "systemMetadata": {
        "lastObserved": 1615443388097,
        "runId": "multiple_files.json"
    }
},
{
    "entityType": "container",
<<<<<<< HEAD
    "entityUrn": "urn:li:container:30fb6a1dfbb1cf9c0ff92844b14f1e22",
    "changeType": "UPSERT",
    "aspectName": "dataPlatformInstance",
    "aspect": {
        "value": "{\"platform\": \"urn:li:dataPlatform:test-platform\", \"instance\": \"urn:li:dataPlatformInstance:(urn:li:dataPlatform:test-platform,test-platform-instance)\"}",
=======
    "entityUrn": "urn:li:container:c0b6448a96b5b99a7cabec1c4bfa66c0",
    "changeType": "UPSERT",
    "aspectName": "status",
    "aspect": {
        "value": "{\"removed\": false}",
        "contentType": "application/json"
    },
    "systemMetadata": {
        "lastObserved": 1615443388097,
        "runId": "multiple_files.json"
    }
},
{
    "entityType": "container",
    "entityUrn": "urn:li:container:c0b6448a96b5b99a7cabec1c4bfa66c0",
    "changeType": "UPSERT",
    "aspectName": "dataPlatformInstance",
    "aspect": {
        "value": "{\"platform\": \"urn:li:dataPlatform:file\"}",
>>>>>>> 6e34cd60
        "contentType": "application/json"
    },
    "systemMetadata": {
        "lastObserved": 1615443388097,
        "runId": "multiple_files.json"
    }
},
{
    "entityType": "container",
<<<<<<< HEAD
    "entityUrn": "urn:li:container:30fb6a1dfbb1cf9c0ff92844b14f1e22",
=======
    "entityUrn": "urn:li:container:c0b6448a96b5b99a7cabec1c4bfa66c0",
>>>>>>> 6e34cd60
    "changeType": "UPSERT",
    "aspectName": "subTypes",
    "aspect": {
        "value": "{\"typeNames\": [\"Folder\"]}",
        "contentType": "application/json"
    },
    "systemMetadata": {
        "lastObserved": 1615443388097,
        "runId": "multiple_files.json"
    }
},
{
    "entityType": "container",
<<<<<<< HEAD
    "entityUrn": "urn:li:container:2e8794cad300a557e34cec3fbfd48a15",
=======
    "entityUrn": "urn:li:container:09bc75f9aaf92d57502aad33cab2e999",
>>>>>>> 6e34cd60
    "changeType": "UPSERT",
    "aspectName": "containerProperties",
    "aspect": {
        "value": "{\"customProperties\": {\"platform\": \"file\", \"instance\": \"test-platform-instance\", \"folder_abs_path\": \"tests/integration\"}, \"name\": \"integration\"}",
        "contentType": "application/json"
    },
    "systemMetadata": {
        "lastObserved": 1615443388097,
        "runId": "multiple_files.json"
    }
},
{
    "entityType": "container",
    "entityUrn": "urn:li:container:09bc75f9aaf92d57502aad33cab2e999",
    "changeType": "UPSERT",
    "aspectName": "status",
    "aspect": {
        "value": "{\"removed\": false}",
        "contentType": "application/json"
    },
    "systemMetadata": {
        "lastObserved": 1615443388097,
        "runId": "multiple_files.json"
    }
},
{
    "entityType": "container",
<<<<<<< HEAD
    "entityUrn": "urn:li:container:2e8794cad300a557e34cec3fbfd48a15",
    "changeType": "UPSERT",
    "aspectName": "dataPlatformInstance",
    "aspect": {
        "value": "{\"platform\": \"urn:li:dataPlatform:test-platform\", \"instance\": \"urn:li:dataPlatformInstance:(urn:li:dataPlatform:test-platform,test-platform-instance)\"}",
=======
    "entityUrn": "urn:li:container:09bc75f9aaf92d57502aad33cab2e999",
    "changeType": "UPSERT",
    "aspectName": "dataPlatformInstance",
    "aspect": {
        "value": "{\"platform\": \"urn:li:dataPlatform:file\"}",
>>>>>>> 6e34cd60
        "contentType": "application/json"
    },
    "systemMetadata": {
        "lastObserved": 1615443388097,
        "runId": "multiple_files.json"
    }
},
{
    "entityType": "container",
<<<<<<< HEAD
    "entityUrn": "urn:li:container:2e8794cad300a557e34cec3fbfd48a15",
=======
    "entityUrn": "urn:li:container:09bc75f9aaf92d57502aad33cab2e999",
>>>>>>> 6e34cd60
    "changeType": "UPSERT",
    "aspectName": "subTypes",
    "aspect": {
        "value": "{\"typeNames\": [\"Folder\"]}",
        "contentType": "application/json"
    },
    "systemMetadata": {
        "lastObserved": 1615443388097,
        "runId": "multiple_files.json"
    }
},
{
    "entityType": "container",
<<<<<<< HEAD
    "entityUrn": "urn:li:container:2e8794cad300a557e34cec3fbfd48a15",
=======
    "entityUrn": "urn:li:container:09bc75f9aaf92d57502aad33cab2e999",
>>>>>>> 6e34cd60
    "changeType": "UPSERT",
    "aspectName": "container",
    "aspect": {
        "value": "{\"container\": \"urn:li:container:c0b6448a96b5b99a7cabec1c4bfa66c0\"}",
        "contentType": "application/json"
    },
    "systemMetadata": {
        "lastObserved": 1615443388097,
        "runId": "multiple_files.json"
    }
},
{
    "entityType": "container",
<<<<<<< HEAD
    "entityUrn": "urn:li:container:9e02f1474054b9ad227be6b8ae5574a8",
=======
    "entityUrn": "urn:li:container:564adc1710f345e4777dbdc81a4b20db",
>>>>>>> 6e34cd60
    "changeType": "UPSERT",
    "aspectName": "containerProperties",
    "aspect": {
        "value": "{\"customProperties\": {\"platform\": \"file\", \"instance\": \"test-platform-instance\", \"folder_abs_path\": \"tests/integration/s3\"}, \"name\": \"s3\"}",
        "contentType": "application/json"
    },
    "systemMetadata": {
        "lastObserved": 1615443388097,
        "runId": "multiple_files.json"
    }
},
{
    "entityType": "container",
<<<<<<< HEAD
    "entityUrn": "urn:li:container:9e02f1474054b9ad227be6b8ae5574a8",
    "changeType": "UPSERT",
    "aspectName": "dataPlatformInstance",
    "aspect": {
        "value": "{\"platform\": \"urn:li:dataPlatform:test-platform\", \"instance\": \"urn:li:dataPlatformInstance:(urn:li:dataPlatform:test-platform,test-platform-instance)\"}",
=======
    "entityUrn": "urn:li:container:564adc1710f345e4777dbdc81a4b20db",
    "changeType": "UPSERT",
    "aspectName": "status",
    "aspect": {
        "value": "{\"removed\": false}",
        "contentType": "application/json"
    },
    "systemMetadata": {
        "lastObserved": 1615443388097,
        "runId": "multiple_files.json"
    }
},
{
    "entityType": "container",
    "entityUrn": "urn:li:container:564adc1710f345e4777dbdc81a4b20db",
    "changeType": "UPSERT",
    "aspectName": "dataPlatformInstance",
    "aspect": {
        "value": "{\"platform\": \"urn:li:dataPlatform:file\"}",
>>>>>>> 6e34cd60
        "contentType": "application/json"
    },
    "systemMetadata": {
        "lastObserved": 1615443388097,
        "runId": "multiple_files.json"
    }
},
{
    "entityType": "container",
<<<<<<< HEAD
    "entityUrn": "urn:li:container:9e02f1474054b9ad227be6b8ae5574a8",
=======
    "entityUrn": "urn:li:container:564adc1710f345e4777dbdc81a4b20db",
>>>>>>> 6e34cd60
    "changeType": "UPSERT",
    "aspectName": "subTypes",
    "aspect": {
        "value": "{\"typeNames\": [\"Folder\"]}",
        "contentType": "application/json"
    },
    "systemMetadata": {
        "lastObserved": 1615443388097,
        "runId": "multiple_files.json"
    }
},
{
    "entityType": "container",
<<<<<<< HEAD
    "entityUrn": "urn:li:container:9e02f1474054b9ad227be6b8ae5574a8",
=======
    "entityUrn": "urn:li:container:564adc1710f345e4777dbdc81a4b20db",
>>>>>>> 6e34cd60
    "changeType": "UPSERT",
    "aspectName": "container",
    "aspect": {
        "value": "{\"container\": \"urn:li:container:09bc75f9aaf92d57502aad33cab2e999\"}",
        "contentType": "application/json"
    },
    "systemMetadata": {
        "lastObserved": 1615443388097,
        "runId": "multiple_files.json"
    }
},
{
    "entityType": "container",
<<<<<<< HEAD
    "entityUrn": "urn:li:container:c0f8692822906bb838cb93bedf5cc860",
=======
    "entityUrn": "urn:li:container:c46207c164682005e865a54fcf7f4a9f",
>>>>>>> 6e34cd60
    "changeType": "UPSERT",
    "aspectName": "containerProperties",
    "aspect": {
        "value": "{\"customProperties\": {\"platform\": \"file\", \"instance\": \"test-platform-instance\", \"folder_abs_path\": \"tests/integration/s3/test_data\"}, \"name\": \"test_data\"}",
        "contentType": "application/json"
    },
    "systemMetadata": {
        "lastObserved": 1615443388097,
        "runId": "multiple_files.json"
    }
},
{
    "entityType": "container",
    "entityUrn": "urn:li:container:c46207c164682005e865a54fcf7f4a9f",
    "changeType": "UPSERT",
    "aspectName": "status",
    "aspect": {
        "value": "{\"removed\": false}",
        "contentType": "application/json"
    },
    "systemMetadata": {
        "lastObserved": 1615443388097,
        "runId": "multiple_files.json"
    }
},
{
    "entityType": "container",
<<<<<<< HEAD
    "entityUrn": "urn:li:container:c0f8692822906bb838cb93bedf5cc860",
    "changeType": "UPSERT",
    "aspectName": "dataPlatformInstance",
    "aspect": {
        "value": "{\"platform\": \"urn:li:dataPlatform:test-platform\", \"instance\": \"urn:li:dataPlatformInstance:(urn:li:dataPlatform:test-platform,test-platform-instance)\"}",
=======
    "entityUrn": "urn:li:container:c46207c164682005e865a54fcf7f4a9f",
    "changeType": "UPSERT",
    "aspectName": "dataPlatformInstance",
    "aspect": {
        "value": "{\"platform\": \"urn:li:dataPlatform:file\"}",
>>>>>>> 6e34cd60
        "contentType": "application/json"
    },
    "systemMetadata": {
        "lastObserved": 1615443388097,
        "runId": "multiple_files.json"
    }
},
{
    "entityType": "container",
<<<<<<< HEAD
    "entityUrn": "urn:li:container:c0f8692822906bb838cb93bedf5cc860",
=======
    "entityUrn": "urn:li:container:c46207c164682005e865a54fcf7f4a9f",
>>>>>>> 6e34cd60
    "changeType": "UPSERT",
    "aspectName": "subTypes",
    "aspect": {
        "value": "{\"typeNames\": [\"Folder\"]}",
        "contentType": "application/json"
    },
    "systemMetadata": {
        "lastObserved": 1615443388097,
        "runId": "multiple_files.json"
    }
},
{
    "entityType": "container",
<<<<<<< HEAD
    "entityUrn": "urn:li:container:c0f8692822906bb838cb93bedf5cc860",
=======
    "entityUrn": "urn:li:container:c46207c164682005e865a54fcf7f4a9f",
>>>>>>> 6e34cd60
    "changeType": "UPSERT",
    "aspectName": "container",
    "aspect": {
        "value": "{\"container\": \"urn:li:container:564adc1710f345e4777dbdc81a4b20db\"}",
        "contentType": "application/json"
    },
    "systemMetadata": {
        "lastObserved": 1615443388097,
        "runId": "multiple_files.json"
    }
},
{
    "entityType": "container",
<<<<<<< HEAD
    "entityUrn": "urn:li:container:e05cdbb4122cad868f29eea7e9571346",
=======
    "entityUrn": "urn:li:container:fd50ce59cb982671fc700636ab5744e2",
>>>>>>> 6e34cd60
    "changeType": "UPSERT",
    "aspectName": "containerProperties",
    "aspect": {
        "value": "{\"customProperties\": {\"platform\": \"file\", \"instance\": \"test-platform-instance\", \"folder_abs_path\": \"tests/integration/s3/test_data/local_system\"}, \"name\": \"local_system\"}",
        "contentType": "application/json"
    },
    "systemMetadata": {
        "lastObserved": 1615443388097,
        "runId": "multiple_files.json"
    }
},
{
    "entityType": "container",
<<<<<<< HEAD
    "entityUrn": "urn:li:container:e05cdbb4122cad868f29eea7e9571346",
    "changeType": "UPSERT",
    "aspectName": "dataPlatformInstance",
    "aspect": {
        "value": "{\"platform\": \"urn:li:dataPlatform:test-platform\", \"instance\": \"urn:li:dataPlatformInstance:(urn:li:dataPlatform:test-platform,test-platform-instance)\"}",
=======
    "entityUrn": "urn:li:container:fd50ce59cb982671fc700636ab5744e2",
    "changeType": "UPSERT",
    "aspectName": "status",
    "aspect": {
        "value": "{\"removed\": false}",
        "contentType": "application/json"
    },
    "systemMetadata": {
        "lastObserved": 1615443388097,
        "runId": "multiple_files.json"
    }
},
{
    "entityType": "container",
    "entityUrn": "urn:li:container:fd50ce59cb982671fc700636ab5744e2",
    "changeType": "UPSERT",
    "aspectName": "dataPlatformInstance",
    "aspect": {
        "value": "{\"platform\": \"urn:li:dataPlatform:file\"}",
>>>>>>> 6e34cd60
        "contentType": "application/json"
    },
    "systemMetadata": {
        "lastObserved": 1615443388097,
        "runId": "multiple_files.json"
    }
},
{
    "entityType": "container",
<<<<<<< HEAD
    "entityUrn": "urn:li:container:e05cdbb4122cad868f29eea7e9571346",
=======
    "entityUrn": "urn:li:container:fd50ce59cb982671fc700636ab5744e2",
>>>>>>> 6e34cd60
    "changeType": "UPSERT",
    "aspectName": "subTypes",
    "aspect": {
        "value": "{\"typeNames\": [\"Folder\"]}",
        "contentType": "application/json"
    },
    "systemMetadata": {
        "lastObserved": 1615443388097,
        "runId": "multiple_files.json"
    }
},
{
    "entityType": "container",
<<<<<<< HEAD
    "entityUrn": "urn:li:container:e05cdbb4122cad868f29eea7e9571346",
=======
    "entityUrn": "urn:li:container:fd50ce59cb982671fc700636ab5744e2",
>>>>>>> 6e34cd60
    "changeType": "UPSERT",
    "aspectName": "container",
    "aspect": {
        "value": "{\"container\": \"urn:li:container:c46207c164682005e865a54fcf7f4a9f\"}",
        "contentType": "application/json"
    },
    "systemMetadata": {
        "lastObserved": 1615443388097,
        "runId": "multiple_files.json"
    }
},
{
    "entityType": "container",
<<<<<<< HEAD
    "entityUrn": "urn:li:container:161ffaf9bfa4603641b2fd53899edc52",
=======
    "entityUrn": "urn:li:container:34dcc9e05fe0d390619cbe1210771ba1",
>>>>>>> 6e34cd60
    "changeType": "UPSERT",
    "aspectName": "containerProperties",
    "aspect": {
        "value": "{\"customProperties\": {\"platform\": \"file\", \"instance\": \"test-platform-instance\", \"folder_abs_path\": \"tests/integration/s3/test_data/local_system/folder_a\"}, \"name\": \"folder_a\"}",
        "contentType": "application/json"
    },
    "systemMetadata": {
        "lastObserved": 1615443388097,
        "runId": "multiple_files.json"
    }
},
{
    "entityType": "container",
    "entityUrn": "urn:li:container:34dcc9e05fe0d390619cbe1210771ba1",
    "changeType": "UPSERT",
    "aspectName": "status",
    "aspect": {
        "value": "{\"removed\": false}",
        "contentType": "application/json"
    },
    "systemMetadata": {
        "lastObserved": 1615443388097,
        "runId": "multiple_files.json"
    }
},
{
    "entityType": "container",
<<<<<<< HEAD
    "entityUrn": "urn:li:container:161ffaf9bfa4603641b2fd53899edc52",
    "changeType": "UPSERT",
    "aspectName": "dataPlatformInstance",
    "aspect": {
        "value": "{\"platform\": \"urn:li:dataPlatform:test-platform\", \"instance\": \"urn:li:dataPlatformInstance:(urn:li:dataPlatform:test-platform,test-platform-instance)\"}",
=======
    "entityUrn": "urn:li:container:34dcc9e05fe0d390619cbe1210771ba1",
    "changeType": "UPSERT",
    "aspectName": "dataPlatformInstance",
    "aspect": {
        "value": "{\"platform\": \"urn:li:dataPlatform:file\"}",
>>>>>>> 6e34cd60
        "contentType": "application/json"
    },
    "systemMetadata": {
        "lastObserved": 1615443388097,
        "runId": "multiple_files.json"
    }
},
{
    "entityType": "container",
<<<<<<< HEAD
    "entityUrn": "urn:li:container:161ffaf9bfa4603641b2fd53899edc52",
=======
    "entityUrn": "urn:li:container:34dcc9e05fe0d390619cbe1210771ba1",
>>>>>>> 6e34cd60
    "changeType": "UPSERT",
    "aspectName": "subTypes",
    "aspect": {
        "value": "{\"typeNames\": [\"Folder\"]}",
        "contentType": "application/json"
    },
    "systemMetadata": {
        "lastObserved": 1615443388097,
        "runId": "multiple_files.json"
    }
},
{
    "entityType": "container",
<<<<<<< HEAD
    "entityUrn": "urn:li:container:161ffaf9bfa4603641b2fd53899edc52",
=======
    "entityUrn": "urn:li:container:34dcc9e05fe0d390619cbe1210771ba1",
>>>>>>> 6e34cd60
    "changeType": "UPSERT",
    "aspectName": "container",
    "aspect": {
        "value": "{\"container\": \"urn:li:container:fd50ce59cb982671fc700636ab5744e2\"}",
        "contentType": "application/json"
    },
    "systemMetadata": {
        "lastObserved": 1615443388097,
        "runId": "multiple_files.json"
    }
},
{
    "entityType": "container",
<<<<<<< HEAD
    "entityUrn": "urn:li:container:47d5326aae0dbc82c93eb7c2ad186bb4",
=======
    "entityUrn": "urn:li:container:ec0a322960f194cdd055a5a6d5172ecb",
>>>>>>> 6e34cd60
    "changeType": "UPSERT",
    "aspectName": "containerProperties",
    "aspect": {
        "value": "{\"customProperties\": {\"platform\": \"file\", \"instance\": \"test-platform-instance\", \"folder_abs_path\": \"tests/integration/s3/test_data/local_system/folder_a/folder_aa\"}, \"name\": \"folder_aa\"}",
        "contentType": "application/json"
    },
    "systemMetadata": {
        "lastObserved": 1615443388097,
        "runId": "multiple_files.json"
    }
},
{
    "entityType": "container",
<<<<<<< HEAD
    "entityUrn": "urn:li:container:47d5326aae0dbc82c93eb7c2ad186bb4",
    "changeType": "UPSERT",
    "aspectName": "dataPlatformInstance",
    "aspect": {
        "value": "{\"platform\": \"urn:li:dataPlatform:test-platform\", \"instance\": \"urn:li:dataPlatformInstance:(urn:li:dataPlatform:test-platform,test-platform-instance)\"}",
=======
    "entityUrn": "urn:li:container:ec0a322960f194cdd055a5a6d5172ecb",
    "changeType": "UPSERT",
    "aspectName": "status",
    "aspect": {
        "value": "{\"removed\": false}",
        "contentType": "application/json"
    },
    "systemMetadata": {
        "lastObserved": 1615443388097,
        "runId": "multiple_files.json"
    }
},
{
    "entityType": "container",
    "entityUrn": "urn:li:container:ec0a322960f194cdd055a5a6d5172ecb",
    "changeType": "UPSERT",
    "aspectName": "dataPlatformInstance",
    "aspect": {
        "value": "{\"platform\": \"urn:li:dataPlatform:file\"}",
>>>>>>> 6e34cd60
        "contentType": "application/json"
    },
    "systemMetadata": {
        "lastObserved": 1615443388097,
        "runId": "multiple_files.json"
    }
},
{
    "entityType": "container",
<<<<<<< HEAD
    "entityUrn": "urn:li:container:47d5326aae0dbc82c93eb7c2ad186bb4",
=======
    "entityUrn": "urn:li:container:ec0a322960f194cdd055a5a6d5172ecb",
>>>>>>> 6e34cd60
    "changeType": "UPSERT",
    "aspectName": "subTypes",
    "aspect": {
        "value": "{\"typeNames\": [\"Folder\"]}",
        "contentType": "application/json"
    },
    "systemMetadata": {
        "lastObserved": 1615443388097,
        "runId": "multiple_files.json"
    }
},
{
    "entityType": "container",
<<<<<<< HEAD
    "entityUrn": "urn:li:container:47d5326aae0dbc82c93eb7c2ad186bb4",
=======
    "entityUrn": "urn:li:container:ec0a322960f194cdd055a5a6d5172ecb",
>>>>>>> 6e34cd60
    "changeType": "UPSERT",
    "aspectName": "container",
    "aspect": {
        "value": "{\"container\": \"urn:li:container:34dcc9e05fe0d390619cbe1210771ba1\"}",
        "contentType": "application/json"
    },
    "systemMetadata": {
        "lastObserved": 1615443388097,
        "runId": "multiple_files.json"
    }
},
{
    "entityType": "container",
<<<<<<< HEAD
    "entityUrn": "urn:li:container:42f9e89a8684547e92b91ba826cb751a",
=======
    "entityUrn": "urn:li:container:46c2438600873ee3264c24c4ac6081b9",
>>>>>>> 6e34cd60
    "changeType": "UPSERT",
    "aspectName": "containerProperties",
    "aspect": {
        "value": "{\"customProperties\": {\"platform\": \"file\", \"instance\": \"test-platform-instance\", \"folder_abs_path\": \"tests/integration/s3/test_data/local_system/folder_a/folder_aa/folder_aaa\"}, \"name\": \"folder_aaa\"}",
        "contentType": "application/json"
    },
    "systemMetadata": {
        "lastObserved": 1615443388097,
        "runId": "multiple_files.json"
    }
},
{
    "entityType": "container",
    "entityUrn": "urn:li:container:46c2438600873ee3264c24c4ac6081b9",
    "changeType": "UPSERT",
    "aspectName": "status",
    "aspect": {
        "value": "{\"removed\": false}",
        "contentType": "application/json"
    },
    "systemMetadata": {
        "lastObserved": 1615443388097,
        "runId": "multiple_files.json"
    }
},
{
    "entityType": "container",
<<<<<<< HEAD
    "entityUrn": "urn:li:container:42f9e89a8684547e92b91ba826cb751a",
    "changeType": "UPSERT",
    "aspectName": "dataPlatformInstance",
    "aspect": {
        "value": "{\"platform\": \"urn:li:dataPlatform:test-platform\", \"instance\": \"urn:li:dataPlatformInstance:(urn:li:dataPlatform:test-platform,test-platform-instance)\"}",
=======
    "entityUrn": "urn:li:container:46c2438600873ee3264c24c4ac6081b9",
    "changeType": "UPSERT",
    "aspectName": "dataPlatformInstance",
    "aspect": {
        "value": "{\"platform\": \"urn:li:dataPlatform:file\"}",
>>>>>>> 6e34cd60
        "contentType": "application/json"
    },
    "systemMetadata": {
        "lastObserved": 1615443388097,
        "runId": "multiple_files.json"
    }
},
{
    "entityType": "container",
<<<<<<< HEAD
    "entityUrn": "urn:li:container:42f9e89a8684547e92b91ba826cb751a",
=======
    "entityUrn": "urn:li:container:46c2438600873ee3264c24c4ac6081b9",
>>>>>>> 6e34cd60
    "changeType": "UPSERT",
    "aspectName": "subTypes",
    "aspect": {
        "value": "{\"typeNames\": [\"Folder\"]}",
        "contentType": "application/json"
    },
    "systemMetadata": {
        "lastObserved": 1615443388097,
        "runId": "multiple_files.json"
    }
},
{
    "entityType": "container",
<<<<<<< HEAD
    "entityUrn": "urn:li:container:42f9e89a8684547e92b91ba826cb751a",
=======
    "entityUrn": "urn:li:container:46c2438600873ee3264c24c4ac6081b9",
>>>>>>> 6e34cd60
    "changeType": "UPSERT",
    "aspectName": "container",
    "aspect": {
        "value": "{\"container\": \"urn:li:container:ec0a322960f194cdd055a5a6d5172ecb\"}",
        "contentType": "application/json"
    },
    "systemMetadata": {
        "lastObserved": 1615443388097,
        "runId": "multiple_files.json"
    }
},
{
    "entityType": "dataset",
<<<<<<< HEAD
    "entityUrn": "urn:li:dataset:(urn:li:dataPlatform:test-platform,test-platform-instance.tests/integration/s3/test_data/local_system/folder_a/folder_aa/folder_aaa/NPS.7.1.package_data_NPS.6.1_ARCN_Lakes_ChemistryData_v1_csv.csv,DEV)",
=======
    "entityUrn": "urn:li:dataset:(urn:li:dataPlatform:file,test-platform-instance.tests/integration/s3/test_data/local_system/folder_a/folder_aa/folder_aaa/NPS.7.1.package_data_NPS.6.1_ARCN_Lakes_ChemistryData_v1_csv.csv,DEV)",
>>>>>>> 6e34cd60
    "changeType": "UPSERT",
    "aspectName": "container",
    "aspect": {
        "value": "{\"container\": \"urn:li:container:46c2438600873ee3264c24c4ac6081b9\"}",
        "contentType": "application/json"
    },
    "systemMetadata": {
        "lastObserved": 1615443388097,
        "runId": "multiple_files.json"
    }
},
{
    "entityType": "dataset",
<<<<<<< HEAD
    "entityUrn": "urn:li:dataset:(urn:li:dataPlatform:test-platform,test-platform-instance.tests/integration/s3/test_data/local_system/folder_a/folder_aa/folder_aaa/NPS.7.1.package_data_NPS.6.1_ARCN_Lakes_ChemistryData_v1_csv.csv,DEV)",
=======
    "entityUrn": "urn:li:dataset:(urn:li:dataPlatform:file,test-platform-instance.tests/integration/s3/test_data/local_system/folder_a/folder_aa/folder_aaa/NPS.7.1.package_data_NPS.6.1_ARCN_Lakes_ChemistryData_v1_csv.csv,DEV)",
>>>>>>> 6e34cd60
    "changeType": "UPSERT",
    "aspectName": "datasetProfile",
    "aspect": {
        "value": "{\"timestampMillis\": 1615443388097, \"partitionSpec\": {\"type\": \"FULL_TABLE\", \"partition\": \"FULL_TABLE_SNAPSHOT\"}, \"rowCount\": 33, \"columnCount\": 14, \"fieldProfiles\": [{\"fieldPath\": \"Sampling Date\", \"uniqueCount\": 12, \"uniqueProportion\": 0.36363636363636365, \"nullCount\": 0, \"nullProportion\": 0.0, \"distinctValueFrequencies\": [{\"value\": \"(mg N/L)\\\"\", \"frequency\": 3}, {\"value\": \"(mg P/L)\\\"\", \"frequency\": 2}, {\"value\": \"(mg/L)\\\"\", \"frequency\": 8}, {\"value\": \"6/21/2013\", \"frequency\": 3}, {\"value\": \"6/22/2013\", \"frequency\": 2}, {\"value\": \"6/23/2013\", \"frequency\": 1}, {\"value\": \"6/26/2014\", \"frequency\": 4}, {\"value\": \"6/27/2013\", \"frequency\": 1}, {\"value\": \"8/6/2014\", \"frequency\": 1}, {\"value\": \"8/7/2014\", \"frequency\": 3}, {\"value\": \"8/8/2014\", \"frequency\": 1}, {\"value\": \"9/16/2013\", \"frequency\": 4}], \"sampleValues\": [\"(mg N/L)\\\"\", \"(mg N/L)\\\"\", \"(mg P/L)\\\"\", \"(mg P/L)\\\"\", \"(mg/L)\\\"\", \"(mg/L)\\\"\", \"(mg/L)\\\"\", \"6/21/2013\", \"6/22/2013\", \"6/23/2013\", \"6/26/2014\", \"6/26/2014\", \"6/27/2013\", \"8/6/2014\", \"8/7/2014\", \"8/7/2014\", \"9/16/2013\", \"9/16/2013\", \"9/16/2013\", \"9/16/2013\"]}, {\"fieldPath\": \"Site ID\", \"uniqueCount\": 34, \"uniqueProportion\": 1.0303030303030303, \"nullCount\": 0, \"nullProportion\": 0.0, \"distinctValueFrequencies\": [{\"value\": \"Br \", \"frequency\": 1}, {\"value\": \"Ca \", \"frequency\": 1}, {\"value\": \"Cl \", \"frequency\": 1}, {\"value\": \"Desperation Lake\", \"frequency\": 1}, {\"value\": \"Devil Mountain Lake\", \"frequency\": 1}, {\"value\": \"F \", \"frequency\": 1}, {\"value\": \"Feniak Lake\", \"frequency\": 1}, {\"value\": \"Imuruk Lake\", \"frequency\": 1}, {\"value\": \"Iniakuk Lake\", \"frequency\": 1}, {\"value\": \"K \", \"frequency\": 1}, {\"value\": \"Kurupa Lake\", \"frequency\": 1}, {\"value\": \"Kuzitrin Lake\", \"frequency\": 1}, {\"value\": \"Lake Kangilipak\", \"frequency\": 1}, {\"value\": \"Lake Matcharak\", \"frequency\": 1}, {\"value\": \"Lake Narvakrak\", \"frequency\": 1}, {\"value\": \"Lake Selby\", \"frequency\": 1}, {\"value\": \"Lava Lake\", \"frequency\": 1}, {\"value\": \"Mg \", \"frequency\": 1}, {\"value\": \"NO3-N+NO2-N \", \"frequency\": 1}, {\"value\": \"Na \", \"frequency\": 1}, {\"value\": \"North Killeak Lake\", \"frequency\": 1}, {\"value\": \"Nutavukti Lake\", \"frequency\": 1}, {\"value\": \"Okoklik Lake\", \"frequency\": 1}, {\"value\": \"PO4-P \", \"frequency\": 1}, {\"value\": \"SO4-S \", \"frequency\": 1}, {\"value\": \"Summit Lake\", \"frequency\": 1}, {\"value\": \"TDN \", \"frequency\": 1}, {\"value\": \"TDP \", \"frequency\": 1}, {\"value\": \"Takahula Lake\", \"frequency\": 1}, {\"value\": \"Walker Lake\", \"frequency\": 1}, {\"value\": \"White Fish Lake\", \"frequency\": 1}, {\"value\": \"Wild Lake\", \"frequency\": 1}, {\"value\": \"d18O\", \"frequency\": 1}], \"sampleValues\": [\"Br \", \"Ca \", \"Cl \", \"Desperation Lake\", \"Devil Mountain Lake\", \"Feniak Lake\", \"Imuruk Lake\", \"Iniakuk Lake\", \"Kurupa Lake\", \"Lake Kangilipak\", \"Lake Matcharak\", \"Lake Narvakrak\", \"Lake Selby\", \"NO3-N+NO2-N \", \"North Killeak Lake\", \"Nutavukti Lake\", \"Okoklik Lake\", \"SO4-S \", \"TDN \", \"TDP \"]}, {\"fieldPath\": \"Park ID\", \"uniqueCount\": 4, \"uniqueProportion\": 0.19047619047619047, \"nullCount\": 12, \"nullProportion\": 0.36363636363636365, \"distinctValueFrequencies\": [{\"value\": \"BELA\", \"frequency\": 6}, {\"value\": \"GAAR\", \"frequency\": 9}, {\"value\": \"NOAT\", \"frequency\": 5}, {\"value\": \"NullValue\", \"frequency\": 12}, {\"value\": \"dD\", \"frequency\": 1}], \"sampleValues\": [\"BELA\", \"BELA\", \"BELA\", \"GAAR\", \"GAAR\", \"GAAR\", \"GAAR\", \"GAAR\", \"NOAT\", \"NOAT\", \"NOAT\", \"NOAT\", \"NOAT\", \"None\", \"None\", \"None\", \"None\", \"None\", \"None\", \"None\"]}, {\"fieldPath\": \"Lat (\\ufffdN)\", \"uniqueCount\": 19, \"uniqueProportion\": 0.95, \"nullCount\": 13, \"nullProportion\": 0.3939393939393939, \"distinctValueFrequencies\": [{\"value\": \"65.3845\", \"frequency\": 1}, {\"value\": \"65.58905\", \"frequency\": 1}, {\"value\": \"65.58996\", \"frequency\": 1}, {\"value\": \"66.32813\", \"frequency\": 1}, {\"value\": \"66.37863\", \"frequency\": 1}, {\"value\": \"66.40362\", \"frequency\": 1}, {\"value\": \"66.89298\", \"frequency\": 1}, {\"value\": \"67.01337\", \"frequency\": 1}, {\"value\": \"67.06375\", \"frequency\": 1}, {\"value\": \"67.1257\", \"frequency\": 1}, {\"value\": \"67.35014\", \"frequency\": 1}, {\"value\": \"67.50282\", \"frequency\": 1}, {\"value\": \"67.74715\", \"frequency\": 1}, {\"value\": \"67.9999\", \"frequency\": 1}, {\"value\": \"68.00064\", \"frequency\": 1}, {\"value\": \"68.01392\", \"frequency\": 1}, {\"value\": \"68.07008\", \"frequency\": 1}, {\"value\": \"68.24775\", \"frequency\": 1}, {\"value\": \"68.33031\", \"frequency\": 1}, {\"value\": \"68.35879\", \"frequency\": 1}, {\"value\": \"NullValue\", \"frequency\": 13}], \"sampleValues\": [\"65.58905\", \"66.32813\", \"66.40362\", \"66.89298\", \"67.01337\", \"67.1257\", \"67.74715\", \"67.9999\", \"68.00064\", \"68.01392\", \"68.24775\", \"68.33031\", \"68.35879\", \"None\", \"None\", \"None\", \"None\", \"None\", \"None\", \"None\"]}, {\"fieldPath\": \"Long (\\ufffdW)\", \"uniqueCount\": 20, \"uniqueProportion\": 1.0, \"nullCount\": 13, \"nullProportion\": 0.3939393939393939, \"distinctValueFrequencies\": [{\"value\": \"-158.31337\", \"frequency\": 1}, {\"value\": \"-158.74584\", \"frequency\": 1}, {\"value\": \"-159.15975\", \"frequency\": 1}, {\"value\": \"-159.27007\", \"frequency\": 1}, {\"value\": \"-161.72104\", \"frequency\": 1}, {\"value\": \"-163.18683\", \"frequency\": 1}, {\"value\": \"-163.21787\", \"frequency\": 1}, {\"value\": \"-163.90928\", \"frequency\": 1}, {\"value\": \"-164.10563\", \"frequency\": 1}, {\"value\": \"-164.48818\", \"frequency\": 1}, {\"value\": \"-164.7452\", \"frequency\": 1}, {\"value\": \"150.47092\", \"frequency\": 1}, {\"value\": \"151.57256\", \"frequency\": 1}, {\"value\": \"153.20834\", \"frequency\": 1}, {\"value\": \"153.66048\", \"frequency\": 1}, {\"value\": \"154.34215\", \"frequency\": 1}, {\"value\": \"154.60695\", \"frequency\": 1}, {\"value\": \"154.73245\", \"frequency\": 1}, {\"value\": \"155.65584\", \"frequency\": 1}, {\"value\": \"156.21262\", \"frequency\": 1}, {\"value\": \"NullValue\", \"frequency\": 13}], \"sampleValues\": [\"-158.31337\", \"-158.74584\", \"-159.15975\", \"-159.27007\", \"-161.72104\", \"-163.18683\", \"-164.10563\", \"-164.48818\", \"153.20834\", \"154.60695\", \"154.73245\", \"155.65584\", \"156.21262\", \"None\", \"None\", \"None\", \"None\", \"None\", \"None\", \"None\"]}, {\"fieldPath\": \"Water Temp (\\ufffdC)\", \"uniqueCount\": 16, \"uniqueProportion\": 0.8, \"nullCount\": 13, \"nullProportion\": 0.3939393939393939, \"distinctValueFrequencies\": [{\"value\": \"-\", \"frequency\": 4}, {\"value\": \"11.34\", \"frequency\": 1}, {\"value\": \"11.9\", \"frequency\": 1}, {\"value\": \"12.05\", \"frequency\": 1}, {\"value\": \"15.1\", \"frequency\": 1}, {\"value\": \"15.3\", \"frequency\": 1}, {\"value\": \"17.38\", \"frequency\": 1}, {\"value\": \"17.6\", \"frequency\": 1}, {\"value\": \"18.3\", \"frequency\": 1}, {\"value\": \"2.95\", \"frequency\": 1}, {\"value\": \"20.18\", \"frequency\": 1}, {\"value\": \"4.51\", \"frequency\": 1}, {\"value\": \"5.36\", \"frequency\": 1}, {\"value\": \"6.46\", \"frequency\": 2}, {\"value\": \"8.06\", \"frequency\": 1}, {\"value\": \"9.3\", \"frequency\": 1}, {\"value\": \"NullValue\", \"frequency\": 13}], \"sampleValues\": [\"-\", \"-\", \"11.34\", \"15.1\", \"17.38\", \"17.6\", \"18.3\", \"2.95\", \"4.51\", \"5.36\", \"6.46\", \"6.46\", \"9.3\", \"None\", \"None\", \"None\", \"None\", \"None\", \"None\", \"None\"]}, {\"fieldPath\": \"Cond (\\ufffdS/cm)\", \"uniqueCount\": 16, \"uniqueProportion\": 0.8, \"nullCount\": 13, \"nullProportion\": 0.3939393939393939, \"distinctValueFrequencies\": [{\"value\": \"-\", \"frequency\": 4}, {\"value\": \"107\", \"frequency\": 1}, {\"value\": \"108\", \"frequency\": 1}, {\"value\": \"129.2\", \"frequency\": 1}, {\"value\": \"132.4\", \"frequency\": 1}, {\"value\": \"1351\", \"frequency\": 1}, {\"value\": \"15\", \"frequency\": 1}, {\"value\": \"163.1\", \"frequency\": 1}, {\"value\": \"227.3\", \"frequency\": 1}, {\"value\": \"26\", \"frequency\": 1}, {\"value\": \"452\", \"frequency\": 1}, {\"value\": \"61\", \"frequency\": 2}, {\"value\": \"75\", \"frequency\": 1}, {\"value\": \"75.7\", \"frequency\": 1}, {\"value\": \"83\", \"frequency\": 1}, {\"value\": \"92\", \"frequency\": 1}, {\"value\": \"NullValue\", \"frequency\": 13}], \"sampleValues\": [\"-\", \"-\", \"107\", \"108\", \"132.4\", \"1351\", \"163.1\", \"227.3\", \"26\", \"61\", \"61\", \"75\", \"83\", \"None\", \"None\", \"None\", \"None\", \"None\", \"None\", \"None\"]}, {\"fieldPath\": \"pH\", \"uniqueCount\": 8, \"uniqueProportion\": 0.4, \"nullCount\": 13, \"nullProportion\": 0.3939393939393939, \"distinctValueFrequencies\": [{\"value\": \"-\", \"frequency\": 13}, {\"value\": \"6.44\", \"frequency\": 1}, {\"value\": \"7.31\", \"frequency\": 1}, {\"value\": \"7.42\", \"frequency\": 1}, {\"value\": \"7.45\", \"frequency\": 1}, {\"value\": \"7.69\", \"frequency\": 1}, {\"value\": \"7.82\", \"frequency\": 1}, {\"value\": \"8.04\", \"frequency\": 1}, {\"value\": \"NullValue\", \"frequency\": 13}], \"sampleValues\": [\"-\", \"-\", \"-\", \"-\", \"-\", \"-\", \"-\", \"-\", \"-\", \"6.44\", \"7.31\", \"7.69\", \"8.04\", \"None\", \"None\", \"None\", \"None\", \"None\", \"None\", \"None\"]}, {\"fieldPath\": \"DO (mg/L)\", \"uniqueCount\": 6, \"uniqueProportion\": 0.3157894736842105, \"nullCount\": 14, \"nullProportion\": 0.42424242424242425, \"distinctValueFrequencies\": [{\"value\": \"-\", \"frequency\": 14}, {\"value\": \"7.6\", \"frequency\": 1}, {\"value\": \"7.9\", \"frequency\": 1}, {\"value\": \"8.5\", \"frequency\": 1}, {\"value\": \"8.9\", \"frequency\": 1}, {\"value\": \"9.3\", \"frequency\": 1}, {\"value\": \"NullValue\", \"frequency\": 14}], \"sampleValues\": [\"-\", \"-\", \"-\", \"-\", \"-\", \"-\", \"-\", \"-\", \"-\", \"7.6\", \"8.5\", \"8.9\", \"None\", \"None\", \"None\", \"None\", \"None\", \"None\", \"None\", \"None\"]}, {\"fieldPath\": \"Secchi Depth (m)\", \"uniqueCount\": 4, \"uniqueProportion\": 0.2, \"nullCount\": 13, \"nullProportion\": 0.3939393939393939, \"distinctValueFrequencies\": [{\"value\": \"-\", \"frequency\": 16}, {\"value\": \"10\", \"frequency\": 2}, {\"value\": \"4.1\", \"frequency\": 1}, {\"value\": \"7\", \"frequency\": 1}, {\"value\": \"NullValue\", \"frequency\": 13}], \"sampleValues\": [\"-\", \"-\", \"-\", \"-\", \"-\", \"-\", \"-\", \"-\", \"-\", \"-\", \"-\", \"10\", \"7\", \"None\", \"None\", \"None\", \"None\", \"None\", \"None\", \"None\"]}, {\"fieldPath\": \"UV Absorbance, 254nm\", \"uniqueCount\": 20, \"uniqueProportion\": 1.0, \"nullCount\": 13, \"nullProportion\": 0.3939393939393939, \"distinctValueFrequencies\": [{\"value\": \"0.02\", \"frequency\": 1}, {\"value\": \"0.044\", \"frequency\": 1}, {\"value\": \"0.048\", \"frequency\": 1}, {\"value\": \"0.059\", \"frequency\": 1}, {\"value\": \"0.06\", \"frequency\": 1}, {\"value\": \"0.062\", \"frequency\": 1}, {\"value\": \"0.063\", \"frequency\": 1}, {\"value\": \"0.076\", \"frequency\": 1}, {\"value\": \"0.091\", \"frequency\": 1}, {\"value\": \"0.095\", \"frequency\": 1}, {\"value\": \"0.104\", \"frequency\": 1}, {\"value\": \"0.107\", \"frequency\": 1}, {\"value\": \"0.117\", \"frequency\": 1}, {\"value\": \"0.151\", \"frequency\": 1}, {\"value\": \"0.154\", \"frequency\": 1}, {\"value\": \"0.186\", \"frequency\": 1}, {\"value\": \"0.191\", \"frequency\": 1}, {\"value\": \"0.212\", \"frequency\": 1}, {\"value\": \"0.223\", \"frequency\": 1}, {\"value\": \"0.436\", \"frequency\": 1}, {\"value\": \"NullValue\", \"frequency\": 13}], \"sampleValues\": [\"0.044\", \"0.048\", \"0.062\", \"0.076\", \"0.091\", \"0.095\", \"0.104\", \"0.107\", \"0.117\", \"0.151\", \"0.154\", \"0.191\", \"0.212\", \"None\", \"None\", \"None\", \"None\", \"None\", \"None\", \"None\"]}, {\"fieldPath\": \"DOC [mg/L C]\", \"uniqueCount\": 19, \"uniqueProportion\": 0.95, \"nullCount\": 13, \"nullProportion\": 0.3939393939393939, \"distinctValueFrequencies\": [{\"value\": \"1.3\", \"frequency\": 1}, {\"value\": \"1.8\", \"frequency\": 1}, {\"value\": \"12.3\", \"frequency\": 1}, {\"value\": \"2.0\", \"frequency\": 1}, {\"value\": \"2.1\", \"frequency\": 2}, {\"value\": \"2.4\", \"frequency\": 1}, {\"value\": \"2.7\", \"frequency\": 1}, {\"value\": \"3.3\", \"frequency\": 1}, {\"value\": \"3.4\", \"frequency\": 1}, {\"value\": \"4.2\", \"frequency\": 1}, {\"value\": \"4.3\", \"frequency\": 1}, {\"value\": \"4.5\", \"frequency\": 1}, {\"value\": \"4.7\", \"frequency\": 1}, {\"value\": \"5.1\", \"frequency\": 1}, {\"value\": \"5.8\", \"frequency\": 1}, {\"value\": \"6.5\", \"frequency\": 1}, {\"value\": \"7.8\", \"frequency\": 1}, {\"value\": \"8.3\", \"frequency\": 1}, {\"value\": \"8.5\", \"frequency\": 1}, {\"value\": \"NullValue\", \"frequency\": 13}], \"sampleValues\": [\"1.8\", \"2.1\", \"2.1\", \"3.3\", \"3.4\", \"4.2\", \"4.3\", \"4.5\", \"4.7\", \"5.1\", \"5.8\", \"7.8\", \"8.5\", \"None\", \"None\", \"None\", \"None\", \"None\", \"None\", \"None\"]}, {\"fieldPath\": \"SUVA, 254nm\", \"uniqueCount\": 12, \"uniqueProportion\": 0.6, \"nullCount\": 13, \"nullProportion\": 0.3939393939393939, \"distinctValueFrequencies\": [{\"value\": \"1.5\", \"frequency\": 2}, {\"value\": \"2.1\", \"frequency\": 1}, {\"value\": \"2.2\", \"frequency\": 2}, {\"value\": \"2.4\", \"frequency\": 2}, {\"value\": \"2.5\", \"frequency\": 2}, {\"value\": \"2.6\", \"frequency\": 3}, {\"value\": \"2.7\", \"frequency\": 2}, {\"value\": \"2.9\", \"frequency\": 2}, {\"value\": \"3.1\", \"frequency\": 1}, {\"value\": \"3.2\", \"frequency\": 1}, {\"value\": \"3.4\", \"frequency\": 1}, {\"value\": \"3.5\", \"frequency\": 1}, {\"value\": \"NullValue\", \"frequency\": 13}], \"sampleValues\": [\"1.5\", \"2.1\", \"2.4\", \"2.4\", \"2.5\", \"2.5\", \"2.6\", \"2.6\", \"2.7\", \"2.7\", \"2.9\", \"2.9\", \"3.2\", \"None\", \"None\", \"None\", \"None\", \"None\", \"None\", \"None\"]}, {\"fieldPath\": \"NH3-N \", \"uniqueCount\": 8, \"uniqueProportion\": 0.4, \"nullCount\": 13, \"nullProportion\": 0.3939393939393939, \"distinctValueFrequencies\": [{\"value\": \"*0.001\", \"frequency\": 7}, {\"value\": \"*0.002\", \"frequency\": 4}, {\"value\": \"*0.003\", \"frequency\": 1}, {\"value\": \"*0.004\", \"frequency\": 2}, {\"value\": \"*0.007\", \"frequency\": 2}, {\"value\": \"*0.009\", \"frequency\": 1}, {\"value\": \"0.019\", \"frequency\": 1}, {\"value\": \"0.135\", \"frequency\": 2}, {\"value\": \"NullValue\", \"frequency\": 13}], \"sampleValues\": [\"*0.001\", \"*0.001\", \"*0.001\", \"*0.001\", \"*0.001\", \"*0.001\", \"*0.002\", \"*0.002\", \"*0.003\", \"*0.004\", \"*0.007\", \"*0.009\", \"0.135\", \"None\", \"None\", \"None\", \"None\", \"None\", \"None\", \"None\"]}]}",
        "contentType": "application/json"
    },
    "systemMetadata": {
        "lastObserved": 1615443388097,
        "runId": "multiple_files.json"
    }
},
{
    "proposedSnapshot": {
        "com.linkedin.pegasus2avro.metadata.snapshot.DatasetSnapshot": {
            "urn": "urn:li:dataset:(urn:li:dataPlatform:file,test-platform-instance.tests/integration/s3/test_data/local_system/folder_a/folder_aa/folder_aaa/chord_progressions_avro.avro,DEV)",
            "aspects": [
                {
                    "com.linkedin.pegasus2avro.dataset.DatasetProperties": {
                        "customProperties": {
                            "number_of_files": "1",
                            "size_in_bytes": "1024"
                        },
                        "name": "chord_progressions_avro.avro",
                        "description": "",
                        "tags": []
                    }
                },
                {
                    "com.linkedin.pegasus2avro.schema.SchemaMetadata": {
                        "schemaName": "chord_progressions_avro.avro",
                        "platform": "urn:li:dataPlatform:file",
                        "version": 0,
                        "created": {
                            "time": 0,
                            "actor": "urn:li:corpuser:unknown"
                        },
                        "lastModified": {
                            "time": 0,
                            "actor": "urn:li:corpuser:unknown"
                        },
                        "hash": "",
                        "platformSchema": {
                            "com.linkedin.pegasus2avro.schema.OtherSchema": {
                                "rawSchema": ""
                            }
                        },
                        "fields": [
                            {
                                "fieldPath": "[version=2.0].[type=Root].[type=double].Progression Quality",
                                "nullable": true,
                                "type": {
                                    "type": {
                                        "com.linkedin.pegasus2avro.schema.NumberType": {}
                                    }
                                },
                                "nativeDataType": "double",
                                "recursive": false,
                                "isPartOfKey": false
                            },
                            {
                                "fieldPath": "[version=2.0].[type=Root].[type=long].1st chord",
                                "nullable": true,
                                "type": {
                                    "type": {
                                        "com.linkedin.pegasus2avro.schema.NumberType": {}
                                    }
                                },
                                "nativeDataType": "long",
                                "recursive": false,
                                "isPartOfKey": false
                            },
                            {
                                "fieldPath": "[version=2.0].[type=Root].[type=long].2nd chord",
                                "nullable": true,
                                "type": {
                                    "type": {
                                        "com.linkedin.pegasus2avro.schema.NumberType": {}
                                    }
                                },
                                "nativeDataType": "long",
                                "recursive": false,
                                "isPartOfKey": false
                            },
                            {
                                "fieldPath": "[version=2.0].[type=Root].[type=long].3rd chord",
                                "nullable": true,
                                "type": {
                                    "type": {
                                        "com.linkedin.pegasus2avro.schema.NumberType": {}
                                    }
                                },
                                "nativeDataType": "long",
                                "recursive": false,
                                "isPartOfKey": false
                            },
                            {
                                "fieldPath": "[version=2.0].[type=Root].[type=string].4th chord",
                                "nullable": true,
                                "type": {
                                    "type": {
                                        "com.linkedin.pegasus2avro.schema.StringType": {}
                                    }
                                },
                                "nativeDataType": "string",
                                "recursive": false,
                                "isPartOfKey": false
                            }
                        ]
                    }
                }
            ]
        }
    },
    "systemMetadata": {
        "lastObserved": 1615443388097,
        "runId": "multiple_files.json"
    }
},
{
    "entityType": "dataset",
<<<<<<< HEAD
    "entityUrn": "urn:li:dataset:(urn:li:dataPlatform:test-platform,test-platform-instance.tests/integration/s3/test_data/local_system/folder_a/folder_aa/folder_aaa/chord_progressions_avro.avro,DEV)",
=======
    "entityUrn": "urn:li:dataset:(urn:li:dataPlatform:file,test-platform-instance.tests/integration/s3/test_data/local_system/folder_a/folder_aa/folder_aaa/chord_progressions_avro.avro,DEV)",
>>>>>>> 6e34cd60
    "changeType": "UPSERT",
    "aspectName": "container",
    "aspect": {
        "value": "{\"container\": \"urn:li:container:46c2438600873ee3264c24c4ac6081b9\"}",
        "contentType": "application/json"
    },
    "systemMetadata": {
        "lastObserved": 1615443388097,
        "runId": "multiple_files.json"
    }
},
{
    "entityType": "dataset",
<<<<<<< HEAD
    "entityUrn": "urn:li:dataset:(urn:li:dataPlatform:test-platform,test-platform-instance.tests/integration/s3/test_data/local_system/folder_a/folder_aa/folder_aaa/chord_progressions_avro.avro,DEV)",
=======
    "entityUrn": "urn:li:dataset:(urn:li:dataPlatform:file,test-platform-instance.tests/integration/s3/test_data/local_system/folder_a/folder_aa/folder_aaa/chord_progressions_avro.avro,DEV)",
>>>>>>> 6e34cd60
    "changeType": "UPSERT",
    "aspectName": "datasetProfile",
    "aspect": {
        "value": "{\"timestampMillis\": 1615443388097, \"partitionSpec\": {\"type\": \"FULL_TABLE\", \"partition\": \"FULL_TABLE_SNAPSHOT\"}, \"rowCount\": 28, \"columnCount\": 5, \"fieldProfiles\": [{\"fieldPath\": \"1st chord\", \"uniqueCount\": 5, \"uniqueProportion\": 0.17857142857142858, \"nullCount\": 0, \"nullProportion\": 0.0, \"distinctValueFrequencies\": [{\"value\": \"1\", \"frequency\": 5}, {\"value\": \"3\", \"frequency\": 1}, {\"value\": \"4\", \"frequency\": 10}, {\"value\": \"5\", \"frequency\": 7}, {\"value\": \"6\", \"frequency\": 5}], \"sampleValues\": [\"1\", \"1\", \"1\", \"1\", \"3\", \"4\", \"4\", \"4\", \"4\", \"4\", \"4\", \"4\", \"5\", \"5\", \"5\", \"5\", \"5\", \"6\", \"6\", \"6\"]}, {\"fieldPath\": \"2nd chord\", \"uniqueCount\": 7, \"uniqueProportion\": 0.25, \"nullCount\": 0, \"nullProportion\": 0.0, \"distinctValueFrequencies\": [{\"value\": \"1\", \"frequency\": 10}, {\"value\": \"2\", \"frequency\": 2}, {\"value\": \"3\", \"frequency\": 2}, {\"value\": \"4\", \"frequency\": 6}, {\"value\": \"5\", \"frequency\": 5}, {\"value\": \"6\", \"frequency\": 2}, {\"value\": \"7\", \"frequency\": 1}], \"sampleValues\": [\"1\", \"1\", \"1\", \"1\", \"1\", \"1\", \"2\", \"2\", \"3\", \"4\", \"4\", \"4\", \"4\", \"4\", \"4\", \"5\", \"5\", \"5\", \"5\", \"6\"]}, {\"fieldPath\": \"3rd chord\", \"uniqueCount\": 6, \"uniqueProportion\": 0.21428571428571427, \"nullCount\": 0, \"nullProportion\": 0.0, \"distinctValueFrequencies\": [{\"value\": \"1\", \"frequency\": 3}, {\"value\": \"3\", \"frequency\": 1}, {\"value\": \"4\", \"frequency\": 9}, {\"value\": \"5\", \"frequency\": 8}, {\"value\": \"6\", \"frequency\": 5}, {\"value\": \"7\", \"frequency\": 2}], \"sampleValues\": [\"1\", \"1\", \"1\", \"3\", \"4\", \"4\", \"4\", \"4\", \"4\", \"5\", \"5\", \"5\", \"5\", \"5\", \"5\", \"5\", \"6\", \"6\", \"6\", \"7\"]}, {\"fieldPath\": \"4th chord\", \"uniqueCount\": 20, \"uniqueProportion\": 0.7142857142857143, \"nullCount\": 0, \"nullProportion\": 0.0, \"distinctValueFrequencies\": [{\"value\": \"Alternative\", \"frequency\": 1}, {\"value\": \"Catchy\", \"frequency\": 1}, {\"value\": \"Didgeridoo\", \"frequency\": 1}, {\"value\": \"Dreadful\", \"frequency\": 2}, {\"value\": \"Endless\", \"frequency\": 1}, {\"value\": \"Energetic\", \"frequency\": 1}, {\"value\": \"Flamenco\", \"frequency\": 2}, {\"value\": \"Folk\", \"frequency\": 2}, {\"value\": \"Grunge\", \"frequency\": 1}, {\"value\": \"Jazz\", \"frequency\": 1}, {\"value\": \"Love\", \"frequency\": 1}, {\"value\": \"Memories\", \"frequency\": 1}, {\"value\": \"Moody\", \"frequency\": 2}, {\"value\": \"Pop\", \"frequency\": 2}, {\"value\": \"Rebellious\", \"frequency\": 1}, {\"value\": \"Sad\", \"frequency\": 3}, {\"value\": \"Simple\", \"frequency\": 2}, {\"value\": \"Sweet\", \"frequency\": 1}, {\"value\": \"Wildside\", \"frequency\": 1}, {\"value\": \"Wistful\", \"frequency\": 1}], \"sampleValues\": [\"Alternative\", \"Didgeridoo\", \"Dreadful\", \"Dreadful\", \"Endless\", \"Energetic\", \"Flamenco\", \"Flamenco\", \"Folk\", \"Grunge\", \"Memories\", \"Moody\", \"Rebellious\", \"Sad\", \"Sad\", \"Sad\", \"Simple\", \"Simple\", \"Sweet\", \"Wistful\"]}, {\"fieldPath\": \"Progression Quality\", \"uniqueCount\": 1, \"uniqueProportion\": 0.03571428571428571, \"nullCount\": 0, \"nullProportion\": 0.0, \"distinctValueFrequencies\": [{\"value\": \"NaN\", \"frequency\": 28}], \"sampleValues\": [\"nan\", \"nan\", \"nan\", \"nan\", \"nan\", \"nan\", \"nan\", \"nan\", \"nan\", \"nan\", \"nan\", \"nan\", \"nan\", \"nan\", \"nan\", \"nan\", \"nan\", \"nan\", \"nan\", \"nan\"]}]}",
        "contentType": "application/json"
    },
    "systemMetadata": {
        "lastObserved": 1615443388097,
        "runId": "multiple_files.json"
    }
},
{
    "proposedSnapshot": {
        "com.linkedin.pegasus2avro.metadata.snapshot.DatasetSnapshot": {
            "urn": "urn:li:dataset:(urn:li:dataPlatform:file,test-platform-instance.tests/integration/s3/test_data/local_system/folder_a/folder_aa/folder_aaa/chord_progressions_csv.csv,DEV)",
            "aspects": [
                {
                    "com.linkedin.pegasus2avro.dataset.DatasetProperties": {
                        "customProperties": {
                            "number_of_files": "1",
                            "size_in_bytes": "604"
                        },
                        "name": "chord_progressions_csv.csv",
                        "description": "",
                        "tags": []
                    }
                },
                {
                    "com.linkedin.pegasus2avro.schema.SchemaMetadata": {
                        "schemaName": "chord_progressions_csv.csv",
                        "platform": "urn:li:dataPlatform:file",
                        "version": 0,
                        "created": {
                            "time": 0,
                            "actor": "urn:li:corpuser:unknown"
                        },
                        "lastModified": {
                            "time": 0,
                            "actor": "urn:li:corpuser:unknown"
                        },
                        "hash": "",
                        "platformSchema": {
                            "com.linkedin.pegasus2avro.schema.OtherSchema": {
                                "rawSchema": ""
                            }
                        },
                        "fields": [
                            {
                                "fieldPath": "1st chord",
                                "nullable": false,
                                "type": {
                                    "type": {
                                        "com.linkedin.pegasus2avro.schema.NumberType": {}
                                    }
                                },
                                "nativeDataType": "integer",
                                "recursive": false,
                                "isPartOfKey": false
                            },
                            {
                                "fieldPath": "2nd chord",
                                "nullable": false,
                                "type": {
                                    "type": {
                                        "com.linkedin.pegasus2avro.schema.NumberType": {}
                                    }
                                },
                                "nativeDataType": "integer",
                                "recursive": false,
                                "isPartOfKey": false
                            },
                            {
                                "fieldPath": "3rd chord",
                                "nullable": false,
                                "type": {
                                    "type": {
                                        "com.linkedin.pegasus2avro.schema.NumberType": {}
                                    }
                                },
                                "nativeDataType": "integer",
                                "recursive": false,
                                "isPartOfKey": false
                            },
                            {
                                "fieldPath": "4th chord",
                                "nullable": false,
                                "type": {
                                    "type": {
                                        "com.linkedin.pegasus2avro.schema.NumberType": {}
                                    }
                                },
                                "nativeDataType": "integer",
                                "recursive": false,
                                "isPartOfKey": false
                            },
                            {
                                "fieldPath": "Progression Quality",
                                "nullable": false,
                                "type": {
                                    "type": {
                                        "com.linkedin.pegasus2avro.schema.StringType": {}
                                    }
                                },
                                "nativeDataType": "string",
                                "recursive": false,
                                "isPartOfKey": false
                            }
                        ]
                    }
                }
            ]
        }
    },
    "systemMetadata": {
        "lastObserved": 1615443388097,
        "runId": "multiple_files.json"
    }
},
{
    "entityType": "dataset",
<<<<<<< HEAD
    "entityUrn": "urn:li:dataset:(urn:li:dataPlatform:test-platform,test-platform-instance.tests/integration/s3/test_data/local_system/folder_a/folder_aa/folder_aaa/chord_progressions_csv.csv,DEV)",
=======
    "entityUrn": "urn:li:dataset:(urn:li:dataPlatform:file,test-platform-instance.tests/integration/s3/test_data/local_system/folder_a/folder_aa/folder_aaa/chord_progressions_csv.csv,DEV)",
>>>>>>> 6e34cd60
    "changeType": "UPSERT",
    "aspectName": "container",
    "aspect": {
        "value": "{\"container\": \"urn:li:container:46c2438600873ee3264c24c4ac6081b9\"}",
        "contentType": "application/json"
    },
    "systemMetadata": {
        "lastObserved": 1615443388097,
        "runId": "multiple_files.json"
    }
},
{
    "entityType": "dataset",
<<<<<<< HEAD
    "entityUrn": "urn:li:dataset:(urn:li:dataPlatform:test-platform,test-platform-instance.tests/integration/s3/test_data/local_system/folder_a/folder_aa/folder_aaa/chord_progressions_csv.csv,DEV)",
=======
    "entityUrn": "urn:li:dataset:(urn:li:dataPlatform:file,test-platform-instance.tests/integration/s3/test_data/local_system/folder_a/folder_aa/folder_aaa/chord_progressions_csv.csv,DEV)",
>>>>>>> 6e34cd60
    "changeType": "UPSERT",
    "aspectName": "datasetProfile",
    "aspect": {
        "value": "{\"timestampMillis\": 1615443388097, \"partitionSpec\": {\"type\": \"FULL_TABLE\", \"partition\": \"FULL_TABLE_SNAPSHOT\"}, \"rowCount\": 28, \"columnCount\": 5, \"fieldProfiles\": [{\"fieldPath\": \"1st chord\", \"uniqueCount\": 5, \"uniqueProportion\": 0.17857142857142858, \"nullCount\": 0, \"nullProportion\": 0.0, \"distinctValueFrequencies\": [{\"value\": \"1\", \"frequency\": 19}, {\"value\": \"2\", \"frequency\": 3}, {\"value\": \"4\", \"frequency\": 2}, {\"value\": \"5\", \"frequency\": 1}, {\"value\": \"6\", \"frequency\": 3}], \"sampleValues\": [\"1\", \"1\", \"1\", \"1\", \"1\", \"1\", \"1\", \"1\", \"1\", \"1\", \"1\", \"1\", \"1\", \"1\", \"2\", \"4\", \"5\", \"6\", \"6\", \"6\"]}, {\"fieldPath\": \"2nd chord\", \"uniqueCount\": 5, \"uniqueProportion\": 0.17857142857142858, \"nullCount\": 0, \"nullProportion\": 0.0, \"distinctValueFrequencies\": [{\"value\": \"1\", \"frequency\": 5}, {\"value\": \"3\", \"frequency\": 1}, {\"value\": \"4\", \"frequency\": 10}, {\"value\": \"5\", \"frequency\": 7}, {\"value\": \"6\", \"frequency\": 5}], \"sampleValues\": [\"1\", \"1\", \"1\", \"1\", \"3\", \"4\", \"4\", \"4\", \"4\", \"4\", \"4\", \"4\", \"5\", \"5\", \"5\", \"5\", \"5\", \"6\", \"6\", \"6\"]}, {\"fieldPath\": \"3rd chord\", \"uniqueCount\": 7, \"uniqueProportion\": 0.25, \"nullCount\": 0, \"nullProportion\": 0.0, \"distinctValueFrequencies\": [{\"value\": \"1\", \"frequency\": 10}, {\"value\": \"2\", \"frequency\": 2}, {\"value\": \"3\", \"frequency\": 2}, {\"value\": \"4\", \"frequency\": 6}, {\"value\": \"5\", \"frequency\": 5}, {\"value\": \"6\", \"frequency\": 2}, {\"value\": \"7\", \"frequency\": 1}], \"sampleValues\": [\"1\", \"1\", \"1\", \"1\", \"1\", \"1\", \"2\", \"2\", \"3\", \"4\", \"4\", \"4\", \"4\", \"4\", \"4\", \"5\", \"5\", \"5\", \"5\", \"6\"]}, {\"fieldPath\": \"4th chord\", \"uniqueCount\": 6, \"uniqueProportion\": 0.21428571428571427, \"nullCount\": 0, \"nullProportion\": 0.0, \"distinctValueFrequencies\": [{\"value\": \"1\", \"frequency\": 3}, {\"value\": \"3\", \"frequency\": 1}, {\"value\": \"4\", \"frequency\": 9}, {\"value\": \"5\", \"frequency\": 8}, {\"value\": \"6\", \"frequency\": 5}, {\"value\": \"7\", \"frequency\": 2}], \"sampleValues\": [\"1\", \"1\", \"1\", \"3\", \"4\", \"4\", \"4\", \"4\", \"4\", \"5\", \"5\", \"5\", \"5\", \"5\", \"5\", \"5\", \"6\", \"6\", \"6\", \"7\"]}, {\"fieldPath\": \"Progression Quality\", \"uniqueCount\": 20, \"uniqueProportion\": 0.7142857142857143, \"nullCount\": 0, \"nullProportion\": 0.0, \"distinctValueFrequencies\": [{\"value\": \"Alternative\", \"frequency\": 1}, {\"value\": \"Catchy\", \"frequency\": 1}, {\"value\": \"Didgeridoo\", \"frequency\": 1}, {\"value\": \"Dreadful\", \"frequency\": 2}, {\"value\": \"Endless\", \"frequency\": 1}, {\"value\": \"Energetic\", \"frequency\": 1}, {\"value\": \"Flamenco\", \"frequency\": 2}, {\"value\": \"Folk\", \"frequency\": 2}, {\"value\": \"Grunge\", \"frequency\": 1}, {\"value\": \"Jazz\", \"frequency\": 1}, {\"value\": \"Love\", \"frequency\": 1}, {\"value\": \"Memories\", \"frequency\": 1}, {\"value\": \"Moody\", \"frequency\": 2}, {\"value\": \"Pop\", \"frequency\": 2}, {\"value\": \"Rebellious\", \"frequency\": 1}, {\"value\": \"Sad\", \"frequency\": 3}, {\"value\": \"Simple\", \"frequency\": 2}, {\"value\": \"Sweet\", \"frequency\": 1}, {\"value\": \"Wildside\", \"frequency\": 1}, {\"value\": \"Wistful\", \"frequency\": 1}], \"sampleValues\": [\"Alternative\", \"Didgeridoo\", \"Dreadful\", \"Dreadful\", \"Endless\", \"Energetic\", \"Flamenco\", \"Flamenco\", \"Folk\", \"Grunge\", \"Memories\", \"Moody\", \"Rebellious\", \"Sad\", \"Sad\", \"Sad\", \"Simple\", \"Simple\", \"Sweet\", \"Wistful\"]}]}",
        "contentType": "application/json"
    },
    "systemMetadata": {
        "lastObserved": 1615443388097,
        "runId": "multiple_files.json"
    }
},
{
    "proposedSnapshot": {
        "com.linkedin.pegasus2avro.metadata.snapshot.DatasetSnapshot": {
            "urn": "urn:li:dataset:(urn:li:dataPlatform:file,test-platform-instance.tests/integration/s3/test_data/local_system/folder_a/folder_aa/folder_aaa/countries_json.json,DEV)",
            "aspects": [
                {
                    "com.linkedin.pegasus2avro.dataset.DatasetProperties": {
                        "customProperties": {
                            "number_of_files": "1",
                            "size_in_bytes": "4646"
                        },
                        "name": "countries_json.json",
                        "description": "",
                        "tags": []
                    }
                },
                {
                    "com.linkedin.pegasus2avro.schema.SchemaMetadata": {
                        "schemaName": "countries_json.json",
                        "platform": "urn:li:dataPlatform:file",
                        "version": 0,
                        "created": {
                            "time": 0,
                            "actor": "urn:li:corpuser:unknown"
                        },
                        "lastModified": {
                            "time": 0,
                            "actor": "urn:li:corpuser:unknown"
                        },
                        "hash": "",
                        "platformSchema": {
                            "com.linkedin.pegasus2avro.schema.OtherSchema": {
                                "rawSchema": ""
                            }
                        },
                        "fields": [
                            {
                                "fieldPath": "countries",
                                "nullable": false,
                                "type": {
                                    "type": {
                                        "com.linkedin.pegasus2avro.schema.ArrayType": {}
                                    }
                                },
                                "nativeDataType": "list",
                                "recursive": false,
                                "isPartOfKey": false
                            },
                            {
                                "fieldPath": "countries.code",
                                "nullable": true,
                                "type": {
                                    "type": {
                                        "com.linkedin.pegasus2avro.schema.StringType": {}
                                    }
                                },
                                "nativeDataType": "str",
                                "recursive": false,
                                "isPartOfKey": false
                            },
                            {
                                "fieldPath": "countries.name",
                                "nullable": false,
                                "type": {
                                    "type": {
                                        "com.linkedin.pegasus2avro.schema.StringType": {}
                                    }
                                },
                                "nativeDataType": "str",
                                "recursive": false,
                                "isPartOfKey": false
                            }
                        ]
                    }
                }
            ]
        }
    },
    "systemMetadata": {
        "lastObserved": 1615443388097,
        "runId": "multiple_files.json"
    }
},
{
    "entityType": "dataset",
<<<<<<< HEAD
    "entityUrn": "urn:li:dataset:(urn:li:dataPlatform:test-platform,test-platform-instance.tests/integration/s3/test_data/local_system/folder_a/folder_aa/folder_aaa/countries_json.json,DEV)",
=======
    "entityUrn": "urn:li:dataset:(urn:li:dataPlatform:file,test-platform-instance.tests/integration/s3/test_data/local_system/folder_a/folder_aa/folder_aaa/countries_json.json,DEV)",
>>>>>>> 6e34cd60
    "changeType": "UPSERT",
    "aspectName": "container",
    "aspect": {
        "value": "{\"container\": \"urn:li:container:46c2438600873ee3264c24c4ac6081b9\"}",
        "contentType": "application/json"
    },
    "systemMetadata": {
        "lastObserved": 1615443388097,
        "runId": "multiple_files.json"
    }
},
{
    "entityType": "dataset",
<<<<<<< HEAD
    "entityUrn": "urn:li:dataset:(urn:li:dataPlatform:test-platform,test-platform-instance.tests/integration/s3/test_data/local_system/folder_a/folder_aa/folder_aaa/countries_json.json,DEV)",
=======
    "entityUrn": "urn:li:dataset:(urn:li:dataPlatform:file,test-platform-instance.tests/integration/s3/test_data/local_system/folder_a/folder_aa/folder_aaa/countries_json.json,DEV)",
>>>>>>> 6e34cd60
    "changeType": "UPSERT",
    "aspectName": "datasetProfile",
    "aspect": {
        "value": "{\"timestampMillis\": 1615443388097, \"partitionSpec\": {\"type\": \"FULL_TABLE\", \"partition\": \"FULL_TABLE_SNAPSHOT\"}, \"rowCount\": 1, \"columnCount\": 1, \"fieldProfiles\": [{\"fieldPath\": \"countries\", \"uniqueCount\": 1, \"uniqueProportion\": 1.0, \"nullCount\": 0, \"nullProportion\": 0.0, \"sampleValues\": [\"[Row(code='DZ', name='Algeria'), Row(code='AR', name='Argentina'), Row(code='AU', name='Australia'), Row(code='AT', name='Austria'), Row(code=None, name='Austria-Hungary'), Row(code=None, name='Austrian Empire'), Row(code='AZ', name='Azerbaijan'), Row(code='BD', name='Bangladesh'), Row(code='BB', name='Barbados'), Row(code='DE', name='Bavaria'), Row(code='BY', name='Belarus'), Row(code='CD', name='Belgian Congo'), Row(code='BE', name='Belgium'), Row(code='BA', name='Bosnia'), Row(code='BA', name='Bosnia and Herzegovina'), Row(code='BR', name='Brazil'), Row(code='IN', name='British India'), Row(code='IL', name='British Mandate of Palestine'), Row(code='IL', name='British Protectorate of Palestine'), Row(code='LC', name='British West Indies'), Row(code='BG', name='Bulgaria'), Row(code='MM', name='Burma'), Row(code='CA', name='Canada'), Row(code='CL', name='Chile'), Row(code='CN', name='China'), Row(code='CO', name='Colombia'), Row(code='CR', name='Costa Rica'), Row(code='GR', name='Crete'), Row(code='HR', name='Croatia'), Row(code='CY', name='Cyprus'), Row(code='CZ', name='Czech Republic'), Row(code='CZ', name='Czechoslovakia'), Row(code='CD', name='Democratic Republic of the Congo'), Row(code='VN', name='Democratic Republic of Vietnam'), Row(code='DK', name='Denmark'), Row(code='DE', name='East Friesland'), Row(code='DE', name='East Germany'), Row(code='TL', name='East Timor'), Row(code='EG', name='Egypt'), Row(code='ET', name='Ethiopia'), Row(code='DK', name='Faroe Islands (Denmark)'), Row(code='FI', name='Finland'), Row(code='FR', name='France'), Row(code='PL', name='Free City of Danzig'), Row(code='DZ', name='French Algeria'), Row(code='GA', name='Gabon'), Row(code='PL', name='German-occupied Poland'), Row(code='DE', name='Germany'), Row(code='GH', name='Ghana'), Row(code='GH', name='Gold Coast'), Row(code='GR', name='Greece'), Row(code='GL', name='Greenland'), Row(code='GP', name='Guadeloupe Island'), Row(code='GT', name='Guatemala'), Row(code='DE', name='Hesse-Kassel'), Row(code='CZ', name='Hungarian Empire'), Row(code='HU', name='Hungary'), Row(code='IS', name='Iceland'), Row(code='IN', name='India'), Row(code='ID', name='Indonesia'), Row(code='IR', name='Iran'), Row(code='IQ', name='Iraq'), Row(code='IE', name='Ireland'), Row(code='IL', name='Israel'), Row(code='IT', name='Italy'), Row(code='JM', name='Jamaica'), Row(code='JP', name='Japan'), Row(code='ID', name='Java, Dutch East Indies'), Row(code='KE', name='Kenya'), Row(code='BR', name='Korea'), Row(code='LV', name='Latvia'), Row(code='LB', name='Lebanon'), Row(code='LR', name='Liberia'), Row(code='LT', name='Lithuania'), Row(code='LU', name='Luxembourg'), Row(code='MG', name='Madagascar'), Row(code='MU', name='Mauritius'), Row(code='DE', name='Mecklenburg'), Row(code='MX', name='Mexico'), Row(code='MA', name='Morocco'), Row(code='MM', name='Myanmar'), Row(code='NZ', name='New Zealand'), Row(code='NG', name='Nigeria'), Row(code='MK', name='North Macedonia'), Row(code='GB', name='Northern Ireland'), Row(code='ZM', name='Northern Rhodesia'), Row(code='NO', name='Norway'), Row(code='TR', name='Ottoman Empire'), Row(code='PK', name='Pakistan'), Row(code='US', name='Palestine'), Row(code='IR', name='Persia'), Row(code='PE', name='Peru'), Row(code='PH', name='Philippines'), Row(code='PL', name='Poland'), Row(code='PL', name='Poland, Russian Empire'), Row(code='PT', name='Portugal'), Row(code='PL', name='Prussia'), Row(code='PR', name='Puerto Rico'), Row(code='MK', name='Republic of Macedonia'), Row(code='RO', name='Romania'), Row(code='RU', name='Russia'), Row(code='RU', name='Russia, Soviet Union'), Row(code='AZ', name='Russian Empire'), Row(code='LC', name='Saint Lucia'), Row(code='DE', name='Schleswig'), Row(code='GB', name='Scotland'), Row(code='RS', name='Serbia'), Row(code='SG', name='Singapore'), Row(code='SK', name='Slovakia'), Row(code='SI', name='Slovenia'), Row(code='ZA', name='South Africa'), Row(code='KR', name='South Korea'), Row(code='ZW', name='Southern Rhodesia'), Row(code='ES', name='Spain'), Row(code='SE', name='Sweden'), Row(code='CH', name='Switzerland'), Row(code='TW', name='Taiwan'), Row(code='NL', name='the Netherlands'), Row(code='CN', name='Tibet'), Row(code='TT', name='Trinidad and Tobago'), Row(code='TN', name='Tunisia'), Row(code='TR', name='Turkey'), Row(code='IT', name='Tuscany'), Row(code='UA', name='Ukraine'), Row(code='ZA', name='Union of South Africa'), Row(code='GB', name='United Kingdom'), Row(code='US', name='USA'), Row(code='RU', name='USSR'), Row(code='VE', name='Venezuela'), Row(code='VN', name='Vietnam'), Row(code='DE', name='West Germany'), Row(code='DE', name='W\\u00fcrttemberg'), Row(code='YE', name='Yemen'), Row(code='YU', name='Yugoslavia'), Row(code='ZM', name='Zambia'), Row(code='ZW', name='Zimbabwe')]\"]}]}",
        "contentType": "application/json"
    },
    "systemMetadata": {
        "lastObserved": 1615443388097,
        "runId": "multiple_files.json"
    }
},
{
    "proposedSnapshot": {
        "com.linkedin.pegasus2avro.metadata.snapshot.DatasetSnapshot": {
            "urn": "urn:li:dataset:(urn:li:dataPlatform:file,test-platform-instance.tests/integration/s3/test_data/local_system/folder_a/folder_aa/folder_aaa/food_parquet.parquet,DEV)",
            "aspects": [
                {
                    "com.linkedin.pegasus2avro.dataset.DatasetProperties": {
                        "customProperties": {
                            "number_of_files": "1",
                            "size_in_bytes": "4206"
                        },
                        "name": "food_parquet.parquet",
                        "description": "",
                        "tags": []
                    }
                },
                {
                    "com.linkedin.pegasus2avro.schema.SchemaMetadata": {
                        "schemaName": "food_parquet.parquet",
                        "platform": "urn:li:dataPlatform:file",
                        "version": 0,
                        "created": {
                            "time": 0,
                            "actor": "urn:li:corpuser:unknown"
                        },
                        "lastModified": {
                            "time": 0,
                            "actor": "urn:li:corpuser:unknown"
                        },
                        "hash": "",
                        "platformSchema": {
                            "com.linkedin.pegasus2avro.schema.OtherSchema": {
                                "rawSchema": ""
                            }
                        },
                        "fields": [
                            {
                                "fieldPath": "color",
                                "nullable": false,
                                "type": {
                                    "type": {
                                        "com.linkedin.pegasus2avro.schema.StringType": {}
                                    }
                                },
                                "nativeDataType": "string",
                                "recursive": false,
                                "isPartOfKey": false
                            },
                            {
                                "fieldPath": "healthy",
                                "nullable": false,
                                "type": {
                                    "type": {
                                        "com.linkedin.pegasus2avro.schema.BooleanType": {}
                                    }
                                },
                                "nativeDataType": "bool",
                                "recursive": false,
                                "isPartOfKey": false
                            },
                            {
                                "fieldPath": "height",
                                "nullable": false,
                                "type": {
                                    "type": {
                                        "com.linkedin.pegasus2avro.schema.NumberType": {}
                                    }
                                },
                                "nativeDataType": "int64",
                                "recursive": false,
                                "isPartOfKey": false
                            },
                            {
                                "fieldPath": "name",
                                "nullable": false,
                                "type": {
                                    "type": {
                                        "com.linkedin.pegasus2avro.schema.StringType": {}
                                    }
                                },
                                "nativeDataType": "string",
                                "recursive": false,
                                "isPartOfKey": false
                            },
                            {
                                "fieldPath": "weight",
                                "nullable": false,
                                "type": {
                                    "type": {
                                        "com.linkedin.pegasus2avro.schema.NumberType": {}
                                    }
                                },
                                "nativeDataType": "int64",
                                "recursive": false,
                                "isPartOfKey": false
                            }
                        ]
                    }
                }
            ]
        }
    },
    "systemMetadata": {
        "lastObserved": 1615443388097,
        "runId": "multiple_files.json"
    }
},
{
    "entityType": "dataset",
<<<<<<< HEAD
    "entityUrn": "urn:li:dataset:(urn:li:dataPlatform:test-platform,test-platform-instance.tests/integration/s3/test_data/local_system/folder_a/folder_aa/folder_aaa/food_parquet.parquet,DEV)",
=======
    "entityUrn": "urn:li:dataset:(urn:li:dataPlatform:file,test-platform-instance.tests/integration/s3/test_data/local_system/folder_a/folder_aa/folder_aaa/food_parquet.parquet,DEV)",
>>>>>>> 6e34cd60
    "changeType": "UPSERT",
    "aspectName": "container",
    "aspect": {
        "value": "{\"container\": \"urn:li:container:46c2438600873ee3264c24c4ac6081b9\"}",
        "contentType": "application/json"
    },
    "systemMetadata": {
        "lastObserved": 1615443388097,
        "runId": "multiple_files.json"
    }
},
{
    "entityType": "dataset",
<<<<<<< HEAD
    "entityUrn": "urn:li:dataset:(urn:li:dataPlatform:test-platform,test-platform-instance.tests/integration/s3/test_data/local_system/folder_a/folder_aa/folder_aaa/food_parquet.parquet,DEV)",
=======
    "entityUrn": "urn:li:dataset:(urn:li:dataPlatform:file,test-platform-instance.tests/integration/s3/test_data/local_system/folder_a/folder_aa/folder_aaa/food_parquet.parquet,DEV)",
>>>>>>> 6e34cd60
    "changeType": "UPSERT",
    "aspectName": "datasetProfile",
    "aspect": {
        "value": "{\"timestampMillis\": 1615443388097, \"partitionSpec\": {\"type\": \"FULL_TABLE\", \"partition\": \"FULL_TABLE_SNAPSHOT\"}, \"rowCount\": 70, \"columnCount\": 5, \"fieldProfiles\": [{\"fieldPath\": \"name\", \"uniqueCount\": 9, \"uniqueProportion\": 0.13043478260869565, \"nullCount\": 1, \"nullProportion\": 0.014285714285714285, \"distinctValueFrequencies\": [{\"value\": \"NullValue\", \"frequency\": 1}, {\"value\": \"apple\", \"frequency\": 7}, {\"value\": \"chicken\", \"frequency\": 7}, {\"value\": \"cookie\", \"frequency\": 6}, {\"value\": \"hamburger\", \"frequency\": 7}, {\"value\": \"lasagna\", \"frequency\": 7}, {\"value\": \"orange\", \"frequency\": 7}, {\"value\": \"pasta\", \"frequency\": 7}, {\"value\": \"spinach\", \"frequency\": 7}, {\"value\": \"sushi\", \"frequency\": 7}, {\"value\": \"water\", \"frequency\": 7}], \"sampleValues\": [\"apple\", \"apple\", \"apple\", \"chicken\", \"cookie\", \"cookie\", \"cookie\", \"lasagna\", \"lasagna\", \"orange\", \"orange\", \"pasta\", \"pasta\", \"pasta\", \"pasta\", \"spinach\", \"spinach\", \"spinach\", \"water\", \"water\"]}, {\"fieldPath\": \"weight\", \"uniqueCount\": 10, \"uniqueProportion\": 0.14285714285714285, \"nullCount\": 0, \"nullProportion\": 0.0, \"distinctValueFrequencies\": [{\"value\": \"10\", \"frequency\": 7}, {\"value\": \"2\", \"frequency\": 7}, {\"value\": \"23\", \"frequency\": 7}, {\"value\": \"32\", \"frequency\": 7}, {\"value\": \"36\", \"frequency\": 7}, {\"value\": \"43\", \"frequency\": 7}, {\"value\": \"49\", \"frequency\": 7}, {\"value\": \"50\", \"frequency\": 7}, {\"value\": \"53\", \"frequency\": 7}, {\"value\": \"72\", \"frequency\": 7}], \"sampleValues\": [\"10\", \"10\", \"10\", \"23\", \"23\", \"23\", \"32\", \"32\", \"36\", \"43\", \"43\", \"49\", \"49\", \"50\", \"50\", \"50\", \"72\", \"72\", \"72\", \"72\"]}, {\"fieldPath\": \"height\", \"uniqueCount\": 4, \"uniqueProportion\": 0.05714285714285714, \"nullCount\": 0, \"nullProportion\": 0.0, \"distinctValueFrequencies\": [{\"value\": \"4\", \"frequency\": 24}, {\"value\": \"5\", \"frequency\": 15}, {\"value\": \"6\", \"frequency\": 23}, {\"value\": \"7\", \"frequency\": 8}], \"sampleValues\": [\"4\", \"4\", \"4\", \"4\", \"4\", \"4\", \"4\", \"5\", \"5\", \"5\", \"5\", \"5\", \"6\", \"6\", \"6\", \"6\", \"6\", \"6\", \"7\", \"7\"]}, {\"fieldPath\": \"color\", \"uniqueCount\": 7, \"uniqueProportion\": 0.1, \"nullCount\": 0, \"nullProportion\": 0.0, \"distinctValueFrequencies\": [{\"value\": \"blue\", \"frequency\": 7}, {\"value\": \"brown\", \"frequency\": 14}, {\"value\": \"green\", \"frequency\": 7}, {\"value\": \"orange\", \"frequency\": 14}, {\"value\": \"red\", \"frequency\": 14}, {\"value\": \"white\", \"frequency\": 7}, {\"value\": \"yellow\", \"frequency\": 7}], \"sampleValues\": [\"blue\", \"blue\", \"brown\", \"brown\", \"brown\", \"green\", \"green\", \"green\", \"orange\", \"orange\", \"red\", \"red\", \"red\", \"red\", \"red\", \"white\", \"yellow\", \"yellow\", \"yellow\", \"yellow\"]}, {\"fieldPath\": \"healthy\", \"uniqueCount\": 2, \"uniqueProportion\": 0.028985507246376812, \"nullCount\": 1, \"nullProportion\": 0.014285714285714285, \"sampleValues\": [\"False\", \"False\", \"False\", \"False\", \"False\", \"False\", \"False\", \"False\", \"False\", \"None\", \"True\", \"True\", \"True\", \"True\", \"True\", \"True\", \"True\", \"True\", \"True\", \"True\"]}]}",
        "contentType": "application/json"
    },
    "systemMetadata": {
        "lastObserved": 1615443388097,
        "runId": "multiple_files.json"
    }
},
{
    "proposedSnapshot": {
        "com.linkedin.pegasus2avro.metadata.snapshot.DatasetSnapshot": {
            "urn": "urn:li:dataset:(urn:li:dataPlatform:file,test-platform-instance.tests/integration/s3/test_data/local_system/folder_a/folder_aa/folder_aaa/small.csv,DEV)",
            "aspects": [
                {
                    "com.linkedin.pegasus2avro.dataset.DatasetProperties": {
                        "customProperties": {
                            "number_of_files": "1",
                            "size_in_bytes": "172"
                        },
                        "name": "small.csv",
                        "description": "",
                        "tags": []
                    }
                },
                {
                    "com.linkedin.pegasus2avro.schema.SchemaMetadata": {
                        "schemaName": "small.csv",
                        "platform": "urn:li:dataPlatform:file",
                        "version": 0,
                        "created": {
                            "time": 0,
                            "actor": "urn:li:corpuser:unknown"
                        },
                        "lastModified": {
                            "time": 0,
                            "actor": "urn:li:corpuser:unknown"
                        },
                        "hash": "",
                        "platformSchema": {
                            "com.linkedin.pegasus2avro.schema.OtherSchema": {
                                "rawSchema": ""
                            }
                        },
                        "fields": [
                            {
                                "fieldPath": "1st chord",
                                "nullable": false,
                                "type": {
                                    "type": {
                                        "com.linkedin.pegasus2avro.schema.NumberType": {}
                                    }
                                },
                                "nativeDataType": "integer",
                                "recursive": false,
                                "isPartOfKey": false
                            },
                            {
                                "fieldPath": "2nd chord",
                                "nullable": false,
                                "type": {
                                    "type": {
                                        "com.linkedin.pegasus2avro.schema.NumberType": {}
                                    }
                                },
                                "nativeDataType": "integer",
                                "recursive": false,
                                "isPartOfKey": false
                            },
                            {
                                "fieldPath": "3rd chord",
                                "nullable": false,
                                "type": {
                                    "type": {
                                        "com.linkedin.pegasus2avro.schema.NumberType": {}
                                    }
                                },
                                "nativeDataType": "integer",
                                "recursive": false,
                                "isPartOfKey": false
                            },
                            {
                                "fieldPath": "4th chord",
                                "nullable": false,
                                "type": {
                                    "type": {
                                        "com.linkedin.pegasus2avro.schema.NumberType": {}
                                    }
                                },
                                "nativeDataType": "integer",
                                "recursive": false,
                                "isPartOfKey": false
                            },
                            {
                                "fieldPath": "Progression Quality",
                                "nullable": false,
                                "type": {
                                    "type": {
                                        "com.linkedin.pegasus2avro.schema.StringType": {}
                                    }
                                },
                                "nativeDataType": "string",
                                "recursive": false,
                                "isPartOfKey": false
                            }
                        ]
                    }
                }
            ]
        }
    },
    "systemMetadata": {
        "lastObserved": 1615443388097,
        "runId": "multiple_files.json"
    }
},
{
    "entityType": "dataset",
<<<<<<< HEAD
    "entityUrn": "urn:li:dataset:(urn:li:dataPlatform:test-platform,test-platform-instance.tests/integration/s3/test_data/local_system/folder_a/folder_aa/folder_aaa/small.csv,DEV)",
=======
    "entityUrn": "urn:li:dataset:(urn:li:dataPlatform:file,test-platform-instance.tests/integration/s3/test_data/local_system/folder_a/folder_aa/folder_aaa/small.csv,DEV)",
>>>>>>> 6e34cd60
    "changeType": "UPSERT",
    "aspectName": "container",
    "aspect": {
        "value": "{\"container\": \"urn:li:container:46c2438600873ee3264c24c4ac6081b9\"}",
        "contentType": "application/json"
    },
    "systemMetadata": {
        "lastObserved": 1615443388097,
        "runId": "multiple_files.json"
    }
},
{
    "entityType": "dataset",
<<<<<<< HEAD
    "entityUrn": "urn:li:dataset:(urn:li:dataPlatform:test-platform,test-platform-instance.tests/integration/s3/test_data/local_system/folder_a/folder_aa/folder_aaa/small.csv,DEV)",
=======
    "entityUrn": "urn:li:dataset:(urn:li:dataPlatform:file,test-platform-instance.tests/integration/s3/test_data/local_system/folder_a/folder_aa/folder_aaa/small.csv,DEV)",
>>>>>>> 6e34cd60
    "changeType": "UPSERT",
    "aspectName": "datasetProfile",
    "aspect": {
        "value": "{\"timestampMillis\": 1615443388097, \"partitionSpec\": {\"type\": \"FULL_TABLE\", \"partition\": \"FULL_TABLE_SNAPSHOT\"}, \"rowCount\": 5, \"columnCount\": 5, \"fieldProfiles\": [{\"fieldPath\": \"1st chord\", \"uniqueCount\": 3, \"uniqueProportion\": 0.6, \"nullCount\": 0, \"nullProportion\": 0.0, \"distinctValueFrequencies\": [{\"value\": \"1\", \"frequency\": 3}, {\"value\": \"4\", \"frequency\": 1}, {\"value\": \"6\", \"frequency\": 1}], \"sampleValues\": [\"1\", \"1\", \"1\", \"4\", \"6\"]}, {\"fieldPath\": \"2nd chord\", \"uniqueCount\": 3, \"uniqueProportion\": 0.6, \"nullCount\": 0, \"nullProportion\": 0.0, \"distinctValueFrequencies\": [{\"value\": \"1\", \"frequency\": 1}, {\"value\": \"4\", \"frequency\": 2}, {\"value\": \"6\", \"frequency\": 2}], \"sampleValues\": [\"1\", \"4\", \"4\", \"6\", \"6\"]}, {\"fieldPath\": \"3rd chord\", \"uniqueCount\": 3, \"uniqueProportion\": 0.6, \"nullCount\": 0, \"nullProportion\": 0.0, \"distinctValueFrequencies\": [{\"value\": \"1\", \"frequency\": 3}, {\"value\": \"2\", \"frequency\": 1}, {\"value\": \"4\", \"frequency\": 1}], \"sampleValues\": [\"1\", \"1\", \"1\", \"2\", \"4\"]}, {\"fieldPath\": \"4th chord\", \"uniqueCount\": 2, \"uniqueProportion\": 0.4, \"nullCount\": 0, \"nullProportion\": 0.0, \"distinctValueFrequencies\": [{\"value\": \"1\", \"frequency\": 1}, {\"value\": \"5\", \"frequency\": 4}], \"sampleValues\": [\"1\", \"5\", \"5\", \"5\", \"5\"]}, {\"fieldPath\": \"Progression Quality\", \"uniqueCount\": 4, \"uniqueProportion\": 0.8, \"nullCount\": 0, \"nullProportion\": 0.0, \"distinctValueFrequencies\": [{\"value\": \"Alternative\", \"frequency\": 1}, {\"value\": \"Catchy\", \"frequency\": 1}, {\"value\": \"Didgeridoo\", \"frequency\": 1}, {\"value\": \"Dreadful\", \"frequency\": 2}], \"sampleValues\": [\"Alternative\", \"Catchy\", \"Didgeridoo\", \"Dreadful\", \"Dreadful\"]}]}",
        "contentType": "application/json"
    },
    "systemMetadata": {
        "lastObserved": 1615443388097,
        "runId": "multiple_files.json"
    }
},
{
    "proposedSnapshot": {
        "com.linkedin.pegasus2avro.metadata.snapshot.DatasetSnapshot": {
            "urn": "urn:li:dataset:(urn:li:dataPlatform:file,test-platform-instance.tests/integration/s3/test_data/local_system/folder_a/folder_aa/folder_aaa/wa_fn_usec_hr_employee_attrition_csv.csv,DEV)",
            "aspects": [
                {
                    "com.linkedin.pegasus2avro.dataset.DatasetProperties": {
                        "customProperties": {
                            "number_of_files": "1",
                            "size_in_bytes": "34056"
                        },
                        "name": "wa_fn_usec_hr_employee_attrition_csv.csv",
                        "description": "",
                        "tags": []
                    }
                },
                {
                    "com.linkedin.pegasus2avro.schema.SchemaMetadata": {
                        "schemaName": "wa_fn_usec_hr_employee_attrition_csv.csv",
                        "platform": "urn:li:dataPlatform:file",
                        "version": 0,
                        "created": {
                            "time": 0,
                            "actor": "urn:li:corpuser:unknown"
                        },
                        "lastModified": {
                            "time": 0,
                            "actor": "urn:li:corpuser:unknown"
                        },
                        "hash": "",
                        "platformSchema": {
                            "com.linkedin.pegasus2avro.schema.OtherSchema": {
                                "rawSchema": ""
                            }
                        },
                        "fields": [
                            {
                                "fieldPath": "age",
                                "nullable": false,
                                "type": {
                                    "type": {
                                        "com.linkedin.pegasus2avro.schema.NumberType": {}
                                    }
                                },
                                "nativeDataType": "integer",
                                "recursive": false,
                                "isPartOfKey": false
                            },
                            {
                                "fieldPath": "attrition",
                                "nullable": false,
                                "type": {
                                    "type": {
                                        "com.linkedin.pegasus2avro.schema.StringType": {}
                                    }
                                },
                                "nativeDataType": "string",
                                "recursive": false,
                                "isPartOfKey": false
                            },
                            {
                                "fieldPath": "businesstravel",
                                "nullable": false,
                                "type": {
                                    "type": {
                                        "com.linkedin.pegasus2avro.schema.StringType": {}
                                    }
                                },
                                "nativeDataType": "string",
                                "recursive": false,
                                "isPartOfKey": false
                            },
                            {
                                "fieldPath": "dailyrate",
                                "nullable": false,
                                "type": {
                                    "type": {
                                        "com.linkedin.pegasus2avro.schema.NumberType": {}
                                    }
                                },
                                "nativeDataType": "integer",
                                "recursive": false,
                                "isPartOfKey": false
                            },
                            {
                                "fieldPath": "department",
                                "nullable": false,
                                "type": {
                                    "type": {
                                        "com.linkedin.pegasus2avro.schema.StringType": {}
                                    }
                                },
                                "nativeDataType": "string",
                                "recursive": false,
                                "isPartOfKey": false
                            },
                            {
                                "fieldPath": "distancefromhome",
                                "nullable": false,
                                "type": {
                                    "type": {
                                        "com.linkedin.pegasus2avro.schema.NumberType": {}
                                    }
                                },
                                "nativeDataType": "integer",
                                "recursive": false,
                                "isPartOfKey": false
                            },
                            {
                                "fieldPath": "education",
                                "nullable": false,
                                "type": {
                                    "type": {
                                        "com.linkedin.pegasus2avro.schema.NumberType": {}
                                    }
                                },
                                "nativeDataType": "integer",
                                "recursive": false,
                                "isPartOfKey": false
                            },
                            {
                                "fieldPath": "educationfield",
                                "nullable": false,
                                "type": {
                                    "type": {
                                        "com.linkedin.pegasus2avro.schema.StringType": {}
                                    }
                                },
                                "nativeDataType": "string",
                                "recursive": false,
                                "isPartOfKey": false
                            },
                            {
                                "fieldPath": "employeecount",
                                "nullable": false,
                                "type": {
                                    "type": {
                                        "com.linkedin.pegasus2avro.schema.NumberType": {}
                                    }
                                },
                                "nativeDataType": "integer",
                                "recursive": false,
                                "isPartOfKey": false
                            },
                            {
                                "fieldPath": "environmentsatisfaction",
                                "nullable": false,
                                "type": {
                                    "type": {
                                        "com.linkedin.pegasus2avro.schema.NumberType": {}
                                    }
                                },
                                "nativeDataType": "integer",
                                "recursive": false,
                                "isPartOfKey": false
                            },
                            {
                                "fieldPath": "gender",
                                "nullable": false,
                                "type": {
                                    "type": {
                                        "com.linkedin.pegasus2avro.schema.StringType": {}
                                    }
                                },
                                "nativeDataType": "string",
                                "recursive": false,
                                "isPartOfKey": false
                            },
                            {
                                "fieldPath": "jobinvolvement",
                                "nullable": false,
                                "type": {
                                    "type": {
                                        "com.linkedin.pegasus2avro.schema.NumberType": {}
                                    }
                                },
                                "nativeDataType": "integer",
                                "recursive": false,
                                "isPartOfKey": false
                            },
                            {
                                "fieldPath": "joblevel",
                                "nullable": false,
                                "type": {
                                    "type": {
                                        "com.linkedin.pegasus2avro.schema.NumberType": {}
                                    }
                                },
                                "nativeDataType": "integer",
                                "recursive": false,
                                "isPartOfKey": false
                            },
                            {
                                "fieldPath": "jobrole",
                                "nullable": false,
                                "type": {
                                    "type": {
                                        "com.linkedin.pegasus2avro.schema.StringType": {}
                                    }
                                },
                                "nativeDataType": "string",
                                "recursive": false,
                                "isPartOfKey": false
                            },
                            {
                                "fieldPath": "jobsatisfaction",
                                "nullable": false,
                                "type": {
                                    "type": {
                                        "com.linkedin.pegasus2avro.schema.NumberType": {}
                                    }
                                },
                                "nativeDataType": "integer",
                                "recursive": false,
                                "isPartOfKey": false
                            },
                            {
                                "fieldPath": "maritalstatus",
                                "nullable": false,
                                "type": {
                                    "type": {
                                        "com.linkedin.pegasus2avro.schema.StringType": {}
                                    }
                                },
                                "nativeDataType": "string",
                                "recursive": false,
                                "isPartOfKey": false
                            },
                            {
                                "fieldPath": "numcompaniesworked",
                                "nullable": false,
                                "type": {
                                    "type": {
                                        "com.linkedin.pegasus2avro.schema.NumberType": {}
                                    }
                                },
                                "nativeDataType": "integer",
                                "recursive": false,
                                "isPartOfKey": false
                            },
                            {
                                "fieldPath": "over18",
                                "nullable": false,
                                "type": {
                                    "type": {
                                        "com.linkedin.pegasus2avro.schema.StringType": {}
                                    }
                                },
                                "nativeDataType": "string",
                                "recursive": false,
                                "isPartOfKey": false
                            },
                            {
                                "fieldPath": "overtime",
                                "nullable": false,
                                "type": {
                                    "type": {
                                        "com.linkedin.pegasus2avro.schema.StringType": {}
                                    }
                                },
                                "nativeDataType": "string",
                                "recursive": false,
                                "isPartOfKey": false
                            },
                            {
                                "fieldPath": "percentsalaryhike",
                                "nullable": false,
                                "type": {
                                    "type": {
                                        "com.linkedin.pegasus2avro.schema.NumberType": {}
                                    }
                                },
                                "nativeDataType": "integer",
                                "recursive": false,
                                "isPartOfKey": false
                            },
                            {
                                "fieldPath": "performancerating",
                                "nullable": false,
                                "type": {
                                    "type": {
                                        "com.linkedin.pegasus2avro.schema.NumberType": {}
                                    }
                                },
                                "nativeDataType": "integer",
                                "recursive": false,
                                "isPartOfKey": false
                            },
                            {
                                "fieldPath": "relationshipsatisfaction",
                                "nullable": false,
                                "type": {
                                    "type": {
                                        "com.linkedin.pegasus2avro.schema.NumberType": {}
                                    }
                                },
                                "nativeDataType": "integer",
                                "recursive": false,
                                "isPartOfKey": false
                            },
                            {
                                "fieldPath": "standardhours",
                                "nullable": false,
                                "type": {
                                    "type": {
                                        "com.linkedin.pegasus2avro.schema.NumberType": {}
                                    }
                                },
                                "nativeDataType": "integer",
                                "recursive": false,
                                "isPartOfKey": false
                            },
                            {
                                "fieldPath": "stockoptionlevel",
                                "nullable": false,
                                "type": {
                                    "type": {
                                        "com.linkedin.pegasus2avro.schema.NumberType": {}
                                    }
                                },
                                "nativeDataType": "integer",
                                "recursive": false,
                                "isPartOfKey": false
                            },
                            {
                                "fieldPath": "totalworkingyears",
                                "nullable": false,
                                "type": {
                                    "type": {
                                        "com.linkedin.pegasus2avro.schema.NumberType": {}
                                    }
                                },
                                "nativeDataType": "integer",
                                "recursive": false,
                                "isPartOfKey": false
                            },
                            {
                                "fieldPath": "trainingtimeslastyear",
                                "nullable": false,
                                "type": {
                                    "type": {
                                        "com.linkedin.pegasus2avro.schema.NumberType": {}
                                    }
                                },
                                "nativeDataType": "integer",
                                "recursive": false,
                                "isPartOfKey": false
                            },
                            {
                                "fieldPath": "worklifebalance",
                                "nullable": false,
                                "type": {
                                    "type": {
                                        "com.linkedin.pegasus2avro.schema.NumberType": {}
                                    }
                                },
                                "nativeDataType": "integer",
                                "recursive": false,
                                "isPartOfKey": false
                            },
                            {
                                "fieldPath": "yearsatcompany",
                                "nullable": false,
                                "type": {
                                    "type": {
                                        "com.linkedin.pegasus2avro.schema.NumberType": {}
                                    }
                                },
                                "nativeDataType": "integer",
                                "recursive": false,
                                "isPartOfKey": false
                            },
                            {
                                "fieldPath": "yearsincurrentrole",
                                "nullable": false,
                                "type": {
                                    "type": {
                                        "com.linkedin.pegasus2avro.schema.NumberType": {}
                                    }
                                },
                                "nativeDataType": "integer",
                                "recursive": false,
                                "isPartOfKey": false
                            },
                            {
                                "fieldPath": "yearssincelastpromotion",
                                "nullable": false,
                                "type": {
                                    "type": {
                                        "com.linkedin.pegasus2avro.schema.NumberType": {}
                                    }
                                },
                                "nativeDataType": "integer",
                                "recursive": false,
                                "isPartOfKey": false
                            },
                            {
                                "fieldPath": "yearswithcurrmanager",
                                "nullable": false,
                                "type": {
                                    "type": {
                                        "com.linkedin.pegasus2avro.schema.NumberType": {}
                                    }
                                },
                                "nativeDataType": "integer",
                                "recursive": false,
                                "isPartOfKey": false
                            }
                        ]
                    }
                }
            ]
        }
    },
    "systemMetadata": {
        "lastObserved": 1615443388097,
        "runId": "multiple_files.json"
    }
},
{
    "entityType": "dataset",
<<<<<<< HEAD
    "entityUrn": "urn:li:dataset:(urn:li:dataPlatform:test-platform,test-platform-instance.tests/integration/s3/test_data/local_system/folder_a/folder_aa/folder_aaa/wa_fn_usec_hr_employee_attrition_csv.csv,DEV)",
=======
    "entityUrn": "urn:li:dataset:(urn:li:dataPlatform:file,test-platform-instance.tests/integration/s3/test_data/local_system/folder_a/folder_aa/folder_aaa/wa_fn_usec_hr_employee_attrition_csv.csv,DEV)",
>>>>>>> 6e34cd60
    "changeType": "UPSERT",
    "aspectName": "container",
    "aspect": {
        "value": "{\"container\": \"urn:li:container:46c2438600873ee3264c24c4ac6081b9\"}",
        "contentType": "application/json"
    },
    "systemMetadata": {
        "lastObserved": 1615443388097,
        "runId": "multiple_files.json"
    }
},
{
    "entityType": "dataset",
<<<<<<< HEAD
    "entityUrn": "urn:li:dataset:(urn:li:dataPlatform:test-platform,test-platform-instance.tests/integration/s3/test_data/local_system/folder_a/folder_aa/folder_aaa/wa_fn_usec_hr_employee_attrition_csv.csv,DEV)",
=======
    "entityUrn": "urn:li:dataset:(urn:li:dataPlatform:file,test-platform-instance.tests/integration/s3/test_data/local_system/folder_a/folder_aa/folder_aaa/wa_fn_usec_hr_employee_attrition_csv.csv,DEV)",
>>>>>>> 6e34cd60
    "changeType": "UPSERT",
    "aspectName": "datasetProfile",
    "aspect": {
        "value": "{\"timestampMillis\": 1615443388097, \"partitionSpec\": {\"type\": \"FULL_TABLE\", \"partition\": \"FULL_TABLE_SNAPSHOT\"}, \"rowCount\": 249, \"columnCount\": 31, \"fieldProfiles\": [{\"fieldPath\": \"age\", \"uniqueCount\": 39, \"uniqueProportion\": 0.1566265060240964, \"nullCount\": 0, \"nullProportion\": 0.0, \"distinctValueFrequencies\": [{\"value\": \"19\", \"frequency\": 4}, {\"value\": \"20\", \"frequency\": 1}, {\"value\": \"21\", \"frequency\": 1}, {\"value\": \"22\", \"frequency\": 5}, {\"value\": \"23\", \"frequency\": 1}, {\"value\": \"24\", \"frequency\": 4}, {\"value\": \"25\", \"frequency\": 3}, {\"value\": \"26\", \"frequency\": 4}, {\"value\": \"27\", \"frequency\": 9}, {\"value\": \"28\", \"frequency\": 4}, {\"value\": \"29\", \"frequency\": 8}, {\"value\": \"30\", \"frequency\": 16}, {\"value\": \"31\", \"frequency\": 9}, {\"value\": \"32\", \"frequency\": 15}, {\"value\": \"33\", \"frequency\": 11}, {\"value\": \"34\", \"frequency\": 14}, {\"value\": \"35\", \"frequency\": 14}, {\"value\": \"36\", \"frequency\": 13}, {\"value\": \"37\", \"frequency\": 11}, {\"value\": \"38\", \"frequency\": 11}, {\"value\": \"39\", \"frequency\": 3}, {\"value\": \"40\", \"frequency\": 7}, {\"value\": \"41\", \"frequency\": 9}, {\"value\": \"42\", \"frequency\": 3}, {\"value\": \"43\", \"frequency\": 5}, {\"value\": \"44\", \"frequency\": 4}, {\"value\": \"45\", \"frequency\": 8}, {\"value\": \"46\", \"frequency\": 7}, {\"value\": \"48\", \"frequency\": 1}, {\"value\": \"49\", \"frequency\": 3}, {\"value\": \"50\", \"frequency\": 7}, {\"value\": \"51\", \"frequency\": 8}, {\"value\": \"52\", \"frequency\": 3}, {\"value\": \"53\", \"frequency\": 4}, {\"value\": \"54\", \"frequency\": 3}, {\"value\": \"55\", \"frequency\": 3}, {\"value\": \"56\", \"frequency\": 3}, {\"value\": \"57\", \"frequency\": 1}, {\"value\": \"58\", \"frequency\": 3}, {\"value\": \"59\", \"frequency\": 6}], \"sampleValues\": [\"22\", \"24\", \"27\", \"28\", \"32\", \"32\", \"34\", \"37\", \"38\", \"40\", \"40\", \"41\", \"42\", \"44\", \"46\", \"50\", \"50\", \"51\", \"52\", \"58\"]}, {\"fieldPath\": \"attrition\", \"uniqueCount\": 2, \"uniqueProportion\": 0.008032128514056224, \"nullCount\": 0, \"nullProportion\": 0.0, \"distinctValueFrequencies\": [{\"value\": \"No\", \"frequency\": 209}, {\"value\": \"Yes\", \"frequency\": 40}], \"sampleValues\": [\"No\", \"No\", \"No\", \"No\", \"No\", \"No\", \"No\", \"No\", \"No\", \"No\", \"No\", \"No\", \"No\", \"No\", \"No\", \"No\", \"No\", \"Yes\", \"Yes\", \"Yes\"]}, {\"fieldPath\": \"businesstravel\", \"uniqueCount\": 3, \"uniqueProportion\": 0.012048192771084338, \"nullCount\": 0, \"nullProportion\": 0.0, \"distinctValueFrequencies\": [{\"value\": \"Non-Travel\", \"frequency\": 25}, {\"value\": \"Travel_Frequently\", \"frequency\": 46}, {\"value\": \"Travel_Rarely\", \"frequency\": 178}], \"sampleValues\": [\"Non-Travel\", \"Non-Travel\", \"Non-Travel\", \"Travel_Frequently\", \"Travel_Frequently\", \"Travel_Frequently\", \"Travel_Rarely\", \"Travel_Rarely\", \"Travel_Rarely\", \"Travel_Rarely\", \"Travel_Rarely\", \"Travel_Rarely\", \"Travel_Rarely\", \"Travel_Rarely\", \"Travel_Rarely\", \"Travel_Rarely\", \"Travel_Rarely\", \"Travel_Rarely\", \"Travel_Rarely\", \"Travel_Rarely\"]}, {\"fieldPath\": \"dailyrate\", \"uniqueCount\": 7, \"uniqueProportion\": 0.028112449799196786, \"nullCount\": 0, \"nullProportion\": 0.0, \"distinctValueFrequencies\": [{\"value\": \"0\", \"frequency\": 49}, {\"value\": \"19\", \"frequency\": 17}, {\"value\": \"2\", \"frequency\": 22}, {\"value\": \"24\", \"frequency\": 11}, {\"value\": \"32\", \"frequency\": 15}, {\"value\": \"4\", \"frequency\": 15}, {\"value\": \"514\", \"frequency\": 24}, {\"value\": \"7\", \"frequency\": 96}], \"sampleValues\": [\"0\", \"0\", \"0\", \"0\", \"0\", \"19\", \"2\", \"24\", \"32\", \"32\", \"4\", \"7\", \"7\", \"7\", \"7\", \"7\", \"7\", \"7\", \"7\", \"7\"]}, {\"fieldPath\": \"department\", \"uniqueCount\": 3, \"uniqueProportion\": 0.012048192771084338, \"nullCount\": 0, \"nullProportion\": 0.0, \"distinctValueFrequencies\": [{\"value\": \"Human Resources\", \"frequency\": 7}, {\"value\": \"Research & Development\", \"frequency\": 175}, {\"value\": \"Sales\", \"frequency\": 67}], \"sampleValues\": [\"Research & Development\", \"Research & Development\", \"Research & Development\", \"Research & Development\", \"Research & Development\", \"Research & Development\", \"Research & Development\", \"Research & Development\", \"Research & Development\", \"Research & Development\", \"Research & Development\", \"Research & Development\", \"Research & Development\", \"Research & Development\", \"Sales\", \"Sales\", \"Sales\", \"Sales\", \"Sales\", \"Sales\"]}, {\"fieldPath\": \"distancefromhome\", \"uniqueCount\": 30, \"uniqueProportion\": 0.12048192771084337, \"nullCount\": 0, \"nullProportion\": 0.0, \"distinctValueFrequencies\": [{\"value\": \"1\", \"frequency\": 42}, {\"value\": \"10\", \"frequency\": 4}, {\"value\": \"11\", \"frequency\": 6}, {\"value\": \"12\", \"frequency\": 3}, {\"value\": \"13\", \"frequency\": 1}, {\"value\": \"14\", \"frequency\": 5}, {\"value\": \"15\", \"frequency\": 3}, {\"value\": \"16\", \"frequency\": 4}, {\"value\": \"17\", \"frequency\": 1}, {\"value\": \"18\", \"frequency\": 6}, {\"value\": \"19\", \"frequency\": 5}, {\"value\": \"2\", \"frequency\": 29}, {\"value\": \"20\", \"frequency\": 4}, {\"value\": \"21\", \"frequency\": 5}, {\"value\": \"22\", \"frequency\": 2}, {\"value\": \"23\", \"frequency\": 8}, {\"value\": \"24\", \"frequency\": 4}, {\"value\": \"25\", \"frequency\": 3}, {\"value\": \"26\", \"frequency\": 6}, {\"value\": \"27\", \"frequency\": 3}, {\"value\": \"28\", \"frequency\": 2}, {\"value\": \"29\", \"frequency\": 4}, {\"value\": \"3\", \"frequency\": 16}, {\"value\": \"4\", \"frequency\": 12}, {\"value\": \"5\", \"frequency\": 14}, {\"value\": \"6\", \"frequency\": 18}, {\"value\": \"7\", \"frequency\": 11}, {\"value\": \"8\", \"frequency\": 11}, {\"value\": \"9\", \"frequency\": 17}], \"sampleValues\": [\"1\", \"1\", \"1\", \"1\", \"10\", \"12\", \"12\", \"18\", \"19\", \"2\", \"2\", \"23\", \"24\", \"3\", \"4\", \"4\", \"4\", \"6\", \"6\", \"9\"]}, {\"fieldPath\": \"education\", \"uniqueCount\": 5, \"uniqueProportion\": 0.020080321285140562, \"nullCount\": 0, \"nullProportion\": 0.0, \"distinctValueFrequencies\": [{\"value\": \"1\", \"frequency\": 31}, {\"value\": \"2\", \"frequency\": 53}, {\"value\": \"3\", \"frequency\": 95}, {\"value\": \"4\", \"frequency\": 63}, {\"value\": \"5\", \"frequency\": 7}], \"sampleValues\": [\"1\", \"1\", \"1\", \"2\", \"2\", \"2\", \"3\", \"3\", \"3\", \"3\", \"3\", \"3\", \"3\", \"3\", \"3\", \"3\", \"4\", \"4\", \"4\", \"4\"]}, {\"fieldPath\": \"educationfield\", \"uniqueCount\": 6, \"uniqueProportion\": 0.024096385542168676, \"nullCount\": 0, \"nullProportion\": 0.0, \"distinctValueFrequencies\": [{\"value\": \"Human Resources\", \"frequency\": 4}, {\"value\": \"Life Sciences\", \"frequency\": 102}, {\"value\": \"Marketing\", \"frequency\": 28}, {\"value\": \"Medical\", \"frequency\": 85}, {\"value\": \"Other\", \"frequency\": 11}, {\"value\": \"Technical Degree\", \"frequency\": 19}], \"sampleValues\": [\"Life Sciences\", \"Life Sciences\", \"Life Sciences\", \"Life Sciences\", \"Life Sciences\", \"Life Sciences\", \"Life Sciences\", \"Life Sciences\", \"Marketing\", \"Marketing\", \"Medical\", \"Medical\", \"Medical\", \"Medical\", \"Medical\", \"Medical\", \"Medical\", \"Technical Degree\", \"Technical Degree\", \"Technical Degree\"]}, {\"fieldPath\": \"employeecount\", \"uniqueCount\": 1, \"uniqueProportion\": 0.004016064257028112, \"nullCount\": 0, \"nullProportion\": 0.0, \"distinctValueFrequencies\": [{\"value\": \"1\", \"frequency\": 249}], \"sampleValues\": [\"1\", \"1\", \"1\", \"1\", \"1\", \"1\", \"1\", \"1\", \"1\", \"1\", \"1\", \"1\", \"1\", \"1\", \"1\", \"1\", \"1\", \"1\", \"1\", \"1\"]}, {\"fieldPath\": \"environmentsatisfaction\", \"uniqueCount\": 4, \"uniqueProportion\": 0.01606425702811245, \"nullCount\": 0, \"nullProportion\": 0.0, \"distinctValueFrequencies\": [{\"value\": \"1\", \"frequency\": 41}, {\"value\": \"2\", \"frequency\": 56}, {\"value\": \"3\", \"frequency\": 87}, {\"value\": \"4\", \"frequency\": 65}], \"sampleValues\": [\"1\", \"1\", \"1\", \"1\", \"1\", \"1\", \"2\", \"2\", \"2\", \"2\", \"3\", \"3\", \"3\", \"3\", \"3\", \"3\", \"3\", \"3\", \"4\", \"4\"]}, {\"fieldPath\": \"gender\", \"uniqueCount\": 2, \"uniqueProportion\": 0.008032128514056224, \"nullCount\": 0, \"nullProportion\": 0.0, \"distinctValueFrequencies\": [{\"value\": \"Female\", \"frequency\": 101}, {\"value\": \"Male\", \"frequency\": 148}], \"sampleValues\": [\"Female\", \"Female\", \"Female\", \"Female\", \"Male\", \"Male\", \"Male\", \"Male\", \"Male\", \"Male\", \"Male\", \"Male\", \"Male\", \"Male\", \"Male\", \"Male\", \"Male\", \"Male\", \"Male\", \"Male\"]}, {\"fieldPath\": \"jobinvolvement\", \"uniqueCount\": 4, \"uniqueProportion\": 0.01606425702811245, \"nullCount\": 0, \"nullProportion\": 0.0, \"distinctValueFrequencies\": [{\"value\": \"1\", \"frequency\": 13}, {\"value\": \"2\", \"frequency\": 66}, {\"value\": \"3\", \"frequency\": 151}, {\"value\": \"4\", \"frequency\": 19}], \"sampleValues\": [\"2\", \"2\", \"2\", \"2\", \"2\", \"3\", \"3\", \"3\", \"3\", \"3\", \"3\", \"3\", \"3\", \"3\", \"3\", \"3\", \"3\", \"3\", \"3\", \"3\"]}, {\"fieldPath\": \"joblevel\", \"uniqueCount\": 5, \"uniqueProportion\": 0.020080321285140562, \"nullCount\": 0, \"nullProportion\": 0.0, \"distinctValueFrequencies\": [{\"value\": \"1\", \"frequency\": 101}, {\"value\": \"2\", \"frequency\": 78}, {\"value\": \"3\", \"frequency\": 45}, {\"value\": \"4\", \"frequency\": 10}, {\"value\": \"5\", \"frequency\": 15}], \"sampleValues\": [\"1\", \"1\", \"1\", \"1\", \"1\", \"1\", \"2\", \"2\", \"2\", \"2\", \"3\", \"3\", \"3\", \"3\", \"4\", \"5\", \"5\", \"5\", \"5\", \"5\"]}, {\"fieldPath\": \"jobrole\", \"uniqueCount\": 9, \"uniqueProportion\": 0.03614457831325301, \"nullCount\": 0, \"nullProportion\": 0.0, \"distinctValueFrequencies\": [{\"value\": \"Healthcare Representative\", \"frequency\": 16}, {\"value\": \"Human Resources\", \"frequency\": 5}, {\"value\": \"Laboratory Technician\", \"frequency\": 51}, {\"value\": \"Manager\", \"frequency\": 19}, {\"value\": \"Manufacturing Director\", \"frequency\": 25}, {\"value\": \"Research Director\", \"frequency\": 13}, {\"value\": \"Research Scientist\", \"frequency\": 60}, {\"value\": \"Sales Executive\", \"frequency\": 48}, {\"value\": \"Sales Representative\", \"frequency\": 12}], \"sampleValues\": [\"Healthcare Representative\", \"Laboratory Technician\", \"Laboratory Technician\", \"Laboratory Technician\", \"Laboratory Technician\", \"Laboratory Technician\", \"Manager\", \"Manager\", \"Manufacturing Director\", \"Manufacturing Director\", \"Research Director\", \"Research Director\", \"Research Director\", \"Research Scientist\", \"Research Scientist\", \"Sales Executive\", \"Sales Executive\", \"Sales Executive\", \"Sales Executive\", \"Sales Representative\"]}, {\"fieldPath\": \"jobsatisfaction\", \"uniqueCount\": 4, \"uniqueProportion\": 0.01606425702811245, \"nullCount\": 0, \"nullProportion\": 0.0, \"distinctValueFrequencies\": [{\"value\": \"1\", \"frequency\": 46}, {\"value\": \"2\", \"frequency\": 43}, {\"value\": \"3\", \"frequency\": 74}, {\"value\": \"4\", \"frequency\": 86}], \"sampleValues\": [\"1\", \"1\", \"2\", \"2\", \"2\", \"2\", \"3\", \"3\", \"3\", \"3\", \"3\", \"3\", \"3\", \"3\", \"4\", \"4\", \"4\", \"4\", \"4\", \"4\"]}, {\"fieldPath\": \"maritalstatus\", \"uniqueCount\": 3, \"uniqueProportion\": 0.012048192771084338, \"nullCount\": 0, \"nullProportion\": 0.0, \"distinctValueFrequencies\": [{\"value\": \"Divorced\", \"frequency\": 57}, {\"value\": \"Married\", \"frequency\": 105}, {\"value\": \"Single\", \"frequency\": 87}], \"sampleValues\": [\"Divorced\", \"Divorced\", \"Divorced\", \"Married\", \"Married\", \"Married\", \"Married\", \"Married\", \"Married\", \"Married\", \"Married\", \"Married\", \"Married\", \"Married\", \"Single\", \"Single\", \"Single\", \"Single\", \"Single\", \"Single\"]}, {\"fieldPath\": \"numcompaniesworked\", \"uniqueCount\": 10, \"uniqueProportion\": 0.040160642570281124, \"nullCount\": 0, \"nullProportion\": 0.0, \"distinctValueFrequencies\": [{\"value\": \"0\", \"frequency\": 33}, {\"value\": \"1\", \"frequency\": 89}, {\"value\": \"2\", \"frequency\": 25}, {\"value\": \"3\", \"frequency\": 23}, {\"value\": \"4\", \"frequency\": 24}, {\"value\": \"5\", \"frequency\": 15}, {\"value\": \"6\", \"frequency\": 9}, {\"value\": \"7\", \"frequency\": 13}, {\"value\": \"8\", \"frequency\": 8}, {\"value\": \"9\", \"frequency\": 10}], \"sampleValues\": [\"0\", \"0\", \"0\", \"0\", \"1\", \"1\", \"1\", \"1\", \"1\", \"2\", \"2\", \"2\", \"3\", \"4\", \"4\", \"5\", \"6\", \"7\", \"7\", \"8\"]}, {\"fieldPath\": \"over18\", \"uniqueCount\": 1, \"uniqueProportion\": 0.004016064257028112, \"nullCount\": 0, \"nullProportion\": 0.0, \"distinctValueFrequencies\": [{\"value\": \"Y\", \"frequency\": 249}], \"sampleValues\": [\"Y\", \"Y\", \"Y\", \"Y\", \"Y\", \"Y\", \"Y\", \"Y\", \"Y\", \"Y\", \"Y\", \"Y\", \"Y\", \"Y\", \"Y\", \"Y\", \"Y\", \"Y\", \"Y\", \"Y\"]}, {\"fieldPath\": \"overtime\", \"uniqueCount\": 2, \"uniqueProportion\": 0.008032128514056224, \"nullCount\": 0, \"nullProportion\": 0.0, \"distinctValueFrequencies\": [{\"value\": \"No\", \"frequency\": 178}, {\"value\": \"Yes\", \"frequency\": 71}], \"sampleValues\": [\"No\", \"No\", \"No\", \"No\", \"No\", \"No\", \"No\", \"No\", \"No\", \"No\", \"No\", \"No\", \"No\", \"No\", \"Yes\", \"Yes\", \"Yes\", \"Yes\", \"Yes\", \"Yes\"]}, {\"fieldPath\": \"percentsalaryhike\", \"uniqueCount\": 15, \"uniqueProportion\": 0.060240963855421686, \"nullCount\": 0, \"nullProportion\": 0.0, \"distinctValueFrequencies\": [{\"value\": \"11\", \"frequency\": 32}, {\"value\": \"12\", \"frequency\": 32}, {\"value\": \"13\", \"frequency\": 34}, {\"value\": \"14\", \"frequency\": 35}, {\"value\": \"15\", \"frequency\": 16}, {\"value\": \"16\", \"frequency\": 13}, {\"value\": \"17\", \"frequency\": 13}, {\"value\": \"18\", \"frequency\": 16}, {\"value\": \"19\", \"frequency\": 10}, {\"value\": \"20\", \"frequency\": 9}, {\"value\": \"21\", \"frequency\": 9}, {\"value\": \"22\", \"frequency\": 17}, {\"value\": \"23\", \"frequency\": 9}, {\"value\": \"24\", \"frequency\": 2}, {\"value\": \"25\", \"frequency\": 2}], \"sampleValues\": [\"11\", \"11\", \"11\", \"11\", \"11\", \"12\", \"12\", \"12\", \"12\", \"13\", \"13\", \"13\", \"14\", \"14\", \"15\", \"18\", \"18\", \"18\", \"19\", \"22\"]}, {\"fieldPath\": \"performancerating\", \"uniqueCount\": 2, \"uniqueProportion\": 0.008032128514056224, \"nullCount\": 0, \"nullProportion\": 0.0, \"distinctValueFrequencies\": [{\"value\": \"3\", \"frequency\": 201}, {\"value\": \"4\", \"frequency\": 48}], \"sampleValues\": [\"3\", \"3\", \"3\", \"3\", \"3\", \"3\", \"3\", \"3\", \"3\", \"3\", \"3\", \"3\", \"3\", \"3\", \"3\", \"3\", \"3\", \"3\", \"3\", \"4\"]}, {\"fieldPath\": \"relationshipsatisfaction\", \"uniqueCount\": 4, \"uniqueProportion\": 0.01606425702811245, \"nullCount\": 0, \"nullProportion\": 0.0, \"distinctValueFrequencies\": [{\"value\": \"1\", \"frequency\": 47}, {\"value\": \"2\", \"frequency\": 32}, {\"value\": \"3\", \"frequency\": 81}, {\"value\": \"4\", \"frequency\": 89}], \"sampleValues\": [\"1\", \"1\", \"1\", \"2\", \"2\", \"3\", \"3\", \"3\", \"3\", \"3\", \"3\", \"3\", \"3\", \"3\", \"3\", \"4\", \"4\", \"4\", \"4\", \"4\"]}, {\"fieldPath\": \"standardhours\", \"uniqueCount\": 1, \"uniqueProportion\": 0.004016064257028112, \"nullCount\": 0, \"nullProportion\": 0.0, \"distinctValueFrequencies\": [{\"value\": \"80\", \"frequency\": 249}], \"sampleValues\": [\"80\", \"80\", \"80\", \"80\", \"80\", \"80\", \"80\", \"80\", \"80\", \"80\", \"80\", \"80\", \"80\", \"80\", \"80\", \"80\", \"80\", \"80\", \"80\", \"80\"]}, {\"fieldPath\": \"stockoptionlevel\", \"uniqueCount\": 4, \"uniqueProportion\": 0.01606425702811245, \"nullCount\": 0, \"nullProportion\": 0.0, \"distinctValueFrequencies\": [{\"value\": \"0\", \"frequency\": 117}, {\"value\": \"1\", \"frequency\": 98}, {\"value\": \"2\", \"frequency\": 20}, {\"value\": \"3\", \"frequency\": 14}], \"sampleValues\": [\"0\", \"0\", \"0\", \"0\", \"0\", \"0\", \"0\", \"0\", \"0\", \"1\", \"1\", \"1\", \"1\", \"1\", \"1\", \"1\", \"1\", \"1\", \"1\", \"2\"]}, {\"fieldPath\": \"totalworkingyears\", \"uniqueCount\": 38, \"uniqueProportion\": 0.15261044176706828, \"nullCount\": 0, \"nullProportion\": 0.0, \"distinctValueFrequencies\": [{\"value\": \"0\", \"frequency\": 2}, {\"value\": \"1\", \"frequency\": 14}, {\"value\": \"10\", \"frequency\": 27}, {\"value\": \"11\", \"frequency\": 6}, {\"value\": \"12\", \"frequency\": 13}, {\"value\": \"13\", \"frequency\": 7}, {\"value\": \"14\", \"frequency\": 4}, {\"value\": \"15\", \"frequency\": 3}, {\"value\": \"16\", \"frequency\": 11}, {\"value\": \"17\", \"frequency\": 12}, {\"value\": \"18\", \"frequency\": 2}, {\"value\": \"19\", \"frequency\": 3}, {\"value\": \"2\", \"frequency\": 7}, {\"value\": \"20\", \"frequency\": 3}, {\"value\": \"21\", \"frequency\": 6}, {\"value\": \"22\", \"frequency\": 5}, {\"value\": \"23\", \"frequency\": 6}, {\"value\": \"24\", \"frequency\": 3}, {\"value\": \"25\", \"frequency\": 3}, {\"value\": \"26\", \"frequency\": 1}, {\"value\": \"28\", \"frequency\": 2}, {\"value\": \"29\", \"frequency\": 1}, {\"value\": \"3\", \"frequency\": 4}, {\"value\": \"30\", \"frequency\": 1}, {\"value\": \"31\", \"frequency\": 1}, {\"value\": \"32\", \"frequency\": 1}, {\"value\": \"33\", \"frequency\": 1}, {\"value\": \"34\", \"frequency\": 1}, {\"value\": \"36\", \"frequency\": 1}, {\"value\": \"37\", \"frequency\": 1}, {\"value\": \"38\", \"frequency\": 1}, {\"value\": \"4\", \"frequency\": 9}, {\"value\": \"40\", \"frequency\": 1}, {\"value\": \"5\", \"frequency\": 14}, {\"value\": \"6\", \"frequency\": 21}, {\"value\": \"7\", \"frequency\": 19}, {\"value\": \"8\", \"frequency\": 15}, {\"value\": \"9\", \"frequency\": 17}], \"sampleValues\": [\"15\", \"15\", \"16\", \"17\", \"17\", \"21\", \"22\", \"23\", \"23\", \"28\", \"3\", \"33\", \"38\", \"6\", \"6\", \"6\", \"6\", \"7\", \"8\", \"9\"]}, {\"fieldPath\": \"trainingtimeslastyear\", \"uniqueCount\": 7, \"uniqueProportion\": 0.028112449799196786, \"nullCount\": 0, \"nullProportion\": 0.0, \"distinctValueFrequencies\": [{\"value\": \"0\", \"frequency\": 8}, {\"value\": \"1\", \"frequency\": 18}, {\"value\": \"2\", \"frequency\": 90}, {\"value\": \"3\", \"frequency\": 87}, {\"value\": \"4\", \"frequency\": 13}, {\"value\": \"5\", \"frequency\": 24}, {\"value\": \"6\", \"frequency\": 9}], \"sampleValues\": [\"0\", \"1\", \"1\", \"1\", \"2\", \"2\", \"2\", \"2\", \"2\", \"2\", \"2\", \"3\", \"3\", \"3\", \"3\", \"4\", \"5\", \"5\", \"5\", \"6\"]}, {\"fieldPath\": \"worklifebalance\", \"uniqueCount\": 4, \"uniqueProportion\": 0.01606425702811245, \"nullCount\": 0, \"nullProportion\": 0.0, \"distinctValueFrequencies\": [{\"value\": \"1\", \"frequency\": 14}, {\"value\": \"2\", \"frequency\": 64}, {\"value\": \"3\", \"frequency\": 146}, {\"value\": \"4\", \"frequency\": 25}], \"sampleValues\": [\"1\", \"2\", \"2\", \"2\", \"2\", \"2\", \"3\", \"3\", \"3\", \"3\", \"3\", \"3\", \"3\", \"3\", \"3\", \"3\", \"4\", \"4\", \"4\", \"4\"]}, {\"fieldPath\": \"yearsatcompany\", \"uniqueCount\": 29, \"uniqueProportion\": 0.11646586345381527, \"nullCount\": 0, \"nullProportion\": 0.0, \"distinctValueFrequencies\": [{\"value\": \"0\", \"frequency\": 7}, {\"value\": \"1\", \"frequency\": 33}, {\"value\": \"10\", \"frequency\": 18}, {\"value\": \"11\", \"frequency\": 9}, {\"value\": \"12\", \"frequency\": 4}, {\"value\": \"13\", \"frequency\": 3}, {\"value\": \"14\", \"frequency\": 2}, {\"value\": \"15\", \"frequency\": 4}, {\"value\": \"16\", \"frequency\": 2}, {\"value\": \"17\", \"frequency\": 3}, {\"value\": \"19\", \"frequency\": 1}, {\"value\": \"2\", \"frequency\": 22}, {\"value\": \"20\", \"frequency\": 4}, {\"value\": \"21\", \"frequency\": 1}, {\"value\": \"22\", \"frequency\": 4}, {\"value\": \"24\", \"frequency\": 3}, {\"value\": \"25\", \"frequency\": 2}, {\"value\": \"27\", \"frequency\": 1}, {\"value\": \"3\", \"frequency\": 20}, {\"value\": \"33\", \"frequency\": 2}, {\"value\": \"37\", \"frequency\": 1}, {\"value\": \"4\", \"frequency\": 19}, {\"value\": \"40\", \"frequency\": 1}, {\"value\": \"5\", \"frequency\": 31}, {\"value\": \"6\", \"frequency\": 11}, {\"value\": \"7\", \"frequency\": 15}, {\"value\": \"8\", \"frequency\": 9}, {\"value\": \"9\", \"frequency\": 17}], \"sampleValues\": [\"10\", \"12\", \"16\", \"2\", \"2\", \"2\", \"20\", \"22\", \"22\", \"3\", \"33\", \"37\", \"4\", \"4\", \"4\", \"5\", \"7\", \"7\", \"8\", \"9\"]}, {\"fieldPath\": \"yearsincurrentrole\", \"uniqueCount\": 19, \"uniqueProportion\": 0.07630522088353414, \"nullCount\": 0, \"nullProportion\": 0.0, \"distinctValueFrequencies\": [{\"value\": \"0\", \"frequency\": 43}, {\"value\": \"1\", \"frequency\": 8}, {\"value\": \"10\", \"frequency\": 6}, {\"value\": \"11\", \"frequency\": 5}, {\"value\": \"12\", \"frequency\": 2}, {\"value\": \"13\", \"frequency\": 5}, {\"value\": \"14\", \"frequency\": 2}, {\"value\": \"15\", \"frequency\": 2}, {\"value\": \"16\", \"frequency\": 1}, {\"value\": \"17\", \"frequency\": 1}, {\"value\": \"18\", \"frequency\": 2}, {\"value\": \"2\", \"frequency\": 61}, {\"value\": \"3\", \"frequency\": 23}, {\"value\": \"4\", \"frequency\": 19}, {\"value\": \"5\", \"frequency\": 5}, {\"value\": \"6\", \"frequency\": 4}, {\"value\": \"7\", \"frequency\": 32}, {\"value\": \"8\", \"frequency\": 19}, {\"value\": \"9\", \"frequency\": 9}], \"sampleValues\": [\"1\", \"10\", \"10\", \"11\", \"15\", \"17\", \"18\", \"2\", \"2\", \"2\", \"2\", \"2\", \"2\", \"3\", \"3\", \"3\", \"5\", \"7\", \"8\", \"9\"]}, {\"fieldPath\": \"yearssincelastpromotion\", \"uniqueCount\": 15, \"uniqueProportion\": 0.060240963855421686, \"nullCount\": 0, \"nullProportion\": 0.0, \"distinctValueFrequencies\": [{\"value\": \"0\", \"frequency\": 96}, {\"value\": \"1\", \"frequency\": 56}, {\"value\": \"10\", \"frequency\": 1}, {\"value\": \"11\", \"frequency\": 4}, {\"value\": \"12\", \"frequency\": 3}, {\"value\": \"13\", \"frequency\": 1}, {\"value\": \"15\", \"frequency\": 5}, {\"value\": \"2\", \"frequency\": 35}, {\"value\": \"3\", \"frequency\": 8}, {\"value\": \"4\", \"frequency\": 14}, {\"value\": \"5\", \"frequency\": 10}, {\"value\": \"6\", \"frequency\": 2}, {\"value\": \"7\", \"frequency\": 7}, {\"value\": \"8\", \"frequency\": 3}, {\"value\": \"9\", \"frequency\": 4}], \"sampleValues\": [\"0\", \"0\", \"0\", \"1\", \"1\", \"1\", \"1\", \"1\", \"11\", \"15\", \"15\", \"15\", \"2\", \"2\", \"2\", \"2\", \"3\", \"5\", \"7\", \"9\"]}, {\"fieldPath\": \"yearswithcurrmanager\", \"uniqueCount\": 16, \"uniqueProportion\": 0.0642570281124498, \"nullCount\": 0, \"nullProportion\": 0.0, \"distinctValueFrequencies\": [{\"value\": \"0\", \"frequency\": 44}, {\"value\": \"1\", \"frequency\": 15}, {\"value\": \"10\", \"frequency\": 2}, {\"value\": \"11\", \"frequency\": 4}, {\"value\": \"12\", \"frequency\": 3}, {\"value\": \"13\", \"frequency\": 2}, {\"value\": \"15\", \"frequency\": 4}, {\"value\": \"17\", \"frequency\": 1}, {\"value\": \"2\", \"frequency\": 49}, {\"value\": \"3\", \"frequency\": 25}, {\"value\": \"4\", \"frequency\": 15}, {\"value\": \"5\", \"frequency\": 6}, {\"value\": \"6\", \"frequency\": 6}, {\"value\": \"7\", \"frequency\": 35}, {\"value\": \"8\", \"frequency\": 25}, {\"value\": \"9\", \"frequency\": 13}], \"sampleValues\": [\"1\", \"1\", \"11\", \"12\", \"13\", \"15\", \"15\", \"2\", \"2\", \"2\", \"2\", \"3\", \"3\", \"5\", \"7\", \"7\", \"7\", \"8\", \"8\", \"8\"]}]}",
        "contentType": "application/json"
    },
    "systemMetadata": {
        "lastObserved": 1615443388097,
        "runId": "multiple_files.json"
    }
}
]<|MERGE_RESOLUTION|>--- conflicted
+++ resolved
@@ -420,11 +420,7 @@
 },
 {
     "entityType": "container",
-<<<<<<< HEAD
-    "entityUrn": "urn:li:container:30fb6a1dfbb1cf9c0ff92844b14f1e22",
-=======
     "entityUrn": "urn:li:container:c0b6448a96b5b99a7cabec1c4bfa66c0",
->>>>>>> 6e34cd60
     "changeType": "UPSERT",
     "aspectName": "containerProperties",
     "aspect": {
@@ -438,15 +434,64 @@
 },
 {
     "entityType": "container",
-<<<<<<< HEAD
-    "entityUrn": "urn:li:container:30fb6a1dfbb1cf9c0ff92844b14f1e22",
+    "entityUrn": "urn:li:container:c0b6448a96b5b99a7cabec1c4bfa66c0",
+    "changeType": "UPSERT",
+    "aspectName": "status",
+    "aspect": {
+        "value": "{\"removed\": false}",
+        "contentType": "application/json"
+    },
+    "systemMetadata": {
+        "lastObserved": 1615443388097,
+        "runId": "multiple_files.json"
+    }
+},
+{
+    "entityType": "container",
+    "entityUrn": "urn:li:container:c0b6448a96b5b99a7cabec1c4bfa66c0",
     "changeType": "UPSERT",
     "aspectName": "dataPlatformInstance",
     "aspect": {
-        "value": "{\"platform\": \"urn:li:dataPlatform:test-platform\", \"instance\": \"urn:li:dataPlatformInstance:(urn:li:dataPlatform:test-platform,test-platform-instance)\"}",
-=======
+        "value": "{\"platform\": \"urn:li:dataPlatform:file\"}",
+        "contentType": "application/json"
+    },
+    "systemMetadata": {
+        "lastObserved": 1615443388097,
+        "runId": "multiple_files.json"
+    }
+},
+{
+    "entityType": "container",
     "entityUrn": "urn:li:container:c0b6448a96b5b99a7cabec1c4bfa66c0",
     "changeType": "UPSERT",
+    "aspectName": "subTypes",
+    "aspect": {
+        "value": "{\"typeNames\": [\"Folder\"]}",
+        "contentType": "application/json"
+    },
+    "systemMetadata": {
+        "lastObserved": 1615443388097,
+        "runId": "multiple_files.json"
+    }
+},
+{
+    "entityType": "container",
+    "entityUrn": "urn:li:container:09bc75f9aaf92d57502aad33cab2e999",
+    "changeType": "UPSERT",
+    "aspectName": "containerProperties",
+    "aspect": {
+        "value": "{\"customProperties\": {\"platform\": \"file\", \"instance\": \"test-platform-instance\", \"folder_abs_path\": \"tests/integration\"}, \"name\": \"integration\"}",
+        "contentType": "application/json"
+    },
+    "systemMetadata": {
+        "lastObserved": 1615443388097,
+        "runId": "multiple_files.json"
+    }
+},
+{
+    "entityType": "container",
+    "entityUrn": "urn:li:container:09bc75f9aaf92d57502aad33cab2e999",
+    "changeType": "UPSERT",
     "aspectName": "status",
     "aspect": {
         "value": "{\"removed\": false}",
@@ -459,26 +504,21 @@
 },
 {
     "entityType": "container",
-    "entityUrn": "urn:li:container:c0b6448a96b5b99a7cabec1c4bfa66c0",
+    "entityUrn": "urn:li:container:09bc75f9aaf92d57502aad33cab2e999",
     "changeType": "UPSERT",
     "aspectName": "dataPlatformInstance",
     "aspect": {
         "value": "{\"platform\": \"urn:li:dataPlatform:file\"}",
->>>>>>> 6e34cd60
-        "contentType": "application/json"
-    },
-    "systemMetadata": {
-        "lastObserved": 1615443388097,
-        "runId": "multiple_files.json"
-    }
-},
-{
-    "entityType": "container",
-<<<<<<< HEAD
-    "entityUrn": "urn:li:container:30fb6a1dfbb1cf9c0ff92844b14f1e22",
-=======
-    "entityUrn": "urn:li:container:c0b6448a96b5b99a7cabec1c4bfa66c0",
->>>>>>> 6e34cd60
+        "contentType": "application/json"
+    },
+    "systemMetadata": {
+        "lastObserved": 1615443388097,
+        "runId": "multiple_files.json"
+    }
+},
+{
+    "entityType": "container",
+    "entityUrn": "urn:li:container:09bc75f9aaf92d57502aad33cab2e999",
     "changeType": "UPSERT",
     "aspectName": "subTypes",
     "aspect": {
@@ -492,25 +532,35 @@
 },
 {
     "entityType": "container",
-<<<<<<< HEAD
-    "entityUrn": "urn:li:container:2e8794cad300a557e34cec3fbfd48a15",
-=======
     "entityUrn": "urn:li:container:09bc75f9aaf92d57502aad33cab2e999",
->>>>>>> 6e34cd60
+    "changeType": "UPSERT",
+    "aspectName": "container",
+    "aspect": {
+        "value": "{\"container\": \"urn:li:container:c0b6448a96b5b99a7cabec1c4bfa66c0\"}",
+        "contentType": "application/json"
+    },
+    "systemMetadata": {
+        "lastObserved": 1615443388097,
+        "runId": "multiple_files.json"
+    }
+},
+{
+    "entityType": "container",
+    "entityUrn": "urn:li:container:564adc1710f345e4777dbdc81a4b20db",
     "changeType": "UPSERT",
     "aspectName": "containerProperties",
     "aspect": {
-        "value": "{\"customProperties\": {\"platform\": \"file\", \"instance\": \"test-platform-instance\", \"folder_abs_path\": \"tests/integration\"}, \"name\": \"integration\"}",
-        "contentType": "application/json"
-    },
-    "systemMetadata": {
-        "lastObserved": 1615443388097,
-        "runId": "multiple_files.json"
-    }
-},
-{
-    "entityType": "container",
-    "entityUrn": "urn:li:container:09bc75f9aaf92d57502aad33cab2e999",
+        "value": "{\"customProperties\": {\"platform\": \"file\", \"instance\": \"test-platform-instance\", \"folder_abs_path\": \"tests/integration/s3\"}, \"name\": \"s3\"}",
+        "contentType": "application/json"
+    },
+    "systemMetadata": {
+        "lastObserved": 1615443388097,
+        "runId": "multiple_files.json"
+    }
+},
+{
+    "entityType": "container",
+    "entityUrn": "urn:li:container:564adc1710f345e4777dbdc81a4b20db",
     "changeType": "UPSERT",
     "aspectName": "status",
     "aspect": {
@@ -524,33 +574,91 @@
 },
 {
     "entityType": "container",
-<<<<<<< HEAD
-    "entityUrn": "urn:li:container:2e8794cad300a557e34cec3fbfd48a15",
+    "entityUrn": "urn:li:container:564adc1710f345e4777dbdc81a4b20db",
     "changeType": "UPSERT",
     "aspectName": "dataPlatformInstance",
     "aspect": {
-        "value": "{\"platform\": \"urn:li:dataPlatform:test-platform\", \"instance\": \"urn:li:dataPlatformInstance:(urn:li:dataPlatform:test-platform,test-platform-instance)\"}",
-=======
-    "entityUrn": "urn:li:container:09bc75f9aaf92d57502aad33cab2e999",
+        "value": "{\"platform\": \"urn:li:dataPlatform:file\"}",
+        "contentType": "application/json"
+    },
+    "systemMetadata": {
+        "lastObserved": 1615443388097,
+        "runId": "multiple_files.json"
+    }
+},
+{
+    "entityType": "container",
+    "entityUrn": "urn:li:container:564adc1710f345e4777dbdc81a4b20db",
+    "changeType": "UPSERT",
+    "aspectName": "subTypes",
+    "aspect": {
+        "value": "{\"typeNames\": [\"Folder\"]}",
+        "contentType": "application/json"
+    },
+    "systemMetadata": {
+        "lastObserved": 1615443388097,
+        "runId": "multiple_files.json"
+    }
+},
+{
+    "entityType": "container",
+    "entityUrn": "urn:li:container:564adc1710f345e4777dbdc81a4b20db",
+    "changeType": "UPSERT",
+    "aspectName": "container",
+    "aspect": {
+        "value": "{\"container\": \"urn:li:container:09bc75f9aaf92d57502aad33cab2e999\"}",
+        "contentType": "application/json"
+    },
+    "systemMetadata": {
+        "lastObserved": 1615443388097,
+        "runId": "multiple_files.json"
+    }
+},
+{
+    "entityType": "container",
+    "entityUrn": "urn:li:container:c46207c164682005e865a54fcf7f4a9f",
+    "changeType": "UPSERT",
+    "aspectName": "containerProperties",
+    "aspect": {
+        "value": "{\"customProperties\": {\"platform\": \"file\", \"instance\": \"test-platform-instance\", \"folder_abs_path\": \"tests/integration/s3/test_data\"}, \"name\": \"test_data\"}",
+        "contentType": "application/json"
+    },
+    "systemMetadata": {
+        "lastObserved": 1615443388097,
+        "runId": "multiple_files.json"
+    }
+},
+{
+    "entityType": "container",
+    "entityUrn": "urn:li:container:c46207c164682005e865a54fcf7f4a9f",
+    "changeType": "UPSERT",
+    "aspectName": "status",
+    "aspect": {
+        "value": "{\"removed\": false}",
+        "contentType": "application/json"
+    },
+    "systemMetadata": {
+        "lastObserved": 1615443388097,
+        "runId": "multiple_files.json"
+    }
+},
+{
+    "entityType": "container",
+    "entityUrn": "urn:li:container:c46207c164682005e865a54fcf7f4a9f",
     "changeType": "UPSERT",
     "aspectName": "dataPlatformInstance",
     "aspect": {
         "value": "{\"platform\": \"urn:li:dataPlatform:file\"}",
->>>>>>> 6e34cd60
-        "contentType": "application/json"
-    },
-    "systemMetadata": {
-        "lastObserved": 1615443388097,
-        "runId": "multiple_files.json"
-    }
-},
-{
-    "entityType": "container",
-<<<<<<< HEAD
-    "entityUrn": "urn:li:container:2e8794cad300a557e34cec3fbfd48a15",
-=======
-    "entityUrn": "urn:li:container:09bc75f9aaf92d57502aad33cab2e999",
->>>>>>> 6e34cd60
+        "contentType": "application/json"
+    },
+    "systemMetadata": {
+        "lastObserved": 1615443388097,
+        "runId": "multiple_files.json"
+    }
+},
+{
+    "entityType": "container",
+    "entityUrn": "urn:li:container:c46207c164682005e865a54fcf7f4a9f",
     "changeType": "UPSERT",
     "aspectName": "subTypes",
     "aspect": {
@@ -564,50 +672,105 @@
 },
 {
     "entityType": "container",
-<<<<<<< HEAD
-    "entityUrn": "urn:li:container:2e8794cad300a557e34cec3fbfd48a15",
-=======
-    "entityUrn": "urn:li:container:09bc75f9aaf92d57502aad33cab2e999",
->>>>>>> 6e34cd60
+    "entityUrn": "urn:li:container:c46207c164682005e865a54fcf7f4a9f",
     "changeType": "UPSERT",
     "aspectName": "container",
     "aspect": {
-        "value": "{\"container\": \"urn:li:container:c0b6448a96b5b99a7cabec1c4bfa66c0\"}",
-        "contentType": "application/json"
-    },
-    "systemMetadata": {
-        "lastObserved": 1615443388097,
-        "runId": "multiple_files.json"
-    }
-},
-{
-    "entityType": "container",
-<<<<<<< HEAD
-    "entityUrn": "urn:li:container:9e02f1474054b9ad227be6b8ae5574a8",
-=======
-    "entityUrn": "urn:li:container:564adc1710f345e4777dbdc81a4b20db",
->>>>>>> 6e34cd60
+        "value": "{\"container\": \"urn:li:container:564adc1710f345e4777dbdc81a4b20db\"}",
+        "contentType": "application/json"
+    },
+    "systemMetadata": {
+        "lastObserved": 1615443388097,
+        "runId": "multiple_files.json"
+    }
+},
+{
+    "entityType": "container",
+    "entityUrn": "urn:li:container:fd50ce59cb982671fc700636ab5744e2",
     "changeType": "UPSERT",
     "aspectName": "containerProperties",
     "aspect": {
-        "value": "{\"customProperties\": {\"platform\": \"file\", \"instance\": \"test-platform-instance\", \"folder_abs_path\": \"tests/integration/s3\"}, \"name\": \"s3\"}",
-        "contentType": "application/json"
-    },
-    "systemMetadata": {
-        "lastObserved": 1615443388097,
-        "runId": "multiple_files.json"
-    }
-},
-{
-    "entityType": "container",
-<<<<<<< HEAD
-    "entityUrn": "urn:li:container:9e02f1474054b9ad227be6b8ae5574a8",
+        "value": "{\"customProperties\": {\"platform\": \"file\", \"instance\": \"test-platform-instance\", \"folder_abs_path\": \"tests/integration/s3/test_data/local_system\"}, \"name\": \"local_system\"}",
+        "contentType": "application/json"
+    },
+    "systemMetadata": {
+        "lastObserved": 1615443388097,
+        "runId": "multiple_files.json"
+    }
+},
+{
+    "entityType": "container",
+    "entityUrn": "urn:li:container:fd50ce59cb982671fc700636ab5744e2",
+    "changeType": "UPSERT",
+    "aspectName": "status",
+    "aspect": {
+        "value": "{\"removed\": false}",
+        "contentType": "application/json"
+    },
+    "systemMetadata": {
+        "lastObserved": 1615443388097,
+        "runId": "multiple_files.json"
+    }
+},
+{
+    "entityType": "container",
+    "entityUrn": "urn:li:container:fd50ce59cb982671fc700636ab5744e2",
     "changeType": "UPSERT",
     "aspectName": "dataPlatformInstance",
     "aspect": {
-        "value": "{\"platform\": \"urn:li:dataPlatform:test-platform\", \"instance\": \"urn:li:dataPlatformInstance:(urn:li:dataPlatform:test-platform,test-platform-instance)\"}",
-=======
-    "entityUrn": "urn:li:container:564adc1710f345e4777dbdc81a4b20db",
+        "value": "{\"platform\": \"urn:li:dataPlatform:file\"}",
+        "contentType": "application/json"
+    },
+    "systemMetadata": {
+        "lastObserved": 1615443388097,
+        "runId": "multiple_files.json"
+    }
+},
+{
+    "entityType": "container",
+    "entityUrn": "urn:li:container:fd50ce59cb982671fc700636ab5744e2",
+    "changeType": "UPSERT",
+    "aspectName": "subTypes",
+    "aspect": {
+        "value": "{\"typeNames\": [\"Folder\"]}",
+        "contentType": "application/json"
+    },
+    "systemMetadata": {
+        "lastObserved": 1615443388097,
+        "runId": "multiple_files.json"
+    }
+},
+{
+    "entityType": "container",
+    "entityUrn": "urn:li:container:fd50ce59cb982671fc700636ab5744e2",
+    "changeType": "UPSERT",
+    "aspectName": "container",
+    "aspect": {
+        "value": "{\"container\": \"urn:li:container:c46207c164682005e865a54fcf7f4a9f\"}",
+        "contentType": "application/json"
+    },
+    "systemMetadata": {
+        "lastObserved": 1615443388097,
+        "runId": "multiple_files.json"
+    }
+},
+{
+    "entityType": "container",
+    "entityUrn": "urn:li:container:34dcc9e05fe0d390619cbe1210771ba1",
+    "changeType": "UPSERT",
+    "aspectName": "containerProperties",
+    "aspect": {
+        "value": "{\"customProperties\": {\"platform\": \"file\", \"instance\": \"test-platform-instance\", \"folder_abs_path\": \"tests/integration/s3/test_data/local_system/folder_a\"}, \"name\": \"folder_a\"}",
+        "contentType": "application/json"
+    },
+    "systemMetadata": {
+        "lastObserved": 1615443388097,
+        "runId": "multiple_files.json"
+    }
+},
+{
+    "entityType": "container",
+    "entityUrn": "urn:li:container:34dcc9e05fe0d390619cbe1210771ba1",
     "changeType": "UPSERT",
     "aspectName": "status",
     "aspect": {
@@ -621,26 +784,21 @@
 },
 {
     "entityType": "container",
-    "entityUrn": "urn:li:container:564adc1710f345e4777dbdc81a4b20db",
+    "entityUrn": "urn:li:container:34dcc9e05fe0d390619cbe1210771ba1",
     "changeType": "UPSERT",
     "aspectName": "dataPlatformInstance",
     "aspect": {
         "value": "{\"platform\": \"urn:li:dataPlatform:file\"}",
->>>>>>> 6e34cd60
-        "contentType": "application/json"
-    },
-    "systemMetadata": {
-        "lastObserved": 1615443388097,
-        "runId": "multiple_files.json"
-    }
-},
-{
-    "entityType": "container",
-<<<<<<< HEAD
-    "entityUrn": "urn:li:container:9e02f1474054b9ad227be6b8ae5574a8",
-=======
-    "entityUrn": "urn:li:container:564adc1710f345e4777dbdc81a4b20db",
->>>>>>> 6e34cd60
+        "contentType": "application/json"
+    },
+    "systemMetadata": {
+        "lastObserved": 1615443388097,
+        "runId": "multiple_files.json"
+    }
+},
+{
+    "entityType": "container",
+    "entityUrn": "urn:li:container:34dcc9e05fe0d390619cbe1210771ba1",
     "changeType": "UPSERT",
     "aspectName": "subTypes",
     "aspect": {
@@ -654,43 +812,35 @@
 },
 {
     "entityType": "container",
-<<<<<<< HEAD
-    "entityUrn": "urn:li:container:9e02f1474054b9ad227be6b8ae5574a8",
-=======
-    "entityUrn": "urn:li:container:564adc1710f345e4777dbdc81a4b20db",
->>>>>>> 6e34cd60
+    "entityUrn": "urn:li:container:34dcc9e05fe0d390619cbe1210771ba1",
     "changeType": "UPSERT",
     "aspectName": "container",
     "aspect": {
-        "value": "{\"container\": \"urn:li:container:09bc75f9aaf92d57502aad33cab2e999\"}",
-        "contentType": "application/json"
-    },
-    "systemMetadata": {
-        "lastObserved": 1615443388097,
-        "runId": "multiple_files.json"
-    }
-},
-{
-    "entityType": "container",
-<<<<<<< HEAD
-    "entityUrn": "urn:li:container:c0f8692822906bb838cb93bedf5cc860",
-=======
-    "entityUrn": "urn:li:container:c46207c164682005e865a54fcf7f4a9f",
->>>>>>> 6e34cd60
+        "value": "{\"container\": \"urn:li:container:fd50ce59cb982671fc700636ab5744e2\"}",
+        "contentType": "application/json"
+    },
+    "systemMetadata": {
+        "lastObserved": 1615443388097,
+        "runId": "multiple_files.json"
+    }
+},
+{
+    "entityType": "container",
+    "entityUrn": "urn:li:container:ec0a322960f194cdd055a5a6d5172ecb",
     "changeType": "UPSERT",
     "aspectName": "containerProperties",
     "aspect": {
-        "value": "{\"customProperties\": {\"platform\": \"file\", \"instance\": \"test-platform-instance\", \"folder_abs_path\": \"tests/integration/s3/test_data\"}, \"name\": \"test_data\"}",
-        "contentType": "application/json"
-    },
-    "systemMetadata": {
-        "lastObserved": 1615443388097,
-        "runId": "multiple_files.json"
-    }
-},
-{
-    "entityType": "container",
-    "entityUrn": "urn:li:container:c46207c164682005e865a54fcf7f4a9f",
+        "value": "{\"customProperties\": {\"platform\": \"file\", \"instance\": \"test-platform-instance\", \"folder_abs_path\": \"tests/integration/s3/test_data/local_system/folder_a/folder_aa\"}, \"name\": \"folder_aa\"}",
+        "contentType": "application/json"
+    },
+    "systemMetadata": {
+        "lastObserved": 1615443388097,
+        "runId": "multiple_files.json"
+    }
+},
+{
+    "entityType": "container",
+    "entityUrn": "urn:li:container:ec0a322960f194cdd055a5a6d5172ecb",
     "changeType": "UPSERT",
     "aspectName": "status",
     "aspect": {
@@ -704,33 +854,91 @@
 },
 {
     "entityType": "container",
-<<<<<<< HEAD
-    "entityUrn": "urn:li:container:c0f8692822906bb838cb93bedf5cc860",
+    "entityUrn": "urn:li:container:ec0a322960f194cdd055a5a6d5172ecb",
     "changeType": "UPSERT",
     "aspectName": "dataPlatformInstance",
     "aspect": {
-        "value": "{\"platform\": \"urn:li:dataPlatform:test-platform\", \"instance\": \"urn:li:dataPlatformInstance:(urn:li:dataPlatform:test-platform,test-platform-instance)\"}",
-=======
-    "entityUrn": "urn:li:container:c46207c164682005e865a54fcf7f4a9f",
+        "value": "{\"platform\": \"urn:li:dataPlatform:file\"}",
+        "contentType": "application/json"
+    },
+    "systemMetadata": {
+        "lastObserved": 1615443388097,
+        "runId": "multiple_files.json"
+    }
+},
+{
+    "entityType": "container",
+    "entityUrn": "urn:li:container:ec0a322960f194cdd055a5a6d5172ecb",
+    "changeType": "UPSERT",
+    "aspectName": "subTypes",
+    "aspect": {
+        "value": "{\"typeNames\": [\"Folder\"]}",
+        "contentType": "application/json"
+    },
+    "systemMetadata": {
+        "lastObserved": 1615443388097,
+        "runId": "multiple_files.json"
+    }
+},
+{
+    "entityType": "container",
+    "entityUrn": "urn:li:container:ec0a322960f194cdd055a5a6d5172ecb",
+    "changeType": "UPSERT",
+    "aspectName": "container",
+    "aspect": {
+        "value": "{\"container\": \"urn:li:container:34dcc9e05fe0d390619cbe1210771ba1\"}",
+        "contentType": "application/json"
+    },
+    "systemMetadata": {
+        "lastObserved": 1615443388097,
+        "runId": "multiple_files.json"
+    }
+},
+{
+    "entityType": "container",
+    "entityUrn": "urn:li:container:46c2438600873ee3264c24c4ac6081b9",
+    "changeType": "UPSERT",
+    "aspectName": "containerProperties",
+    "aspect": {
+        "value": "{\"customProperties\": {\"platform\": \"file\", \"instance\": \"test-platform-instance\", \"folder_abs_path\": \"tests/integration/s3/test_data/local_system/folder_a/folder_aa/folder_aaa\"}, \"name\": \"folder_aaa\"}",
+        "contentType": "application/json"
+    },
+    "systemMetadata": {
+        "lastObserved": 1615443388097,
+        "runId": "multiple_files.json"
+    }
+},
+{
+    "entityType": "container",
+    "entityUrn": "urn:li:container:46c2438600873ee3264c24c4ac6081b9",
+    "changeType": "UPSERT",
+    "aspectName": "status",
+    "aspect": {
+        "value": "{\"removed\": false}",
+        "contentType": "application/json"
+    },
+    "systemMetadata": {
+        "lastObserved": 1615443388097,
+        "runId": "multiple_files.json"
+    }
+},
+{
+    "entityType": "container",
+    "entityUrn": "urn:li:container:46c2438600873ee3264c24c4ac6081b9",
     "changeType": "UPSERT",
     "aspectName": "dataPlatformInstance",
     "aspect": {
         "value": "{\"platform\": \"urn:li:dataPlatform:file\"}",
->>>>>>> 6e34cd60
-        "contentType": "application/json"
-    },
-    "systemMetadata": {
-        "lastObserved": 1615443388097,
-        "runId": "multiple_files.json"
-    }
-},
-{
-    "entityType": "container",
-<<<<<<< HEAD
-    "entityUrn": "urn:li:container:c0f8692822906bb838cb93bedf5cc860",
-=======
-    "entityUrn": "urn:li:container:c46207c164682005e865a54fcf7f4a9f",
->>>>>>> 6e34cd60
+        "contentType": "application/json"
+    },
+    "systemMetadata": {
+        "lastObserved": 1615443388097,
+        "runId": "multiple_files.json"
+    }
+},
+{
+    "entityType": "container",
+    "entityUrn": "urn:li:container:46c2438600873ee3264c24c4ac6081b9",
     "changeType": "UPSERT",
     "aspectName": "subTypes",
     "aspect": {
@@ -744,375 +952,25 @@
 },
 {
     "entityType": "container",
-<<<<<<< HEAD
-    "entityUrn": "urn:li:container:c0f8692822906bb838cb93bedf5cc860",
-=======
-    "entityUrn": "urn:li:container:c46207c164682005e865a54fcf7f4a9f",
->>>>>>> 6e34cd60
+    "entityUrn": "urn:li:container:46c2438600873ee3264c24c4ac6081b9",
     "changeType": "UPSERT",
     "aspectName": "container",
     "aspect": {
-        "value": "{\"container\": \"urn:li:container:564adc1710f345e4777dbdc81a4b20db\"}",
-        "contentType": "application/json"
-    },
-    "systemMetadata": {
-        "lastObserved": 1615443388097,
-        "runId": "multiple_files.json"
-    }
-},
-{
-    "entityType": "container",
-<<<<<<< HEAD
-    "entityUrn": "urn:li:container:e05cdbb4122cad868f29eea7e9571346",
-=======
-    "entityUrn": "urn:li:container:fd50ce59cb982671fc700636ab5744e2",
->>>>>>> 6e34cd60
-    "changeType": "UPSERT",
-    "aspectName": "containerProperties",
-    "aspect": {
-        "value": "{\"customProperties\": {\"platform\": \"file\", \"instance\": \"test-platform-instance\", \"folder_abs_path\": \"tests/integration/s3/test_data/local_system\"}, \"name\": \"local_system\"}",
-        "contentType": "application/json"
-    },
-    "systemMetadata": {
-        "lastObserved": 1615443388097,
-        "runId": "multiple_files.json"
-    }
-},
-{
-    "entityType": "container",
-<<<<<<< HEAD
-    "entityUrn": "urn:li:container:e05cdbb4122cad868f29eea7e9571346",
-    "changeType": "UPSERT",
-    "aspectName": "dataPlatformInstance",
-    "aspect": {
-        "value": "{\"platform\": \"urn:li:dataPlatform:test-platform\", \"instance\": \"urn:li:dataPlatformInstance:(urn:li:dataPlatform:test-platform,test-platform-instance)\"}",
-=======
-    "entityUrn": "urn:li:container:fd50ce59cb982671fc700636ab5744e2",
-    "changeType": "UPSERT",
-    "aspectName": "status",
-    "aspect": {
-        "value": "{\"removed\": false}",
-        "contentType": "application/json"
-    },
-    "systemMetadata": {
-        "lastObserved": 1615443388097,
-        "runId": "multiple_files.json"
-    }
-},
-{
-    "entityType": "container",
-    "entityUrn": "urn:li:container:fd50ce59cb982671fc700636ab5744e2",
-    "changeType": "UPSERT",
-    "aspectName": "dataPlatformInstance",
-    "aspect": {
-        "value": "{\"platform\": \"urn:li:dataPlatform:file\"}",
->>>>>>> 6e34cd60
-        "contentType": "application/json"
-    },
-    "systemMetadata": {
-        "lastObserved": 1615443388097,
-        "runId": "multiple_files.json"
-    }
-},
-{
-    "entityType": "container",
-<<<<<<< HEAD
-    "entityUrn": "urn:li:container:e05cdbb4122cad868f29eea7e9571346",
-=======
-    "entityUrn": "urn:li:container:fd50ce59cb982671fc700636ab5744e2",
->>>>>>> 6e34cd60
-    "changeType": "UPSERT",
-    "aspectName": "subTypes",
-    "aspect": {
-        "value": "{\"typeNames\": [\"Folder\"]}",
-        "contentType": "application/json"
-    },
-    "systemMetadata": {
-        "lastObserved": 1615443388097,
-        "runId": "multiple_files.json"
-    }
-},
-{
-    "entityType": "container",
-<<<<<<< HEAD
-    "entityUrn": "urn:li:container:e05cdbb4122cad868f29eea7e9571346",
-=======
-    "entityUrn": "urn:li:container:fd50ce59cb982671fc700636ab5744e2",
->>>>>>> 6e34cd60
+        "value": "{\"container\": \"urn:li:container:ec0a322960f194cdd055a5a6d5172ecb\"}",
+        "contentType": "application/json"
+    },
+    "systemMetadata": {
+        "lastObserved": 1615443388097,
+        "runId": "multiple_files.json"
+    }
+},
+{
+    "entityType": "dataset",
+    "entityUrn": "urn:li:dataset:(urn:li:dataPlatform:file,test-platform-instance.tests/integration/s3/test_data/local_system/folder_a/folder_aa/folder_aaa/NPS.7.1.package_data_NPS.6.1_ARCN_Lakes_ChemistryData_v1_csv.csv,DEV)",
     "changeType": "UPSERT",
     "aspectName": "container",
     "aspect": {
-        "value": "{\"container\": \"urn:li:container:c46207c164682005e865a54fcf7f4a9f\"}",
-        "contentType": "application/json"
-    },
-    "systemMetadata": {
-        "lastObserved": 1615443388097,
-        "runId": "multiple_files.json"
-    }
-},
-{
-    "entityType": "container",
-<<<<<<< HEAD
-    "entityUrn": "urn:li:container:161ffaf9bfa4603641b2fd53899edc52",
-=======
-    "entityUrn": "urn:li:container:34dcc9e05fe0d390619cbe1210771ba1",
->>>>>>> 6e34cd60
-    "changeType": "UPSERT",
-    "aspectName": "containerProperties",
-    "aspect": {
-        "value": "{\"customProperties\": {\"platform\": \"file\", \"instance\": \"test-platform-instance\", \"folder_abs_path\": \"tests/integration/s3/test_data/local_system/folder_a\"}, \"name\": \"folder_a\"}",
-        "contentType": "application/json"
-    },
-    "systemMetadata": {
-        "lastObserved": 1615443388097,
-        "runId": "multiple_files.json"
-    }
-},
-{
-    "entityType": "container",
-    "entityUrn": "urn:li:container:34dcc9e05fe0d390619cbe1210771ba1",
-    "changeType": "UPSERT",
-    "aspectName": "status",
-    "aspect": {
-        "value": "{\"removed\": false}",
-        "contentType": "application/json"
-    },
-    "systemMetadata": {
-        "lastObserved": 1615443388097,
-        "runId": "multiple_files.json"
-    }
-},
-{
-    "entityType": "container",
-<<<<<<< HEAD
-    "entityUrn": "urn:li:container:161ffaf9bfa4603641b2fd53899edc52",
-    "changeType": "UPSERT",
-    "aspectName": "dataPlatformInstance",
-    "aspect": {
-        "value": "{\"platform\": \"urn:li:dataPlatform:test-platform\", \"instance\": \"urn:li:dataPlatformInstance:(urn:li:dataPlatform:test-platform,test-platform-instance)\"}",
-=======
-    "entityUrn": "urn:li:container:34dcc9e05fe0d390619cbe1210771ba1",
-    "changeType": "UPSERT",
-    "aspectName": "dataPlatformInstance",
-    "aspect": {
-        "value": "{\"platform\": \"urn:li:dataPlatform:file\"}",
->>>>>>> 6e34cd60
-        "contentType": "application/json"
-    },
-    "systemMetadata": {
-        "lastObserved": 1615443388097,
-        "runId": "multiple_files.json"
-    }
-},
-{
-    "entityType": "container",
-<<<<<<< HEAD
-    "entityUrn": "urn:li:container:161ffaf9bfa4603641b2fd53899edc52",
-=======
-    "entityUrn": "urn:li:container:34dcc9e05fe0d390619cbe1210771ba1",
->>>>>>> 6e34cd60
-    "changeType": "UPSERT",
-    "aspectName": "subTypes",
-    "aspect": {
-        "value": "{\"typeNames\": [\"Folder\"]}",
-        "contentType": "application/json"
-    },
-    "systemMetadata": {
-        "lastObserved": 1615443388097,
-        "runId": "multiple_files.json"
-    }
-},
-{
-    "entityType": "container",
-<<<<<<< HEAD
-    "entityUrn": "urn:li:container:161ffaf9bfa4603641b2fd53899edc52",
-=======
-    "entityUrn": "urn:li:container:34dcc9e05fe0d390619cbe1210771ba1",
->>>>>>> 6e34cd60
-    "changeType": "UPSERT",
-    "aspectName": "container",
-    "aspect": {
-        "value": "{\"container\": \"urn:li:container:fd50ce59cb982671fc700636ab5744e2\"}",
-        "contentType": "application/json"
-    },
-    "systemMetadata": {
-        "lastObserved": 1615443388097,
-        "runId": "multiple_files.json"
-    }
-},
-{
-    "entityType": "container",
-<<<<<<< HEAD
-    "entityUrn": "urn:li:container:47d5326aae0dbc82c93eb7c2ad186bb4",
-=======
-    "entityUrn": "urn:li:container:ec0a322960f194cdd055a5a6d5172ecb",
->>>>>>> 6e34cd60
-    "changeType": "UPSERT",
-    "aspectName": "containerProperties",
-    "aspect": {
-        "value": "{\"customProperties\": {\"platform\": \"file\", \"instance\": \"test-platform-instance\", \"folder_abs_path\": \"tests/integration/s3/test_data/local_system/folder_a/folder_aa\"}, \"name\": \"folder_aa\"}",
-        "contentType": "application/json"
-    },
-    "systemMetadata": {
-        "lastObserved": 1615443388097,
-        "runId": "multiple_files.json"
-    }
-},
-{
-    "entityType": "container",
-<<<<<<< HEAD
-    "entityUrn": "urn:li:container:47d5326aae0dbc82c93eb7c2ad186bb4",
-    "changeType": "UPSERT",
-    "aspectName": "dataPlatformInstance",
-    "aspect": {
-        "value": "{\"platform\": \"urn:li:dataPlatform:test-platform\", \"instance\": \"urn:li:dataPlatformInstance:(urn:li:dataPlatform:test-platform,test-platform-instance)\"}",
-=======
-    "entityUrn": "urn:li:container:ec0a322960f194cdd055a5a6d5172ecb",
-    "changeType": "UPSERT",
-    "aspectName": "status",
-    "aspect": {
-        "value": "{\"removed\": false}",
-        "contentType": "application/json"
-    },
-    "systemMetadata": {
-        "lastObserved": 1615443388097,
-        "runId": "multiple_files.json"
-    }
-},
-{
-    "entityType": "container",
-    "entityUrn": "urn:li:container:ec0a322960f194cdd055a5a6d5172ecb",
-    "changeType": "UPSERT",
-    "aspectName": "dataPlatformInstance",
-    "aspect": {
-        "value": "{\"platform\": \"urn:li:dataPlatform:file\"}",
->>>>>>> 6e34cd60
-        "contentType": "application/json"
-    },
-    "systemMetadata": {
-        "lastObserved": 1615443388097,
-        "runId": "multiple_files.json"
-    }
-},
-{
-    "entityType": "container",
-<<<<<<< HEAD
-    "entityUrn": "urn:li:container:47d5326aae0dbc82c93eb7c2ad186bb4",
-=======
-    "entityUrn": "urn:li:container:ec0a322960f194cdd055a5a6d5172ecb",
->>>>>>> 6e34cd60
-    "changeType": "UPSERT",
-    "aspectName": "subTypes",
-    "aspect": {
-        "value": "{\"typeNames\": [\"Folder\"]}",
-        "contentType": "application/json"
-    },
-    "systemMetadata": {
-        "lastObserved": 1615443388097,
-        "runId": "multiple_files.json"
-    }
-},
-{
-    "entityType": "container",
-<<<<<<< HEAD
-    "entityUrn": "urn:li:container:47d5326aae0dbc82c93eb7c2ad186bb4",
-=======
-    "entityUrn": "urn:li:container:ec0a322960f194cdd055a5a6d5172ecb",
->>>>>>> 6e34cd60
-    "changeType": "UPSERT",
-    "aspectName": "container",
-    "aspect": {
-        "value": "{\"container\": \"urn:li:container:34dcc9e05fe0d390619cbe1210771ba1\"}",
-        "contentType": "application/json"
-    },
-    "systemMetadata": {
-        "lastObserved": 1615443388097,
-        "runId": "multiple_files.json"
-    }
-},
-{
-    "entityType": "container",
-<<<<<<< HEAD
-    "entityUrn": "urn:li:container:42f9e89a8684547e92b91ba826cb751a",
-=======
-    "entityUrn": "urn:li:container:46c2438600873ee3264c24c4ac6081b9",
->>>>>>> 6e34cd60
-    "changeType": "UPSERT",
-    "aspectName": "containerProperties",
-    "aspect": {
-        "value": "{\"customProperties\": {\"platform\": \"file\", \"instance\": \"test-platform-instance\", \"folder_abs_path\": \"tests/integration/s3/test_data/local_system/folder_a/folder_aa/folder_aaa\"}, \"name\": \"folder_aaa\"}",
-        "contentType": "application/json"
-    },
-    "systemMetadata": {
-        "lastObserved": 1615443388097,
-        "runId": "multiple_files.json"
-    }
-},
-{
-    "entityType": "container",
-    "entityUrn": "urn:li:container:46c2438600873ee3264c24c4ac6081b9",
-    "changeType": "UPSERT",
-    "aspectName": "status",
-    "aspect": {
-        "value": "{\"removed\": false}",
-        "contentType": "application/json"
-    },
-    "systemMetadata": {
-        "lastObserved": 1615443388097,
-        "runId": "multiple_files.json"
-    }
-},
-{
-    "entityType": "container",
-<<<<<<< HEAD
-    "entityUrn": "urn:li:container:42f9e89a8684547e92b91ba826cb751a",
-    "changeType": "UPSERT",
-    "aspectName": "dataPlatformInstance",
-    "aspect": {
-        "value": "{\"platform\": \"urn:li:dataPlatform:test-platform\", \"instance\": \"urn:li:dataPlatformInstance:(urn:li:dataPlatform:test-platform,test-platform-instance)\"}",
-=======
-    "entityUrn": "urn:li:container:46c2438600873ee3264c24c4ac6081b9",
-    "changeType": "UPSERT",
-    "aspectName": "dataPlatformInstance",
-    "aspect": {
-        "value": "{\"platform\": \"urn:li:dataPlatform:file\"}",
->>>>>>> 6e34cd60
-        "contentType": "application/json"
-    },
-    "systemMetadata": {
-        "lastObserved": 1615443388097,
-        "runId": "multiple_files.json"
-    }
-},
-{
-    "entityType": "container",
-<<<<<<< HEAD
-    "entityUrn": "urn:li:container:42f9e89a8684547e92b91ba826cb751a",
-=======
-    "entityUrn": "urn:li:container:46c2438600873ee3264c24c4ac6081b9",
->>>>>>> 6e34cd60
-    "changeType": "UPSERT",
-    "aspectName": "subTypes",
-    "aspect": {
-        "value": "{\"typeNames\": [\"Folder\"]}",
-        "contentType": "application/json"
-    },
-    "systemMetadata": {
-        "lastObserved": 1615443388097,
-        "runId": "multiple_files.json"
-    }
-},
-{
-    "entityType": "container",
-<<<<<<< HEAD
-    "entityUrn": "urn:li:container:42f9e89a8684547e92b91ba826cb751a",
-=======
-    "entityUrn": "urn:li:container:46c2438600873ee3264c24c4ac6081b9",
->>>>>>> 6e34cd60
-    "changeType": "UPSERT",
-    "aspectName": "container",
-    "aspect": {
-        "value": "{\"container\": \"urn:li:container:ec0a322960f194cdd055a5a6d5172ecb\"}",
+        "value": "{\"container\": \"urn:li:container:46c2438600873ee3264c24c4ac6081b9\"}",
         "contentType": "application/json"
     },
     "systemMetadata": {
@@ -1122,29 +980,7 @@
 },
 {
     "entityType": "dataset",
-<<<<<<< HEAD
-    "entityUrn": "urn:li:dataset:(urn:li:dataPlatform:test-platform,test-platform-instance.tests/integration/s3/test_data/local_system/folder_a/folder_aa/folder_aaa/NPS.7.1.package_data_NPS.6.1_ARCN_Lakes_ChemistryData_v1_csv.csv,DEV)",
-=======
     "entityUrn": "urn:li:dataset:(urn:li:dataPlatform:file,test-platform-instance.tests/integration/s3/test_data/local_system/folder_a/folder_aa/folder_aaa/NPS.7.1.package_data_NPS.6.1_ARCN_Lakes_ChemistryData_v1_csv.csv,DEV)",
->>>>>>> 6e34cd60
-    "changeType": "UPSERT",
-    "aspectName": "container",
-    "aspect": {
-        "value": "{\"container\": \"urn:li:container:46c2438600873ee3264c24c4ac6081b9\"}",
-        "contentType": "application/json"
-    },
-    "systemMetadata": {
-        "lastObserved": 1615443388097,
-        "runId": "multiple_files.json"
-    }
-},
-{
-    "entityType": "dataset",
-<<<<<<< HEAD
-    "entityUrn": "urn:li:dataset:(urn:li:dataPlatform:test-platform,test-platform-instance.tests/integration/s3/test_data/local_system/folder_a/folder_aa/folder_aaa/NPS.7.1.package_data_NPS.6.1_ARCN_Lakes_ChemistryData_v1_csv.csv,DEV)",
-=======
-    "entityUrn": "urn:li:dataset:(urn:li:dataPlatform:file,test-platform-instance.tests/integration/s3/test_data/local_system/folder_a/folder_aa/folder_aaa/NPS.7.1.package_data_NPS.6.1_ARCN_Lakes_ChemistryData_v1_csv.csv,DEV)",
->>>>>>> 6e34cd60
     "changeType": "UPSERT",
     "aspectName": "datasetProfile",
     "aspect": {
@@ -1265,11 +1101,7 @@
 },
 {
     "entityType": "dataset",
-<<<<<<< HEAD
-    "entityUrn": "urn:li:dataset:(urn:li:dataPlatform:test-platform,test-platform-instance.tests/integration/s3/test_data/local_system/folder_a/folder_aa/folder_aaa/chord_progressions_avro.avro,DEV)",
-=======
     "entityUrn": "urn:li:dataset:(urn:li:dataPlatform:file,test-platform-instance.tests/integration/s3/test_data/local_system/folder_a/folder_aa/folder_aaa/chord_progressions_avro.avro,DEV)",
->>>>>>> 6e34cd60
     "changeType": "UPSERT",
     "aspectName": "container",
     "aspect": {
@@ -1283,11 +1115,7 @@
 },
 {
     "entityType": "dataset",
-<<<<<<< HEAD
-    "entityUrn": "urn:li:dataset:(urn:li:dataPlatform:test-platform,test-platform-instance.tests/integration/s3/test_data/local_system/folder_a/folder_aa/folder_aaa/chord_progressions_avro.avro,DEV)",
-=======
     "entityUrn": "urn:li:dataset:(urn:li:dataPlatform:file,test-platform-instance.tests/integration/s3/test_data/local_system/folder_a/folder_aa/folder_aaa/chord_progressions_avro.avro,DEV)",
->>>>>>> 6e34cd60
     "changeType": "UPSERT",
     "aspectName": "datasetProfile",
     "aspect": {
@@ -1408,11 +1236,7 @@
 },
 {
     "entityType": "dataset",
-<<<<<<< HEAD
-    "entityUrn": "urn:li:dataset:(urn:li:dataPlatform:test-platform,test-platform-instance.tests/integration/s3/test_data/local_system/folder_a/folder_aa/folder_aaa/chord_progressions_csv.csv,DEV)",
-=======
     "entityUrn": "urn:li:dataset:(urn:li:dataPlatform:file,test-platform-instance.tests/integration/s3/test_data/local_system/folder_a/folder_aa/folder_aaa/chord_progressions_csv.csv,DEV)",
->>>>>>> 6e34cd60
     "changeType": "UPSERT",
     "aspectName": "container",
     "aspect": {
@@ -1426,11 +1250,7 @@
 },
 {
     "entityType": "dataset",
-<<<<<<< HEAD
-    "entityUrn": "urn:li:dataset:(urn:li:dataPlatform:test-platform,test-platform-instance.tests/integration/s3/test_data/local_system/folder_a/folder_aa/folder_aaa/chord_progressions_csv.csv,DEV)",
-=======
     "entityUrn": "urn:li:dataset:(urn:li:dataPlatform:file,test-platform-instance.tests/integration/s3/test_data/local_system/folder_a/folder_aa/folder_aaa/chord_progressions_csv.csv,DEV)",
->>>>>>> 6e34cd60
     "changeType": "UPSERT",
     "aspectName": "datasetProfile",
     "aspect": {
@@ -1527,11 +1347,7 @@
 },
 {
     "entityType": "dataset",
-<<<<<<< HEAD
-    "entityUrn": "urn:li:dataset:(urn:li:dataPlatform:test-platform,test-platform-instance.tests/integration/s3/test_data/local_system/folder_a/folder_aa/folder_aaa/countries_json.json,DEV)",
-=======
     "entityUrn": "urn:li:dataset:(urn:li:dataPlatform:file,test-platform-instance.tests/integration/s3/test_data/local_system/folder_a/folder_aa/folder_aaa/countries_json.json,DEV)",
->>>>>>> 6e34cd60
     "changeType": "UPSERT",
     "aspectName": "container",
     "aspect": {
@@ -1545,11 +1361,7 @@
 },
 {
     "entityType": "dataset",
-<<<<<<< HEAD
-    "entityUrn": "urn:li:dataset:(urn:li:dataPlatform:test-platform,test-platform-instance.tests/integration/s3/test_data/local_system/folder_a/folder_aa/folder_aaa/countries_json.json,DEV)",
-=======
     "entityUrn": "urn:li:dataset:(urn:li:dataPlatform:file,test-platform-instance.tests/integration/s3/test_data/local_system/folder_a/folder_aa/folder_aaa/countries_json.json,DEV)",
->>>>>>> 6e34cd60
     "changeType": "UPSERT",
     "aspectName": "datasetProfile",
     "aspect": {
@@ -1670,11 +1482,7 @@
 },
 {
     "entityType": "dataset",
-<<<<<<< HEAD
-    "entityUrn": "urn:li:dataset:(urn:li:dataPlatform:test-platform,test-platform-instance.tests/integration/s3/test_data/local_system/folder_a/folder_aa/folder_aaa/food_parquet.parquet,DEV)",
-=======
     "entityUrn": "urn:li:dataset:(urn:li:dataPlatform:file,test-platform-instance.tests/integration/s3/test_data/local_system/folder_a/folder_aa/folder_aaa/food_parquet.parquet,DEV)",
->>>>>>> 6e34cd60
     "changeType": "UPSERT",
     "aspectName": "container",
     "aspect": {
@@ -1688,11 +1496,7 @@
 },
 {
     "entityType": "dataset",
-<<<<<<< HEAD
-    "entityUrn": "urn:li:dataset:(urn:li:dataPlatform:test-platform,test-platform-instance.tests/integration/s3/test_data/local_system/folder_a/folder_aa/folder_aaa/food_parquet.parquet,DEV)",
-=======
     "entityUrn": "urn:li:dataset:(urn:li:dataPlatform:file,test-platform-instance.tests/integration/s3/test_data/local_system/folder_a/folder_aa/folder_aaa/food_parquet.parquet,DEV)",
->>>>>>> 6e34cd60
     "changeType": "UPSERT",
     "aspectName": "datasetProfile",
     "aspect": {
@@ -1813,11 +1617,7 @@
 },
 {
     "entityType": "dataset",
-<<<<<<< HEAD
-    "entityUrn": "urn:li:dataset:(urn:li:dataPlatform:test-platform,test-platform-instance.tests/integration/s3/test_data/local_system/folder_a/folder_aa/folder_aaa/small.csv,DEV)",
-=======
     "entityUrn": "urn:li:dataset:(urn:li:dataPlatform:file,test-platform-instance.tests/integration/s3/test_data/local_system/folder_a/folder_aa/folder_aaa/small.csv,DEV)",
->>>>>>> 6e34cd60
     "changeType": "UPSERT",
     "aspectName": "container",
     "aspect": {
@@ -1831,11 +1631,7 @@
 },
 {
     "entityType": "dataset",
-<<<<<<< HEAD
-    "entityUrn": "urn:li:dataset:(urn:li:dataPlatform:test-platform,test-platform-instance.tests/integration/s3/test_data/local_system/folder_a/folder_aa/folder_aaa/small.csv,DEV)",
-=======
     "entityUrn": "urn:li:dataset:(urn:li:dataPlatform:file,test-platform-instance.tests/integration/s3/test_data/local_system/folder_a/folder_aa/folder_aaa/small.csv,DEV)",
->>>>>>> 6e34cd60
     "changeType": "UPSERT",
     "aspectName": "datasetProfile",
     "aspect": {
@@ -2268,11 +2064,7 @@
 },
 {
     "entityType": "dataset",
-<<<<<<< HEAD
-    "entityUrn": "urn:li:dataset:(urn:li:dataPlatform:test-platform,test-platform-instance.tests/integration/s3/test_data/local_system/folder_a/folder_aa/folder_aaa/wa_fn_usec_hr_employee_attrition_csv.csv,DEV)",
-=======
     "entityUrn": "urn:li:dataset:(urn:li:dataPlatform:file,test-platform-instance.tests/integration/s3/test_data/local_system/folder_a/folder_aa/folder_aaa/wa_fn_usec_hr_employee_attrition_csv.csv,DEV)",
->>>>>>> 6e34cd60
     "changeType": "UPSERT",
     "aspectName": "container",
     "aspect": {
@@ -2286,11 +2078,7 @@
 },
 {
     "entityType": "dataset",
-<<<<<<< HEAD
-    "entityUrn": "urn:li:dataset:(urn:li:dataPlatform:test-platform,test-platform-instance.tests/integration/s3/test_data/local_system/folder_a/folder_aa/folder_aaa/wa_fn_usec_hr_employee_attrition_csv.csv,DEV)",
-=======
     "entityUrn": "urn:li:dataset:(urn:li:dataPlatform:file,test-platform-instance.tests/integration/s3/test_data/local_system/folder_a/folder_aa/folder_aaa/wa_fn_usec_hr_employee_attrition_csv.csv,DEV)",
->>>>>>> 6e34cd60
     "changeType": "UPSERT",
     "aspectName": "datasetProfile",
     "aspect": {
