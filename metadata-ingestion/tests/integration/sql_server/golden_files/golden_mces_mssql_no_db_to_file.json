[
{
    "entityType": "container",
    "entityUrn": "urn:li:container:b7062d1c0c650d9de0f7a9a5de00b1b5",
    "changeType": "UPSERT",
    "aspectName": "containerProperties",
    "aspect": {
        "json": {
            "customProperties": {
                "platform": "mssql",
                "env": "PROD",
                "database": "demodata"
            },
            "name": "demodata"
        }
    },
    "systemMetadata": {
        "lastObserved": 1615443388097,
        "runId": "mssql-test"
    }
},
{
    "entityType": "container",
    "entityUrn": "urn:li:container:b7062d1c0c650d9de0f7a9a5de00b1b5",
    "changeType": "UPSERT",
    "aspectName": "status",
    "aspect": {
        "json": {
            "removed": false
        }
    },
    "systemMetadata": {
        "lastObserved": 1615443388097,
        "runId": "mssql-test"
    }
},
{
    "entityType": "container",
    "entityUrn": "urn:li:container:b7062d1c0c650d9de0f7a9a5de00b1b5",
    "changeType": "UPSERT",
    "aspectName": "dataPlatformInstance",
    "aspect": {
        "json": {
            "platform": "urn:li:dataPlatform:mssql"
        }
    },
    "systemMetadata": {
        "lastObserved": 1615443388097,
        "runId": "mssql-test"
    }
},
{
    "entityType": "container",
    "entityUrn": "urn:li:container:b7062d1c0c650d9de0f7a9a5de00b1b5",
    "changeType": "UPSERT",
    "aspectName": "subTypes",
    "aspect": {
        "json": {
            "typeNames": [
                "Database"
            ]
        }
    },
    "systemMetadata": {
        "lastObserved": 1615443388097,
        "runId": "mssql-test"
    }
},
{
    "entityType": "dataFlow",
    "entityUrn": "urn:li:dataFlow:(mssql,localhost.Weekly Demo Data Backup,PROD)",
    "changeType": "UPSERT",
    "aspectName": "dataFlowInfo",
    "aspect": {
        "json": {
            "customProperties": {},
            "externalUrl": "",
            "name": "localhost.Weekly Demo Data Backup"
        }
    },
    "systemMetadata": {
        "lastObserved": 1615443388097,
        "runId": "mssql-test"
    }
},
{
    "entityType": "dataJob",
    "entityUrn": "urn:li:dataJob:(urn:li:dataFlow:(mssql,localhost.Weekly Demo Data Backup,PROD),localhost.Weekly Demo Data Backup)",
    "changeType": "UPSERT",
    "aspectName": "dataJobInfo",
    "aspect": {
        "json": {
            "customProperties": {
                "job_id": "1df94c0f-15fd-4b68-8ca3-6053a0332362",
                "job_name": "Weekly Demo Data Backup",
                "description": "No description available.",
                "date_created": "2023-03-10 16:27:54.970000",
                "date_modified": "2023-03-10 16:27:55.097000",
                "step_id": "1",
                "step_name": "Set database to read only",
                "subsystem": "TSQL",
                "command": "ALTER DATABASE DemoData SET READ_ONLY"
            },
            "externalUrl": "",
            "name": "localhost.Weekly Demo Data Backup.localhost.Weekly Demo Data Backup",
            "type": {
                "string": "MSSQL_JOB_STEP"
            }
        }
    },
    "systemMetadata": {
        "lastObserved": 1615443388097,
        "runId": "mssql-test"
    }
},
{
    "entityType": "dataJob",
    "entityUrn": "urn:li:dataJob:(urn:li:dataFlow:(mssql,localhost.Weekly Demo Data Backup,PROD),localhost.Weekly Demo Data Backup)",
    "changeType": "UPSERT",
    "aspectName": "dataJobInputOutput",
    "aspect": {
        "json": {
            "inputDatasets": [],
            "outputDatasets": [],
            "inputDatajobs": []
        }
    },
    "systemMetadata": {
        "lastObserved": 1615443388097,
        "runId": "mssql-test"
    }
},
{
    "entityType": "container",
    "entityUrn": "urn:li:container:b7062d1c0c650d9de0f7a9a5de00b1b5",
    "changeType": "UPSERT",
    "aspectName": "browsePathsV2",
    "aspect": {
        "json": {
            "path": []
        }
    },
    "systemMetadata": {
        "lastObserved": 1615443388097,
        "runId": "mssql-test"
    }
},
{
    "entityType": "container",
    "entityUrn": "urn:li:container:f1b4c0e379c4b2e2e09a8ecd6c1b6dec",
    "changeType": "UPSERT",
    "aspectName": "containerProperties",
    "aspect": {
        "json": {
            "customProperties": {
                "platform": "mssql",
                "env": "PROD",
                "database": "demodata",
                "schema": "db_accessadmin"
            },
            "name": "db_accessadmin"
        }
    },
    "systemMetadata": {
        "lastObserved": 1615443388097,
        "runId": "mssql-test"
    }
},
{
    "entityType": "container",
    "entityUrn": "urn:li:container:f1b4c0e379c4b2e2e09a8ecd6c1b6dec",
    "changeType": "UPSERT",
    "aspectName": "status",
    "aspect": {
        "json": {
            "removed": false
        }
    },
    "systemMetadata": {
        "lastObserved": 1615443388097,
        "runId": "mssql-test"
    }
},
{
    "entityType": "container",
    "entityUrn": "urn:li:container:f1b4c0e379c4b2e2e09a8ecd6c1b6dec",
    "changeType": "UPSERT",
    "aspectName": "dataPlatformInstance",
    "aspect": {
        "json": {
            "platform": "urn:li:dataPlatform:mssql"
        }
    },
    "systemMetadata": {
        "lastObserved": 1615443388097,
        "runId": "mssql-test"
    }
},
{
    "entityType": "container",
    "entityUrn": "urn:li:container:f1b4c0e379c4b2e2e09a8ecd6c1b6dec",
    "changeType": "UPSERT",
    "aspectName": "subTypes",
    "aspect": {
        "json": {
            "typeNames": [
                "Schema"
            ]
        }
    },
    "systemMetadata": {
        "lastObserved": 1615443388097,
        "runId": "mssql-test"
    }
},
{
    "entityType": "container",
    "entityUrn": "urn:li:container:f1b4c0e379c4b2e2e09a8ecd6c1b6dec",
    "changeType": "UPSERT",
    "aspectName": "container",
    "aspect": {
        "json": {
            "container": "urn:li:container:b7062d1c0c650d9de0f7a9a5de00b1b5"
        }
    },
    "systemMetadata": {
        "lastObserved": 1615443388097,
        "runId": "mssql-test"
    }
},
{
    "entityType": "container",
    "entityUrn": "urn:li:container:f1b4c0e379c4b2e2e09a8ecd6c1b6dec",
    "changeType": "UPSERT",
    "aspectName": "browsePathsV2",
    "aspect": {
        "json": {
            "path": [
                {
                    "id": "urn:li:container:b7062d1c0c650d9de0f7a9a5de00b1b5",
                    "urn": "urn:li:container:b7062d1c0c650d9de0f7a9a5de00b1b5"
                }
            ]
        }
    },
    "systemMetadata": {
        "lastObserved": 1615443388097,
        "runId": "mssql-test"
    }
},
{
    "entityType": "container",
    "entityUrn": "urn:li:container:bad84e08ecf49aee863df68243d8b9d0",
    "changeType": "UPSERT",
    "aspectName": "containerProperties",
    "aspect": {
        "json": {
            "customProperties": {
                "platform": "mssql",
                "env": "PROD",
                "database": "demodata",
                "schema": "db_backupoperator"
            },
            "name": "db_backupoperator"
        }
    },
    "systemMetadata": {
        "lastObserved": 1615443388097,
        "runId": "mssql-test"
    }
},
{
    "entityType": "container",
    "entityUrn": "urn:li:container:bad84e08ecf49aee863df68243d8b9d0",
    "changeType": "UPSERT",
    "aspectName": "status",
    "aspect": {
        "json": {
            "removed": false
        }
    },
    "systemMetadata": {
        "lastObserved": 1615443388097,
        "runId": "mssql-test"
    }
},
{
    "entityType": "container",
    "entityUrn": "urn:li:container:bad84e08ecf49aee863df68243d8b9d0",
    "changeType": "UPSERT",
    "aspectName": "dataPlatformInstance",
    "aspect": {
        "json": {
            "platform": "urn:li:dataPlatform:mssql"
        }
    },
    "systemMetadata": {
        "lastObserved": 1615443388097,
        "runId": "mssql-test"
    }
},
{
    "entityType": "container",
    "entityUrn": "urn:li:container:bad84e08ecf49aee863df68243d8b9d0",
    "changeType": "UPSERT",
    "aspectName": "subTypes",
    "aspect": {
        "json": {
            "typeNames": [
                "Schema"
            ]
        }
    },
    "systemMetadata": {
        "lastObserved": 1615443388097,
        "runId": "mssql-test"
    }
},
{
    "entityType": "container",
    "entityUrn": "urn:li:container:bad84e08ecf49aee863df68243d8b9d0",
    "changeType": "UPSERT",
    "aspectName": "container",
    "aspect": {
        "json": {
            "container": "urn:li:container:b7062d1c0c650d9de0f7a9a5de00b1b5"
        }
    },
    "systemMetadata": {
        "lastObserved": 1615443388097,
        "runId": "mssql-test"
    }
},
{
    "entityType": "container",
    "entityUrn": "urn:li:container:bad84e08ecf49aee863df68243d8b9d0",
    "changeType": "UPSERT",
    "aspectName": "browsePathsV2",
    "aspect": {
        "json": {
            "path": [
                {
                    "id": "urn:li:container:b7062d1c0c650d9de0f7a9a5de00b1b5",
                    "urn": "urn:li:container:b7062d1c0c650d9de0f7a9a5de00b1b5"
                }
            ]
        }
    },
    "systemMetadata": {
        "lastObserved": 1615443388097,
        "runId": "mssql-test"
    }
},
{
    "entityType": "container",
    "entityUrn": "urn:li:container:e48d82445eeacfbe13b431f0bb1826ee",
    "changeType": "UPSERT",
    "aspectName": "containerProperties",
    "aspect": {
        "json": {
            "customProperties": {
                "platform": "mssql",
                "env": "PROD",
                "database": "demodata",
                "schema": "db_datareader"
            },
            "name": "db_datareader"
        }
    },
    "systemMetadata": {
        "lastObserved": 1615443388097,
        "runId": "mssql-test"
    }
},
{
    "entityType": "container",
    "entityUrn": "urn:li:container:e48d82445eeacfbe13b431f0bb1826ee",
    "changeType": "UPSERT",
    "aspectName": "status",
    "aspect": {
        "json": {
            "removed": false
        }
    },
    "systemMetadata": {
        "lastObserved": 1615443388097,
        "runId": "mssql-test"
    }
},
{
    "entityType": "container",
    "entityUrn": "urn:li:container:e48d82445eeacfbe13b431f0bb1826ee",
    "changeType": "UPSERT",
    "aspectName": "dataPlatformInstance",
    "aspect": {
        "json": {
            "platform": "urn:li:dataPlatform:mssql"
        }
    },
    "systemMetadata": {
        "lastObserved": 1615443388097,
        "runId": "mssql-test"
    }
},
{
    "entityType": "container",
    "entityUrn": "urn:li:container:e48d82445eeacfbe13b431f0bb1826ee",
    "changeType": "UPSERT",
    "aspectName": "subTypes",
    "aspect": {
        "json": {
            "typeNames": [
                "Schema"
            ]
        }
    },
    "systemMetadata": {
        "lastObserved": 1615443388097,
        "runId": "mssql-test"
    }
},
{
    "entityType": "container",
    "entityUrn": "urn:li:container:e48d82445eeacfbe13b431f0bb1826ee",
    "changeType": "UPSERT",
    "aspectName": "container",
    "aspect": {
        "json": {
            "container": "urn:li:container:b7062d1c0c650d9de0f7a9a5de00b1b5"
        }
    },
    "systemMetadata": {
        "lastObserved": 1615443388097,
        "runId": "mssql-test"
    }
},
{
    "entityType": "container",
    "entityUrn": "urn:li:container:e48d82445eeacfbe13b431f0bb1826ee",
    "changeType": "UPSERT",
    "aspectName": "browsePathsV2",
    "aspect": {
        "json": {
            "path": [
                {
                    "id": "urn:li:container:b7062d1c0c650d9de0f7a9a5de00b1b5",
                    "urn": "urn:li:container:b7062d1c0c650d9de0f7a9a5de00b1b5"
                }
            ]
        }
    },
    "systemMetadata": {
        "lastObserved": 1615443388097,
        "runId": "mssql-test"
    }
},
{
    "entityType": "container",
    "entityUrn": "urn:li:container:884bfecd9e414990a494681293413e8e",
    "changeType": "UPSERT",
    "aspectName": "containerProperties",
    "aspect": {
        "json": {
            "customProperties": {
                "platform": "mssql",
                "env": "PROD",
                "database": "demodata",
                "schema": "db_datawriter"
            },
            "name": "db_datawriter"
        }
    },
    "systemMetadata": {
        "lastObserved": 1615443388097,
        "runId": "mssql-test"
    }
},
{
    "entityType": "container",
    "entityUrn": "urn:li:container:884bfecd9e414990a494681293413e8e",
    "changeType": "UPSERT",
    "aspectName": "status",
    "aspect": {
        "json": {
            "removed": false
        }
    },
    "systemMetadata": {
        "lastObserved": 1615443388097,
        "runId": "mssql-test"
    }
},
{
    "entityType": "container",
    "entityUrn": "urn:li:container:884bfecd9e414990a494681293413e8e",
    "changeType": "UPSERT",
    "aspectName": "dataPlatformInstance",
    "aspect": {
        "json": {
            "platform": "urn:li:dataPlatform:mssql"
        }
    },
    "systemMetadata": {
        "lastObserved": 1615443388097,
        "runId": "mssql-test"
    }
},
{
    "entityType": "container",
    "entityUrn": "urn:li:container:884bfecd9e414990a494681293413e8e",
    "changeType": "UPSERT",
    "aspectName": "subTypes",
    "aspect": {
        "json": {
            "typeNames": [
                "Schema"
            ]
        }
    },
    "systemMetadata": {
        "lastObserved": 1615443388097,
        "runId": "mssql-test"
    }
},
{
    "entityType": "container",
    "entityUrn": "urn:li:container:884bfecd9e414990a494681293413e8e",
    "changeType": "UPSERT",
    "aspectName": "container",
    "aspect": {
        "json": {
            "container": "urn:li:container:b7062d1c0c650d9de0f7a9a5de00b1b5"
        }
    },
    "systemMetadata": {
        "lastObserved": 1615443388097,
        "runId": "mssql-test"
    }
},
{
    "entityType": "container",
    "entityUrn": "urn:li:container:884bfecd9e414990a494681293413e8e",
    "changeType": "UPSERT",
    "aspectName": "browsePathsV2",
    "aspect": {
        "json": {
            "path": [
                {
                    "id": "urn:li:container:b7062d1c0c650d9de0f7a9a5de00b1b5",
                    "urn": "urn:li:container:b7062d1c0c650d9de0f7a9a5de00b1b5"
                }
            ]
        }
    },
    "systemMetadata": {
        "lastObserved": 1615443388097,
        "runId": "mssql-test"
    }
},
{
    "entityType": "container",
    "entityUrn": "urn:li:container:142ca5fc51b7f44e5e6a424bf1043590",
    "changeType": "UPSERT",
    "aspectName": "containerProperties",
    "aspect": {
        "json": {
            "customProperties": {
                "platform": "mssql",
                "env": "PROD",
                "database": "demodata",
                "schema": "db_ddladmin"
            },
            "name": "db_ddladmin"
        }
    },
    "systemMetadata": {
        "lastObserved": 1615443388097,
        "runId": "mssql-test"
    }
},
{
    "entityType": "container",
    "entityUrn": "urn:li:container:142ca5fc51b7f44e5e6a424bf1043590",
    "changeType": "UPSERT",
    "aspectName": "status",
    "aspect": {
        "json": {
            "removed": false
        }
    },
    "systemMetadata": {
        "lastObserved": 1615443388097,
        "runId": "mssql-test"
    }
},
{
    "entityType": "container",
    "entityUrn": "urn:li:container:142ca5fc51b7f44e5e6a424bf1043590",
    "changeType": "UPSERT",
    "aspectName": "dataPlatformInstance",
    "aspect": {
        "json": {
            "platform": "urn:li:dataPlatform:mssql"
        }
    },
    "systemMetadata": {
        "lastObserved": 1615443388097,
        "runId": "mssql-test"
    }
},
{
    "entityType": "container",
    "entityUrn": "urn:li:container:142ca5fc51b7f44e5e6a424bf1043590",
    "changeType": "UPSERT",
    "aspectName": "subTypes",
    "aspect": {
        "json": {
            "typeNames": [
                "Schema"
            ]
        }
    },
    "systemMetadata": {
        "lastObserved": 1615443388097,
        "runId": "mssql-test"
    }
},
{
    "entityType": "container",
    "entityUrn": "urn:li:container:142ca5fc51b7f44e5e6a424bf1043590",
    "changeType": "UPSERT",
    "aspectName": "container",
    "aspect": {
        "json": {
            "container": "urn:li:container:b7062d1c0c650d9de0f7a9a5de00b1b5"
        }
    },
    "systemMetadata": {
        "lastObserved": 1615443388097,
        "runId": "mssql-test"
    }
},
{
    "entityType": "container",
    "entityUrn": "urn:li:container:142ca5fc51b7f44e5e6a424bf1043590",
    "changeType": "UPSERT",
    "aspectName": "browsePathsV2",
    "aspect": {
        "json": {
            "path": [
                {
                    "id": "urn:li:container:b7062d1c0c650d9de0f7a9a5de00b1b5",
                    "urn": "urn:li:container:b7062d1c0c650d9de0f7a9a5de00b1b5"
                }
            ]
        }
    },
    "systemMetadata": {
        "lastObserved": 1615443388097,
        "runId": "mssql-test"
    }
},
{
    "entityType": "container",
    "entityUrn": "urn:li:container:1b9d125d390447de36719bfb8dd1f782",
    "changeType": "UPSERT",
    "aspectName": "containerProperties",
    "aspect": {
        "json": {
            "customProperties": {
                "platform": "mssql",
                "env": "PROD",
                "database": "demodata",
                "schema": "db_denydatareader"
            },
            "name": "db_denydatareader"
        }
    },
    "systemMetadata": {
        "lastObserved": 1615443388097,
        "runId": "mssql-test"
    }
},
{
    "entityType": "container",
    "entityUrn": "urn:li:container:1b9d125d390447de36719bfb8dd1f782",
    "changeType": "UPSERT",
    "aspectName": "status",
    "aspect": {
        "json": {
            "removed": false
        }
    },
    "systemMetadata": {
        "lastObserved": 1615443388097,
        "runId": "mssql-test"
    }
},
{
    "entityType": "container",
    "entityUrn": "urn:li:container:1b9d125d390447de36719bfb8dd1f782",
    "changeType": "UPSERT",
    "aspectName": "dataPlatformInstance",
    "aspect": {
        "json": {
            "platform": "urn:li:dataPlatform:mssql"
        }
    },
    "systemMetadata": {
        "lastObserved": 1615443388097,
        "runId": "mssql-test"
    }
},
{
    "entityType": "container",
    "entityUrn": "urn:li:container:1b9d125d390447de36719bfb8dd1f782",
    "changeType": "UPSERT",
    "aspectName": "subTypes",
    "aspect": {
        "json": {
            "typeNames": [
                "Schema"
            ]
        }
    },
    "systemMetadata": {
        "lastObserved": 1615443388097,
        "runId": "mssql-test"
    }
},
{
    "entityType": "container",
    "entityUrn": "urn:li:container:1b9d125d390447de36719bfb8dd1f782",
    "changeType": "UPSERT",
    "aspectName": "container",
    "aspect": {
        "json": {
            "container": "urn:li:container:b7062d1c0c650d9de0f7a9a5de00b1b5"
        }
    },
    "systemMetadata": {
        "lastObserved": 1615443388097,
        "runId": "mssql-test"
    }
},
{
    "entityType": "container",
    "entityUrn": "urn:li:container:1b9d125d390447de36719bfb8dd1f782",
    "changeType": "UPSERT",
    "aspectName": "browsePathsV2",
    "aspect": {
        "json": {
            "path": [
                {
                    "id": "urn:li:container:b7062d1c0c650d9de0f7a9a5de00b1b5",
                    "urn": "urn:li:container:b7062d1c0c650d9de0f7a9a5de00b1b5"
                }
            ]
        }
    },
    "systemMetadata": {
        "lastObserved": 1615443388097,
        "runId": "mssql-test"
    }
},
{
    "entityType": "container",
    "entityUrn": "urn:li:container:fcd4c8da3739150766f91e7f6c2a3a30",
    "changeType": "UPSERT",
    "aspectName": "containerProperties",
    "aspect": {
        "json": {
            "customProperties": {
                "platform": "mssql",
                "env": "PROD",
                "database": "demodata",
                "schema": "db_denydatawriter"
            },
            "name": "db_denydatawriter"
        }
    },
    "systemMetadata": {
        "lastObserved": 1615443388097,
        "runId": "mssql-test"
    }
},
{
    "entityType": "container",
    "entityUrn": "urn:li:container:fcd4c8da3739150766f91e7f6c2a3a30",
    "changeType": "UPSERT",
    "aspectName": "status",
    "aspect": {
        "json": {
            "removed": false
        }
    },
    "systemMetadata": {
        "lastObserved": 1615443388097,
        "runId": "mssql-test"
    }
},
{
    "entityType": "container",
    "entityUrn": "urn:li:container:fcd4c8da3739150766f91e7f6c2a3a30",
    "changeType": "UPSERT",
    "aspectName": "dataPlatformInstance",
    "aspect": {
        "json": {
            "platform": "urn:li:dataPlatform:mssql"
        }
    },
    "systemMetadata": {
        "lastObserved": 1615443388097,
        "runId": "mssql-test"
    }
},
{
    "entityType": "container",
    "entityUrn": "urn:li:container:fcd4c8da3739150766f91e7f6c2a3a30",
    "changeType": "UPSERT",
    "aspectName": "subTypes",
    "aspect": {
        "json": {
            "typeNames": [
                "Schema"
            ]
        }
    },
    "systemMetadata": {
        "lastObserved": 1615443388097,
        "runId": "mssql-test"
    }
},
{
    "entityType": "container",
    "entityUrn": "urn:li:container:fcd4c8da3739150766f91e7f6c2a3a30",
    "changeType": "UPSERT",
    "aspectName": "container",
    "aspect": {
        "json": {
            "container": "urn:li:container:b7062d1c0c650d9de0f7a9a5de00b1b5"
        }
    },
    "systemMetadata": {
        "lastObserved": 1615443388097,
        "runId": "mssql-test"
    }
},
{
    "entityType": "container",
    "entityUrn": "urn:li:container:fcd4c8da3739150766f91e7f6c2a3a30",
    "changeType": "UPSERT",
    "aspectName": "browsePathsV2",
    "aspect": {
        "json": {
            "path": [
                {
                    "id": "urn:li:container:b7062d1c0c650d9de0f7a9a5de00b1b5",
                    "urn": "urn:li:container:b7062d1c0c650d9de0f7a9a5de00b1b5"
                }
            ]
        }
    },
    "systemMetadata": {
        "lastObserved": 1615443388097,
        "runId": "mssql-test"
    }
},
{
    "entityType": "container",
    "entityUrn": "urn:li:container:2029cab615b3cd82cb87b153957d2e92",
    "changeType": "UPSERT",
    "aspectName": "containerProperties",
    "aspect": {
        "json": {
            "customProperties": {
                "platform": "mssql",
                "env": "PROD",
                "database": "demodata",
                "schema": "db_owner"
            },
            "name": "db_owner"
        }
    },
    "systemMetadata": {
        "lastObserved": 1615443388097,
        "runId": "mssql-test"
    }
},
{
    "entityType": "container",
    "entityUrn": "urn:li:container:2029cab615b3cd82cb87b153957d2e92",
    "changeType": "UPSERT",
    "aspectName": "status",
    "aspect": {
        "json": {
            "removed": false
        }
    },
    "systemMetadata": {
        "lastObserved": 1615443388097,
        "runId": "mssql-test"
    }
},
{
    "entityType": "container",
    "entityUrn": "urn:li:container:2029cab615b3cd82cb87b153957d2e92",
    "changeType": "UPSERT",
    "aspectName": "dataPlatformInstance",
    "aspect": {
        "json": {
            "platform": "urn:li:dataPlatform:mssql"
        }
    },
    "systemMetadata": {
        "lastObserved": 1615443388097,
        "runId": "mssql-test"
    }
},
{
    "entityType": "container",
    "entityUrn": "urn:li:container:2029cab615b3cd82cb87b153957d2e92",
    "changeType": "UPSERT",
    "aspectName": "subTypes",
    "aspect": {
        "json": {
            "typeNames": [
                "Schema"
            ]
        }
    },
    "systemMetadata": {
        "lastObserved": 1615443388097,
        "runId": "mssql-test"
    }
},
{
    "entityType": "container",
    "entityUrn": "urn:li:container:2029cab615b3cd82cb87b153957d2e92",
    "changeType": "UPSERT",
    "aspectName": "container",
    "aspect": {
        "json": {
            "container": "urn:li:container:b7062d1c0c650d9de0f7a9a5de00b1b5"
        }
    },
    "systemMetadata": {
        "lastObserved": 1615443388097,
        "runId": "mssql-test"
    }
},
{
    "entityType": "container",
    "entityUrn": "urn:li:container:2029cab615b3cd82cb87b153957d2e92",
    "changeType": "UPSERT",
    "aspectName": "browsePathsV2",
    "aspect": {
        "json": {
            "path": [
                {
                    "id": "urn:li:container:b7062d1c0c650d9de0f7a9a5de00b1b5",
                    "urn": "urn:li:container:b7062d1c0c650d9de0f7a9a5de00b1b5"
                }
            ]
        }
    },
    "systemMetadata": {
        "lastObserved": 1615443388097,
        "runId": "mssql-test"
    }
},
{
    "entityType": "container",
    "entityUrn": "urn:li:container:556e25ccec98892284f017f870ef7809",
    "changeType": "UPSERT",
    "aspectName": "containerProperties",
    "aspect": {
        "json": {
            "customProperties": {
                "platform": "mssql",
                "env": "PROD",
                "database": "demodata",
                "schema": "db_securityadmin"
            },
            "name": "db_securityadmin"
        }
    },
    "systemMetadata": {
        "lastObserved": 1615443388097,
        "runId": "mssql-test"
    }
},
{
    "entityType": "container",
    "entityUrn": "urn:li:container:556e25ccec98892284f017f870ef7809",
    "changeType": "UPSERT",
    "aspectName": "status",
    "aspect": {
        "json": {
            "removed": false
        }
    },
    "systemMetadata": {
        "lastObserved": 1615443388097,
        "runId": "mssql-test"
    }
},
{
    "entityType": "container",
    "entityUrn": "urn:li:container:556e25ccec98892284f017f870ef7809",
    "changeType": "UPSERT",
    "aspectName": "dataPlatformInstance",
    "aspect": {
        "json": {
            "platform": "urn:li:dataPlatform:mssql"
        }
    },
    "systemMetadata": {
        "lastObserved": 1615443388097,
        "runId": "mssql-test"
    }
},
{
    "entityType": "container",
    "entityUrn": "urn:li:container:556e25ccec98892284f017f870ef7809",
    "changeType": "UPSERT",
    "aspectName": "subTypes",
    "aspect": {
        "json": {
            "typeNames": [
                "Schema"
            ]
        }
    },
    "systemMetadata": {
        "lastObserved": 1615443388097,
        "runId": "mssql-test"
    }
},
{
    "entityType": "container",
    "entityUrn": "urn:li:container:556e25ccec98892284f017f870ef7809",
    "changeType": "UPSERT",
    "aspectName": "container",
    "aspect": {
        "json": {
            "container": "urn:li:container:b7062d1c0c650d9de0f7a9a5de00b1b5"
        }
    },
    "systemMetadata": {
        "lastObserved": 1615443388097,
        "runId": "mssql-test"
    }
},
{
    "entityType": "container",
    "entityUrn": "urn:li:container:556e25ccec98892284f017f870ef7809",
    "changeType": "UPSERT",
    "aspectName": "browsePathsV2",
    "aspect": {
        "json": {
            "path": [
                {
                    "id": "urn:li:container:b7062d1c0c650d9de0f7a9a5de00b1b5",
                    "urn": "urn:li:container:b7062d1c0c650d9de0f7a9a5de00b1b5"
                }
            ]
        }
    },
    "systemMetadata": {
        "lastObserved": 1615443388097,
        "runId": "mssql-test"
    }
},
{
    "entityType": "container",
    "entityUrn": "urn:li:container:d41a036a2e6cfa44b834edf7683199ec",
    "changeType": "UPSERT",
    "aspectName": "containerProperties",
    "aspect": {
        "json": {
            "customProperties": {
                "platform": "mssql",
                "env": "PROD",
                "database": "demodata",
                "schema": "dbo"
            },
            "name": "dbo"
        }
    },
    "systemMetadata": {
        "lastObserved": 1615443388097,
        "runId": "mssql-test"
    }
},
{
    "entityType": "container",
    "entityUrn": "urn:li:container:d41a036a2e6cfa44b834edf7683199ec",
    "changeType": "UPSERT",
    "aspectName": "status",
    "aspect": {
        "json": {
            "removed": false
        }
    },
    "systemMetadata": {
        "lastObserved": 1615443388097,
        "runId": "mssql-test"
    }
},
{
    "entityType": "container",
    "entityUrn": "urn:li:container:d41a036a2e6cfa44b834edf7683199ec",
    "changeType": "UPSERT",
    "aspectName": "dataPlatformInstance",
    "aspect": {
        "json": {
            "platform": "urn:li:dataPlatform:mssql"
        }
    },
    "systemMetadata": {
        "lastObserved": 1615443388097,
        "runId": "mssql-test"
    }
},
{
    "entityType": "container",
    "entityUrn": "urn:li:container:d41a036a2e6cfa44b834edf7683199ec",
    "changeType": "UPSERT",
    "aspectName": "subTypes",
    "aspect": {
        "json": {
            "typeNames": [
                "Schema"
            ]
        }
    },
    "systemMetadata": {
        "lastObserved": 1615443388097,
        "runId": "mssql-test"
    }
},
{
    "entityType": "container",
    "entityUrn": "urn:li:container:d41a036a2e6cfa44b834edf7683199ec",
    "changeType": "UPSERT",
    "aspectName": "container",
    "aspect": {
        "json": {
            "container": "urn:li:container:b7062d1c0c650d9de0f7a9a5de00b1b5"
        }
    },
    "systemMetadata": {
        "lastObserved": 1615443388097,
        "runId": "mssql-test"
    }
},
{
    "entityType": "container",
    "entityUrn": "urn:li:container:d41a036a2e6cfa44b834edf7683199ec",
    "changeType": "UPSERT",
    "aspectName": "browsePathsV2",
    "aspect": {
        "json": {
            "path": [
                {
                    "id": "urn:li:container:b7062d1c0c650d9de0f7a9a5de00b1b5",
                    "urn": "urn:li:container:b7062d1c0c650d9de0f7a9a5de00b1b5"
                }
            ]
        }
    },
    "systemMetadata": {
        "lastObserved": 1615443388097,
        "runId": "mssql-test"
    }
},
{
    "entityType": "dataset",
    "entityUrn": "urn:li:dataset:(urn:li:dataPlatform:mssql,DemoData.dbo.Products,PROD)",
    "changeType": "UPSERT",
    "aspectName": "container",
    "aspect": {
        "json": {
            "container": "urn:li:container:d41a036a2e6cfa44b834edf7683199ec"
        }
    },
    "systemMetadata": {
        "lastObserved": 1615443388097,
        "runId": "mssql-test"
    }
},
{
    "proposedSnapshot": {
        "com.linkedin.pegasus2avro.metadata.snapshot.DatasetSnapshot": {
            "urn": "urn:li:dataset:(urn:li:dataPlatform:mssql,DemoData.dbo.Products,PROD)",
            "aspects": [
                {
                    "com.linkedin.pegasus2avro.common.Status": {
                        "removed": false
                    }
                },
                {
                    "com.linkedin.pegasus2avro.dataset.DatasetProperties": {
                        "customProperties": {},
                        "name": "Products",
                        "tags": []
                    }
                },
                {
                    "com.linkedin.pegasus2avro.schema.SchemaMetadata": {
                        "schemaName": "DemoData.dbo.Products",
                        "platform": "urn:li:dataPlatform:mssql",
                        "version": 0,
                        "created": {
                            "time": 0,
                            "actor": "urn:li:corpuser:unknown"
                        },
                        "lastModified": {
                            "time": 0,
                            "actor": "urn:li:corpuser:unknown"
                        },
                        "hash": "",
                        "platformSchema": {
                            "com.linkedin.pegasus2avro.schema.MySqlDDL": {
                                "tableSchema": ""
                            }
                        },
                        "fields": [
                            {
                                "fieldPath": "ID",
                                "nullable": true,
                                "type": {
                                    "type": {
                                        "com.linkedin.pegasus2avro.schema.NumberType": {}
                                    }
                                },
                                "nativeDataType": "INTEGER()",
                                "recursive": false,
                                "isPartOfKey": false
                            },
                            {
                                "fieldPath": "ProductName",
                                "nullable": true,
                                "type": {
                                    "type": {
                                        "com.linkedin.pegasus2avro.schema.StringType": {}
                                    }
                                },
                                "nativeDataType": "NVARCHAR()",
                                "recursive": false,
                                "isPartOfKey": false
                            }
                        ]
                    }
                }
            ]
        }
    },
    "systemMetadata": {
        "lastObserved": 1615443388097,
        "runId": "mssql-test"
    }
},
{
    "entityType": "dataset",
    "entityUrn": "urn:li:dataset:(urn:li:dataPlatform:mssql,DemoData.dbo.Products,PROD)",
    "changeType": "UPSERT",
    "aspectName": "subTypes",
    "aspect": {
        "json": {
            "typeNames": [
                "Table"
            ]
        }
    },
    "systemMetadata": {
        "lastObserved": 1615443388097,
        "runId": "mssql-test"
    }
},
{
    "entityType": "dataset",
    "entityUrn": "urn:li:dataset:(urn:li:dataPlatform:mssql,DemoData.dbo.Products,PROD)",
    "changeType": "UPSERT",
    "aspectName": "browsePathsV2",
    "aspect": {
        "json": {
            "path": [
                {
                    "id": "urn:li:container:b7062d1c0c650d9de0f7a9a5de00b1b5",
                    "urn": "urn:li:container:b7062d1c0c650d9de0f7a9a5de00b1b5"
                },
                {
                    "id": "urn:li:container:d41a036a2e6cfa44b834edf7683199ec",
                    "urn": "urn:li:container:d41a036a2e6cfa44b834edf7683199ec"
                }
            ]
        }
    },
    "systemMetadata": {
        "lastObserved": 1615443388097,
        "runId": "mssql-test"
    }
},
{
    "entityType": "container",
    "entityUrn": "urn:li:container:6e5c6d608d0a2dcc4eb03591382e5671",
    "changeType": "UPSERT",
    "aspectName": "containerProperties",
    "aspect": {
        "json": {
            "customProperties": {
                "platform": "mssql",
                "env": "PROD",
                "database": "demodata",
                "schema": "Foo"
            },
            "name": "Foo"
        }
    },
    "systemMetadata": {
        "lastObserved": 1615443388097,
        "runId": "mssql-test"
    }
},
{
    "entityType": "container",
    "entityUrn": "urn:li:container:6e5c6d608d0a2dcc4eb03591382e5671",
    "changeType": "UPSERT",
    "aspectName": "status",
    "aspect": {
        "json": {
            "removed": false
        }
    },
    "systemMetadata": {
        "lastObserved": 1615443388097,
        "runId": "mssql-test"
    }
},
{
    "entityType": "container",
    "entityUrn": "urn:li:container:6e5c6d608d0a2dcc4eb03591382e5671",
    "changeType": "UPSERT",
    "aspectName": "dataPlatformInstance",
    "aspect": {
        "json": {
            "platform": "urn:li:dataPlatform:mssql"
        }
    },
    "systemMetadata": {
        "lastObserved": 1615443388097,
        "runId": "mssql-test"
    }
},
{
    "entityType": "container",
    "entityUrn": "urn:li:container:6e5c6d608d0a2dcc4eb03591382e5671",
    "changeType": "UPSERT",
    "aspectName": "subTypes",
    "aspect": {
        "json": {
            "typeNames": [
                "Schema"
            ]
        }
    },
    "systemMetadata": {
        "lastObserved": 1615443388097,
        "runId": "mssql-test"
    }
},
{
    "entityType": "container",
    "entityUrn": "urn:li:container:6e5c6d608d0a2dcc4eb03591382e5671",
    "changeType": "UPSERT",
    "aspectName": "container",
    "aspect": {
        "json": {
            "container": "urn:li:container:b7062d1c0c650d9de0f7a9a5de00b1b5"
        }
    },
    "systemMetadata": {
        "lastObserved": 1615443388097,
        "runId": "mssql-test"
    }
},
{
    "entityType": "container",
    "entityUrn": "urn:li:container:6e5c6d608d0a2dcc4eb03591382e5671",
    "changeType": "UPSERT",
    "aspectName": "browsePathsV2",
    "aspect": {
        "json": {
            "path": [
                {
                    "id": "urn:li:container:b7062d1c0c650d9de0f7a9a5de00b1b5",
                    "urn": "urn:li:container:b7062d1c0c650d9de0f7a9a5de00b1b5"
                }
            ]
        }
    },
    "systemMetadata": {
        "lastObserved": 1615443388097,
        "runId": "mssql-test"
    }
},
{
    "entityType": "dataset",
    "entityUrn": "urn:li:dataset:(urn:li:dataPlatform:mssql,DemoData.Foo.Items,PROD)",
    "changeType": "UPSERT",
    "aspectName": "container",
    "aspect": {
        "json": {
            "container": "urn:li:container:6e5c6d608d0a2dcc4eb03591382e5671"
        }
    },
    "systemMetadata": {
        "lastObserved": 1615443388097,
        "runId": "mssql-test"
    }
},
{
    "proposedSnapshot": {
        "com.linkedin.pegasus2avro.metadata.snapshot.DatasetSnapshot": {
            "urn": "urn:li:dataset:(urn:li:dataPlatform:mssql,DemoData.Foo.Items,PROD)",
            "aspects": [
                {
                    "com.linkedin.pegasus2avro.common.Status": {
                        "removed": false
                    }
                },
                {
                    "com.linkedin.pegasus2avro.dataset.DatasetProperties": {
                        "customProperties": {},
                        "name": "Items",
                        "description": "Description for table Items of schema Foo.",
                        "tags": []
                    }
                },
                {
                    "com.linkedin.pegasus2avro.schema.SchemaMetadata": {
                        "schemaName": "DemoData.Foo.Items",
                        "platform": "urn:li:dataPlatform:mssql",
                        "version": 0,
                        "created": {
                            "time": 0,
                            "actor": "urn:li:corpuser:unknown"
                        },
                        "lastModified": {
                            "time": 0,
                            "actor": "urn:li:corpuser:unknown"
                        },
                        "hash": "",
                        "platformSchema": {
                            "com.linkedin.pegasus2avro.schema.MySqlDDL": {
                                "tableSchema": ""
                            }
                        },
                        "fields": [
                            {
                                "fieldPath": "ID",
                                "nullable": true,
                                "type": {
                                    "type": {
                                        "com.linkedin.pegasus2avro.schema.NumberType": {}
                                    }
                                },
                                "nativeDataType": "INTEGER()",
                                "recursive": false,
                                "isPartOfKey": false
                            },
                            {
                                "fieldPath": "ItemName",
                                "nullable": true,
                                "type": {
                                    "type": {
                                        "com.linkedin.pegasus2avro.schema.StringType": {}
                                    }
                                },
                                "nativeDataType": "NVARCHAR()",
                                "recursive": false,
                                "isPartOfKey": false
                            }
                        ]
                    }
                }
            ]
        }
    },
    "systemMetadata": {
        "lastObserved": 1615443388097,
        "runId": "mssql-test"
    }
},
{
    "entityType": "dataset",
    "entityUrn": "urn:li:dataset:(urn:li:dataPlatform:mssql,DemoData.Foo.Items,PROD)",
    "changeType": "UPSERT",
    "aspectName": "subTypes",
    "aspect": {
        "json": {
            "typeNames": [
                "Table"
            ]
        }
    },
    "systemMetadata": {
        "lastObserved": 1615443388097,
        "runId": "mssql-test"
    }
},
{
    "entityType": "dataset",
    "entityUrn": "urn:li:dataset:(urn:li:dataPlatform:mssql,DemoData.Foo.Items,PROD)",
    "changeType": "UPSERT",
    "aspectName": "browsePathsV2",
    "aspect": {
        "json": {
            "path": [
                {
                    "id": "urn:li:container:b7062d1c0c650d9de0f7a9a5de00b1b5",
                    "urn": "urn:li:container:b7062d1c0c650d9de0f7a9a5de00b1b5"
                },
                {
                    "id": "urn:li:container:6e5c6d608d0a2dcc4eb03591382e5671",
                    "urn": "urn:li:container:6e5c6d608d0a2dcc4eb03591382e5671"
                }
            ]
        }
    },
    "systemMetadata": {
        "lastObserved": 1615443388097,
        "runId": "mssql-test"
    }
},
{
    "entityType": "dataset",
    "entityUrn": "urn:li:dataset:(urn:li:dataPlatform:mssql,DemoData.Foo.Persons,PROD)",
    "changeType": "UPSERT",
    "aspectName": "container",
    "aspect": {
        "json": {
            "container": "urn:li:container:6e5c6d608d0a2dcc4eb03591382e5671"
        }
    },
    "systemMetadata": {
        "lastObserved": 1615443388097,
        "runId": "mssql-test"
    }
},
{
    "proposedSnapshot": {
        "com.linkedin.pegasus2avro.metadata.snapshot.DatasetSnapshot": {
            "urn": "urn:li:dataset:(urn:li:dataPlatform:mssql,DemoData.Foo.Persons,PROD)",
            "aspects": [
                {
                    "com.linkedin.pegasus2avro.common.Status": {
                        "removed": false
                    }
                },
                {
                    "com.linkedin.pegasus2avro.dataset.DatasetProperties": {
                        "customProperties": {},
                        "name": "Persons",
                        "tags": []
                    }
                },
                {
                    "com.linkedin.pegasus2avro.schema.SchemaMetadata": {
                        "schemaName": "DemoData.Foo.Persons",
                        "platform": "urn:li:dataPlatform:mssql",
                        "version": 0,
                        "created": {
                            "time": 0,
                            "actor": "urn:li:corpuser:unknown"
                        },
                        "lastModified": {
                            "time": 0,
                            "actor": "urn:li:corpuser:unknown"
                        },
                        "hash": "",
                        "platformSchema": {
                            "com.linkedin.pegasus2avro.schema.MySqlDDL": {
                                "tableSchema": ""
                            }
                        },
                        "fields": [
                            {
                                "fieldPath": "ID",
                                "nullable": false,
                                "type": {
                                    "type": {
                                        "com.linkedin.pegasus2avro.schema.NumberType": {}
                                    }
                                },
                                "nativeDataType": "INTEGER()",
                                "recursive": false,
                                "isPartOfKey": true
                            },
                            {
                                "fieldPath": "LastName",
                                "nullable": false,
                                "description": "Description for column LastName of table Persons of schema Foo.",
                                "type": {
                                    "type": {
                                        "com.linkedin.pegasus2avro.schema.StringType": {}
                                    }
                                },
                                "nativeDataType": "VARCHAR(length=255, collation='SQL_Latin1_General_CP1_CI_AS')",
                                "recursive": false,
                                "isPartOfKey": false
                            },
                            {
                                "fieldPath": "FirstName",
                                "nullable": true,
                                "type": {
                                    "type": {
                                        "com.linkedin.pegasus2avro.schema.StringType": {}
                                    }
                                },
                                "nativeDataType": "VARCHAR(length=255, collation='SQL_Latin1_General_CP1_CI_AS')",
                                "recursive": false,
                                "isPartOfKey": false
                            },
                            {
                                "fieldPath": "Age",
                                "nullable": true,
                                "type": {
                                    "type": {
                                        "com.linkedin.pegasus2avro.schema.NumberType": {}
                                    }
                                },
                                "nativeDataType": "INTEGER()",
                                "recursive": false,
                                "isPartOfKey": false
                            }
                        ]
                    }
                }
            ]
        }
    },
    "systemMetadata": {
        "lastObserved": 1615443388097,
        "runId": "mssql-test"
    }
},
{
    "entityType": "dataset",
    "entityUrn": "urn:li:dataset:(urn:li:dataPlatform:mssql,DemoData.Foo.Persons,PROD)",
    "changeType": "UPSERT",
    "aspectName": "subTypes",
    "aspect": {
        "json": {
            "typeNames": [
                "Table"
            ]
        }
    },
    "systemMetadata": {
        "lastObserved": 1615443388097,
        "runId": "mssql-test"
    }
},
{
    "entityType": "dataset",
    "entityUrn": "urn:li:dataset:(urn:li:dataPlatform:mssql,DemoData.Foo.Persons,PROD)",
    "changeType": "UPSERT",
    "aspectName": "browsePathsV2",
    "aspect": {
        "json": {
            "path": [
                {
                    "id": "urn:li:container:b7062d1c0c650d9de0f7a9a5de00b1b5",
                    "urn": "urn:li:container:b7062d1c0c650d9de0f7a9a5de00b1b5"
                },
                {
                    "id": "urn:li:container:6e5c6d608d0a2dcc4eb03591382e5671",
                    "urn": "urn:li:container:6e5c6d608d0a2dcc4eb03591382e5671"
                }
            ]
        }
    },
    "systemMetadata": {
        "lastObserved": 1615443388097,
        "runId": "mssql-test"
    }
},
{
    "entityType": "dataset",
    "entityUrn": "urn:li:dataset:(urn:li:dataPlatform:mssql,DemoData.Foo.SalesReason,PROD)",
    "changeType": "UPSERT",
    "aspectName": "container",
    "aspect": {
        "json": {
            "container": "urn:li:container:6e5c6d608d0a2dcc4eb03591382e5671"
        }
    },
    "systemMetadata": {
        "lastObserved": 1615443388097,
        "runId": "mssql-test"
    }
},
{
    "proposedSnapshot": {
        "com.linkedin.pegasus2avro.metadata.snapshot.DatasetSnapshot": {
            "urn": "urn:li:dataset:(urn:li:dataPlatform:mssql,DemoData.Foo.SalesReason,PROD)",
            "aspects": [
                {
                    "com.linkedin.pegasus2avro.common.Status": {
                        "removed": false
                    }
                },
                {
                    "com.linkedin.pegasus2avro.dataset.DatasetProperties": {
                        "customProperties": {},
                        "name": "SalesReason",
                        "tags": []
                    }
                },
                {
                    "com.linkedin.pegasus2avro.schema.SchemaMetadata": {
                        "schemaName": "DemoData.Foo.SalesReason",
                        "platform": "urn:li:dataPlatform:mssql",
                        "version": 0,
                        "created": {
                            "time": 0,
                            "actor": "urn:li:corpuser:unknown"
                        },
                        "lastModified": {
                            "time": 0,
                            "actor": "urn:li:corpuser:unknown"
                        },
                        "hash": "",
                        "platformSchema": {
                            "com.linkedin.pegasus2avro.schema.MySqlDDL": {
                                "tableSchema": ""
                            }
                        },
                        "fields": [
                            {
                                "fieldPath": "TempID",
                                "nullable": false,
                                "type": {
                                    "type": {
                                        "com.linkedin.pegasus2avro.schema.NumberType": {}
                                    }
                                },
                                "nativeDataType": "INTEGER()",
                                "recursive": false,
                                "isPartOfKey": true
                            },
                            {
                                "fieldPath": "Name",
                                "nullable": true,
                                "type": {
                                    "type": {
                                        "com.linkedin.pegasus2avro.schema.StringType": {}
                                    }
                                },
                                "nativeDataType": "NVARCHAR(length=50)",
                                "recursive": false,
                                "isPartOfKey": false
                            }
                        ],
                        "foreignKeys": [
                            {
                                "name": "FK_TempSales_SalesReason",
                                "foreignFields": [
                                    "urn:li:schemaField:(urn:li:dataset:(urn:li:dataPlatform:mssql,DemoData.Foo.Persons,PROD),ID)"
                                ],
                                "sourceFields": [
                                    "urn:li:schemaField:(urn:li:dataset:(urn:li:dataPlatform:mssql,DemoData.Foo.SalesReason,PROD),TempID)"
                                ],
                                "foreignDataset": "urn:li:dataset:(urn:li:dataPlatform:mssql,DemoData.Foo.Persons,PROD)"
                            }
                        ]
                    }
                }
            ]
        }
    },
    "systemMetadata": {
        "lastObserved": 1615443388097,
        "runId": "mssql-test"
    }
},
{
    "entityType": "dataset",
    "entityUrn": "urn:li:dataset:(urn:li:dataPlatform:mssql,DemoData.Foo.SalesReason,PROD)",
    "changeType": "UPSERT",
    "aspectName": "subTypes",
    "aspect": {
        "json": {
            "typeNames": [
                "Table"
            ]
        }
    },
    "systemMetadata": {
        "lastObserved": 1615443388097,
        "runId": "mssql-test"
    }
},
{
<<<<<<< HEAD
    "entityType": "dataFlow",
    "entityUrn": "urn:li:dataFlow:(mssql,localhost.demodata.Foo.stored_procedures,PROD)",
    "changeType": "UPSERT",
    "aspectName": "dataFlowInfo",
    "aspect": {
        "json": {
            "customProperties": {},
            "externalUrl": "",
            "name": "localhost.demodata.Foo.stored_procedures"
        }
    },
    "systemMetadata": {
        "lastObserved": 1615443388097,
        "runId": "mssql-test"
    }
},
{
    "entityType": "dataJob",
    "entityUrn": "urn:li:dataJob:(urn:li:dataFlow:(mssql,localhost.demodata.Foo.stored_procedures,PROD),DBs)",
    "changeType": "UPSERT",
    "aspectName": "dataJobInfo",
    "aspect": {
        "json": {
            "customProperties": {
                "procedure_depends_on": "{}",
                "depending_on_procedure": "{}",
                "code": "CREATE PROCEDURE Foo.DBs @ID INT\nAS\n    SELECT @ID AS ThatDB;\n",
                "input parameters": "['@ID']",
                "parameter @ID": "{'type': 'int'}",
                "date_created": "2023-03-10 16:27:54.907000",
                "date_modified": "2023-03-10 16:27:54.907000"
            },
            "externalUrl": "",
            "name": "demodata.Foo.DBs",
            "type": {
                "string": "MSSQL_STORED_PROCEDURE"
            }
        }
    },
    "systemMetadata": {
        "lastObserved": 1615443388097,
        "runId": "mssql-test"
    }
},
{
    "entityType": "dataJob",
    "entityUrn": "urn:li:dataJob:(urn:li:dataFlow:(mssql,localhost.demodata.Foo.stored_procedures,PROD),DBs)",
    "changeType": "UPSERT",
    "aspectName": "dataJobInputOutput",
    "aspect": {
        "json": {
            "inputDatasets": [],
            "outputDatasets": [],
            "inputDatajobs": []
        }
    },
    "systemMetadata": {
        "lastObserved": 1615443388097,
        "runId": "mssql-test"
    }
},
{
    "entityType": "container",
    "entityUrn": "urn:li:container:a6bea84fba7b05fb5d12630c8e6306ac",
=======
    "entityType": "dataset",
    "entityUrn": "urn:li:dataset:(urn:li:dataPlatform:mssql,DemoData.Foo.SalesReason,PROD)",
>>>>>>> 3e47b3d2
    "changeType": "UPSERT",
    "aspectName": "browsePathsV2",
    "aspect": {
        "json": {
            "path": [
                {
                    "id": "urn:li:container:b7062d1c0c650d9de0f7a9a5de00b1b5",
                    "urn": "urn:li:container:b7062d1c0c650d9de0f7a9a5de00b1b5"
                },
                {
                    "id": "urn:li:container:6e5c6d608d0a2dcc4eb03591382e5671",
                    "urn": "urn:li:container:6e5c6d608d0a2dcc4eb03591382e5671"
                }
            ]
        }
    },
    "systemMetadata": {
        "lastObserved": 1615443388097,
        "runId": "mssql-test"
    }
},
{
    "entityType": "container",
    "entityUrn": "urn:li:container:a6bea84fba7b05fb5d12630c8e6306ac",
    "changeType": "UPSERT",
    "aspectName": "containerProperties",
    "aspect": {
        "json": {
            "customProperties": {
                "platform": "mssql",
                "env": "PROD",
                "database": "demodata",
                "schema": "guest"
            },
            "name": "guest"
        }
    },
    "systemMetadata": {
        "lastObserved": 1615443388097,
        "runId": "mssql-test"
    }
},
{
    "entityType": "container",
    "entityUrn": "urn:li:container:a6bea84fba7b05fb5d12630c8e6306ac",
    "changeType": "UPSERT",
    "aspectName": "status",
    "aspect": {
        "json": {
            "removed": false
        }
    },
    "systemMetadata": {
        "lastObserved": 1615443388097,
        "runId": "mssql-test"
    }
},
{
    "entityType": "container",
    "entityUrn": "urn:li:container:a6bea84fba7b05fb5d12630c8e6306ac",
    "changeType": "UPSERT",
    "aspectName": "dataPlatformInstance",
    "aspect": {
        "json": {
            "platform": "urn:li:dataPlatform:mssql"
        }
    },
    "systemMetadata": {
        "lastObserved": 1615443388097,
        "runId": "mssql-test"
    }
},
{
    "entityType": "container",
    "entityUrn": "urn:li:container:a6bea84fba7b05fb5d12630c8e6306ac",
    "changeType": "UPSERT",
    "aspectName": "subTypes",
    "aspect": {
        "json": {
            "typeNames": [
                "Schema"
            ]
        }
    },
    "systemMetadata": {
        "lastObserved": 1615443388097,
        "runId": "mssql-test"
    }
},
{
    "entityType": "container",
    "entityUrn": "urn:li:container:a6bea84fba7b05fb5d12630c8e6306ac",
    "changeType": "UPSERT",
    "aspectName": "container",
    "aspect": {
        "json": {
            "container": "urn:li:container:b7062d1c0c650d9de0f7a9a5de00b1b5"
        }
    },
    "systemMetadata": {
        "lastObserved": 1615443388097,
        "runId": "mssql-test"
    }
},
{
    "entityType": "container",
    "entityUrn": "urn:li:container:a6bea84fba7b05fb5d12630c8e6306ac",
    "changeType": "UPSERT",
    "aspectName": "browsePathsV2",
    "aspect": {
        "json": {
            "path": [
                {
                    "id": "urn:li:container:b7062d1c0c650d9de0f7a9a5de00b1b5",
                    "urn": "urn:li:container:b7062d1c0c650d9de0f7a9a5de00b1b5"
                }
            ]
        }
    },
    "systemMetadata": {
        "lastObserved": 1615443388097,
        "runId": "mssql-test"
    }
},
{
    "entityType": "container",
    "entityUrn": "urn:li:container:9f37bb7baa7ded19cc023e9f644a8cf8",
    "changeType": "UPSERT",
    "aspectName": "containerProperties",
    "aspect": {
        "json": {
            "customProperties": {
                "platform": "mssql",
                "env": "PROD",
                "database": "demodata",
                "schema": "INFORMATION_SCHEMA"
            },
            "name": "INFORMATION_SCHEMA"
        }
    },
    "systemMetadata": {
        "lastObserved": 1615443388097,
        "runId": "mssql-test"
    }
},
{
    "entityType": "container",
    "entityUrn": "urn:li:container:9f37bb7baa7ded19cc023e9f644a8cf8",
    "changeType": "UPSERT",
    "aspectName": "status",
    "aspect": {
        "json": {
            "removed": false
        }
    },
    "systemMetadata": {
        "lastObserved": 1615443388097,
        "runId": "mssql-test"
    }
},
{
    "entityType": "container",
    "entityUrn": "urn:li:container:9f37bb7baa7ded19cc023e9f644a8cf8",
    "changeType": "UPSERT",
    "aspectName": "dataPlatformInstance",
    "aspect": {
        "json": {
            "platform": "urn:li:dataPlatform:mssql"
        }
    },
    "systemMetadata": {
        "lastObserved": 1615443388097,
        "runId": "mssql-test"
    }
},
{
    "entityType": "container",
    "entityUrn": "urn:li:container:9f37bb7baa7ded19cc023e9f644a8cf8",
    "changeType": "UPSERT",
    "aspectName": "subTypes",
    "aspect": {
        "json": {
            "typeNames": [
                "Schema"
            ]
        }
    },
    "systemMetadata": {
        "lastObserved": 1615443388097,
        "runId": "mssql-test"
    }
},
{
    "entityType": "container",
    "entityUrn": "urn:li:container:9f37bb7baa7ded19cc023e9f644a8cf8",
    "changeType": "UPSERT",
    "aspectName": "container",
    "aspect": {
        "json": {
            "container": "urn:li:container:b7062d1c0c650d9de0f7a9a5de00b1b5"
        }
    },
    "systemMetadata": {
        "lastObserved": 1615443388097,
        "runId": "mssql-test"
    }
},
{
    "entityType": "container",
    "entityUrn": "urn:li:container:9f37bb7baa7ded19cc023e9f644a8cf8",
    "changeType": "UPSERT",
    "aspectName": "browsePathsV2",
    "aspect": {
        "json": {
            "path": [
                {
                    "id": "urn:li:container:b7062d1c0c650d9de0f7a9a5de00b1b5",
                    "urn": "urn:li:container:b7062d1c0c650d9de0f7a9a5de00b1b5"
                }
            ]
        }
    },
    "systemMetadata": {
        "lastObserved": 1615443388097,
        "runId": "mssql-test"
    }
},
{
    "entityType": "container",
    "entityUrn": "urn:li:container:3f157d8292fb473142f19e2250af537f",
    "changeType": "UPSERT",
    "aspectName": "containerProperties",
    "aspect": {
        "json": {
            "customProperties": {
                "platform": "mssql",
                "env": "PROD",
                "database": "demodata",
                "schema": "sys"
            },
            "name": "sys"
        }
    },
    "systemMetadata": {
        "lastObserved": 1615443388097,
        "runId": "mssql-test"
    }
},
{
    "entityType": "container",
    "entityUrn": "urn:li:container:3f157d8292fb473142f19e2250af537f",
    "changeType": "UPSERT",
    "aspectName": "status",
    "aspect": {
        "json": {
            "removed": false
        }
    },
    "systemMetadata": {
        "lastObserved": 1615443388097,
        "runId": "mssql-test"
    }
},
{
    "entityType": "container",
    "entityUrn": "urn:li:container:3f157d8292fb473142f19e2250af537f",
    "changeType": "UPSERT",
    "aspectName": "dataPlatformInstance",
    "aspect": {
        "json": {
            "platform": "urn:li:dataPlatform:mssql"
        }
    },
    "systemMetadata": {
        "lastObserved": 1615443388097,
        "runId": "mssql-test"
    }
},
{
    "entityType": "container",
    "entityUrn": "urn:li:container:3f157d8292fb473142f19e2250af537f",
    "changeType": "UPSERT",
    "aspectName": "subTypes",
    "aspect": {
        "json": {
            "typeNames": [
                "Schema"
            ]
        }
    },
    "systemMetadata": {
        "lastObserved": 1615443388097,
        "runId": "mssql-test"
    }
},
{
    "entityType": "container",
    "entityUrn": "urn:li:container:3f157d8292fb473142f19e2250af537f",
    "changeType": "UPSERT",
    "aspectName": "container",
    "aspect": {
        "json": {
            "container": "urn:li:container:b7062d1c0c650d9de0f7a9a5de00b1b5"
        }
    },
    "systemMetadata": {
        "lastObserved": 1615443388097,
        "runId": "mssql-test"
    }
},
{
    "entityType": "container",
    "entityUrn": "urn:li:container:3f157d8292fb473142f19e2250af537f",
    "changeType": "UPSERT",
    "aspectName": "browsePathsV2",
    "aspect": {
        "json": {
            "path": [
                {
                    "id": "urn:li:container:b7062d1c0c650d9de0f7a9a5de00b1b5",
                    "urn": "urn:li:container:b7062d1c0c650d9de0f7a9a5de00b1b5"
                }
            ]
        }
    },
    "systemMetadata": {
        "lastObserved": 1615443388097,
        "runId": "mssql-test"
    }
},
{
    "entityType": "container",
    "entityUrn": "urn:li:container:9447d283fb4f95ce7474f1db0179bb59",
    "changeType": "UPSERT",
    "aspectName": "containerProperties",
    "aspect": {
        "json": {
            "customProperties": {
                "platform": "mssql",
                "env": "PROD",
                "database": "newdata"
            },
            "name": "newdata"
        }
    },
    "systemMetadata": {
        "lastObserved": 1615443388097,
        "runId": "mssql-test"
    }
},
{
    "entityType": "container",
    "entityUrn": "urn:li:container:9447d283fb4f95ce7474f1db0179bb59",
    "changeType": "UPSERT",
    "aspectName": "status",
    "aspect": {
        "json": {
            "removed": false
        }
    },
    "systemMetadata": {
        "lastObserved": 1615443388097,
        "runId": "mssql-test"
    }
},
{
    "entityType": "container",
    "entityUrn": "urn:li:container:9447d283fb4f95ce7474f1db0179bb59",
    "changeType": "UPSERT",
    "aspectName": "dataPlatformInstance",
    "aspect": {
        "json": {
            "platform": "urn:li:dataPlatform:mssql"
        }
    },
    "systemMetadata": {
        "lastObserved": 1615443388097,
        "runId": "mssql-test"
    }
},
{
    "entityType": "container",
    "entityUrn": "urn:li:container:9447d283fb4f95ce7474f1db0179bb59",
    "changeType": "UPSERT",
    "aspectName": "subTypes",
    "aspect": {
        "json": {
            "typeNames": [
                "Database"
            ]
        }
    },
    "systemMetadata": {
        "lastObserved": 1615443388097,
        "runId": "mssql-test"
    }
},
{
    "entityType": "container",
    "entityUrn": "urn:li:container:9447d283fb4f95ce7474f1db0179bb59",
    "changeType": "UPSERT",
    "aspectName": "browsePathsV2",
    "aspect": {
        "json": {
            "path": []
        }
    },
    "systemMetadata": {
        "lastObserved": 1615443388097,
        "runId": "mssql-test"
    }
},
{
    "entityType": "container",
    "entityUrn": "urn:li:container:47217386c89d8b94153f6ee31e7e77ec",
    "changeType": "UPSERT",
    "aspectName": "containerProperties",
    "aspect": {
        "json": {
            "customProperties": {
                "platform": "mssql",
                "env": "PROD",
                "database": "newdata",
                "schema": "db_accessadmin"
            },
            "name": "db_accessadmin"
        }
    },
    "systemMetadata": {
        "lastObserved": 1615443388097,
        "runId": "mssql-test"
    }
},
{
    "entityType": "container",
    "entityUrn": "urn:li:container:47217386c89d8b94153f6ee31e7e77ec",
    "changeType": "UPSERT",
    "aspectName": "status",
    "aspect": {
        "json": {
            "removed": false
        }
    },
    "systemMetadata": {
        "lastObserved": 1615443388097,
        "runId": "mssql-test"
    }
},
{
    "entityType": "container",
    "entityUrn": "urn:li:container:47217386c89d8b94153f6ee31e7e77ec",
    "changeType": "UPSERT",
    "aspectName": "dataPlatformInstance",
    "aspect": {
        "json": {
            "platform": "urn:li:dataPlatform:mssql"
        }
    },
    "systemMetadata": {
        "lastObserved": 1615443388097,
        "runId": "mssql-test"
    }
},
{
    "entityType": "container",
    "entityUrn": "urn:li:container:47217386c89d8b94153f6ee31e7e77ec",
    "changeType": "UPSERT",
    "aspectName": "subTypes",
    "aspect": {
        "json": {
            "typeNames": [
                "Schema"
            ]
        }
    },
    "systemMetadata": {
        "lastObserved": 1615443388097,
        "runId": "mssql-test"
    }
},
{
    "entityType": "container",
    "entityUrn": "urn:li:container:47217386c89d8b94153f6ee31e7e77ec",
    "changeType": "UPSERT",
    "aspectName": "container",
    "aspect": {
        "json": {
            "container": "urn:li:container:9447d283fb4f95ce7474f1db0179bb59"
        }
    },
    "systemMetadata": {
        "lastObserved": 1615443388097,
        "runId": "mssql-test"
    }
},
{
    "entityType": "container",
    "entityUrn": "urn:li:container:47217386c89d8b94153f6ee31e7e77ec",
    "changeType": "UPSERT",
    "aspectName": "browsePathsV2",
    "aspect": {
        "json": {
            "path": [
                {
                    "id": "urn:li:container:9447d283fb4f95ce7474f1db0179bb59",
                    "urn": "urn:li:container:9447d283fb4f95ce7474f1db0179bb59"
                }
            ]
        }
    },
    "systemMetadata": {
        "lastObserved": 1615443388097,
        "runId": "mssql-test"
    }
},
{
    "entityType": "container",
    "entityUrn": "urn:li:container:5eb0d61efa998d1ccd5cbdc6ce4bb4af",
    "changeType": "UPSERT",
    "aspectName": "containerProperties",
    "aspect": {
        "json": {
            "customProperties": {
                "platform": "mssql",
                "env": "PROD",
                "database": "newdata",
                "schema": "db_backupoperator"
            },
            "name": "db_backupoperator"
        }
    },
    "systemMetadata": {
        "lastObserved": 1615443388097,
        "runId": "mssql-test"
    }
},
{
    "entityType": "container",
    "entityUrn": "urn:li:container:5eb0d61efa998d1ccd5cbdc6ce4bb4af",
    "changeType": "UPSERT",
    "aspectName": "status",
    "aspect": {
        "json": {
            "removed": false
        }
    },
    "systemMetadata": {
        "lastObserved": 1615443388097,
        "runId": "mssql-test"
    }
},
{
    "entityType": "container",
    "entityUrn": "urn:li:container:5eb0d61efa998d1ccd5cbdc6ce4bb4af",
    "changeType": "UPSERT",
    "aspectName": "dataPlatformInstance",
    "aspect": {
        "json": {
            "platform": "urn:li:dataPlatform:mssql"
        }
    },
    "systemMetadata": {
        "lastObserved": 1615443388097,
        "runId": "mssql-test"
    }
},
{
    "entityType": "container",
    "entityUrn": "urn:li:container:5eb0d61efa998d1ccd5cbdc6ce4bb4af",
    "changeType": "UPSERT",
    "aspectName": "subTypes",
    "aspect": {
        "json": {
            "typeNames": [
                "Schema"
            ]
        }
    },
    "systemMetadata": {
        "lastObserved": 1615443388097,
        "runId": "mssql-test"
    }
},
{
    "entityType": "container",
    "entityUrn": "urn:li:container:5eb0d61efa998d1ccd5cbdc6ce4bb4af",
    "changeType": "UPSERT",
    "aspectName": "container",
    "aspect": {
        "json": {
            "container": "urn:li:container:9447d283fb4f95ce7474f1db0179bb59"
        }
    },
    "systemMetadata": {
        "lastObserved": 1615443388097,
        "runId": "mssql-test"
    }
},
{
    "entityType": "container",
    "entityUrn": "urn:li:container:5eb0d61efa998d1ccd5cbdc6ce4bb4af",
    "changeType": "UPSERT",
    "aspectName": "browsePathsV2",
    "aspect": {
        "json": {
            "path": [
                {
                    "id": "urn:li:container:9447d283fb4f95ce7474f1db0179bb59",
                    "urn": "urn:li:container:9447d283fb4f95ce7474f1db0179bb59"
                }
            ]
        }
    },
    "systemMetadata": {
        "lastObserved": 1615443388097,
        "runId": "mssql-test"
    }
},
{
    "entityType": "container",
    "entityUrn": "urn:li:container:2816b2cb7f90d3dce64125ba89fb1fa8",
    "changeType": "UPSERT",
    "aspectName": "containerProperties",
    "aspect": {
        "json": {
            "customProperties": {
                "platform": "mssql",
                "env": "PROD",
                "database": "newdata",
                "schema": "db_datareader"
            },
            "name": "db_datareader"
        }
    },
    "systemMetadata": {
        "lastObserved": 1615443388097,
        "runId": "mssql-test"
    }
},
{
    "entityType": "container",
    "entityUrn": "urn:li:container:2816b2cb7f90d3dce64125ba89fb1fa8",
    "changeType": "UPSERT",
    "aspectName": "status",
    "aspect": {
        "json": {
            "removed": false
        }
    },
    "systemMetadata": {
        "lastObserved": 1615443388097,
        "runId": "mssql-test"
    }
},
{
    "entityType": "container",
    "entityUrn": "urn:li:container:2816b2cb7f90d3dce64125ba89fb1fa8",
    "changeType": "UPSERT",
    "aspectName": "dataPlatformInstance",
    "aspect": {
        "json": {
            "platform": "urn:li:dataPlatform:mssql"
        }
    },
    "systemMetadata": {
        "lastObserved": 1615443388097,
        "runId": "mssql-test"
    }
},
{
    "entityType": "container",
    "entityUrn": "urn:li:container:2816b2cb7f90d3dce64125ba89fb1fa8",
    "changeType": "UPSERT",
    "aspectName": "subTypes",
    "aspect": {
        "json": {
            "typeNames": [
                "Schema"
            ]
        }
    },
    "systemMetadata": {
        "lastObserved": 1615443388097,
        "runId": "mssql-test"
    }
},
{
    "entityType": "container",
    "entityUrn": "urn:li:container:2816b2cb7f90d3dce64125ba89fb1fa8",
    "changeType": "UPSERT",
    "aspectName": "container",
    "aspect": {
        "json": {
            "container": "urn:li:container:9447d283fb4f95ce7474f1db0179bb59"
        }
    },
    "systemMetadata": {
        "lastObserved": 1615443388097,
        "runId": "mssql-test"
    }
},
{
    "entityType": "container",
    "entityUrn": "urn:li:container:2816b2cb7f90d3dce64125ba89fb1fa8",
    "changeType": "UPSERT",
    "aspectName": "browsePathsV2",
    "aspect": {
        "json": {
            "path": [
                {
                    "id": "urn:li:container:9447d283fb4f95ce7474f1db0179bb59",
                    "urn": "urn:li:container:9447d283fb4f95ce7474f1db0179bb59"
                }
            ]
        }
    },
    "systemMetadata": {
        "lastObserved": 1615443388097,
        "runId": "mssql-test"
    }
},
{
    "entityType": "container",
    "entityUrn": "urn:li:container:20d0f0c94e9796ff44ff32d4d0e19084",
    "changeType": "UPSERT",
    "aspectName": "containerProperties",
    "aspect": {
        "json": {
            "customProperties": {
                "platform": "mssql",
                "env": "PROD",
                "database": "newdata",
                "schema": "db_datawriter"
            },
            "name": "db_datawriter"
        }
    },
    "systemMetadata": {
        "lastObserved": 1615443388097,
        "runId": "mssql-test"
    }
},
{
    "entityType": "container",
    "entityUrn": "urn:li:container:20d0f0c94e9796ff44ff32d4d0e19084",
    "changeType": "UPSERT",
    "aspectName": "status",
    "aspect": {
        "json": {
            "removed": false
        }
    },
    "systemMetadata": {
        "lastObserved": 1615443388097,
        "runId": "mssql-test"
    }
},
{
    "entityType": "container",
    "entityUrn": "urn:li:container:20d0f0c94e9796ff44ff32d4d0e19084",
    "changeType": "UPSERT",
    "aspectName": "dataPlatformInstance",
    "aspect": {
        "json": {
            "platform": "urn:li:dataPlatform:mssql"
        }
    },
    "systemMetadata": {
        "lastObserved": 1615443388097,
        "runId": "mssql-test"
    }
},
{
    "entityType": "container",
    "entityUrn": "urn:li:container:20d0f0c94e9796ff44ff32d4d0e19084",
    "changeType": "UPSERT",
    "aspectName": "subTypes",
    "aspect": {
        "json": {
            "typeNames": [
                "Schema"
            ]
        }
    },
    "systemMetadata": {
        "lastObserved": 1615443388097,
        "runId": "mssql-test"
    }
},
{
    "entityType": "container",
    "entityUrn": "urn:li:container:20d0f0c94e9796ff44ff32d4d0e19084",
    "changeType": "UPSERT",
    "aspectName": "container",
    "aspect": {
        "json": {
            "container": "urn:li:container:9447d283fb4f95ce7474f1db0179bb59"
        }
    },
    "systemMetadata": {
        "lastObserved": 1615443388097,
        "runId": "mssql-test"
    }
},
{
    "entityType": "container",
    "entityUrn": "urn:li:container:20d0f0c94e9796ff44ff32d4d0e19084",
    "changeType": "UPSERT",
    "aspectName": "browsePathsV2",
    "aspect": {
        "json": {
            "path": [
                {
                    "id": "urn:li:container:9447d283fb4f95ce7474f1db0179bb59",
                    "urn": "urn:li:container:9447d283fb4f95ce7474f1db0179bb59"
                }
            ]
        }
    },
    "systemMetadata": {
        "lastObserved": 1615443388097,
        "runId": "mssql-test"
    }
},
{
    "entityType": "container",
    "entityUrn": "urn:li:container:3600d2ebb33b25dac607624d7eae7575",
    "changeType": "UPSERT",
    "aspectName": "containerProperties",
    "aspect": {
        "json": {
            "customProperties": {
                "platform": "mssql",
                "env": "PROD",
                "database": "newdata",
                "schema": "db_ddladmin"
            },
            "name": "db_ddladmin"
        }
    },
    "systemMetadata": {
        "lastObserved": 1615443388097,
        "runId": "mssql-test"
    }
},
{
    "entityType": "container",
    "entityUrn": "urn:li:container:3600d2ebb33b25dac607624d7eae7575",
    "changeType": "UPSERT",
    "aspectName": "status",
    "aspect": {
        "json": {
            "removed": false
        }
    },
    "systemMetadata": {
        "lastObserved": 1615443388097,
        "runId": "mssql-test"
    }
},
{
    "entityType": "container",
    "entityUrn": "urn:li:container:3600d2ebb33b25dac607624d7eae7575",
    "changeType": "UPSERT",
    "aspectName": "dataPlatformInstance",
    "aspect": {
        "json": {
            "platform": "urn:li:dataPlatform:mssql"
        }
    },
    "systemMetadata": {
        "lastObserved": 1615443388097,
        "runId": "mssql-test"
    }
},
{
    "entityType": "container",
    "entityUrn": "urn:li:container:3600d2ebb33b25dac607624d7eae7575",
    "changeType": "UPSERT",
    "aspectName": "subTypes",
    "aspect": {
        "json": {
            "typeNames": [
                "Schema"
            ]
        }
    },
    "systemMetadata": {
        "lastObserved": 1615443388097,
        "runId": "mssql-test"
    }
},
{
    "entityType": "container",
    "entityUrn": "urn:li:container:3600d2ebb33b25dac607624d7eae7575",
    "changeType": "UPSERT",
    "aspectName": "container",
    "aspect": {
        "json": {
            "container": "urn:li:container:9447d283fb4f95ce7474f1db0179bb59"
        }
    },
    "systemMetadata": {
        "lastObserved": 1615443388097,
        "runId": "mssql-test"
    }
},
{
    "entityType": "container",
    "entityUrn": "urn:li:container:3600d2ebb33b25dac607624d7eae7575",
    "changeType": "UPSERT",
    "aspectName": "browsePathsV2",
    "aspect": {
        "json": {
            "path": [
                {
                    "id": "urn:li:container:9447d283fb4f95ce7474f1db0179bb59",
                    "urn": "urn:li:container:9447d283fb4f95ce7474f1db0179bb59"
                }
            ]
        }
    },
    "systemMetadata": {
        "lastObserved": 1615443388097,
        "runId": "mssql-test"
    }
},
{
    "entityType": "container",
    "entityUrn": "urn:li:container:280f2e3aefacc346d0ce1590ec337c7d",
    "changeType": "UPSERT",
    "aspectName": "containerProperties",
    "aspect": {
        "json": {
            "customProperties": {
                "platform": "mssql",
                "env": "PROD",
                "database": "newdata",
                "schema": "db_denydatareader"
            },
            "name": "db_denydatareader"
        }
    },
    "systemMetadata": {
        "lastObserved": 1615443388097,
        "runId": "mssql-test"
    }
},
{
    "entityType": "container",
    "entityUrn": "urn:li:container:280f2e3aefacc346d0ce1590ec337c7d",
    "changeType": "UPSERT",
    "aspectName": "status",
    "aspect": {
        "json": {
            "removed": false
        }
    },
    "systemMetadata": {
        "lastObserved": 1615443388097,
        "runId": "mssql-test"
    }
},
{
    "entityType": "container",
    "entityUrn": "urn:li:container:280f2e3aefacc346d0ce1590ec337c7d",
    "changeType": "UPSERT",
    "aspectName": "dataPlatformInstance",
    "aspect": {
        "json": {
            "platform": "urn:li:dataPlatform:mssql"
        }
    },
    "systemMetadata": {
        "lastObserved": 1615443388097,
        "runId": "mssql-test"
    }
},
{
    "entityType": "container",
    "entityUrn": "urn:li:container:280f2e3aefacc346d0ce1590ec337c7d",
    "changeType": "UPSERT",
    "aspectName": "subTypes",
    "aspect": {
        "json": {
            "typeNames": [
                "Schema"
            ]
        }
    },
    "systemMetadata": {
        "lastObserved": 1615443388097,
        "runId": "mssql-test"
    }
},
{
    "entityType": "container",
    "entityUrn": "urn:li:container:280f2e3aefacc346d0ce1590ec337c7d",
    "changeType": "UPSERT",
    "aspectName": "container",
    "aspect": {
        "json": {
            "container": "urn:li:container:9447d283fb4f95ce7474f1db0179bb59"
        }
    },
    "systemMetadata": {
        "lastObserved": 1615443388097,
        "runId": "mssql-test"
    }
},
{
    "entityType": "container",
    "entityUrn": "urn:li:container:280f2e3aefacc346d0ce1590ec337c7d",
    "changeType": "UPSERT",
    "aspectName": "browsePathsV2",
    "aspect": {
        "json": {
            "path": [
                {
                    "id": "urn:li:container:9447d283fb4f95ce7474f1db0179bb59",
                    "urn": "urn:li:container:9447d283fb4f95ce7474f1db0179bb59"
                }
            ]
        }
    },
    "systemMetadata": {
        "lastObserved": 1615443388097,
        "runId": "mssql-test"
    }
},
{
    "entityType": "container",
    "entityUrn": "urn:li:container:cba5c3ca7f028fcf749593be369d3c24",
    "changeType": "UPSERT",
    "aspectName": "containerProperties",
    "aspect": {
        "json": {
            "customProperties": {
                "platform": "mssql",
                "env": "PROD",
                "database": "newdata",
                "schema": "db_denydatawriter"
            },
            "name": "db_denydatawriter"
        }
    },
    "systemMetadata": {
        "lastObserved": 1615443388097,
        "runId": "mssql-test"
    }
},
{
    "entityType": "container",
    "entityUrn": "urn:li:container:cba5c3ca7f028fcf749593be369d3c24",
    "changeType": "UPSERT",
    "aspectName": "status",
    "aspect": {
        "json": {
            "removed": false
        }
    },
    "systemMetadata": {
        "lastObserved": 1615443388097,
        "runId": "mssql-test"
    }
},
{
    "entityType": "container",
    "entityUrn": "urn:li:container:cba5c3ca7f028fcf749593be369d3c24",
    "changeType": "UPSERT",
    "aspectName": "dataPlatformInstance",
    "aspect": {
        "json": {
            "platform": "urn:li:dataPlatform:mssql"
        }
    },
    "systemMetadata": {
        "lastObserved": 1615443388097,
        "runId": "mssql-test"
    }
},
{
    "entityType": "container",
    "entityUrn": "urn:li:container:cba5c3ca7f028fcf749593be369d3c24",
    "changeType": "UPSERT",
    "aspectName": "subTypes",
    "aspect": {
        "json": {
            "typeNames": [
                "Schema"
            ]
        }
    },
    "systemMetadata": {
        "lastObserved": 1615443388097,
        "runId": "mssql-test"
    }
},
{
    "entityType": "container",
    "entityUrn": "urn:li:container:cba5c3ca7f028fcf749593be369d3c24",
    "changeType": "UPSERT",
    "aspectName": "container",
    "aspect": {
        "json": {
            "container": "urn:li:container:9447d283fb4f95ce7474f1db0179bb59"
        }
    },
    "systemMetadata": {
        "lastObserved": 1615443388097,
        "runId": "mssql-test"
    }
},
{
    "entityType": "container",
    "entityUrn": "urn:li:container:cba5c3ca7f028fcf749593be369d3c24",
    "changeType": "UPSERT",
    "aspectName": "browsePathsV2",
    "aspect": {
        "json": {
            "path": [
                {
                    "id": "urn:li:container:9447d283fb4f95ce7474f1db0179bb59",
                    "urn": "urn:li:container:9447d283fb4f95ce7474f1db0179bb59"
                }
            ]
        }
    },
    "systemMetadata": {
        "lastObserved": 1615443388097,
        "runId": "mssql-test"
    }
},
{
    "entityType": "container",
    "entityUrn": "urn:li:container:58c30fa72f213ca7e12fb04f5a7d150f",
    "changeType": "UPSERT",
    "aspectName": "containerProperties",
    "aspect": {
        "json": {
            "customProperties": {
                "platform": "mssql",
                "env": "PROD",
                "database": "newdata",
                "schema": "db_owner"
            },
            "name": "db_owner"
        }
    },
    "systemMetadata": {
        "lastObserved": 1615443388097,
        "runId": "mssql-test"
    }
},
{
    "entityType": "container",
    "entityUrn": "urn:li:container:58c30fa72f213ca7e12fb04f5a7d150f",
    "changeType": "UPSERT",
    "aspectName": "status",
    "aspect": {
        "json": {
            "removed": false
        }
    },
    "systemMetadata": {
        "lastObserved": 1615443388097,
        "runId": "mssql-test"
    }
},
{
    "entityType": "container",
    "entityUrn": "urn:li:container:58c30fa72f213ca7e12fb04f5a7d150f",
    "changeType": "UPSERT",
    "aspectName": "dataPlatformInstance",
    "aspect": {
        "json": {
            "platform": "urn:li:dataPlatform:mssql"
        }
    },
    "systemMetadata": {
        "lastObserved": 1615443388097,
        "runId": "mssql-test"
    }
},
{
    "entityType": "container",
    "entityUrn": "urn:li:container:58c30fa72f213ca7e12fb04f5a7d150f",
    "changeType": "UPSERT",
    "aspectName": "subTypes",
    "aspect": {
        "json": {
            "typeNames": [
                "Schema"
            ]
        }
    },
    "systemMetadata": {
        "lastObserved": 1615443388097,
        "runId": "mssql-test"
    }
},
{
    "entityType": "container",
    "entityUrn": "urn:li:container:58c30fa72f213ca7e12fb04f5a7d150f",
    "changeType": "UPSERT",
    "aspectName": "container",
    "aspect": {
        "json": {
            "container": "urn:li:container:9447d283fb4f95ce7474f1db0179bb59"
        }
    },
    "systemMetadata": {
        "lastObserved": 1615443388097,
        "runId": "mssql-test"
    }
},
{
    "entityType": "container",
    "entityUrn": "urn:li:container:58c30fa72f213ca7e12fb04f5a7d150f",
    "changeType": "UPSERT",
    "aspectName": "browsePathsV2",
    "aspect": {
        "json": {
            "path": [
                {
                    "id": "urn:li:container:9447d283fb4f95ce7474f1db0179bb59",
                    "urn": "urn:li:container:9447d283fb4f95ce7474f1db0179bb59"
                }
            ]
        }
    },
    "systemMetadata": {
        "lastObserved": 1615443388097,
        "runId": "mssql-test"
    }
},
{
    "entityType": "container",
    "entityUrn": "urn:li:container:9387ddfeb7b57672cabd761ade89c49c",
    "changeType": "UPSERT",
    "aspectName": "containerProperties",
    "aspect": {
        "json": {
            "customProperties": {
                "platform": "mssql",
                "env": "PROD",
                "database": "newdata",
                "schema": "db_securityadmin"
            },
            "name": "db_securityadmin"
        }
    },
    "systemMetadata": {
        "lastObserved": 1615443388097,
        "runId": "mssql-test"
    }
},
{
    "entityType": "container",
    "entityUrn": "urn:li:container:9387ddfeb7b57672cabd761ade89c49c",
    "changeType": "UPSERT",
    "aspectName": "status",
    "aspect": {
        "json": {
            "removed": false
        }
    },
    "systemMetadata": {
        "lastObserved": 1615443388097,
        "runId": "mssql-test"
    }
},
{
    "entityType": "container",
    "entityUrn": "urn:li:container:9387ddfeb7b57672cabd761ade89c49c",
    "changeType": "UPSERT",
    "aspectName": "dataPlatformInstance",
    "aspect": {
        "json": {
            "platform": "urn:li:dataPlatform:mssql"
        }
    },
    "systemMetadata": {
        "lastObserved": 1615443388097,
        "runId": "mssql-test"
    }
},
{
    "entityType": "container",
    "entityUrn": "urn:li:container:9387ddfeb7b57672cabd761ade89c49c",
    "changeType": "UPSERT",
    "aspectName": "subTypes",
    "aspect": {
        "json": {
            "typeNames": [
                "Schema"
            ]
        }
    },
    "systemMetadata": {
        "lastObserved": 1615443388097,
        "runId": "mssql-test"
    }
},
{
    "entityType": "container",
    "entityUrn": "urn:li:container:9387ddfeb7b57672cabd761ade89c49c",
    "changeType": "UPSERT",
    "aspectName": "container",
    "aspect": {
        "json": {
            "container": "urn:li:container:9447d283fb4f95ce7474f1db0179bb59"
        }
    },
    "systemMetadata": {
        "lastObserved": 1615443388097,
        "runId": "mssql-test"
    }
},
{
    "entityType": "container",
    "entityUrn": "urn:li:container:9387ddfeb7b57672cabd761ade89c49c",
    "changeType": "UPSERT",
    "aspectName": "browsePathsV2",
    "aspect": {
        "json": {
            "path": [
                {
                    "id": "urn:li:container:9447d283fb4f95ce7474f1db0179bb59",
                    "urn": "urn:li:container:9447d283fb4f95ce7474f1db0179bb59"
                }
            ]
        }
    },
    "systemMetadata": {
        "lastObserved": 1615443388097,
        "runId": "mssql-test"
    }
},
{
    "entityType": "container",
    "entityUrn": "urn:li:container:3a5f70e0e34834d4eeeb4d5a5caf03d0",
    "changeType": "UPSERT",
    "aspectName": "containerProperties",
    "aspect": {
        "json": {
            "customProperties": {
                "platform": "mssql",
                "env": "PROD",
                "database": "newdata",
                "schema": "dbo"
            },
            "name": "dbo"
        }
    },
    "systemMetadata": {
        "lastObserved": 1615443388097,
        "runId": "mssql-test"
    }
},
{
    "entityType": "container",
    "entityUrn": "urn:li:container:3a5f70e0e34834d4eeeb4d5a5caf03d0",
    "changeType": "UPSERT",
    "aspectName": "status",
    "aspect": {
        "json": {
            "removed": false
        }
    },
    "systemMetadata": {
        "lastObserved": 1615443388097,
        "runId": "mssql-test"
    }
},
{
    "entityType": "container",
    "entityUrn": "urn:li:container:3a5f70e0e34834d4eeeb4d5a5caf03d0",
    "changeType": "UPSERT",
    "aspectName": "dataPlatformInstance",
    "aspect": {
        "json": {
            "platform": "urn:li:dataPlatform:mssql"
        }
    },
    "systemMetadata": {
        "lastObserved": 1615443388097,
        "runId": "mssql-test"
    }
},
{
    "entityType": "container",
    "entityUrn": "urn:li:container:3a5f70e0e34834d4eeeb4d5a5caf03d0",
    "changeType": "UPSERT",
    "aspectName": "subTypes",
    "aspect": {
        "json": {
            "typeNames": [
                "Schema"
            ]
        }
    },
    "systemMetadata": {
        "lastObserved": 1615443388097,
        "runId": "mssql-test"
    }
},
{
    "entityType": "container",
    "entityUrn": "urn:li:container:3a5f70e0e34834d4eeeb4d5a5caf03d0",
    "changeType": "UPSERT",
    "aspectName": "container",
    "aspect": {
        "json": {
            "container": "urn:li:container:9447d283fb4f95ce7474f1db0179bb59"
        }
    },
    "systemMetadata": {
        "lastObserved": 1615443388097,
        "runId": "mssql-test"
    }
},
{
    "entityType": "container",
    "entityUrn": "urn:li:container:3a5f70e0e34834d4eeeb4d5a5caf03d0",
    "changeType": "UPSERT",
    "aspectName": "browsePathsV2",
    "aspect": {
        "json": {
            "path": [
                {
                    "id": "urn:li:container:9447d283fb4f95ce7474f1db0179bb59",
                    "urn": "urn:li:container:9447d283fb4f95ce7474f1db0179bb59"
                }
            ]
        }
    },
    "systemMetadata": {
        "lastObserved": 1615443388097,
        "runId": "mssql-test"
    }
},
{
    "entityType": "dataset",
    "entityUrn": "urn:li:dataset:(urn:li:dataPlatform:mssql,NewData.dbo.ProductsNew,PROD)",
    "changeType": "UPSERT",
    "aspectName": "container",
    "aspect": {
        "json": {
            "container": "urn:li:container:3a5f70e0e34834d4eeeb4d5a5caf03d0"
        }
    },
    "systemMetadata": {
        "lastObserved": 1615443388097,
        "runId": "mssql-test"
    }
},
{
    "proposedSnapshot": {
        "com.linkedin.pegasus2avro.metadata.snapshot.DatasetSnapshot": {
            "urn": "urn:li:dataset:(urn:li:dataPlatform:mssql,NewData.dbo.ProductsNew,PROD)",
            "aspects": [
                {
                    "com.linkedin.pegasus2avro.common.Status": {
                        "removed": false
                    }
                },
                {
                    "com.linkedin.pegasus2avro.dataset.DatasetProperties": {
                        "customProperties": {},
                        "name": "ProductsNew",
                        "tags": []
                    }
                },
                {
                    "com.linkedin.pegasus2avro.schema.SchemaMetadata": {
                        "schemaName": "NewData.dbo.ProductsNew",
                        "platform": "urn:li:dataPlatform:mssql",
                        "version": 0,
                        "created": {
                            "time": 0,
                            "actor": "urn:li:corpuser:unknown"
                        },
                        "lastModified": {
                            "time": 0,
                            "actor": "urn:li:corpuser:unknown"
                        },
                        "hash": "",
                        "platformSchema": {
                            "com.linkedin.pegasus2avro.schema.MySqlDDL": {
                                "tableSchema": ""
                            }
                        },
                        "fields": [
                            {
                                "fieldPath": "ID",
                                "nullable": true,
                                "type": {
                                    "type": {
                                        "com.linkedin.pegasus2avro.schema.NumberType": {}
                                    }
                                },
                                "nativeDataType": "INTEGER()",
                                "recursive": false,
                                "isPartOfKey": false
                            },
                            {
                                "fieldPath": "ProductName",
                                "nullable": true,
                                "type": {
                                    "type": {
                                        "com.linkedin.pegasus2avro.schema.StringType": {}
                                    }
                                },
                                "nativeDataType": "NVARCHAR()",
                                "recursive": false,
                                "isPartOfKey": false
                            }
                        ]
                    }
                }
            ]
        }
    },
    "systemMetadata": {
        "lastObserved": 1615443388097,
        "runId": "mssql-test"
    }
},
{
    "entityType": "dataset",
    "entityUrn": "urn:li:dataset:(urn:li:dataPlatform:mssql,NewData.dbo.ProductsNew,PROD)",
    "changeType": "UPSERT",
    "aspectName": "subTypes",
    "aspect": {
        "json": {
            "typeNames": [
                "Table"
            ]
        }
    },
    "systemMetadata": {
        "lastObserved": 1615443388097,
        "runId": "mssql-test"
    }
},
{
    "entityType": "dataset",
    "entityUrn": "urn:li:dataset:(urn:li:dataPlatform:mssql,NewData.dbo.ProductsNew,PROD)",
    "changeType": "UPSERT",
    "aspectName": "browsePathsV2",
    "aspect": {
        "json": {
            "path": [
                {
                    "id": "urn:li:container:9447d283fb4f95ce7474f1db0179bb59",
                    "urn": "urn:li:container:9447d283fb4f95ce7474f1db0179bb59"
                },
                {
                    "id": "urn:li:container:3a5f70e0e34834d4eeeb4d5a5caf03d0",
                    "urn": "urn:li:container:3a5f70e0e34834d4eeeb4d5a5caf03d0"
                }
            ]
        }
    },
    "systemMetadata": {
        "lastObserved": 1615443388097,
        "runId": "mssql-test"
    }
},
{
    "entityType": "container",
    "entityUrn": "urn:li:container:7cc43e5b4e2a7f2f66f1df774d1a0c63",
    "changeType": "UPSERT",
    "aspectName": "containerProperties",
    "aspect": {
        "json": {
            "customProperties": {
                "platform": "mssql",
                "env": "PROD",
                "database": "newdata",
                "schema": "FooNew"
            },
            "name": "FooNew"
        }
    },
    "systemMetadata": {
        "lastObserved": 1615443388097,
        "runId": "mssql-test"
    }
},
{
    "entityType": "container",
    "entityUrn": "urn:li:container:7cc43e5b4e2a7f2f66f1df774d1a0c63",
    "changeType": "UPSERT",
    "aspectName": "status",
    "aspect": {
        "json": {
            "removed": false
        }
    },
    "systemMetadata": {
        "lastObserved": 1615443388097,
        "runId": "mssql-test"
    }
},
{
    "entityType": "container",
    "entityUrn": "urn:li:container:7cc43e5b4e2a7f2f66f1df774d1a0c63",
    "changeType": "UPSERT",
    "aspectName": "dataPlatformInstance",
    "aspect": {
        "json": {
            "platform": "urn:li:dataPlatform:mssql"
        }
    },
    "systemMetadata": {
        "lastObserved": 1615443388097,
        "runId": "mssql-test"
    }
},
{
    "entityType": "container",
    "entityUrn": "urn:li:container:7cc43e5b4e2a7f2f66f1df774d1a0c63",
    "changeType": "UPSERT",
    "aspectName": "subTypes",
    "aspect": {
        "json": {
            "typeNames": [
                "Schema"
            ]
        }
    },
    "systemMetadata": {
        "lastObserved": 1615443388097,
        "runId": "mssql-test"
    }
},
{
    "entityType": "container",
    "entityUrn": "urn:li:container:7cc43e5b4e2a7f2f66f1df774d1a0c63",
    "changeType": "UPSERT",
    "aspectName": "container",
    "aspect": {
        "json": {
            "container": "urn:li:container:9447d283fb4f95ce7474f1db0179bb59"
        }
    },
    "systemMetadata": {
        "lastObserved": 1615443388097,
        "runId": "mssql-test"
    }
},
{
    "entityType": "container",
    "entityUrn": "urn:li:container:7cc43e5b4e2a7f2f66f1df774d1a0c63",
    "changeType": "UPSERT",
    "aspectName": "browsePathsV2",
    "aspect": {
        "json": {
            "path": [
                {
                    "id": "urn:li:container:9447d283fb4f95ce7474f1db0179bb59",
                    "urn": "urn:li:container:9447d283fb4f95ce7474f1db0179bb59"
                }
            ]
        }
    },
    "systemMetadata": {
        "lastObserved": 1615443388097,
        "runId": "mssql-test"
    }
},
{
    "entityType": "dataset",
    "entityUrn": "urn:li:dataset:(urn:li:dataPlatform:mssql,NewData.FooNew.ItemsNew,PROD)",
    "changeType": "UPSERT",
    "aspectName": "container",
    "aspect": {
        "json": {
            "container": "urn:li:container:7cc43e5b4e2a7f2f66f1df774d1a0c63"
        }
    },
    "systemMetadata": {
        "lastObserved": 1615443388097,
        "runId": "mssql-test"
    }
},
{
    "proposedSnapshot": {
        "com.linkedin.pegasus2avro.metadata.snapshot.DatasetSnapshot": {
            "urn": "urn:li:dataset:(urn:li:dataPlatform:mssql,NewData.FooNew.ItemsNew,PROD)",
            "aspects": [
                {
                    "com.linkedin.pegasus2avro.common.Status": {
                        "removed": false
                    }
                },
                {
                    "com.linkedin.pegasus2avro.dataset.DatasetProperties": {
                        "customProperties": {},
                        "name": "ItemsNew",
                        "tags": []
                    }
                },
                {
                    "com.linkedin.pegasus2avro.schema.SchemaMetadata": {
                        "schemaName": "NewData.FooNew.ItemsNew",
                        "platform": "urn:li:dataPlatform:mssql",
                        "version": 0,
                        "created": {
                            "time": 0,
                            "actor": "urn:li:corpuser:unknown"
                        },
                        "lastModified": {
                            "time": 0,
                            "actor": "urn:li:corpuser:unknown"
                        },
                        "hash": "",
                        "platformSchema": {
                            "com.linkedin.pegasus2avro.schema.MySqlDDL": {
                                "tableSchema": ""
                            }
                        },
                        "fields": [
                            {
                                "fieldPath": "ID",
                                "nullable": true,
                                "type": {
                                    "type": {
                                        "com.linkedin.pegasus2avro.schema.NumberType": {}
                                    }
                                },
                                "nativeDataType": "INTEGER()",
                                "recursive": false,
                                "isPartOfKey": false
                            },
                            {
                                "fieldPath": "ItemName",
                                "nullable": true,
                                "type": {
                                    "type": {
                                        "com.linkedin.pegasus2avro.schema.StringType": {}
                                    }
                                },
                                "nativeDataType": "NVARCHAR()",
                                "recursive": false,
                                "isPartOfKey": false
                            }
                        ]
                    }
                }
            ]
        }
    },
    "systemMetadata": {
        "lastObserved": 1615443388097,
        "runId": "mssql-test"
    }
},
{
    "entityType": "dataset",
    "entityUrn": "urn:li:dataset:(urn:li:dataPlatform:mssql,NewData.FooNew.ItemsNew,PROD)",
    "changeType": "UPSERT",
    "aspectName": "subTypes",
    "aspect": {
        "json": {
            "typeNames": [
                "Table"
            ]
        }
    },
    "systemMetadata": {
        "lastObserved": 1615443388097,
        "runId": "mssql-test"
    }
},
{
    "entityType": "dataset",
    "entityUrn": "urn:li:dataset:(urn:li:dataPlatform:mssql,NewData.FooNew.ItemsNew,PROD)",
    "changeType": "UPSERT",
    "aspectName": "browsePathsV2",
    "aspect": {
        "json": {
            "path": [
                {
                    "id": "urn:li:container:9447d283fb4f95ce7474f1db0179bb59",
                    "urn": "urn:li:container:9447d283fb4f95ce7474f1db0179bb59"
                },
                {
                    "id": "urn:li:container:7cc43e5b4e2a7f2f66f1df774d1a0c63",
                    "urn": "urn:li:container:7cc43e5b4e2a7f2f66f1df774d1a0c63"
                }
            ]
        }
    },
    "systemMetadata": {
        "lastObserved": 1615443388097,
        "runId": "mssql-test"
    }
},
{
    "entityType": "dataset",
    "entityUrn": "urn:li:dataset:(urn:li:dataPlatform:mssql,NewData.FooNew.PersonsNew,PROD)",
    "changeType": "UPSERT",
    "aspectName": "container",
    "aspect": {
        "json": {
            "container": "urn:li:container:7cc43e5b4e2a7f2f66f1df774d1a0c63"
        }
    },
    "systemMetadata": {
        "lastObserved": 1615443388097,
        "runId": "mssql-test"
    }
},
{
    "proposedSnapshot": {
        "com.linkedin.pegasus2avro.metadata.snapshot.DatasetSnapshot": {
            "urn": "urn:li:dataset:(urn:li:dataPlatform:mssql,NewData.FooNew.PersonsNew,PROD)",
            "aspects": [
                {
                    "com.linkedin.pegasus2avro.common.Status": {
                        "removed": false
                    }
                },
                {
                    "com.linkedin.pegasus2avro.dataset.DatasetProperties": {
                        "customProperties": {},
                        "name": "PersonsNew",
                        "tags": []
                    }
                },
                {
                    "com.linkedin.pegasus2avro.schema.SchemaMetadata": {
                        "schemaName": "NewData.FooNew.PersonsNew",
                        "platform": "urn:li:dataPlatform:mssql",
                        "version": 0,
                        "created": {
                            "time": 0,
                            "actor": "urn:li:corpuser:unknown"
                        },
                        "lastModified": {
                            "time": 0,
                            "actor": "urn:li:corpuser:unknown"
                        },
                        "hash": "",
                        "platformSchema": {
                            "com.linkedin.pegasus2avro.schema.MySqlDDL": {
                                "tableSchema": ""
                            }
                        },
                        "fields": [
                            {
                                "fieldPath": "ID",
                                "nullable": false,
                                "type": {
                                    "type": {
                                        "com.linkedin.pegasus2avro.schema.NumberType": {}
                                    }
                                },
                                "nativeDataType": "INTEGER()",
                                "recursive": false,
                                "isPartOfKey": true
                            },
                            {
                                "fieldPath": "LastName",
                                "nullable": false,
                                "type": {
                                    "type": {
                                        "com.linkedin.pegasus2avro.schema.StringType": {}
                                    }
                                },
                                "nativeDataType": "VARCHAR(length=255, collation='SQL_Latin1_General_CP1_CI_AS')",
                                "recursive": false,
                                "isPartOfKey": false
                            },
                            {
                                "fieldPath": "FirstName",
                                "nullable": true,
                                "type": {
                                    "type": {
                                        "com.linkedin.pegasus2avro.schema.StringType": {}
                                    }
                                },
                                "nativeDataType": "VARCHAR(length=255, collation='SQL_Latin1_General_CP1_CI_AS')",
                                "recursive": false,
                                "isPartOfKey": false
                            },
                            {
                                "fieldPath": "Age",
                                "nullable": true,
                                "type": {
                                    "type": {
                                        "com.linkedin.pegasus2avro.schema.NumberType": {}
                                    }
                                },
                                "nativeDataType": "INTEGER()",
                                "recursive": false,
                                "isPartOfKey": false
                            }
                        ]
                    }
                }
            ]
        }
    },
    "systemMetadata": {
        "lastObserved": 1615443388097,
        "runId": "mssql-test"
    }
},
{
    "entityType": "dataset",
    "entityUrn": "urn:li:dataset:(urn:li:dataPlatform:mssql,NewData.FooNew.PersonsNew,PROD)",
    "changeType": "UPSERT",
    "aspectName": "subTypes",
    "aspect": {
        "json": {
            "typeNames": [
                "Table"
            ]
        }
    },
    "systemMetadata": {
        "lastObserved": 1615443388097,
        "runId": "mssql-test"
    }
},
{
    "entityType": "dataset",
    "entityUrn": "urn:li:dataset:(urn:li:dataPlatform:mssql,NewData.FooNew.PersonsNew,PROD)",
    "changeType": "UPSERT",
    "aspectName": "browsePathsV2",
    "aspect": {
        "json": {
            "path": [
                {
                    "id": "urn:li:container:9447d283fb4f95ce7474f1db0179bb59",
                    "urn": "urn:li:container:9447d283fb4f95ce7474f1db0179bb59"
                },
                {
                    "id": "urn:li:container:7cc43e5b4e2a7f2f66f1df774d1a0c63",
                    "urn": "urn:li:container:7cc43e5b4e2a7f2f66f1df774d1a0c63"
                }
            ]
        }
    },
    "systemMetadata": {
        "lastObserved": 1615443388097,
        "runId": "mssql-test"
    }
},
{
    "entityType": "container",
    "entityUrn": "urn:li:container:54727d9fd7deacef27641559125bbc56",
    "changeType": "UPSERT",
    "aspectName": "containerProperties",
    "aspect": {
        "json": {
            "customProperties": {
                "platform": "mssql",
                "env": "PROD",
                "database": "newdata",
                "schema": "guest"
            },
            "name": "guest"
        }
    },
    "systemMetadata": {
        "lastObserved": 1615443388097,
        "runId": "mssql-test"
    }
},
{
    "entityType": "container",
    "entityUrn": "urn:li:container:54727d9fd7deacef27641559125bbc56",
    "changeType": "UPSERT",
    "aspectName": "status",
    "aspect": {
        "json": {
            "removed": false
        }
    },
    "systemMetadata": {
        "lastObserved": 1615443388097,
        "runId": "mssql-test"
    }
},
{
    "entityType": "container",
    "entityUrn": "urn:li:container:54727d9fd7deacef27641559125bbc56",
    "changeType": "UPSERT",
    "aspectName": "dataPlatformInstance",
    "aspect": {
        "json": {
            "platform": "urn:li:dataPlatform:mssql"
        }
    },
    "systemMetadata": {
        "lastObserved": 1615443388097,
        "runId": "mssql-test"
    }
},
{
    "entityType": "container",
    "entityUrn": "urn:li:container:54727d9fd7deacef27641559125bbc56",
    "changeType": "UPSERT",
    "aspectName": "subTypes",
    "aspect": {
        "json": {
            "typeNames": [
                "Schema"
            ]
        }
    },
    "systemMetadata": {
        "lastObserved": 1615443388097,
        "runId": "mssql-test"
    }
},
{
    "entityType": "container",
    "entityUrn": "urn:li:container:54727d9fd7deacef27641559125bbc56",
    "changeType": "UPSERT",
    "aspectName": "container",
    "aspect": {
        "json": {
            "container": "urn:li:container:9447d283fb4f95ce7474f1db0179bb59"
        }
    },
    "systemMetadata": {
        "lastObserved": 1615443388097,
        "runId": "mssql-test"
    }
},
{
    "entityType": "container",
    "entityUrn": "urn:li:container:54727d9fd7deacef27641559125bbc56",
    "changeType": "UPSERT",
    "aspectName": "browsePathsV2",
    "aspect": {
        "json": {
            "path": [
                {
                    "id": "urn:li:container:9447d283fb4f95ce7474f1db0179bb59",
                    "urn": "urn:li:container:9447d283fb4f95ce7474f1db0179bb59"
                }
            ]
        }
    },
    "systemMetadata": {
        "lastObserved": 1615443388097,
        "runId": "mssql-test"
    }
},
{
    "entityType": "container",
    "entityUrn": "urn:li:container:141b0980dcb08f48544583e47cf48807",
    "changeType": "UPSERT",
    "aspectName": "containerProperties",
    "aspect": {
        "json": {
            "customProperties": {
                "platform": "mssql",
                "env": "PROD",
                "database": "newdata",
                "schema": "INFORMATION_SCHEMA"
            },
            "name": "INFORMATION_SCHEMA"
        }
    },
    "systemMetadata": {
        "lastObserved": 1615443388097,
        "runId": "mssql-test"
    }
},
{
    "entityType": "container",
    "entityUrn": "urn:li:container:141b0980dcb08f48544583e47cf48807",
    "changeType": "UPSERT",
    "aspectName": "status",
    "aspect": {
        "json": {
            "removed": false
        }
    },
    "systemMetadata": {
        "lastObserved": 1615443388097,
        "runId": "mssql-test"
    }
},
{
    "entityType": "container",
    "entityUrn": "urn:li:container:141b0980dcb08f48544583e47cf48807",
    "changeType": "UPSERT",
    "aspectName": "dataPlatformInstance",
    "aspect": {
        "json": {
            "platform": "urn:li:dataPlatform:mssql"
        }
    },
    "systemMetadata": {
        "lastObserved": 1615443388097,
        "runId": "mssql-test"
    }
},
{
    "entityType": "container",
    "entityUrn": "urn:li:container:141b0980dcb08f48544583e47cf48807",
    "changeType": "UPSERT",
    "aspectName": "subTypes",
    "aspect": {
        "json": {
            "typeNames": [
                "Schema"
            ]
        }
    },
    "systemMetadata": {
        "lastObserved": 1615443388097,
        "runId": "mssql-test"
    }
},
{
    "entityType": "container",
    "entityUrn": "urn:li:container:141b0980dcb08f48544583e47cf48807",
    "changeType": "UPSERT",
    "aspectName": "container",
    "aspect": {
        "json": {
            "container": "urn:li:container:9447d283fb4f95ce7474f1db0179bb59"
        }
    },
    "systemMetadata": {
        "lastObserved": 1615443388097,
        "runId": "mssql-test"
    }
},
{
    "entityType": "container",
    "entityUrn": "urn:li:container:141b0980dcb08f48544583e47cf48807",
    "changeType": "UPSERT",
    "aspectName": "browsePathsV2",
    "aspect": {
        "json": {
            "path": [
                {
                    "id": "urn:li:container:9447d283fb4f95ce7474f1db0179bb59",
                    "urn": "urn:li:container:9447d283fb4f95ce7474f1db0179bb59"
                }
            ]
        }
    },
    "systemMetadata": {
        "lastObserved": 1615443388097,
        "runId": "mssql-test"
    }
},
{
    "entityType": "container",
    "entityUrn": "urn:li:container:c6627af82d44de89492e1a9315ae9f4b",
    "changeType": "UPSERT",
    "aspectName": "containerProperties",
    "aspect": {
        "json": {
            "customProperties": {
                "platform": "mssql",
                "env": "PROD",
                "database": "newdata",
                "schema": "sys"
            },
            "name": "sys"
        }
    },
    "systemMetadata": {
        "lastObserved": 1615443388097,
        "runId": "mssql-test"
    }
},
{
    "entityType": "container",
    "entityUrn": "urn:li:container:c6627af82d44de89492e1a9315ae9f4b",
    "changeType": "UPSERT",
    "aspectName": "status",
    "aspect": {
        "json": {
            "removed": false
        }
    },
    "systemMetadata": {
        "lastObserved": 1615443388097,
        "runId": "mssql-test"
    }
},
{
    "entityType": "container",
    "entityUrn": "urn:li:container:c6627af82d44de89492e1a9315ae9f4b",
    "changeType": "UPSERT",
    "aspectName": "dataPlatformInstance",
    "aspect": {
        "json": {
            "platform": "urn:li:dataPlatform:mssql"
        }
    },
    "systemMetadata": {
        "lastObserved": 1615443388097,
        "runId": "mssql-test"
    }
},
{
    "entityType": "container",
    "entityUrn": "urn:li:container:c6627af82d44de89492e1a9315ae9f4b",
    "changeType": "UPSERT",
    "aspectName": "subTypes",
    "aspect": {
        "json": {
            "typeNames": [
                "Schema"
            ]
        }
    },
    "systemMetadata": {
        "lastObserved": 1615443388097,
        "runId": "mssql-test"
    }
},
{
    "entityType": "container",
    "entityUrn": "urn:li:container:c6627af82d44de89492e1a9315ae9f4b",
    "changeType": "UPSERT",
    "aspectName": "container",
    "aspect": {
        "json": {
            "container": "urn:li:container:9447d283fb4f95ce7474f1db0179bb59"
        }
    },
    "systemMetadata": {
        "lastObserved": 1615443388097,
        "runId": "mssql-test"
    }
},
{
<<<<<<< HEAD
    "entityType": "dataFlow",
    "entityUrn": "urn:li:dataFlow:(mssql,localhost.Weekly Demo Data Backup,PROD)",
    "changeType": "UPSERT",
    "aspectName": "status",
    "aspect": {
        "json": {
            "removed": false
        }
    },
    "systemMetadata": {
        "lastObserved": 1615443388097,
        "runId": "mssql-test"
    }
},
{
    "entityType": "dataFlow",
    "entityUrn": "urn:li:dataFlow:(mssql,localhost.demodata.Foo.stored_procedures,PROD)",
    "changeType": "UPSERT",
    "aspectName": "status",
    "aspect": {
        "json": {
            "removed": false
        }
    },
    "systemMetadata": {
        "lastObserved": 1615443388097,
        "runId": "mssql-test"
    }
},
{
    "entityType": "dataJob",
    "entityUrn": "urn:li:dataJob:(urn:li:dataFlow:(mssql,localhost.Weekly Demo Data Backup,PROD),localhost.Weekly Demo Data Backup)",
    "changeType": "UPSERT",
    "aspectName": "status",
    "aspect": {
        "json": {
            "removed": false
        }
    },
    "systemMetadata": {
        "lastObserved": 1615443388097,
        "runId": "mssql-test"
    }
},
{
    "entityType": "dataJob",
    "entityUrn": "urn:li:dataJob:(urn:li:dataFlow:(mssql,localhost.demodata.Foo.stored_procedures,PROD),DBs)",
    "changeType": "UPSERT",
    "aspectName": "status",
    "aspect": {
        "json": {
            "removed": false
=======
    "entityType": "container",
    "entityUrn": "urn:li:container:c6627af82d44de89492e1a9315ae9f4b",
    "changeType": "UPSERT",
    "aspectName": "browsePathsV2",
    "aspect": {
        "json": {
            "path": [
                {
                    "id": "urn:li:container:9447d283fb4f95ce7474f1db0179bb59",
                    "urn": "urn:li:container:9447d283fb4f95ce7474f1db0179bb59"
                }
            ]
>>>>>>> 3e47b3d2
        }
    },
    "systemMetadata": {
        "lastObserved": 1615443388097,
        "runId": "mssql-test"
    }
}
]<|MERGE_RESOLUTION|>--- conflicted
+++ resolved
@@ -1805,7 +1805,6 @@
     }
 },
 {
-<<<<<<< HEAD
     "entityType": "dataFlow",
     "entityUrn": "urn:li:dataFlow:(mssql,localhost.demodata.Foo.stored_procedures,PROD)",
     "changeType": "UPSERT",
@@ -1868,12 +1867,8 @@
     }
 },
 {
-    "entityType": "container",
-    "entityUrn": "urn:li:container:a6bea84fba7b05fb5d12630c8e6306ac",
-=======
     "entityType": "dataset",
     "entityUrn": "urn:li:dataset:(urn:li:dataPlatform:mssql,DemoData.Foo.SalesReason,PROD)",
->>>>>>> 3e47b3d2
     "changeType": "UPSERT",
     "aspectName": "browsePathsV2",
     "aspect": {
@@ -4117,7 +4112,6 @@
     }
 },
 {
-<<<<<<< HEAD
     "entityType": "dataFlow",
     "entityUrn": "urn:li:dataFlow:(mssql,localhost.Weekly Demo Data Backup,PROD)",
     "changeType": "UPSERT",
@@ -4170,7 +4164,14 @@
     "aspect": {
         "json": {
             "removed": false
-=======
+        }
+    },
+    "systemMetadata": {
+        "lastObserved": 1615443388097,
+        "runId": "mssql-test"
+    }
+},
+{
     "entityType": "container",
     "entityUrn": "urn:li:container:c6627af82d44de89492e1a9315ae9f4b",
     "changeType": "UPSERT",
@@ -4183,7 +4184,6 @@
                     "urn": "urn:li:container:9447d283fb4f95ce7474f1db0179bb59"
                 }
             ]
->>>>>>> 3e47b3d2
         }
     },
     "systemMetadata": {
