--- conflicted
+++ resolved
@@ -112,19 +112,11 @@
     "aspect": {
         "json": {
             "customProperties": {
-<<<<<<< HEAD
                 "job_id": "2f3eeed8-e702-4c33-a691-b706504416b6",
                 "job_name": "Weekly Demo Data Backup",
                 "description": "No description available.",
                 "date_created": "2024-08-07 08:27:57.757000",
                 "date_modified": "2024-08-07 08:27:57.930000",
-=======
-                "job_id": "c6fb6778-14f1-4516-bb41-e5eaa97a687b",
-                "job_name": "Weekly Demo Data Backup",
-                "description": "No description available.",
-                "date_created": "2024-07-27 23:58:29.780000",
-                "date_modified": "2024-07-27 23:58:29.943000",
->>>>>>> c661a878
                 "step_id": "1",
                 "step_name": "Set database to read only",
                 "subsystem": "TSQL",
@@ -1967,13 +1959,8 @@
                 "code": "CREATE PROCEDURE [Foo].[Proc.With.SpecialChar] @ID INT\nAS\n    SELECT @ID AS ThatDB;\n",
                 "input parameters": "['@ID']",
                 "parameter @ID": "{'type': 'int'}",
-<<<<<<< HEAD
                 "date_created": "2024-08-07 08:27:57.677000",
                 "date_modified": "2024-08-07 08:27:57.677000"
-=======
-                "date_created": "2024-07-27 23:58:29.703000",
-                "date_modified": "2024-07-27 23:58:29.703000"
->>>>>>> c661a878
             },
             "externalUrl": "",
             "name": "demodata.Foo.Proc.With.SpecialChar",
@@ -2403,7 +2390,6 @@
         "runId": "mssql-test",
         "lastRunId": "no-run-id-provided"
     }
-<<<<<<< HEAD
 },
 {
     "entityType": "container",
@@ -4762,7 +4748,5 @@
         "runId": "mssql-test",
         "lastRunId": "no-run-id-provided"
     }
-=======
->>>>>>> c661a878
 }
 ]