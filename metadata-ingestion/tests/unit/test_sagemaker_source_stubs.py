--- conflicted
+++ resolved
@@ -819,7 +819,7 @@
     "TuningJobArn": "string",
     "LabelingJobArn": "string",
     "AutoMLJobArn": "string",
-    "ModelArtifacts": {"S3ModelArtifacts": "s3://training-job/model-artifact.tar.gz"},
+    "ModelArtifacts": {"S3ModelArtifacts": "s3://the-first-model-data-url/data.tar.gz"},
     "TrainingJobStatus": "InProgress",  # 'InProgress'|'Completed'|'Failed'|'Stopping'|'Stopped'
     "SecondaryStatus": "Starting",  # 'Starting'|'LaunchingMLInstances'|'PreparingTrainingStack'|'Downloading'|'DownloadingTrainingImage'|'Training'|'Uploading'|'Stopping'|'Stopped'|'MaxRuntimeExceeded'|'Completed'|'Failed'|'Interrupted'|'MaxWaitTimeExceeded'|'Updating'|'Restarting'
     "FailureReason": "string",
@@ -1358,11 +1358,7 @@
             "RepositoryAuthConfig": {"RepositoryCredentialsProviderArn": "string"},
         },
         "Mode": "SingleModel",  # 'SingleModel'|'MultiModel'
-<<<<<<< HEAD
         "ModelDataUrl": "s3://the-first-model-data-url/data.tar.gz",
-=======
-        "ModelDataUrl": "s3://training-job/model-artifact.tar.gz",
->>>>>>> 44ed2f36
         "Environment": {"string": "string"},
         "ModelPackageName": "string",
         "MultiModelConfig": {
@@ -1413,12 +1409,7 @@
             "RepositoryAuthConfig": {"RepositoryCredentialsProviderArn": "string"},
         },
         "Mode": "MultiModel",  # 'SingleModel'|'MultiModel'
-<<<<<<< HEAD
         "ModelDataUrl": "s3://the-second-model-data-url/data.tar.gz",
-=======
-        # dangling pointer, no training job corresponding to this yet
-        "ModelDataUrl": "s3://training-job-3/model-artifact.tar.gz",
->>>>>>> 44ed2f36
         "Environment": {"string": "string"},
         "ModelPackageName": "string",
         "MultiModelConfig": {
@@ -1434,7 +1425,7 @@
                 "RepositoryAuthConfig": {"RepositoryCredentialsProviderArn": "string"},
             },
             "Mode": "SingleModel",  # 'SingleModel'|'MultiModel'
-            "ModelDataUrl": "s3://training-job/model-artifact.tar.gz",
+            "ModelDataUrl": "s3://the-first-model-data-url/data.tar.gz",
             "Environment": {"string": "string"},
             "ModelPackageName": "string",
             "MultiModelConfig": {
