[
<<<<<<< HEAD
{
    "entityType": "container",
    "entityUrn": "urn:li:container:0b9f1f731ecf6743be6207fec3dc9cba",
    "changeType": "UPSERT",
    "aspectName": "containerProperties",
    "aspect": {
        "json": {
            "customProperties": {
                "platform": "glue",
                "env": "PROD",
                "database": "flights-database",
                "param1": "value1",
                "param2": "value2",
                "LocationUri": "s3://test-bucket/test-prefix",
                "CreateTime": "June 9, 2021 at 14:14:19"
            },
            "name": "flights-database",
            "qualifiedName": "arn:aws:glue:us-west-2:123412341234:database/flights-database",
            "env": "PROD"
=======
    {
        "entityType": "container",
        "entityUrn": "urn:li:container:0b9f1f731ecf6743be6207fec3dc9cba",
        "changeType": "UPSERT",
        "aspectName": "containerProperties",
        "aspect": {
            "json": {
                "customProperties": {
                    "platform": "glue",
                    "env": "PROD",
                    "database": "flights-database",
                    "param1": "value1",
                    "param2": "value2",
                    "LocationUri": "s3://test-bucket/test-prefix",
                    "CreateTime": "June 09, 2021 at 14:14:19"
                },
                "name": "flights-database",
                "qualifiedName": "arn:aws:glue:us-west-2:123412341234:database/flights-database"
            }
>>>>>>> 78336c9f
        }
    },
    {
        "entityType": "container",
        "entityUrn": "urn:li:container:0b9f1f731ecf6743be6207fec3dc9cba",
        "changeType": "UPSERT",
        "aspectName": "status",
        "aspect": {
            "json": {
                "removed": false
            }
        }
    },
    {
        "entityType": "container",
        "entityUrn": "urn:li:container:0b9f1f731ecf6743be6207fec3dc9cba",
        "changeType": "UPSERT",
        "aspectName": "dataPlatformInstance",
        "aspect": {
            "json": {
                "platform": "urn:li:dataPlatform:glue"
            }
        }
    },
    {
        "entityType": "container",
        "entityUrn": "urn:li:container:0b9f1f731ecf6743be6207fec3dc9cba",
        "changeType": "UPSERT",
        "aspectName": "subTypes",
        "aspect": {
            "json": {
                "typeNames": [
                    "Database"
                ]
            }
        }
    },
    {
        "entityType": "container",
        "entityUrn": "urn:li:container:bdf4342ea6899d162eae685bfe9074a7",
        "changeType": "UPSERT",
        "aspectName": "containerProperties",
        "aspect": {
            "json": {
                "customProperties": {
                    "platform": "glue",
                    "env": "PROD",
                    "database": "test-database",
                    "CreateTime": "June 01, 2021 at 14:55:02"
                },
                "name": "test-database",
                "qualifiedName": "arn:aws:glue:us-west-2:123412341234:database/test-database"
            }
        }
    },
    {
        "entityType": "container",
        "entityUrn": "urn:li:container:bdf4342ea6899d162eae685bfe9074a7",
        "changeType": "UPSERT",
        "aspectName": "status",
        "aspect": {
            "json": {
                "removed": false
            }
        }
    },
    {
        "entityType": "container",
        "entityUrn": "urn:li:container:bdf4342ea6899d162eae685bfe9074a7",
        "changeType": "UPSERT",
        "aspectName": "dataPlatformInstance",
        "aspect": {
            "json": {
                "platform": "urn:li:dataPlatform:glue"
            }
        }
    },
    {
        "entityType": "container",
        "entityUrn": "urn:li:container:bdf4342ea6899d162eae685bfe9074a7",
        "changeType": "UPSERT",
        "aspectName": "subTypes",
        "aspect": {
            "json": {
                "typeNames": [
                    "Database"
                ]
            }
        }
    },
    {
        "entityType": "container",
        "entityUrn": "urn:li:container:110bc08849d1c1bde5fc345dab5c3ae7",
        "changeType": "UPSERT",
        "aspectName": "containerProperties",
        "aspect": {
            "json": {
                "customProperties": {
                    "platform": "glue",
                    "env": "PROD",
                    "database": "empty-database",
                    "CreateTime": "June 01, 2021 at 14:55:13"
                },
                "name": "empty-database",
                "qualifiedName": "arn:aws:glue:us-west-2:123412341234:database/empty-database"
            }
        }
    },
    {
        "entityType": "container",
        "entityUrn": "urn:li:container:110bc08849d1c1bde5fc345dab5c3ae7",
        "changeType": "UPSERT",
        "aspectName": "status",
        "aspect": {
            "json": {
                "removed": false
            }
        }
    },
    {
        "entityType": "container",
        "entityUrn": "urn:li:container:110bc08849d1c1bde5fc345dab5c3ae7",
        "changeType": "UPSERT",
        "aspectName": "dataPlatformInstance",
        "aspect": {
            "json": {
                "platform": "urn:li:dataPlatform:glue"
            }
        }
    },
    {
        "entityType": "container",
        "entityUrn": "urn:li:container:110bc08849d1c1bde5fc345dab5c3ae7",
        "changeType": "UPSERT",
        "aspectName": "subTypes",
        "aspect": {
            "json": {
                "typeNames": [
                    "Database"
                ]
            }
        }
    },
    {
        "proposedSnapshot": {
            "com.linkedin.pegasus2avro.metadata.snapshot.DatasetSnapshot": {
                "urn": "urn:li:dataset:(urn:li:dataPlatform:glue,flights-database.avro,PROD)",
                "aspects": [
                    {
                        "com.linkedin.pegasus2avro.common.Status": {
                            "removed": false
                        }
                    },
                    {
                        "com.linkedin.pegasus2avro.dataset.DatasetProperties": {
                            "customProperties": {
                                "CrawlerSchemaDeserializerVersion": "1.0",
                                "CrawlerSchemaSerializerVersion": "1.0",
                                "UPDATED_BY_CRAWLER": "flights-crawler",
                                "averageRecordSize": "55",
                                "avro.schema.literal": "{\"type\":\"record\",\"name\":\"flights_avro_subset\",\"namespace\":\"default\",\"fields\":[{\"name\":\"yr\",\"type\":[\"null\",\"int\"],\"default\":null},{\"name\":\"flightdate\",\"type\":[\"null\",\"string\"],\"default\":null},{\"name\":\"uniquecarrier\",\"type\":[\"null\",\"string\"],\"default\":null},{\"name\":\"airlineid\",\"type\":[\"null\",\"int\"],\"default\":null},{\"name\":\"carrier\",\"type\":[\"null\",\"string\"],\"default\":null},{\"name\":\"flightnum\",\"type\":[\"null\",\"string\"],\"default\":null},{\"name\":\"origin\",\"type\":[\"null\",\"string\"],\"default\":null},{\"name\":\"dest\",\"type\":[\"null\",\"string\"],\"default\":null},{\"name\":\"depdelay\",\"type\":[\"null\",\"int\"],\"default\":null},{\"name\":\"carrierdelay\",\"type\":[\"null\",\"int\"],\"default\":null},{\"name\":\"weatherdelay\",\"type\":[\"null\",\"int\"],\"default\":null}]}",
                                "classification": "avro",
                                "compressionType": "none",
                                "objectCount": "30",
                                "recordCount": "169222196",
                                "sizeKey": "9503351413",
                                "typeOfData": "file",
                                "Location": "s3://crawler-public-us-west-2/flight/avro/",
                                "InputFormat": "org.apache.hadoop.hive.ql.io.avro.AvroContainerInputFormat",
                                "OutputFormat": "org.apache.hadoop.hive.ql.io.avro.AvroContainerOutputFormat",
                                "Compressed": "False",
                                "NumberOfBuckets": "-1",
                                "SerdeInfo": "{'SerializationLibrary': 'org.apache.hadoop.hive.serde2.avro.AvroSerDe', 'Parameters': {'avro.schema.literal': '{\"type\":\"record\",\"name\":\"flights_avro_subset\",\"namespace\":\"default\",\"fields\":[{\"name\":\"yr\",\"type\":[\"null\",\"int\"],\"default\":null},{\"name\":\"flightdate\",\"type\":[\"null\",\"string\"],\"default\":null},{\"name\":\"uniquecarrier\",\"type\":[\"null\",\"string\"],\"default\":null},{\"name\":\"airlineid\",\"type\":[\"null\",\"int\"],\"default\":null},{\"name\":\"carrier\",\"type\":[\"null\",\"string\"],\"default\":null},{\"name\":\"flightnum\",\"type\":[\"null\",\"string\"],\"default\":null},{\"name\":\"origin\",\"type\":[\"null\",\"string\"],\"default\":null},{\"name\":\"dest\",\"type\":[\"null\",\"string\"],\"default\":null},{\"name\":\"depdelay\",\"type\":[\"null\",\"int\"],\"default\":null},{\"name\":\"carrierdelay\",\"type\":[\"null\",\"int\"],\"default\":null},{\"name\":\"weatherdelay\",\"type\":[\"null\",\"int\"],\"default\":null}]}', 'serialization.format': '1'}}",
                                "BucketColumns": "[]",
                                "SortColumns": "[]",
                                "StoredAsSubDirectories": "False"
                            },
                            "name": "avro",
                            "qualifiedName": "arn:aws:glue:us-west-2:123412341234:table/flights-database/avro",
                            "tags": []
                        }
                    },
                    {
                        "com.linkedin.pegasus2avro.schema.SchemaMetadata": {
                            "schemaName": "flights-database.avro",
                            "platform": "urn:li:dataPlatform:glue",
                            "version": 0,
                            "created": {
                                "time": 0,
                                "actor": "urn:li:corpuser:unknown"
                            },
                            "lastModified": {
                                "time": 0,
                                "actor": "urn:li:corpuser:unknown"
                            },
                            "hash": "",
                            "platformSchema": {
                                "com.linkedin.pegasus2avro.schema.MySqlDDL": {
                                    "tableSchema": ""
                                }
                            },
                            "fields": [
                                {
                                    "fieldPath": "[version=2.0].[type=int].yr",
                                    "nullable": true,
                                    "description": "test comment",
                                    "type": {
                                        "type": {
                                            "com.linkedin.pegasus2avro.schema.NumberType": {}
                                        }
                                    },
                                    "nativeDataType": "int",
                                    "recursive": false,
                                    "isPartOfKey": false,
                                    "jsonProps": "{\"native_data_type\": \"int\", \"_nullable\": true}"
                                },
                                {
                                    "fieldPath": "[version=2.0].[type=string].flightdate",
                                    "nullable": true,
                                    "type": {
                                        "type": {
                                            "com.linkedin.pegasus2avro.schema.StringType": {}
                                        }
                                    },
                                    "nativeDataType": "string",
                                    "recursive": false,
                                    "isPartOfKey": false,
                                    "jsonProps": "{\"native_data_type\": \"string\", \"_nullable\": true}"
                                },
                                {
                                    "fieldPath": "[version=2.0].[type=string].uniquecarrier",
                                    "nullable": true,
                                    "type": {
                                        "type": {
                                            "com.linkedin.pegasus2avro.schema.StringType": {}
                                        }
                                    },
                                    "nativeDataType": "string",
                                    "recursive": false,
                                    "isPartOfKey": false,
                                    "jsonProps": "{\"native_data_type\": \"string\", \"_nullable\": true}"
                                },
                                {
                                    "fieldPath": "[version=2.0].[type=int].airlineid",
                                    "nullable": true,
                                    "type": {
                                        "type": {
                                            "com.linkedin.pegasus2avro.schema.NumberType": {}
                                        }
                                    },
                                    "nativeDataType": "int",
                                    "recursive": false,
                                    "isPartOfKey": false,
                                    "jsonProps": "{\"native_data_type\": \"int\", \"_nullable\": true}"
                                },
                                {
                                    "fieldPath": "[version=2.0].[type=string].carrier",
                                    "nullable": true,
                                    "type": {
                                        "type": {
                                            "com.linkedin.pegasus2avro.schema.StringType": {}
                                        }
                                    },
                                    "nativeDataType": "string",
                                    "recursive": false,
                                    "isPartOfKey": false,
                                    "jsonProps": "{\"native_data_type\": \"string\", \"_nullable\": true}"
                                },
                                {
                                    "fieldPath": "[version=2.0].[type=string].flightnum",
                                    "nullable": true,
                                    "type": {
                                        "type": {
                                            "com.linkedin.pegasus2avro.schema.StringType": {}
                                        }
                                    },
                                    "nativeDataType": "string",
                                    "recursive": false,
                                    "isPartOfKey": false,
                                    "jsonProps": "{\"native_data_type\": \"string\", \"_nullable\": true}"
                                },
                                {
                                    "fieldPath": "[version=2.0].[type=string].origin",
                                    "nullable": true,
                                    "type": {
                                        "type": {
                                            "com.linkedin.pegasus2avro.schema.StringType": {}
                                        }
                                    },
                                    "nativeDataType": "string",
                                    "recursive": false,
                                    "isPartOfKey": false,
                                    "jsonProps": "{\"native_data_type\": \"string\", \"_nullable\": true}"
                                },
                                {
                                    "fieldPath": "[version=2.0].[type=string].year",
                                    "nullable": true,
                                    "description": "partition test comment",
                                    "type": {
                                        "type": {
                                            "com.linkedin.pegasus2avro.schema.StringType": {}
                                        }
                                    },
                                    "nativeDataType": "string",
                                    "recursive": false,
                                    "isPartOfKey": false,
                                    "jsonProps": "{\"native_data_type\": \"string\", \"_nullable\": true}"
                                }
                            ]
                        }
                    },
                    {
                        "com.linkedin.pegasus2avro.common.DataPlatformInstance": {
                            "platform": "urn:li:dataPlatform:glue"
                        }
                    },
                    {
                        "com.linkedin.pegasus2avro.common.Ownership": {
                            "owners": [
                                {
                                    "owner": "urn:li:corpuser:owner",
                                    "type": "DATAOWNER"
                                }
                            ],
                            "ownerTypes": {},
                            "lastModified": {
                                "time": 0,
                                "actor": "urn:li:corpuser:unknown"
                            }
                        }
                    },
                    {
                        "com.linkedin.pegasus2avro.common.GlobalTags": {
                            "tags": [
                                {
                                    "tag": "urn:li:tag:baz:bob"
                                },
                                {
                                    "tag": "urn:li:tag:foo:bar"
                                }
                            ]
                        }
                    }
                ]
            }
        }
    },
    {
        "entityType": "dataset",
        "entityUrn": "urn:li:dataset:(urn:li:dataPlatform:glue,flights-database.avro,PROD)",
        "changeType": "UPSERT",
        "aspectName": "subTypes",
        "aspect": {
            "json": {
                "typeNames": [
                    "Table"
                ]
            }
        }
    },
    {
        "entityType": "dataset",
        "entityUrn": "urn:li:dataset:(urn:li:dataPlatform:glue,flights-database.avro,PROD)",
        "changeType": "UPSERT",
        "aspectName": "container",
        "aspect": {
            "json": {
                "container": "urn:li:container:0b9f1f731ecf6743be6207fec3dc9cba"
            }
        }
<<<<<<< HEAD
    }
},
{
    "entityType": "container",
    "entityUrn": "urn:li:container:bdf4342ea6899d162eae685bfe9074a7",
    "changeType": "UPSERT",
    "aspectName": "containerProperties",
    "aspect": {
        "json": {
            "customProperties": {
                "platform": "glue",
                "env": "PROD",
                "database": "test-database",
                "CreateTime": "June 1, 2021 at 14:55:02"
            },
            "name": "test-database",
            "qualifiedName": "arn:aws:glue:us-west-2:123412341234:database/test-database",
            "env": "PROD"
        }
    }
},
{
    "entityType": "container",
    "entityUrn": "urn:li:container:bdf4342ea6899d162eae685bfe9074a7",
    "changeType": "UPSERT",
    "aspectName": "status",
    "aspect": {
        "json": {
            "removed": false
        }
    }
},
{
    "entityType": "container",
    "entityUrn": "urn:li:container:bdf4342ea6899d162eae685bfe9074a7",
    "changeType": "UPSERT",
    "aspectName": "dataPlatformInstance",
    "aspect": {
        "json": {
            "platform": "urn:li:dataPlatform:glue"
        }
    }
},
{
    "entityType": "container",
    "entityUrn": "urn:li:container:bdf4342ea6899d162eae685bfe9074a7",
    "changeType": "UPSERT",
    "aspectName": "subTypes",
    "aspect": {
        "json": {
            "typeNames": [
                "Database"
            ]
        }
    }
},
{
    "proposedSnapshot": {
        "com.linkedin.pegasus2avro.metadata.snapshot.DatasetSnapshot": {
            "urn": "urn:li:dataset:(urn:li:dataPlatform:glue,test-database.test_jsons_markers,PROD)",
            "aspects": [
                {
                    "com.linkedin.pegasus2avro.common.Status": {
                        "removed": false
                    }
                },
                {
                    "com.linkedin.pegasus2avro.dataset.DatasetProperties": {
                        "customProperties": {
                            "CrawlerSchemaDeserializerVersion": "1.0",
                            "CrawlerSchemaSerializerVersion": "1.0",
                            "UPDATED_BY_CRAWLER": "test-jsons",
                            "averageRecordSize": "273",
                            "classification": "json",
                            "compressionType": "none",
                            "objectCount": "1",
                            "recordCount": "1",
                            "sizeKey": "273",
                            "typeOfData": "file",
                            "Location": "s3://test-glue-jsons/markers/",
                            "InputFormat": "org.apache.hadoop.mapred.TextInputFormat",
                            "OutputFormat": "org.apache.hadoop.hive.ql.io.HiveIgnoreKeyTextOutputFormat",
                            "Compressed": "False",
                            "NumberOfBuckets": "-1",
                            "SerdeInfo": "{'SerializationLibrary': 'org.openx.data.jsonserde.JsonSerDe', 'Parameters': {'paths': 'markers'}}",
                            "BucketColumns": "[]",
                            "SortColumns": "[]",
                            "StoredAsSubDirectories": "False"
                        },
                        "name": "test_jsons_markers",
                        "qualifiedName": "arn:aws:glue:us-west-2:795586375822:table/test-database/test_jsons_markers",
                        "tags": []
                    }
                },
                {
                    "com.linkedin.pegasus2avro.schema.SchemaMetadata": {
                        "schemaName": "test-database.test_jsons_markers",
                        "platform": "urn:li:dataPlatform:glue",
                        "version": 0,
                        "created": {
                            "time": 0,
                            "actor": "urn:li:corpuser:unknown"
                        },
                        "lastModified": {
                            "time": 0,
                            "actor": "urn:li:corpuser:unknown"
                        },
                        "hash": "",
                        "platformSchema": {
                            "com.linkedin.pegasus2avro.schema.MySqlDDL": {
                                "tableSchema": ""
                            }
                        },
                        "fields": [
                            {
                                "fieldPath": "[version=2.0].[type=struct].[type=array].[type=struct].markers",
                                "nullable": true,
                                "type": {
=======
    },
    {
        "proposedSnapshot": {
            "com.linkedin.pegasus2avro.metadata.snapshot.DatasetSnapshot": {
                "urn": "urn:li:dataset:(urn:li:dataPlatform:glue,test-database.test_jsons_markers,PROD)",
                "aspects": [
                    {
                        "com.linkedin.pegasus2avro.common.Status": {
                            "removed": false
                        }
                    },
                    {
                        "com.linkedin.pegasus2avro.dataset.DatasetProperties": {
                            "customProperties": {
                                "CrawlerSchemaDeserializerVersion": "1.0",
                                "CrawlerSchemaSerializerVersion": "1.0",
                                "UPDATED_BY_CRAWLER": "test-jsons",
                                "averageRecordSize": "273",
                                "classification": "json",
                                "compressionType": "none",
                                "objectCount": "1",
                                "recordCount": "1",
                                "sizeKey": "273",
                                "typeOfData": "file",
                                "Location": "s3://test-glue-jsons/markers/",
                                "InputFormat": "org.apache.hadoop.mapred.TextInputFormat",
                                "OutputFormat": "org.apache.hadoop.hive.ql.io.HiveIgnoreKeyTextOutputFormat",
                                "Compressed": "False",
                                "NumberOfBuckets": "-1",
                                "SerdeInfo": "{'SerializationLibrary': 'org.openx.data.jsonserde.JsonSerDe', 'Parameters': {'paths': 'markers'}}",
                                "BucketColumns": "[]",
                                "SortColumns": "[]",
                                "StoredAsSubDirectories": "False"
                            },
                            "name": "test_jsons_markers",
                            "qualifiedName": "arn:aws:glue:us-west-2:795586375822:table/test-database/test_jsons_markers",
                            "tags": []
                        }
                    },
                    {
                        "com.linkedin.pegasus2avro.schema.SchemaMetadata": {
                            "schemaName": "test-database.test_jsons_markers",
                            "platform": "urn:li:dataPlatform:glue",
                            "version": 0,
                            "created": {
                                "time": 0,
                                "actor": "urn:li:corpuser:unknown"
                            },
                            "lastModified": {
                                "time": 0,
                                "actor": "urn:li:corpuser:unknown"
                            },
                            "hash": "",
                            "platformSchema": {
                                "com.linkedin.pegasus2avro.schema.MySqlDDL": {
                                    "tableSchema": ""
                                }
                            },
                            "fields": [
                                {
                                    "fieldPath": "[version=2.0].[type=struct].[type=array].[type=struct].markers",
                                    "nullable": true,
>>>>>>> 78336c9f
                                    "type": {
                                        "type": {
                                            "com.linkedin.pegasus2avro.schema.ArrayType": {
                                                "nestedType": [
                                                    "record"
                                                ]
                                            }
                                        }
                                    },
                                    "nativeDataType": "array<struct<name:string,position:array<double>,location:array<double>>>",
                                    "recursive": false,
                                    "isPartOfKey": false,
                                    "jsonProps": "{\"native_data_type\": \"array<struct<name:string,position:array<double>,location:array<double>>>\"}"
                                },
                                {
                                    "fieldPath": "[version=2.0].[type=struct].[type=array].[type=struct].markers.[type=string].name",
                                    "nullable": true,
                                    "type": {
                                        "type": {
                                            "com.linkedin.pegasus2avro.schema.StringType": {}
                                        }
                                    },
                                    "nativeDataType": "string",
                                    "recursive": false,
                                    "isPartOfKey": false,
                                    "jsonProps": "{\"native_data_type\": \"string\", \"_nullable\": true}"
                                },
                                {
                                    "fieldPath": "[version=2.0].[type=struct].[type=array].[type=struct].markers.[type=array].[type=double].position",
                                    "nullable": true,
                                    "type": {
                                        "type": {
                                            "com.linkedin.pegasus2avro.schema.ArrayType": {
                                                "nestedType": [
                                                    "double"
                                                ]
                                            }
                                        }
                                    },
                                    "nativeDataType": "array<double>",
                                    "recursive": false,
                                    "isPartOfKey": false,
                                    "jsonProps": "{\"native_data_type\": \"array<double>\"}"
                                },
                                {
                                    "fieldPath": "[version=2.0].[type=struct].[type=array].[type=struct].markers.[type=array].[type=double].location",
                                    "nullable": true,
                                    "type": {
                                        "type": {
                                            "com.linkedin.pegasus2avro.schema.ArrayType": {
                                                "nestedType": [
                                                    "double"
                                                ]
                                            }
                                        }
                                    },
                                    "nativeDataType": "array<double>",
                                    "recursive": false,
                                    "isPartOfKey": false,
                                    "jsonProps": "{\"native_data_type\": \"array<double>\"}"
                                }
                            ]
                        }
                    },
                    {
                        "com.linkedin.pegasus2avro.common.DataPlatformInstance": {
                            "platform": "urn:li:dataPlatform:glue"
                        }
                    },
                    {
                        "com.linkedin.pegasus2avro.common.Ownership": {
                            "owners": [
                                {
                                    "owner": "urn:li:corpuser:owner",
                                    "type": "DATAOWNER"
                                }
                            ],
                            "ownerTypes": {},
                            "lastModified": {
                                "time": 0,
                                "actor": "urn:li:corpuser:unknown"
                            }
                        }
                    },
                    {
                        "com.linkedin.pegasus2avro.common.GlobalTags": {
                            "tags": [
                                {
                                    "tag": "urn:li:tag:baz:bob"
                                },
                                {
                                    "tag": "urn:li:tag:foo:bar"
                                }
                            ]
                        }
                    }
                ]
            }
        }
    },
    {
        "entityType": "dataset",
        "entityUrn": "urn:li:dataset:(urn:li:dataPlatform:glue,test-database.test_jsons_markers,PROD)",
        "changeType": "UPSERT",
        "aspectName": "subTypes",
        "aspect": {
            "json": {
                "typeNames": [
                    "Table"
                ]
            }
        }
    },
    {
        "entityType": "dataset",
        "entityUrn": "urn:li:dataset:(urn:li:dataPlatform:glue,test-database.test_jsons_markers,PROD)",
        "changeType": "UPSERT",
        "aspectName": "container",
        "aspect": {
            "json": {
                "container": "urn:li:container:bdf4342ea6899d162eae685bfe9074a7"
            }
        }
    },
    {
        "proposedSnapshot": {
            "com.linkedin.pegasus2avro.metadata.snapshot.DatasetSnapshot": {
                "urn": "urn:li:dataset:(urn:li:dataPlatform:glue,test-database.test_parquet,PROD)",
                "aspects": [
                    {
                        "com.linkedin.pegasus2avro.common.Status": {
                            "removed": false
                        }
                    },
                    {
                        "com.linkedin.pegasus2avro.dataset.DatasetProperties": {
                            "customProperties": {
                                "CrawlerSchemaDeserializerVersion": "1.0",
                                "CrawlerSchemaSerializerVersion": "1.0",
                                "UPDATED_BY_CRAWLER": "test",
                                "averageRecordSize": "19",
                                "classification": "parquet",
                                "compressionType": "none",
                                "objectCount": "60",
                                "recordCount": "167497743",
                                "sizeKey": "4463574900",
                                "typeOfData": "file",
                                "Location": "s3://crawler-public-us-west-2/flight/parquet/",
                                "InputFormat": "org.apache.hadoop.hive.ql.io.parquet.MapredParquetInputFormat",
                                "OutputFormat": "org.apache.hadoop.hive.ql.io.parquet.MapredParquetOutputFormat",
                                "Compressed": "False",
                                "NumberOfBuckets": "-1",
                                "SerdeInfo": "{'SerializationLibrary': 'org.apache.hadoop.hive.ql.io.parquet.serde.ParquetHiveSerDe', 'Parameters': {'serialization.format': '1'}}",
                                "BucketColumns": "[]",
                                "SortColumns": "[]",
                                "StoredAsSubDirectories": "False"
                            },
                            "name": "test_parquet",
                            "qualifiedName": "arn:aws:glue:us-west-2:795586375822:table/test-database/test_parquet",
                            "tags": []
                        }
                    },
                    {
                        "com.linkedin.pegasus2avro.schema.SchemaMetadata": {
                            "schemaName": "test-database.test_parquet",
                            "platform": "urn:li:dataPlatform:glue",
                            "version": 0,
                            "created": {
                                "time": 0,
                                "actor": "urn:li:corpuser:unknown"
                            },
                            "lastModified": {
                                "time": 0,
                                "actor": "urn:li:corpuser:unknown"
                            },
                            "hash": "",
                            "platformSchema": {
                                "com.linkedin.pegasus2avro.schema.MySqlDDL": {
                                    "tableSchema": ""
                                }
                            },
                            "fields": [
                                {
                                    "fieldPath": "[version=2.0].[type=int].yr",
                                    "nullable": true,
                                    "type": {
                                        "type": {
                                            "com.linkedin.pegasus2avro.schema.NumberType": {}
                                        }
                                    },
                                    "nativeDataType": "int",
                                    "recursive": false,
                                    "isPartOfKey": false,
                                    "jsonProps": "{\"native_data_type\": \"int\", \"_nullable\": true}"
                                },
                                {
                                    "fieldPath": "[version=2.0].[type=int].quarter",
                                    "nullable": true,
                                    "type": {
                                        "type": {
                                            "com.linkedin.pegasus2avro.schema.NumberType": {}
                                        }
                                    },
                                    "nativeDataType": "int",
                                    "recursive": false,
                                    "isPartOfKey": false,
                                    "jsonProps": "{\"native_data_type\": \"int\", \"_nullable\": true}"
                                },
                                {
                                    "fieldPath": "[version=2.0].[type=int].month",
                                    "nullable": true,
                                    "type": {
                                        "type": {
                                            "com.linkedin.pegasus2avro.schema.NumberType": {}
                                        }
                                    },
                                    "nativeDataType": "int",
                                    "recursive": false,
                                    "isPartOfKey": false,
                                    "jsonProps": "{\"native_data_type\": \"int\", \"_nullable\": true}"
                                },
                                {
                                    "fieldPath": "[version=2.0].[type=int].dayofmonth",
                                    "nullable": true,
                                    "type": {
                                        "type": {
                                            "com.linkedin.pegasus2avro.schema.NumberType": {}
                                        }
                                    },
                                    "nativeDataType": "int",
                                    "recursive": false,
                                    "isPartOfKey": false,
                                    "jsonProps": "{\"native_data_type\": \"int\", \"_nullable\": true}"
                                },
                                {
                                    "fieldPath": "[version=2.0].[type=string].year",
                                    "nullable": true,
                                    "type": {
                                        "type": {
                                            "com.linkedin.pegasus2avro.schema.StringType": {}
                                        }
                                    },
                                    "nativeDataType": "string",
                                    "recursive": false,
                                    "isPartOfKey": false,
                                    "jsonProps": "{\"native_data_type\": \"string\", \"_nullable\": true}"
                                }
                            ]
                        }
                    },
                    {
                        "com.linkedin.pegasus2avro.common.DataPlatformInstance": {
                            "platform": "urn:li:dataPlatform:glue"
                        }
                    },
                    {
                        "com.linkedin.pegasus2avro.common.Ownership": {
                            "owners": [
                                {
                                    "owner": "urn:li:corpuser:owner",
                                    "type": "DATAOWNER"
                                }
                            ],
                            "ownerTypes": {},
                            "lastModified": {
                                "time": 0,
                                "actor": "urn:li:corpuser:unknown"
                            }
                        }
                    },
                    {
                        "com.linkedin.pegasus2avro.common.GlobalTags": {
                            "tags": [
                                {
                                    "tag": "urn:li:tag:baz:bob"
                                },
                                {
                                    "tag": "urn:li:tag:foo:bar"
                                }
                            ]
                        }
                    }
                ]
            }
        }
    },
    {
        "entityType": "dataset",
        "entityUrn": "urn:li:dataset:(urn:li:dataPlatform:glue,test-database.test_parquet,PROD)",
        "changeType": "UPSERT",
        "aspectName": "subTypes",
        "aspect": {
            "json": {
                "typeNames": [
                    "Table"
                ]
            }
        }
    },
    {
        "entityType": "dataset",
        "entityUrn": "urn:li:dataset:(urn:li:dataPlatform:glue,test-database.test_parquet,PROD)",
        "changeType": "UPSERT",
        "aspectName": "container",
        "aspect": {
            "json": {
                "container": "urn:li:container:bdf4342ea6899d162eae685bfe9074a7"
            }
        }
    },
    {
        "proposedSnapshot": {
            "com.linkedin.pegasus2avro.metadata.snapshot.DataFlowSnapshot": {
                "urn": "urn:li:dataFlow:(glue,test-job-1,PROD)",
                "aspects": [
                    {
                        "com.linkedin.pegasus2avro.datajob.DataFlowInfo": {
                            "customProperties": {
                                "role": "arn:aws:iam::123412341234:role/service-role/AWSGlueServiceRole-glue-crawler",
                                "created": "2021-06-10 16:51:25.690000",
                                "modified": "2021-06-10 16:55:35.307000",
                                "command": "s3://aws-glue-assets-123412341234-us-west-2/scripts/job-1.py"
                            },
                            "externalUrl": "https://us-west-2.console.aws.amazon.com/gluestudio/home?region=us-west-2#/editor/job/test-job-1/graph",
                            "name": "test-job-1",
                            "description": "The first test job"
                        }
                    }
                ]
            }
        }
    },
    {
        "proposedSnapshot": {
            "com.linkedin.pegasus2avro.metadata.snapshot.DataFlowSnapshot": {
                "urn": "urn:li:dataFlow:(glue,test-job-2,PROD)",
                "aspects": [
                    {
                        "com.linkedin.pegasus2avro.datajob.DataFlowInfo": {
                            "customProperties": {
                                "role": "arn:aws:iam::123412341234:role/service-role/AWSGlueServiceRole-glue-crawler",
                                "created": "2021-06-10 16:58:32.469000",
                                "modified": "2021-06-10 16:58:32.469000",
                                "command": "s3://aws-glue-assets-123412341234-us-west-2/scripts/job-2.py"
                            },
                            "externalUrl": "https://us-west-2.console.aws.amazon.com/gluestudio/home?region=us-west-2#/editor/job/test-job-2/graph",
                            "name": "test-job-2",
                            "description": "The second test job"
                        }
                    }
                ]
            }
        }
    },
    {
        "proposedSnapshot": {
            "com.linkedin.pegasus2avro.metadata.snapshot.DataJobSnapshot": {
                "urn": "urn:li:dataJob:(urn:li:dataFlow:(glue,test-job-1,PROD),Filter-Transform0_job1)",
                "aspects": [
                    {
                        "com.linkedin.pegasus2avro.datajob.DataJobInfo": {
                            "customProperties": {
                                "f": "lambda row : ()",
                                "transformation_ctx": "\"Transform0\"",
                                "transformType": "Filter",
                                "nodeId": "Transform0_job1"
                            },
                            "externalUrl": "https://us-west-2.console.aws.amazon.com/gluestudio/home?region=us-west-2#/editor/job/test-job-1/graph",
                            "name": "test-job-1:Filter-Transform0_job1",
                            "type": {
                                "string": "GLUE"
                            }
                        }
                    },
                    {
                        "com.linkedin.pegasus2avro.datajob.DataJobInputOutput": {
                            "inputDatasets": [],
                            "outputDatasets": [],
                            "inputDatajobs": [
                                "urn:li:dataJob:(urn:li:dataFlow:(glue,test-job-1,PROD),ApplyMapping-Transform2_job1)"
                            ]
                        }
                    }
                ]
            }
        }
    },
    {
        "proposedSnapshot": {
            "com.linkedin.pegasus2avro.metadata.snapshot.DataJobSnapshot": {
                "urn": "urn:li:dataJob:(urn:li:dataFlow:(glue,test-job-1,PROD),ApplyMapping-Transform1_job1)",
                "aspects": [
                    {
                        "com.linkedin.pegasus2avro.datajob.DataJobInfo": {
                            "customProperties": {
                                "mappings": "[(\"yr\", \"int\", \"yr\", \"int\"), (\"flightdate\", \"string\", \"flightdate\", \"string\"), (\"uniquecarrier\", \"string\", \"uniquecarrier\", \"string\"), (\"airlineid\", \"int\", \"airlineid\", \"int\"), (\"carrier\", \"string\", \"carrier\", \"string\"), (\"flightnum\", \"string\", \"flightnum\", \"string\"), (\"origin\", \"string\", \"origin\", \"string\"), (\"dest\", \"string\", \"dest\", \"string\"), (\"depdelay\", \"int\", \"depdelay\", \"int\"), (\"carrierdelay\", \"int\", \"carrierdelay\", \"int\"), (\"weatherdelay\", \"int\", \"weatherdelay\", \"int\"), (\"year\", \"string\", \"year\", \"string\")]",
                                "transformation_ctx": "\"Transform1\"",
                                "transformType": "ApplyMapping",
                                "nodeId": "Transform1_job1"
                            },
                            "externalUrl": "https://us-west-2.console.aws.amazon.com/gluestudio/home?region=us-west-2#/editor/job/test-job-1/graph",
                            "name": "test-job-1:ApplyMapping-Transform1_job1",
                            "type": {
                                "string": "GLUE"
                            }
                        }
                    },
                    {
                        "com.linkedin.pegasus2avro.datajob.DataJobInputOutput": {
                            "inputDatasets": [],
                            "outputDatasets": [],
                            "inputDatajobs": [
                                "urn:li:dataJob:(urn:li:dataFlow:(glue,test-job-1,PROD),Filter-Transform0_job1)"
                            ]
                        }
                    }
                ]
            }
        }
    },
    {
        "proposedSnapshot": {
            "com.linkedin.pegasus2avro.metadata.snapshot.DataJobSnapshot": {
                "urn": "urn:li:dataJob:(urn:li:dataFlow:(glue,test-job-1,PROD),ApplyMapping-Transform2_job1)",
                "aspects": [
                    {
                        "com.linkedin.pegasus2avro.datajob.DataJobInfo": {
                            "customProperties": {
                                "mappings": "[(\"yr\", \"int\", \"yr\", \"int\"), (\"flightdate\", \"string\", \"flightdate\", \"string\"), (\"uniquecarrier\", \"string\", \"uniquecarrier\", \"string\"), (\"airlineid\", \"int\", \"airlineid\", \"int\"), (\"carrier\", \"string\", \"carrier\", \"string\"), (\"flightnum\", \"string\", \"flightnum\", \"string\"), (\"origin\", \"string\", \"origin\", \"string\"), (\"dest\", \"string\", \"dest\", \"string\"), (\"depdelay\", \"int\", \"depdelay\", \"int\"), (\"carrierdelay\", \"int\", \"carrierdelay\", \"int\"), (\"weatherdelay\", \"int\", \"weatherdelay\", \"int\"), (\"year\", \"string\", \"year\", \"string\")]",
                                "transformation_ctx": "\"Transform2\"",
                                "transformType": "ApplyMapping",
                                "nodeId": "Transform2_job1"
                            },
                            "externalUrl": "https://us-west-2.console.aws.amazon.com/gluestudio/home?region=us-west-2#/editor/job/test-job-1/graph",
                            "name": "test-job-1:ApplyMapping-Transform2_job1",
                            "type": {
                                "string": "GLUE"
                            }
                        }
                    },
                    {
                        "com.linkedin.pegasus2avro.datajob.DataJobInputOutput": {
                            "inputDatasets": [
                                "urn:li:dataset:(urn:li:dataPlatform:glue,flights-database.avro,PROD)"
                            ],
                            "outputDatasets": [],
                            "inputDatajobs": []
                        }
                    }
                ]
            }
        }
    },
    {
        "proposedSnapshot": {
            "com.linkedin.pegasus2avro.metadata.snapshot.DataJobSnapshot": {
                "urn": "urn:li:dataJob:(urn:li:dataFlow:(glue,test-job-1,PROD),Join-Transform3_job1)",
                "aspects": [
                    {
                        "com.linkedin.pegasus2avro.datajob.DataJobInfo": {
                            "customProperties": {
                                "keys2": "[\"(right) flightdate\"]",
                                "transformation_ctx": "\"Transform3\"",
                                "keys1": "[\"yr\"]",
                                "transformType": "Join",
                                "nodeId": "Transform3_job1"
                            },
                            "externalUrl": "https://us-west-2.console.aws.amazon.com/gluestudio/home?region=us-west-2#/editor/job/test-job-1/graph",
                            "name": "test-job-1:Join-Transform3_job1",
                            "type": {
                                "string": "GLUE"
                            }
                        }
                    },
                    {
                        "com.linkedin.pegasus2avro.datajob.DataJobInputOutput": {
                            "inputDatasets": [],
                            "outputDatasets": [],
                            "inputDatajobs": [
                                "urn:li:dataJob:(urn:li:dataFlow:(glue,test-job-1,PROD),ApplyMapping-Transform4_job1)"
                            ]
                        }
                    }
                ]
            }
        }
    },
    {
        "proposedSnapshot": {
            "com.linkedin.pegasus2avro.metadata.snapshot.DataJobSnapshot": {
                "urn": "urn:li:dataJob:(urn:li:dataFlow:(glue,test-job-1,PROD),ApplyMapping-Transform4_job1)",
                "aspects": [
                    {
                        "com.linkedin.pegasus2avro.datajob.DataJobInfo": {
                            "customProperties": {
                                "mappings": "[(\"yr\", \"int\", \"yr\", \"int\"), (\"flightdate\", \"string\", \"flightdate\", \"string\"), (\"uniquecarrier\", \"string\", \"uniquecarrier\", \"string\"), (\"airlineid\", \"int\", \"airlineid\", \"int\"), (\"carrier\", \"string\", \"carrier\", \"string\"), (\"flightnum\", \"string\", \"flightnum\", \"string\"), (\"origin\", \"string\", \"origin\", \"string\"), (\"dest\", \"string\", \"dest\", \"string\"), (\"depdelay\", \"int\", \"depdelay\", \"int\"), (\"carrierdelay\", \"int\", \"carrierdelay\", \"int\"), (\"weatherdelay\", \"int\", \"weatherdelay\", \"int\"), (\"year\", \"string\", \"year\", \"string\")]",
                                "transformation_ctx": "\"Transform4\"",
                                "transformType": "ApplyMapping",
                                "nodeId": "Transform4_job1"
                            },
                            "externalUrl": "https://us-west-2.console.aws.amazon.com/gluestudio/home?region=us-west-2#/editor/job/test-job-1/graph",
                            "name": "test-job-1:ApplyMapping-Transform4_job1",
                            "type": {
                                "string": "GLUE"
                            }
                        }
                    },
                    {
                        "com.linkedin.pegasus2avro.datajob.DataJobInputOutput": {
                            "inputDatasets": [],
                            "outputDatasets": [],
                            "inputDatajobs": []
                        }
                    }
                ]
            }
        }
    },
    {
        "proposedSnapshot": {
            "com.linkedin.pegasus2avro.metadata.snapshot.DataJobSnapshot": {
                "urn": "urn:li:dataJob:(urn:li:dataFlow:(glue,test-job-1,PROD),ApplyMapping-Transform5_job1)",
                "aspects": [
                    {
                        "com.linkedin.pegasus2avro.datajob.DataJobInfo": {
                            "customProperties": {
                                "mappings": "[(\"yr\", \"int\", \"(right) yr\", \"int\"), (\"flightdate\", \"string\", \"(right) flightdate\", \"string\"), (\"uniquecarrier\", \"string\", \"(right) uniquecarrier\", \"string\"), (\"airlineid\", \"int\", \"(right) airlineid\", \"int\"), (\"carrier\", \"string\", \"(right) carrier\", \"string\"), (\"flightnum\", \"string\", \"(right) flightnum\", \"string\"), (\"origin\", \"string\", \"(right) origin\", \"string\"), (\"dest\", \"string\", \"(right) dest\", \"string\"), (\"depdelay\", \"int\", \"(right) depdelay\", \"int\"), (\"carrierdelay\", \"int\", \"(right) carrierdelay\", \"int\"), (\"weatherdelay\", \"int\", \"(right) weatherdelay\", \"int\"), (\"year\", \"string\", \"(right) year\", \"string\")]",
                                "transformation_ctx": "\"Transform5\"",
                                "transformType": "ApplyMapping",
                                "nodeId": "Transform5_job1"
                            },
                            "externalUrl": "https://us-west-2.console.aws.amazon.com/gluestudio/home?region=us-west-2#/editor/job/test-job-1/graph",
                            "name": "test-job-1:ApplyMapping-Transform5_job1",
                            "type": {
                                "string": "GLUE"
                            }
                        }
                    },
                    {
                        "com.linkedin.pegasus2avro.datajob.DataJobInputOutput": {
                            "inputDatasets": [],
                            "outputDatasets": [],
                            "inputDatajobs": []
                        }
                    }
                ]
            }
        }
    },
    {
        "proposedSnapshot": {
            "com.linkedin.pegasus2avro.metadata.snapshot.DatasetSnapshot": {
                "urn": "urn:li:dataset:(urn:li:dataPlatform:s3,test-glue-jsons,PROD)",
                "aspects": [
                    {
                        "com.linkedin.pegasus2avro.common.Status": {
                            "removed": false
                        }
                    },
                    {
                        "com.linkedin.pegasus2avro.dataset.DatasetProperties": {
                            "customProperties": {
                                "connection_type": "s3",
                                "format": "json",
                                "connection_options": "{'path': 's3://test-glue-jsons/', 'partitionKeys': []}",
                                "transformation_ctx": "DataSink1"
                            },
                            "tags": []
                        }
                    }
                ]
            }
        }
    },
    {
        "proposedSnapshot": {
            "com.linkedin.pegasus2avro.metadata.snapshot.DataJobSnapshot": {
                "urn": "urn:li:dataJob:(urn:li:dataFlow:(glue,test-job-2,PROD),SplitFields-Transform0_job2)",
                "aspects": [
                    {
                        "com.linkedin.pegasus2avro.datajob.DataJobInfo": {
                            "customProperties": {
                                "paths": "[\"yr\", \"quarter\", \"month\", \"dayofmonth\", \"dayofweek\", \"flightdate\", \"uniquecarrier\"]",
                                "name2": "\"Transform0Output1\"",
                                "name1": "\"Transform0Output0\"",
                                "transformation_ctx": "\"Transform0\"",
                                "transformType": "SplitFields",
                                "nodeId": "Transform0_job2"
                            },
                            "externalUrl": "https://us-west-2.console.aws.amazon.com/gluestudio/home?region=us-west-2#/editor/job/test-job-2/graph",
                            "name": "test-job-2:SplitFields-Transform0_job2",
                            "type": {
                                "string": "GLUE"
                            }
                        }
                    },
                    {
                        "com.linkedin.pegasus2avro.datajob.DataJobInputOutput": {
                            "inputDatasets": [],
                            "outputDatasets": [],
                            "inputDatajobs": [
                                "urn:li:dataJob:(urn:li:dataFlow:(glue,test-job-2,PROD),ApplyMapping-Transform1_job2)"
                            ]
                        }
                    }
                ]
            }
        }
    },
    {
        "proposedSnapshot": {
            "com.linkedin.pegasus2avro.metadata.snapshot.DataJobSnapshot": {
                "urn": "urn:li:dataJob:(urn:li:dataFlow:(glue,test-job-2,PROD),ApplyMapping-Transform1_job2)",
                "aspects": [
                    {
                        "com.linkedin.pegasus2avro.datajob.DataJobInfo": {
                            "customProperties": {
                                "mappings": "[(\"yr\", \"int\", \"yr\", \"int\"), (\"quarter\", \"int\", \"quarter\", \"int\"), (\"month\", \"int\", \"month\", \"int\"), (\"dayofmonth\", \"int\", \"dayofmonth\", \"int\"), (\"dayofweek\", \"int\", \"dayofweek\", \"int\"), (\"flightdate\", \"string\", \"flightdate\", \"string\"), (\"uniquecarrier\", \"string\", \"uniquecarrier\", \"string\"), (\"airlineid\", \"int\", \"airlineid\", \"int\"), (\"carrier\", \"string\", \"carrier\", \"string\")]",
                                "transformation_ctx": "\"Transform1\"",
                                "transformType": "ApplyMapping",
                                "nodeId": "Transform1_job2"
                            },
                            "externalUrl": "https://us-west-2.console.aws.amazon.com/gluestudio/home?region=us-west-2#/editor/job/test-job-2/graph",
                            "name": "test-job-2:ApplyMapping-Transform1_job2",
                            "type": {
                                "string": "GLUE"
                            }
                        }
                    },
                    {
                        "com.linkedin.pegasus2avro.datajob.DataJobInputOutput": {
                            "inputDatasets": [
                                "urn:li:dataset:(urn:li:dataPlatform:glue,test-database.test_parquet,PROD)"
                            ],
                            "outputDatasets": [],
                            "inputDatajobs": []
                        }
                    }
                ]
            }
        }
    },
    {
        "proposedSnapshot": {
            "com.linkedin.pegasus2avro.metadata.snapshot.DataJobSnapshot": {
                "urn": "urn:li:dataJob:(urn:li:dataFlow:(glue,test-job-2,PROD),FillMissingValues-Transform2_job2)",
                "aspects": [
                    {
                        "com.linkedin.pegasus2avro.datajob.DataJobInfo": {
                            "customProperties": {
                                "missing_values_column": "\"dayofmonth\"",
                                "transformation_ctx": "\"Transform2\"",
                                "transformType": "FillMissingValues",
                                "nodeId": "Transform2_job2"
                            },
                            "externalUrl": "https://us-west-2.console.aws.amazon.com/gluestudio/home?region=us-west-2#/editor/job/test-job-2/graph",
                            "name": "test-job-2:FillMissingValues-Transform2_job2",
                            "type": {
                                "string": "GLUE"
                            }
                        }
                    },
                    {
                        "com.linkedin.pegasus2avro.datajob.DataJobInputOutput": {
                            "inputDatasets": [],
                            "outputDatasets": [],
                            "inputDatajobs": [
                                "urn:li:dataJob:(urn:li:dataFlow:(glue,test-job-2,PROD),ApplyMapping-Transform1_job2)"
                            ]
                        }
                    }
                ]
            }
        }
    },
    {
        "proposedSnapshot": {
            "com.linkedin.pegasus2avro.metadata.snapshot.DataJobSnapshot": {
                "urn": "urn:li:dataJob:(urn:li:dataFlow:(glue,test-job-2,PROD),SelectFields-Transform3_job2)",
                "aspects": [
                    {
                        "com.linkedin.pegasus2avro.datajob.DataJobInfo": {
                            "customProperties": {
                                "paths": "[]",
                                "transformation_ctx": "\"Transform3\"",
                                "transformType": "SelectFields",
                                "nodeId": "Transform3_job2"
                            },
                            "externalUrl": "https://us-west-2.console.aws.amazon.com/gluestudio/home?region=us-west-2#/editor/job/test-job-2/graph",
                            "name": "test-job-2:SelectFields-Transform3_job2",
                            "type": {
                                "string": "GLUE"
                            }
                        }
                    },
                    {
                        "com.linkedin.pegasus2avro.datajob.DataJobInputOutput": {
                            "inputDatasets": [],
                            "outputDatasets": [
                                "urn:li:dataset:(urn:li:dataPlatform:s3,test-glue-jsons,PROD)"
                            ],
                            "inputDatajobs": [
                                "urn:li:dataJob:(urn:li:dataFlow:(glue,test-job-2,PROD),FillMissingValues-Transform2_job2)"
                            ]
                        }
                    }
                ]
            }
        }
    },
    {
        "proposedSnapshot": {
            "com.linkedin.pegasus2avro.metadata.snapshot.DatasetSnapshot": {
                "urn": "urn:li:dataset:(urn:li:dataPlatform:s3,test-glue-jsons,PROD)",
                "aspects": [
                    {
                        "com.linkedin.pegasus2avro.common.Status": {
                            "removed": false
                        }
                    },
                    {
                        "com.linkedin.pegasus2avro.dataset.DatasetProperties": {
                            "customProperties": {
                                "connection_type": "s3",
                                "format": "json",
                                "connection_options": "{'path': 's3://test-glue-jsons/', 'partitionKeys': []}",
                                "transformation_ctx": "DataSink0"
                            },
                            "tags": []
                        }
                    }
                ]
            }
        }
    },
    {
        "entityType": "dataFlow",
        "entityUrn": "urn:li:dataFlow:(glue,test-job-1,PROD)",
        "changeType": "UPSERT",
        "aspectName": "status",
        "aspect": {
            "json": {
                "removed": false
            }
        }
    },
    {
        "entityType": "dataFlow",
        "entityUrn": "urn:li:dataFlow:(glue,test-job-2,PROD)",
        "changeType": "UPSERT",
        "aspectName": "status",
        "aspect": {
            "json": {
                "removed": false
            }
        }
    },
    {
        "entityType": "dataJob",
        "entityUrn": "urn:li:dataJob:(urn:li:dataFlow:(glue,test-job-1,PROD),ApplyMapping-Transform1_job1)",
        "changeType": "UPSERT",
        "aspectName": "status",
        "aspect": {
            "json": {
                "removed": false
            }
        }
    },
    {
        "entityType": "dataJob",
        "entityUrn": "urn:li:dataJob:(urn:li:dataFlow:(glue,test-job-1,PROD),ApplyMapping-Transform2_job1)",
        "changeType": "UPSERT",
        "aspectName": "status",
        "aspect": {
            "json": {
                "removed": false
            }
        }
    },
    {
        "entityType": "dataJob",
        "entityUrn": "urn:li:dataJob:(urn:li:dataFlow:(glue,test-job-1,PROD),ApplyMapping-Transform4_job1)",
        "changeType": "UPSERT",
        "aspectName": "status",
        "aspect": {
            "json": {
                "removed": false
            }
        }
    },
    {
        "entityType": "dataJob",
        "entityUrn": "urn:li:dataJob:(urn:li:dataFlow:(glue,test-job-1,PROD),ApplyMapping-Transform5_job1)",
        "changeType": "UPSERT",
        "aspectName": "status",
        "aspect": {
            "json": {
                "removed": false
            }
        }
    },
    {
        "entityType": "dataJob",
        "entityUrn": "urn:li:dataJob:(urn:li:dataFlow:(glue,test-job-1,PROD),Filter-Transform0_job1)",
        "changeType": "UPSERT",
        "aspectName": "status",
        "aspect": {
            "json": {
                "removed": false
            }
        }
    },
    {
        "entityType": "dataJob",
        "entityUrn": "urn:li:dataJob:(urn:li:dataFlow:(glue,test-job-1,PROD),Join-Transform3_job1)",
        "changeType": "UPSERT",
        "aspectName": "status",
        "aspect": {
            "json": {
                "removed": false
            }
        }
    },
    {
        "entityType": "dataJob",
        "entityUrn": "urn:li:dataJob:(urn:li:dataFlow:(glue,test-job-2,PROD),ApplyMapping-Transform1_job2)",
        "changeType": "UPSERT",
        "aspectName": "status",
        "aspect": {
            "json": {
                "removed": false
            }
        }
    },
    {
        "entityType": "dataJob",
        "entityUrn": "urn:li:dataJob:(urn:li:dataFlow:(glue,test-job-2,PROD),FillMissingValues-Transform2_job2)",
        "changeType": "UPSERT",
        "aspectName": "status",
        "aspect": {
            "json": {
                "removed": false
            }
        }
    },
    {
        "entityType": "dataJob",
        "entityUrn": "urn:li:dataJob:(urn:li:dataFlow:(glue,test-job-2,PROD),SelectFields-Transform3_job2)",
        "changeType": "UPSERT",
        "aspectName": "status",
        "aspect": {
            "json": {
                "removed": false
            }
        }
    },
    {
        "entityType": "dataJob",
        "entityUrn": "urn:li:dataJob:(urn:li:dataFlow:(glue,test-job-2,PROD),SplitFields-Transform0_job2)",
        "changeType": "UPSERT",
        "aspectName": "status",
        "aspect": {
            "json": {
                "removed": false
            }
        }
    },
    {
        "entityType": "tag",
        "entityUrn": "urn:li:tag:baz:bob",
        "changeType": "UPSERT",
        "aspectName": "tagKey",
        "aspect": {
            "json": {
                "name": "baz:bob"
            }
        }
    },
    {
        "entityType": "tag",
        "entityUrn": "urn:li:tag:foo:bar",
        "changeType": "UPSERT",
        "aspectName": "tagKey",
        "aspect": {
            "json": {
                "name": "foo:bar"
            }
        }
    }
    ]<|MERGE_RESOLUTION|>--- conflicted
+++ resolved
@@ -1,25 +1,4 @@
 [
-<<<<<<< HEAD
-{
-    "entityType": "container",
-    "entityUrn": "urn:li:container:0b9f1f731ecf6743be6207fec3dc9cba",
-    "changeType": "UPSERT",
-    "aspectName": "containerProperties",
-    "aspect": {
-        "json": {
-            "customProperties": {
-                "platform": "glue",
-                "env": "PROD",
-                "database": "flights-database",
-                "param1": "value1",
-                "param2": "value2",
-                "LocationUri": "s3://test-bucket/test-prefix",
-                "CreateTime": "June 9, 2021 at 14:14:19"
-            },
-            "name": "flights-database",
-            "qualifiedName": "arn:aws:glue:us-west-2:123412341234:database/flights-database",
-            "env": "PROD"
-=======
     {
         "entityType": "container",
         "entityUrn": "urn:li:container:0b9f1f731ecf6743be6207fec3dc9cba",
@@ -37,9 +16,9 @@
                     "CreateTime": "June 09, 2021 at 14:14:19"
                 },
                 "name": "flights-database",
-                "qualifiedName": "arn:aws:glue:us-west-2:123412341234:database/flights-database"
-            }
->>>>>>> 78336c9f
+                "qualifiedName": "arn:aws:glue:us-west-2:123412341234:database/flights-database",
+                "env": "PROD"
+            }
         }
     },
     {
@@ -91,7 +70,8 @@
                     "CreateTime": "June 01, 2021 at 14:55:02"
                 },
                 "name": "test-database",
-                "qualifiedName": "arn:aws:glue:us-west-2:123412341234:database/test-database"
+                "qualifiedName": "arn:aws:glue:us-west-2:123412341234:database/test-database",
+                "env": "PROD"
             }
         }
     },
@@ -144,7 +124,8 @@
                     "CreateTime": "June 01, 2021 at 14:55:13"
                 },
                 "name": "empty-database",
-                "qualifiedName": "arn:aws:glue:us-west-2:123412341234:database/empty-database"
+                "qualifiedName": "arn:aws:glue:us-west-2:123412341234:database/empty-database",
+                "env": "PROD"
             }
         }
     },
@@ -410,126 +391,6 @@
                 "container": "urn:li:container:0b9f1f731ecf6743be6207fec3dc9cba"
             }
         }
-<<<<<<< HEAD
-    }
-},
-{
-    "entityType": "container",
-    "entityUrn": "urn:li:container:bdf4342ea6899d162eae685bfe9074a7",
-    "changeType": "UPSERT",
-    "aspectName": "containerProperties",
-    "aspect": {
-        "json": {
-            "customProperties": {
-                "platform": "glue",
-                "env": "PROD",
-                "database": "test-database",
-                "CreateTime": "June 1, 2021 at 14:55:02"
-            },
-            "name": "test-database",
-            "qualifiedName": "arn:aws:glue:us-west-2:123412341234:database/test-database",
-            "env": "PROD"
-        }
-    }
-},
-{
-    "entityType": "container",
-    "entityUrn": "urn:li:container:bdf4342ea6899d162eae685bfe9074a7",
-    "changeType": "UPSERT",
-    "aspectName": "status",
-    "aspect": {
-        "json": {
-            "removed": false
-        }
-    }
-},
-{
-    "entityType": "container",
-    "entityUrn": "urn:li:container:bdf4342ea6899d162eae685bfe9074a7",
-    "changeType": "UPSERT",
-    "aspectName": "dataPlatformInstance",
-    "aspect": {
-        "json": {
-            "platform": "urn:li:dataPlatform:glue"
-        }
-    }
-},
-{
-    "entityType": "container",
-    "entityUrn": "urn:li:container:bdf4342ea6899d162eae685bfe9074a7",
-    "changeType": "UPSERT",
-    "aspectName": "subTypes",
-    "aspect": {
-        "json": {
-            "typeNames": [
-                "Database"
-            ]
-        }
-    }
-},
-{
-    "proposedSnapshot": {
-        "com.linkedin.pegasus2avro.metadata.snapshot.DatasetSnapshot": {
-            "urn": "urn:li:dataset:(urn:li:dataPlatform:glue,test-database.test_jsons_markers,PROD)",
-            "aspects": [
-                {
-                    "com.linkedin.pegasus2avro.common.Status": {
-                        "removed": false
-                    }
-                },
-                {
-                    "com.linkedin.pegasus2avro.dataset.DatasetProperties": {
-                        "customProperties": {
-                            "CrawlerSchemaDeserializerVersion": "1.0",
-                            "CrawlerSchemaSerializerVersion": "1.0",
-                            "UPDATED_BY_CRAWLER": "test-jsons",
-                            "averageRecordSize": "273",
-                            "classification": "json",
-                            "compressionType": "none",
-                            "objectCount": "1",
-                            "recordCount": "1",
-                            "sizeKey": "273",
-                            "typeOfData": "file",
-                            "Location": "s3://test-glue-jsons/markers/",
-                            "InputFormat": "org.apache.hadoop.mapred.TextInputFormat",
-                            "OutputFormat": "org.apache.hadoop.hive.ql.io.HiveIgnoreKeyTextOutputFormat",
-                            "Compressed": "False",
-                            "NumberOfBuckets": "-1",
-                            "SerdeInfo": "{'SerializationLibrary': 'org.openx.data.jsonserde.JsonSerDe', 'Parameters': {'paths': 'markers'}}",
-                            "BucketColumns": "[]",
-                            "SortColumns": "[]",
-                            "StoredAsSubDirectories": "False"
-                        },
-                        "name": "test_jsons_markers",
-                        "qualifiedName": "arn:aws:glue:us-west-2:795586375822:table/test-database/test_jsons_markers",
-                        "tags": []
-                    }
-                },
-                {
-                    "com.linkedin.pegasus2avro.schema.SchemaMetadata": {
-                        "schemaName": "test-database.test_jsons_markers",
-                        "platform": "urn:li:dataPlatform:glue",
-                        "version": 0,
-                        "created": {
-                            "time": 0,
-                            "actor": "urn:li:corpuser:unknown"
-                        },
-                        "lastModified": {
-                            "time": 0,
-                            "actor": "urn:li:corpuser:unknown"
-                        },
-                        "hash": "",
-                        "platformSchema": {
-                            "com.linkedin.pegasus2avro.schema.MySqlDDL": {
-                                "tableSchema": ""
-                            }
-                        },
-                        "fields": [
-                            {
-                                "fieldPath": "[version=2.0].[type=struct].[type=array].[type=struct].markers",
-                                "nullable": true,
-                                "type": {
-=======
     },
     {
         "proposedSnapshot": {
@@ -592,7 +453,6 @@
                                 {
                                     "fieldPath": "[version=2.0].[type=struct].[type=array].[type=struct].markers",
                                     "nullable": true,
->>>>>>> 78336c9f
                                     "type": {
                                         "type": {
                                             "com.linkedin.pegasus2avro.schema.ArrayType": {
