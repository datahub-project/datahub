from datetime import datetime, timedelta

import pytest
from freezegun import freeze_time

from datahub.ingestion.source.unity.config import UnityCatalogSourceConfig

FROZEN_TIME = datetime.fromisoformat("2023-01-01 00:00:00+00:00")


@freeze_time(FROZEN_TIME)
def test_within_thirty_days():
    config = UnityCatalogSourceConfig.parse_obj(
        {
            "token": "token",
            "workspace_url": "https://workspace_url",
            "include_usage_statistics": True,
            "start_time": FROZEN_TIME - timedelta(days=30),
        }
    )
    assert config.start_time == FROZEN_TIME - timedelta(days=30)

    with pytest.raises(
        ValueError, match="Query history is only maintained for 30 days."
    ):
        UnityCatalogSourceConfig.parse_obj(
            {
                "token": "token",
                "workspace_url": "https://workspace_url",
                "include_usage_statistics": True,
                "start_time": FROZEN_TIME - timedelta(days=31),
            }
        )


<<<<<<< HEAD
def test_profiling_requires_warehouses_id():
    config = UnityCatalogSourceConfig.parse_obj(
        {
            "token": "token",
            "workspace_url": "workspace_url",
            "profiling": {"enabled": True, "warehouse_id": "my_warehouse_id"},
        }
    )
    assert config.profiling.enabled is True

    config = UnityCatalogSourceConfig.parse_obj(
        {
            "token": "token",
            "workspace_url": "workspace_url",
            "profiling": {"enabled": False},
        }
    )
    assert config.profiling.enabled is False

    with pytest.raises(ValueError):
=======
@freeze_time(FROZEN_TIME)
def test_workspace_url_should_start_with_https():

    with pytest.raises(ValueError, match="Workspace URL must start with http scheme"):
>>>>>>> c21ddb4e
        UnityCatalogSourceConfig.parse_obj(
            {
                "token": "token",
                "workspace_url": "workspace_url",
<<<<<<< HEAD
                "profiling": {"enabled": True},
=======
>>>>>>> c21ddb4e
            }
        )<|MERGE_RESOLUTION|>--- conflicted
+++ resolved
@@ -33,12 +33,11 @@
         )
 
 
-<<<<<<< HEAD
 def test_profiling_requires_warehouses_id():
     config = UnityCatalogSourceConfig.parse_obj(
         {
             "token": "token",
-            "workspace_url": "workspace_url",
+            "workspace_url": "https://workspace_url",
             "profiling": {"enabled": True, "warehouse_id": "my_warehouse_id"},
         }
     )
@@ -47,26 +46,29 @@
     config = UnityCatalogSourceConfig.parse_obj(
         {
             "token": "token",
-            "workspace_url": "workspace_url",
+            "workspace_url": "https://workspace_url",
             "profiling": {"enabled": False},
         }
     )
     assert config.profiling.enabled is False
 
     with pytest.raises(ValueError):
-=======
+        UnityCatalogSourceConfig.parse_obj(
+            {
+                "token": "token",
+                "workspace_url": "workspace_url",
+            }
+        )
+
+
 @freeze_time(FROZEN_TIME)
 def test_workspace_url_should_start_with_https():
 
     with pytest.raises(ValueError, match="Workspace URL must start with http scheme"):
->>>>>>> c21ddb4e
         UnityCatalogSourceConfig.parse_obj(
             {
                 "token": "token",
                 "workspace_url": "workspace_url",
-<<<<<<< HEAD
                 "profiling": {"enabled": True},
-=======
->>>>>>> c21ddb4e
             }
         )