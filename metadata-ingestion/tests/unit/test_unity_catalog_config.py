--- conflicted
+++ resolved
@@ -202,9 +202,6 @@
             "databricks_api_page_size": 0,
         }
     )
-<<<<<<< HEAD
-    assert config.databricks_api_page_size == 0
-=======
     assert config.databricks_api_page_size == 0
 
 
@@ -294,5 +291,4 @@
                 "include_hive_metastore": False,
                 "ml_model_max_results": -100,
             }
-        )
->>>>>>> 4a09e8b9
+        )