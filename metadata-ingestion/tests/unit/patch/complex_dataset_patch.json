[
  {
    "entityType": "dataset",
    "entityUrn": "urn:li:dataset:(urn:li:dataPlatform:hive,fct_users_created,PROD)",
    "changeType": "PATCH",
    "aspectName": "datasetProperties",
    "aspect": {
      "json": [
        {
          "op": "add",
          "path": "/description",
          "value": "test description"
        },
        {
          "op": "add",
          "path": "/customProperties/test_key_1",
          "value": "test_value_1"
        },
        {
          "op": "add",
          "path": "/customProperties/test_key_2",
          "value": "test_value_2"
        }
      ]
    }
  },
  {
    "entityType": "dataset",
    "entityUrn": "urn:li:dataset:(urn:li:dataPlatform:hive,fct_users_created,PROD)",
    "changeType": "PATCH",
    "aspectName": "globalTags",
    "aspect": {
      "json": [
        {
          "op": "add",
          "path": "/tags/urn:li:tag:test_tag",
          "value": {
            "tag": "urn:li:tag:test_tag"
          }
        }
      ]
    }
  },
  {
    "entityType": "dataset",
    "entityUrn": "urn:li:dataset:(urn:li:dataPlatform:hive,fct_users_created,PROD)",
    "changeType": "PATCH",
    "aspectName": "upstreamLineage",
    "aspect": {
      "json": [
<<<<<<< HEAD
               {
                   "op": "add",
                   "path": "/upstreams/urn%3Ali%3Adataset%3A%28urn%3Ali%3AdataPlatform%3Ahive%2Cfct_users_created_upstream%2CPROD%29",
                   "value": {
                       "auditStamp": {
                           "time": 0,
                           "actor": "urn:li:corpuser:unknown"
                       },
                       "dataset": "urn:li:dataset:(urn:li:dataPlatform:hive,fct_users_created_upstream,PROD)",
                       "type": "TRANSFORMED"
                   }
               },
               {
                  "op": "add",
                  "path": "/fineGrainedLineages/TRANSFORM/urn%3Ali%3AschemaField%3A%28urn%3Ali%3Adataset%3A%28urn%3Ali%3AdataPlatform%3Ahive%2Cfct_users_created_upstream%2CPROD%29%2Cfoo%29/NONE/urn%3Ali%3AschemaField%3A%28urn%3Ali%3Adataset%3A%28urn%3Ali%3AdataPlatform%3Ahive%2Cfct_users_created_upstream%2CPROD%29%2Cbar%29",
                  "value": { "confidenceScore": 1.0 }
               }
=======
        {
          "op": "add",
          "path": "/upstreams/urn:li:dataset:(urn:li:dataPlatform:hive,fct_users_created_upstream,PROD)",
          "value": {
            "auditStamp": {
              "time": 0,
              "actor": "urn:li:corpuser:unknown"
            },
            "dataset": "urn:li:dataset:(urn:li:dataPlatform:hive,fct_users_created_upstream,PROD)",
            "type": "TRANSFORMED"
          }
        },
        {
          "op": "add",
          "path": "/upstreams/urn:li:dataset:(urn:li:dataPlatform:s3,my-bucket~1my-folder~1my-file.txt,PROD)",
          "value": {
            "auditStamp": {
              "time": 0,
              "actor": "urn:li:corpuser:unknown"
            },
            "dataset": "urn:li:dataset:(urn:li:dataPlatform:s3,my-bucket/my-folder/my-file.txt,PROD)",
            "type": "TRANSFORMED"
          }
        },
        {
          "op": "add",
          "path": "/fineGrainedLineages/TRANSFORM/upstreamType/DATASET/urn:li:dataset:(urn:li:dataPlatform:hive,fct_users_created_upstream,PROD)",
          "value": 1.0
        },
        {
          "op": "add",
          "path": "/fineGrainedLineages/TRANSFORM/upstreamType/DATASET/urn:li:dataset:(urn:li:dataPlatform:s3,my-bucket~1my-folder~1my-file.txt,PROD)",
          "value": 1.0
        }
>>>>>>> d2d9661a
      ]
    }
  },
  {
    "entityType": "dataset",
    "entityUrn": "urn:li:dataset:(urn:li:dataPlatform:hive,fct_users_created,PROD)",
    "changeType": "PATCH",
    "aspectName": "editableSchemaMetadata",
    "aspect": {
      "json": [
        {
          "op": "add",
          "path": "/editableSchemaFieldInfo/field1/globalTags/tags/urn:li:tag:tag1",
          "value": {
            "tag": "urn:li:tag:tag1"
          }
        }
      ]
    }
  }
]<|MERGE_RESOLUTION|>--- conflicted
+++ resolved
@@ -1,125 +1,109 @@
 [
-  {
+{
     "entityType": "dataset",
     "entityUrn": "urn:li:dataset:(urn:li:dataPlatform:hive,fct_users_created,PROD)",
     "changeType": "PATCH",
     "aspectName": "datasetProperties",
     "aspect": {
-      "json": [
-        {
-          "op": "add",
-          "path": "/description",
-          "value": "test description"
-        },
-        {
-          "op": "add",
-          "path": "/customProperties/test_key_1",
-          "value": "test_value_1"
-        },
-        {
-          "op": "add",
-          "path": "/customProperties/test_key_2",
-          "value": "test_value_2"
-        }
-      ]
+        "json": [
+            {
+                "op": "add",
+                "path": "/description",
+                "value": "test description"
+            },
+            {
+                "op": "add",
+                "path": "/customProperties/test_key_1",
+                "value": "test_value_1"
+            },
+            {
+                "op": "add",
+                "path": "/customProperties/test_key_2",
+                "value": "test_value_2"
+            }
+        ]
     }
-  },
-  {
+},
+{
     "entityType": "dataset",
     "entityUrn": "urn:li:dataset:(urn:li:dataPlatform:hive,fct_users_created,PROD)",
     "changeType": "PATCH",
     "aspectName": "globalTags",
     "aspect": {
-      "json": [
-        {
-          "op": "add",
-          "path": "/tags/urn:li:tag:test_tag",
-          "value": {
-            "tag": "urn:li:tag:test_tag"
-          }
-        }
-      ]
+        "json": [
+            {
+                "op": "add",
+                "path": "/tags/urn:li:tag:test_tag",
+                "value": {
+                    "tag": "urn:li:tag:test_tag"
+                }
+            }
+        ]
     }
-  },
-  {
+},
+{
     "entityType": "dataset",
     "entityUrn": "urn:li:dataset:(urn:li:dataPlatform:hive,fct_users_created,PROD)",
     "changeType": "PATCH",
     "aspectName": "upstreamLineage",
     "aspect": {
-      "json": [
-<<<<<<< HEAD
-               {
-                   "op": "add",
-                   "path": "/upstreams/urn%3Ali%3Adataset%3A%28urn%3Ali%3AdataPlatform%3Ahive%2Cfct_users_created_upstream%2CPROD%29",
-                   "value": {
-                       "auditStamp": {
-                           "time": 0,
-                           "actor": "urn:li:corpuser:unknown"
-                       },
-                       "dataset": "urn:li:dataset:(urn:li:dataPlatform:hive,fct_users_created_upstream,PROD)",
-                       "type": "TRANSFORMED"
-                   }
-               },
-               {
-                  "op": "add",
-                  "path": "/fineGrainedLineages/TRANSFORM/urn%3Ali%3AschemaField%3A%28urn%3Ali%3Adataset%3A%28urn%3Ali%3AdataPlatform%3Ahive%2Cfct_users_created_upstream%2CPROD%29%2Cfoo%29/NONE/urn%3Ali%3AschemaField%3A%28urn%3Ali%3Adataset%3A%28urn%3Ali%3AdataPlatform%3Ahive%2Cfct_users_created_upstream%2CPROD%29%2Cbar%29",
-                  "value": { "confidenceScore": 1.0 }
-               }
-=======
-        {
-          "op": "add",
-          "path": "/upstreams/urn:li:dataset:(urn:li:dataPlatform:hive,fct_users_created_upstream,PROD)",
-          "value": {
-            "auditStamp": {
-              "time": 0,
-              "actor": "urn:li:corpuser:unknown"
+        "json": [
+            {
+                "op": "add",
+                "path": "/upstreams/urn:li:dataset:(urn:li:dataPlatform:hive,fct_users_created_upstream,PROD)",
+                "value": {
+                    "auditStamp": {
+                        "time": 0,
+                        "actor": "urn:li:corpuser:unknown"
+                    },
+                    "dataset": "urn:li:dataset:(urn:li:dataPlatform:hive,fct_users_created_upstream,PROD)",
+                    "type": "TRANSFORMED"
+                }
             },
-            "dataset": "urn:li:dataset:(urn:li:dataPlatform:hive,fct_users_created_upstream,PROD)",
-            "type": "TRANSFORMED"
-          }
-        },
-        {
-          "op": "add",
-          "path": "/upstreams/urn:li:dataset:(urn:li:dataPlatform:s3,my-bucket~1my-folder~1my-file.txt,PROD)",
-          "value": {
-            "auditStamp": {
-              "time": 0,
-              "actor": "urn:li:corpuser:unknown"
+            {
+                "op": "add",
+                "path": "/upstreams/urn:li:dataset:(urn:li:dataPlatform:s3,my-bucket~1my-folder~1my-file.txt,PROD)",
+                "value": {
+                    "auditStamp": {
+                        "time": 0,
+                        "actor": "urn:li:corpuser:unknown"
+                    },
+                    "dataset": "urn:li:dataset:(urn:li:dataPlatform:s3,my-bucket/my-folder/my-file.txt,PROD)",
+                    "type": "TRANSFORMED"
+                }
             },
-            "dataset": "urn:li:dataset:(urn:li:dataPlatform:s3,my-bucket/my-folder/my-file.txt,PROD)",
-            "type": "TRANSFORMED"
-          }
-        },
-        {
-          "op": "add",
-          "path": "/fineGrainedLineages/TRANSFORM/upstreamType/DATASET/urn:li:dataset:(urn:li:dataPlatform:hive,fct_users_created_upstream,PROD)",
-          "value": 1.0
-        },
-        {
-          "op": "add",
-          "path": "/fineGrainedLineages/TRANSFORM/upstreamType/DATASET/urn:li:dataset:(urn:li:dataPlatform:s3,my-bucket~1my-folder~1my-file.txt,PROD)",
-          "value": 1.0
-        }
->>>>>>> d2d9661a
-      ]
+            {
+                "op": "add",
+                "path": "/fineGrainedLineages/TRANSFORM/urn:li:schemaField:(urn:li:dataset:(urn:li:dataPlatform:hive,fct_users_created_upstream,PROD),foo)/NONE/urn:li:schemaField:(urn:li:dataset:(urn:li:dataPlatform:hive,fct_users_created_upstream,PROD),bar)",
+                "value": {
+                    "confidenceScore": 1.0
+                }
+            },
+            {
+                "op": "add",
+                "path": "/fineGrainedLineages/NONE/urn:li:schemaField:(urn:li:dataset:(urn:li:dataPlatform:hive,fct_users_created_upstream,PROD),foo)/NONE/urn:li:schemaField:(urn:li:dataset:(urn:li:dataPlatform:s3,my-bucket~1my-folder~1my-file.txt,PROD),foo)",
+                "value": {
+                    "confidenceScore": 1.0
+                }
+            }
+        ]
     }
-  },
-  {
+},
+{
     "entityType": "dataset",
     "entityUrn": "urn:li:dataset:(urn:li:dataPlatform:hive,fct_users_created,PROD)",
     "changeType": "PATCH",
     "aspectName": "editableSchemaMetadata",
     "aspect": {
-      "json": [
-        {
-          "op": "add",
-          "path": "/editableSchemaFieldInfo/field1/globalTags/tags/urn:li:tag:tag1",
-          "value": {
-            "tag": "urn:li:tag:tag1"
-          }
-        }
-      ]
+        "json": [
+            {
+                "op": "add",
+                "path": "/editableSchemaFieldInfo/field1/globalTags/tags/urn:li:tag:tag1",
+                "value": {
+                    "tag": "urn:li:tag:tag1"
+                }
+            }
+        ]
     }
-  }
+}
 ]