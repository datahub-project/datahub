import pathlib
<<<<<<< HEAD
from typing import Dict, List, Optional, Set, cast
=======
from typing import Dict, List, Sequence, Set, cast
>>>>>>> 83881e41
from unittest.mock import MagicMock, Mock, patch

import pytest

from datahub.errors import SdkUsageError
<<<<<<< HEAD
from datahub.metadata.schema_classes import (
    OtherSchemaClass,
    SchemaFieldClass,
    SchemaFieldDataTypeClass,
    SchemaMetadataClass,
    StringTypeClass,
)
from datahub.sdk.lineage_client import LineageClient
=======
>>>>>>> 83881e41
from datahub.sdk.main_client import DataHubClient
from datahub.sdk.search_filters import FilterDsl as F
from datahub.sql_parsing.sql_parsing_common import QueryType
from datahub.sql_parsing.sqlglot_lineage import (
    ColumnLineageInfo,
    ColumnRef,
    DownstreamColumnRef,
    SqlParsingResult,
)
from datahub.testing import mce_helpers

_GOLDEN_DIR = pathlib.Path(__file__).parent / "lineage_client_golden"
_GOLDEN_DIR.mkdir(exist_ok=True)


@pytest.fixture
def mock_graph() -> Mock:
    graph = Mock()

    return graph


@pytest.fixture
def client(mock_graph: Mock) -> DataHubClient:
    return DataHubClient(graph=mock_graph)


def assert_client_golden(
    client: DataHubClient, golden_path: pathlib.Path, ignore_paths: Sequence[str] = ()
) -> None:
    mcps = client._graph.emit_mcps.call_args[0][0]  # type: ignore

    mce_helpers.check_goldens_stream(
        outputs=mcps,
        golden_path=golden_path,
        ignore_order=False,
        ignore_paths=ignore_paths,
    )


<<<<<<< HEAD
def test_get_fuzzy_column_lineage(client: DataHubClient) -> None:
    """Test the fuzzy column lineage matching algorithm."""
    # Create a minimal client just for testing the method
    test_cases = [
        # Exact matches
        {
            "upstream_fields": {"id", "name", "email"},
            "downstream_fields": {"id", "name", "phone"},
            "expected": {"id": ["id"], "name": ["name"]},
        },
        # Case insensitive matches
        {
            "upstream_fields": {"ID", "Name", "Email"},
            "downstream_fields": {"id", "name", "phone"},
            "expected": {"id": ["ID"], "name": ["Name"]},
        },
        # Camel case to snake case
        {
            "upstream_fields": {"id", "user_id", "full_name"},
            "downstream_fields": {"id", "userId", "fullName"},
            "expected": {
                "id": ["id"],
                "userId": ["user_id"],
                "fullName": ["full_name"],
            },
        },
        # Snake case to camel case
        {
            "upstream_fields": {"id", "userId", "fullName"},
            "downstream_fields": {"id", "user_id", "full_name"},
            "expected": {
                "id": ["id"],
                "user_id": ["userId"],
                "full_name": ["fullName"],
            },
        },
        # Mixed matches
        {
            "upstream_fields": {"id", "customer_id", "user_name"},
            "downstream_fields": {
                "id",
                "customerId",
                "address",
            },
            "expected": {"id": ["id"], "customerId": ["customer_id"]},
        },
        # Mixed matches with different casing
        {
            "upstream_fields": {"id", "customer_id", "userName", "address_id"},
            "downstream_fields": {"id", "customerId", "user_name", "user_address"},
            "expected": {
                "id": ["id"],
                "customerId": ["customer_id"],
                "user_name": ["userName"],
            },  # user_address <> address_id shouldn't match
        },
    ]

    # Run test cases
    for test_case in test_cases:
        result = client.lineage._get_fuzzy_column_lineage(
            cast(Set[str], test_case["upstream_fields"]),
            cast(Set[str], test_case["downstream_fields"]),
        )
        assert result == test_case["expected"], (
            f"Test failed: {result} != {test_case['expected']}"
        )


def test_get_strict_column_lineage(client: DataHubClient) -> None:
=======
@pytest.mark.parametrize(
    "upstream_fields, downstream_fields, expected",
    [
        # Exact matches
        (
            {"id", "name", "email"},
            {"id", "name", "phone"},
            {"id": ["id"], "name": ["name"]},
        ),
        # Case insensitive matches
        (
            {"ID", "Name", "Email"},
            {"id", "name", "phone"},
            {"id": ["ID"], "name": ["Name"]},
        ),
        # Camel case to snake case
        (
            {"id", "user_id", "full_name"},
            {"id", "userId", "fullName"},
            {"id": ["id"], "userId": ["user_id"], "fullName": ["full_name"]},
        ),
        # Snake case to camel case
        (
            {"id", "userId", "fullName"},
            {"id", "user_id", "full_name"},
            {"id": ["id"], "user_id": ["userId"], "full_name": ["fullName"]},
        ),
        # Mixed matches
        (
            {"id", "customer_id", "user_name"},
            {"id", "customerId", "address"},
            {"id": ["id"], "customerId": ["customer_id"]},
        ),
        # Mixed matches with different casing
        (
            {"id", "customer_id", "userName", "address_id"},
            {"id", "customerId", "user_name", "user_address"},
            {"id": ["id"], "customerId": ["customer_id"], "user_name": ["userName"]},
        ),
    ],
)
def test_get_fuzzy_column_lineage(
    client: DataHubClient,
    upstream_fields: Set[str],
    downstream_fields: Set[str],
    expected: Dict[str, List[str]],
) -> None:
    result = client.lineage._get_fuzzy_column_lineage(
        cast(Set[str], upstream_fields),
        cast(Set[str], downstream_fields),
    )
    assert result == expected, f"Test failed: {result} != {expected}"


@pytest.mark.parametrize(
    "upstream_fields, downstream_fields, expected",
    [
        # Exact matches
        (
            {"id", "name", "email"},
            {"id", "name", "phone"},
            {"id": ["id"], "name": ["name"]},
        ),
        # No matches
        ({"col1", "col2", "col3"}, {"col4", "col5", "col6"}, {}),
        # Case mismatch (should match)
        (
            {"ID", "Name", "Email"},
            {"id", "name", "email"},
            {"id": ["ID"], "name": ["Name"], "email": ["Email"]},
        ),
    ],
)
def test_get_strict_column_lineage(
    client: DataHubClient,
    upstream_fields: Set[str],
    downstream_fields: Set[str],
    expected: Dict[str, List[str]],
) -> None:
    result = client.lineage._get_strict_column_lineage(
        cast(Set[str], upstream_fields),
        cast(Set[str], downstream_fields),
    )
    assert result == expected, f"Test failed: {result} != {expected}"
>>>>>>> 83881e41
    """Test the strict column lineage matching algorithm."""
    test_cases = [
        # Exact matches
        {
            "upstream_fields": {"id", "name", "email"},
            "downstream_fields": {"id", "name", "phone"},
            "expected": {"id": ["id"], "name": ["name"]},
        },
        # No matches
        {
            "upstream_fields": {"col1", "col2", "col3"},
            "downstream_fields": {"col4", "col5", "col6"},
            "expected": {},
        },
        # Case mismatch (should match)
        {
            "upstream_fields": {"ID", "Name", "Email"},
            "downstream_fields": {"id", "name", "email"},
            "expected": {"id": ["ID"], "name": ["Name"], "email": ["Email"]},
        },
    ]

    # Run test cases
    for test_case in test_cases:
        result = client.lineage._get_strict_column_lineage(
            cast(Set[str], test_case["upstream_fields"]),
            cast(Set[str], test_case["downstream_fields"]),
        )
        assert result == test_case["expected"], (
            f"Test failed: {result} != {test_case['expected']}"
<<<<<<< HEAD
        )


def test_add_dataset_copy_lineage_auto_fuzzy(client: DataHubClient) -> None:
    """Test auto fuzzy column lineage mapping."""

    upstream = "urn:li:dataset:(urn:li:dataPlatform:snowflake,upstream_table,PROD)"
    downstream = "urn:li:dataset:(urn:li:dataPlatform:snowflake,downstream_table,PROD)"

    # Create upstream and downstream schema
    upstream_schema = SchemaMetadataClass(
        schemaName="upstream_table",
        platform="urn:li:dataPlatform:snowflake",
        version=1,
        hash="1234567890",
        platformSchema=OtherSchemaClass(rawSchema=""),
        fields=[
            SchemaFieldClass(
                fieldPath="id",
                type=SchemaFieldDataTypeClass(type=StringTypeClass()),
                nativeDataType="string",
            ),
            SchemaFieldClass(
                fieldPath="user_id",
                type=SchemaFieldDataTypeClass(type=StringTypeClass()),
                nativeDataType="string",
            ),
            SchemaFieldClass(
                fieldPath="address",
                type=SchemaFieldDataTypeClass(type=StringTypeClass()),
                nativeDataType="string",
            ),
            SchemaFieldClass(
                fieldPath="age",
                type=SchemaFieldDataTypeClass(type=StringTypeClass()),
                nativeDataType="string",
            ),
        ],
    )

    downstream_schema = SchemaMetadataClass(
        schemaName="downstream_table",
        platform="urn:li:dataPlatform:snowflake",
        version=1,
        hash="1234567890",
        platformSchema=OtherSchemaClass(rawSchema=""),
        fields=[
            SchemaFieldClass(
                fieldPath="id",
                type=SchemaFieldDataTypeClass(type=StringTypeClass()),
                nativeDataType="string",
            ),
            SchemaFieldClass(
                fieldPath="userId",
                type=SchemaFieldDataTypeClass(type=StringTypeClass()),
                nativeDataType="string",
            ),
            SchemaFieldClass(
                fieldPath="score",
                type=SchemaFieldDataTypeClass(type=StringTypeClass()),
                nativeDataType="string",
            ),
        ],
    )

    with patch.object(LineageClient, "_get_fields_from_dataset_urn") as mock_method:
        mock_method.side_effect = lambda urn: sorted(
            {
                field.fieldPath
                for field in (
                    upstream_schema if "upstream" in str(urn) else downstream_schema
                ).fields
            }
        )

        client.lineage.add_dataset_copy_lineage(
            upstream=upstream,
            downstream=downstream,
            column_lineage="auto_fuzzy",
        )

    assert_client_golden(client, _GOLDEN_DIR / "test_lineage_copy_fuzzy_golden.json")


def test_add_dataset_copy_lineage_auto_strict(client: DataHubClient) -> None:
    """Test strict column lineage with field matches."""
    upstream = "urn:li:dataset:(urn:li:dataPlatform:snowflake,upstream_table,PROD)"
    downstream = "urn:li:dataset:(urn:li:dataPlatform:snowflake,downstream_table,PROD)"

    upstream_schema = SchemaMetadataClass(
        schemaName="upstream_table",
        platform="urn:li:dataPlatform:snowflake",
        version=1,
        hash="1234567890",
        platformSchema=OtherSchemaClass(rawSchema=""),
        fields=[
            SchemaFieldClass(
                fieldPath="id",
                type=SchemaFieldDataTypeClass(type=StringTypeClass()),
                nativeDataType="string",
            ),
            SchemaFieldClass(
                fieldPath="name",
                type=SchemaFieldDataTypeClass(type=StringTypeClass()),
                nativeDataType="string",
            ),
            SchemaFieldClass(
                fieldPath="user_id",
                type=SchemaFieldDataTypeClass(type=StringTypeClass()),
                nativeDataType="string",
            ),
            SchemaFieldClass(
                fieldPath="address",
                type=SchemaFieldDataTypeClass(type=StringTypeClass()),
                nativeDataType="string",
            ),
        ],
    )

    downstream_schema = SchemaMetadataClass(
        schemaName="downstream_table",
        platform="urn:li:dataPlatform:snowflake",
        version=1,
        hash="1234567890",
        platformSchema=OtherSchemaClass(rawSchema=""),
        fields=[
            SchemaFieldClass(
                fieldPath="id",
                type=SchemaFieldDataTypeClass(type=StringTypeClass()),
                nativeDataType="string",
            ),
            SchemaFieldClass(
                fieldPath="name",
                type=SchemaFieldDataTypeClass(type=StringTypeClass()),
                nativeDataType="string",
            ),
            SchemaFieldClass(
                fieldPath="address",
                type=SchemaFieldDataTypeClass(type=StringTypeClass()),
                nativeDataType="string",
            ),
            SchemaFieldClass(
                fieldPath="score",
                type=SchemaFieldDataTypeClass(type=StringTypeClass()),
                nativeDataType="string",
            ),
        ],
    )

    with patch.object(LineageClient, "_get_fields_from_dataset_urn") as mock_method:
        mock_method.side_effect = lambda urn: sorted(
            {
                field.fieldPath
                for field in (
                    upstream_schema if "upstream" in str(urn) else downstream_schema
                ).fields
            }
        )

        client.lineage.add_dataset_copy_lineage(
            upstream=upstream,
            downstream=downstream,
            column_lineage="auto_strict",
        )

    assert_client_golden(client, _GOLDEN_DIR / "test_lineage_copy_strict_golden.json")


def test_add_dataset_transform_lineage_basic(client: DataHubClient) -> None:
    """Test basic lineage without column mapping or query."""

    upstream = "urn:li:dataset:(urn:li:dataPlatform:snowflake,upstream_table,PROD)"
    downstream = "urn:li:dataset:(urn:li:dataPlatform:snowflake,downstream_table,PROD)"

    client.lineage.add_dataset_transform_lineage(
        upstream=upstream,
        downstream=downstream,
    )
    assert_client_golden(client, _GOLDEN_DIR / "test_lineage_basic_golden.json")


def test_add_dataset_transform_lineage_complete(client: DataHubClient) -> None:
    """Test complete lineage with column mapping and query."""

    upstream = "urn:li:dataset:(urn:li:dataPlatform:snowflake,upstream_table,PROD)"
    downstream = "urn:li:dataset:(urn:li:dataPlatform:snowflake,downstream_table,PROD)"
    transformation_text = (
        "SELECT us_col1 as ds_col1, us_col2 + us_col3 as ds_col2 FROM upstream_table"
    )
    column_lineage: Dict[str, List[str]] = {
        "ds_col1": ["us_col1"],  # Simple 1:1 mapping
        "ds_col2": ["us_col2", "us_col3"],  # 2:1 mapping
    }

    client.lineage.add_dataset_transform_lineage(
        upstream=upstream,
        downstream=downstream,
        transformation_text=transformation_text,
        column_lineage=column_lineage,
    )
    assert_client_golden(client, _GOLDEN_DIR / "test_lineage_complete_golden.json")


=======
        )


>>>>>>> 83881e41
def test_infer_lineage_from_sql(client: DataHubClient) -> None:
    """Test adding lineage from SQL parsing with a golden file."""

    mock_result = SqlParsingResult(
        in_tables=["urn:li:dataset:(urn:li:dataPlatform:snowflake,orders,PROD)"],
        out_tables=[
            "urn:li:dataset:(urn:li:dataPlatform:snowflake,sales_summary,PROD)"
        ],
        query_type=QueryType.SELECT,
        debug_info=MagicMock(error=None, table_error=None),
    )

    query_text = (
        "create table sales_summary as SELECT price, qty, unit_cost FROM orders"
    )

    with patch(
        "datahub.sql_parsing.sqlglot_lineage.create_lineage_sql_parsed_result",
        return_value=mock_result,
    ):
        client.lineage.infer_lineage_from_sql(
            query_text=query_text, platform="snowflake", env="PROD"
        )

    assert_client_golden(client, _GOLDEN_DIR / "test_lineage_from_sql_golden.json")


def test_infer_lineage_from_sql_with_multiple_upstreams(
    client: DataHubClient,
) -> None:
    """Test adding lineage for a dataset with multiple upstreams."""

    mock_result = SqlParsingResult(
        in_tables=[
            "urn:li:dataset:(urn:li:dataPlatform:snowflake,sales,PROD)",
            "urn:li:dataset:(urn:li:dataPlatform:snowflake,products,PROD)",
        ],
        out_tables=[
            "urn:li:dataset:(urn:li:dataPlatform:snowflake,sales_summary,PROD)"
        ],
        column_lineage=[
            ColumnLineageInfo(
                downstream=DownstreamColumnRef(
                    column="product_name",
                ),
                upstreams=[
                    ColumnRef(
                        table="urn:li:dataset:(urn:li:dataPlatform:snowflake,sales,PROD)",
                        column="product_name",
                    )
                ],
            ),
            ColumnLineageInfo(
                downstream=DownstreamColumnRef(
                    column="total_quantity",
                ),
                upstreams=[
                    ColumnRef(
                        table="urn:li:dataset:(urn:li:dataPlatform:snowflake,sales,PROD)",
                        column="quantity",
                    )
                ],
            ),
        ],
        query_type=QueryType.SELECT,
        debug_info=MagicMock(error=None, table_error=None),
    )

    query_text = """
    CREATE TABLE sales_summary AS
    SELECT 
        p.product_name,
        SUM(s.quantity) as total_quantity,
    FROM sales s
    JOIN products p ON s.product_id = p.id
    GROUP BY p.product_name
    """

    with patch(
        "datahub.sql_parsing.sqlglot_lineage.create_lineage_sql_parsed_result",
        return_value=mock_result,
    ):
        client.lineage.infer_lineage_from_sql(
            query_text=query_text, platform="snowflake", env="PROD"
        )

    # Validate against golden file
    assert_client_golden(
        client, _GOLDEN_DIR / "test_lineage_from_sql_multiple_upstreams_golden.json"
    )


def test_add_lineage_dataset_to_dataset_copy_basic(client: DataHubClient) -> None:
    """Test add_lineage method with dataset to dataset and various column lineage strategies."""
    upstream = "urn:li:dataset:(urn:li:dataPlatform:snowflake,upstream_table,PROD)"
    downstream = "urn:li:dataset:(urn:li:dataPlatform:snowflake,downstream_table,PROD)"

    client.lineage.add_lineage(upstream=upstream, downstream=downstream)
    assert_client_golden(client, _GOLDEN_DIR / "test_lineage_copy_basic_golden.json")

<<<<<<< HEAD
    datajob_urn = (
        "urn:li:dataJob:(urn:li:dataFlow:(airflow,example_dag,PROD),transform_job)"
=======

def test_add_lineage_dataset_to_dataset_copy_custom_mapping(
    client: DataHubClient,
) -> None:
    upstream = "urn:li:dataset:(urn:li:dataPlatform:snowflake,upstream_table,PROD)"
    downstream = "urn:li:dataset:(urn:li:dataPlatform:snowflake,downstream_table,PROD)"

    column_mapping = {"name": ["name", "full_name"]}
    client.lineage.add_lineage(
        upstream=upstream, downstream=downstream, column_lineage=column_mapping
>>>>>>> 83881e41
    )
    assert_client_golden(
        client, _GOLDEN_DIR / "test_lineage_custom_mapping_golden.json"
    )


def test_add_lineage_dataset_to_dataset_transform(client: DataHubClient) -> None:
    upstream = "urn:li:dataset:(urn:li:dataPlatform:snowflake,upstream_table,PROD)"
    downstream = "urn:li:dataset:(urn:li:dataPlatform:snowflake,downstream_table,PROD)"
    transformation_text = (
        "SELECT user_id as userId, full_name as fullName FROM upstream_table"
    )
    column_mapping = {"userId": ["user_id"], "fullName": ["full_name"]}
    client.lineage.add_lineage(
        upstream=upstream,
        downstream=downstream,
        transformation_text=transformation_text,
        column_lineage=column_mapping,
    )
    assert_client_golden(client, _GOLDEN_DIR / "test_lineage_transform_golden.json")


<<<<<<< HEAD
    client.lineage.add_datajob_lineage(
        datajob=datajob_urn,
        upstreams=[input_dataset_urn, input_datajob_urn],
        downstreams=[output_dataset_urn],
    )

    assert_client_golden(client, _GOLDEN_DIR / "test_datajob_lineage_golden.json")
=======
def test_add_lineage_datajob_as_downstream(client: DataHubClient) -> None:
    """Test add_lineage method with datajob as downstream."""
    upstream_dataset = (
        "urn:li:dataset:(urn:li:dataPlatform:snowflake,source_table,PROD)"
    )
    upstream_datajob = (
        "urn:li:dataJob:(urn:li:dataFlow:(airflow,example_dag,PROD),process_job)"
    )
    downstream_datajob = (
        "urn:li:dataJob:(urn:li:dataFlow:(airflow,example_dag,PROD),process_job)"
    )

    client.lineage.add_lineage(upstream=upstream_dataset, downstream=downstream_datajob)
    client.lineage.add_lineage(upstream=upstream_datajob, downstream=downstream_datajob)
>>>>>>> 83881e41

    assert_client_golden(
        client, _GOLDEN_DIR / "test_lineage_datajob_as_downstream_golden.json"
    )


<<<<<<< HEAD
    datajob_urn = (
=======
def test_add_lineage_dataset_as_downstream(client: DataHubClient) -> None:
    """Test add_lineage method with dataset as downstream."""
    upstream_dataset = (
        "urn:li:dataset:(urn:li:dataPlatform:snowflake,source_table,PROD)"
    )
    upstream_datajob = (
>>>>>>> 83881e41
        "urn:li:dataJob:(urn:li:dataFlow:(airflow,example_dag,PROD),process_job)"
    )
    downstream_dataset = (
        "urn:li:dataset:(urn:li:dataPlatform:snowflake,target_table,PROD)"
    )

    client.lineage.add_lineage(upstream=upstream_dataset, downstream=downstream_dataset)
    client.lineage.add_lineage(upstream=upstream_datajob, downstream=downstream_dataset)

    assert_client_golden(
        client, _GOLDEN_DIR / "test_lineage_dataset_as_downstream_golden.json"
    )


def test_add_lineage_dashboard_as_downstream(client: DataHubClient) -> None:
    """Test add_lineage method with dashboard as downstream."""
    upstream_dataset = (
        "urn:li:dataset:(urn:li:dataPlatform:snowflake,source_table,PROD)"
    )
    upstream_chart = "urn:li:chart:(urn:li:dataPlatform:snowflake,chart_id)"
    upstream_dashboard = "urn:li:dashboard:(urn:li:dataPlatform:snowflake,dashboard_id)"
    downstream_dashboard = (
        "urn:li:dashboard:(urn:li:dataPlatform:snowflake,dashboard_id)"
    )

<<<<<<< HEAD
    client.lineage.add_datajob_lineage(
        datajob=datajob_urn,
        upstreams=[input_dataset_urn],
    )

    assert_client_golden(client, _GOLDEN_DIR / "test_datajob_inputs_only_golden.json")
=======
    client.lineage.add_lineage(
        upstream=upstream_dataset, downstream=downstream_dashboard
    )
    client.lineage.add_lineage(upstream=upstream_chart, downstream=downstream_dashboard)
    client.lineage.add_lineage(
        upstream=upstream_dashboard, downstream=downstream_dashboard
    )

    assert_client_golden(
        client,
        _GOLDEN_DIR / "test_lineage_dashboard_as_downstream_golden.json",
        ["time"],
    )
>>>>>>> 83881e41


def test_add_lineage_chart_as_downstream(client: DataHubClient) -> None:
    """Test add_lineage method with chart as downstream."""
    upstream_dataset = (
        "urn:li:dataset:(urn:li:dataPlatform:snowflake,source_table,PROD)"
    )
    downstream_chart = "urn:li:chart:(urn:li:dataPlatform:snowflake,chart_id)"

    client.lineage.add_lineage(upstream=upstream_dataset, downstream=downstream_chart)

<<<<<<< HEAD
    datajob_urn = (
        "urn:li:dataJob:(urn:li:dataFlow:(airflow,example_dag,PROD),transform_job)"
=======
    assert_client_golden(
        client, _GOLDEN_DIR / "test_lineage_chart_as_downstream_golden.json"
>>>>>>> 83881e41
    )


def test_add_lineage_invalid_lineage_combination(client: DataHubClient) -> None:
    """Test add_lineage method with invalid upstream URN."""
    upstream_glossary_node = "urn:li:glossaryNode:something"
    downstream_dataset = (
        "urn:li:dataset:(urn:li:dataPlatform:snowflake,target_table,PROD)"
    )
<<<<<<< HEAD

    client.lineage.add_datajob_lineage(
        datajob=datajob_urn, downstreams=[output_dataset_urn]
=======
    upstream_dashboard = "urn:li:dashboard:(urn:li:dataPlatform:snowflake,dashboard_id)"
    downstream_chart = "urn:li:chart:(urn:li:dataPlatform:snowflake,chart_id)"
    downstream_datajob = (
        "urn:li:dataJob:(urn:li:dataFlow:(airflow,example_dag,PROD),process_job)"
>>>>>>> 83881e41
    )

    with pytest.raises(
        SdkUsageError,
        match="Unsupported entity type combination: glossaryNode -> dataset",
    ):
        client.lineage.add_lineage(
            upstream=upstream_glossary_node, downstream=downstream_dataset
        )

    with pytest.raises(
        SdkUsageError,
        match="Unsupported entity type combination: dashboard -> chart",
    ):
        client.lineage.add_lineage(
            upstream=upstream_dashboard, downstream=downstream_chart
        )

    with pytest.raises(
        SdkUsageError,
        match="Unsupported entity type combination: dashboard -> dataJob",
    ):
        client.lineage.add_lineage(
            upstream=upstream_dashboard, downstream=downstream_datajob
        )

<<<<<<< HEAD
    datajob_urn = (
        "urn:li:dataJob:(urn:li:dataFlow:(airflow,example_dag,PROD),transform_job)"
    )
    invalid_urn = "urn:li:glossaryNode:something"

=======

def test_add_lineage_invalid_parameter_combinations(client: DataHubClient) -> None:
    """Test add_lineage method with invalid parameter combinations."""
    # Dataset to DataJob with column_lineage (not supported)
>>>>>>> 83881e41
    with pytest.raises(
        SdkUsageError,
        match="Column lineage and query text are only applicable for dataset-to-dataset lineage",
    ):
        client.lineage.add_lineage(
            upstream="urn:li:dataset:(urn:li:dataPlatform:snowflake,source_table,PROD)",
            downstream="urn:li:dataJob:(urn:li:dataFlow:(airflow,example_dag,PROD),process_job)",
            column_lineage={"target_col": ["source_col"]},
        )

<<<<<<< HEAD
    with pytest.raises(InvalidUrnError):
        client.lineage.add_datajob_lineage(datajob=datajob_urn, upstreams=[invalid_urn])

    with pytest.raises(InvalidUrnError):
        client.lineage.add_datajob_lineage(
            datajob=datajob_urn, downstreams=[invalid_urn]
        )


def test_add_lineage_dataset_to_dataset_copy_basic(client: DataHubClient) -> None:
    """Test add_lineage method with dataset to dataset and various column lineage strategies."""
    upstream = "urn:li:dataset:(urn:li:dataPlatform:snowflake,upstream_table,PROD)"
    downstream = "urn:li:dataset:(urn:li:dataPlatform:snowflake,downstream_table,PROD)"

    client.lineage.add_lineage(upstream=upstream, downstream=downstream)
    assert_client_golden(client, _GOLDEN_DIR / "test_lineage_copy_basic_golden.json")


def test_add_lineage_dataset_to_dataset_copy_auto_fuzzy(client: DataHubClient) -> None:
    upstream = "urn:li:dataset:(urn:li:dataPlatform:snowflake,upstream_table,PROD)"
    downstream = "urn:li:dataset:(urn:li:dataPlatform:snowflake,downstream_table,PROD)"

    upstream_schema = SchemaMetadataClass(
        schemaName="upstream_table",
        platform="urn:li:dataPlatform:snowflake",
        version=1,
        hash="1234567890",
        platformSchema=OtherSchemaClass(rawSchema=""),
        fields=[
            SchemaFieldClass(
                fieldPath="id",
                type=SchemaFieldDataTypeClass(type=StringTypeClass()),
                nativeDataType="string",
            ),
        ],
    )

    downstream_schema = SchemaMetadataClass(
        schemaName="downstream_table",
        platform="urn:li:dataPlatform:snowflake",
        version=1,
        hash="1234567890",
        platformSchema=OtherSchemaClass(rawSchema=""),
        fields=[
            SchemaFieldClass(
                fieldPath="id",
                type=SchemaFieldDataTypeClass(type=StringTypeClass()),
                nativeDataType="string",
            ),
        ],
    )

    # Auto fuzzy column lineage
    with patch.object(LineageClient, "_get_fields_from_dataset_urn") as mock_method:
        mock_method.side_effect = lambda urn: sorted(
            {
                field.fieldPath
                for field in (
                    upstream_schema if "upstream" in str(urn) else downstream_schema
                ).fields
            }
        )

        client.lineage.add_dataset_copy_lineage(
            upstream=upstream,
            downstream=downstream,
            column_lineage="auto_fuzzy",
        )

    assert_client_golden(
        client, _GOLDEN_DIR / "test_lineage_copy_auto_fuzzy_golden.json"
    )


def test_add_lineage_dataset_to_dataset_copy_auto_strict(client: DataHubClient) -> None:
    upstream = "urn:li:dataset:(urn:li:dataPlatform:snowflake,upstream_table,PROD)"
    downstream = "urn:li:dataset:(urn:li:dataPlatform:snowflake,downstream_table,PROD)"

    upstream_schema = SchemaMetadataClass(
        schemaName="upstream_table",
        platform="urn:li:dataPlatform:snowflake",
        version=1,
        hash="1234567890",
        platformSchema=OtherSchemaClass(rawSchema=""),
        fields=[
            SchemaFieldClass(
                fieldPath="id",
                type=SchemaFieldDataTypeClass(type=StringTypeClass()),
                nativeDataType="string",
            ),
        ],
    )

    downstream_schema = SchemaMetadataClass(
        schemaName="downstream_table",
        platform="urn:li:dataPlatform:snowflake",
        version=1,
        hash="1234567890",
        platformSchema=OtherSchemaClass(rawSchema=""),
        fields=[
            SchemaFieldClass(
                fieldPath="id",
                type=SchemaFieldDataTypeClass(type=StringTypeClass()),
                nativeDataType="string",
            ),
        ],
    )
    # Auto strict column lineage
    with patch.object(LineageClient, "_get_fields_from_dataset_urn") as mock_method:
        mock_method.side_effect = lambda urn: sorted(
            {
                field.fieldPath
                for field in (
                    upstream_schema if "upstream" in str(urn) else downstream_schema
                ).fields
            }
        )

        client.lineage.add_dataset_copy_lineage(
            upstream=upstream,
            downstream=downstream,
            column_lineage="auto_strict",
        )

    assert_client_golden(
        client, _GOLDEN_DIR / "test_lineage_copy_auto_strict_golden.json"
    )


def test_add_lineage_dataset_to_dataset_copy_custom_mapping(
    client: DataHubClient,
) -> None:
    upstream = "urn:li:dataset:(urn:li:dataPlatform:snowflake,upstream_table,PROD)"
    downstream = "urn:li:dataset:(urn:li:dataPlatform:snowflake,downstream_table,PROD)"

    column_mapping = {"name": ["name", "full_name"]}
    client.lineage.add_lineage(
        upstream=upstream, downstream=downstream, column_lineage_mapping=column_mapping
    )
    assert_client_golden(
        client, _GOLDEN_DIR / "test_lineage_custom_mapping_golden.json"
    )


def test_add_lineage_dataset_to_dataset_transform(client: DataHubClient) -> None:
    upstream = "urn:li:dataset:(urn:li:dataPlatform:snowflake,upstream_table,PROD)"
    downstream = "urn:li:dataset:(urn:li:dataPlatform:snowflake,downstream_table,PROD)"
    transformation_text = (
        "SELECT user_id as userId, full_name as fullName FROM upstream_table"
    )
    column_mapping = {"userId": ["user_id"], "fullName": ["full_name"]}
    client.lineage.add_lineage(
        upstream=upstream,
        downstream=downstream,
        transformation_text=transformation_text,
        column_lineage_mapping=column_mapping,
    )
    assert_client_golden(client, _GOLDEN_DIR / "test_lineage_transform_golden.json")


def test_add_lineage_datajob_as_downstream(client: DataHubClient) -> None:
    """Test add_lineage method with datajob as downstream."""
    upstream_dataset = (
        "urn:li:dataset:(urn:li:dataPlatform:snowflake,source_table,PROD)"
    )
    upstream_datajob = (
        "urn:li:dataJob:(urn:li:dataFlow:(airflow,example_dag,PROD),process_job)"
    )
    downstream_datajob = (
        "urn:li:dataJob:(urn:li:dataFlow:(airflow,example_dag,PROD),process_job)"
    )

    client.lineage.add_lineage(upstream=upstream_dataset, downstream=downstream_datajob)
    client.lineage.add_lineage(upstream=upstream_datajob, downstream=downstream_datajob)

    assert_client_golden(
        client, _GOLDEN_DIR / "test_lineage_datajob_as_downstream_golden.json"
    )


def test_add_lineage_dataset_as_downstream(client: DataHubClient) -> None:
    """Test add_lineage method with dataset as downstream."""
    upstream_dataset = (
        "urn:li:dataset:(urn:li:dataPlatform:snowflake,source_table,PROD)"
    )
    upstream_datajob = (
        "urn:li:dataJob:(urn:li:dataFlow:(airflow,example_dag,PROD),process_job)"
    )
    downstream_dataset = (
        "urn:li:dataset:(urn:li:dataPlatform:snowflake,target_table,PROD)"
    )

    client.lineage.add_lineage(upstream=upstream_dataset, downstream=downstream_dataset)
    client.lineage.add_lineage(upstream=upstream_datajob, downstream=downstream_dataset)

    assert_client_golden(
        client, _GOLDEN_DIR / "test_lineage_dataset_as_downstream_golden.json"
    )


def test_add_lineage_dashboard_as_downstream(client: DataHubClient) -> None:
    """Test add_lineage method with dashboard as downstream."""
    upstream_dataset = (
        "urn:li:dataset:(urn:li:dataPlatform:snowflake,source_table,PROD)"
    )
    upstream_chart = "urn:li:chart:(urn:li:dataPlatform:snowflake,chart_id)"
    upstream_dashboard = "urn:li:dashboard:(urn:li:dataPlatform:snowflake,dashboard_id)"
    downstream_dashboard = (
        "urn:li:dashboard:(urn:li:dataPlatform:snowflake,dashboard_id)"
    )

    client.lineage.add_lineage(
        upstream=upstream_dataset, downstream=downstream_dashboard
    )
    client.lineage.add_lineage(upstream=upstream_chart, downstream=downstream_dashboard)
    client.lineage.add_lineage(
        upstream=upstream_dashboard, downstream=downstream_dashboard
    )

    assert_client_golden(
        client, _GOLDEN_DIR / "test_lineage_dashboard_as_downstream_golden.json"
    )


def test_add_lineage_chart_as_downstream(client: DataHubClient) -> None:
    """Test add_lineage method with chart as downstream."""
    upstream_dataset = (
        "urn:li:dataset:(urn:li:dataPlatform:snowflake,source_table,PROD)"
    )
    downstream_chart = "urn:li:chart:(urn:li:dataPlatform:snowflake,chart_id)"

    client.lineage.add_lineage(upstream=upstream_dataset, downstream=downstream_chart)

    assert_client_golden(
        client, _GOLDEN_DIR / "test_lineage_chart_as_downstream_golden.json"
    )


def test_add_lineage_invalid_lineage_combination(client: DataHubClient) -> None:
    """Test add_lineage method with invalid upstream URN."""
    upstream_glossary_node = "urn:li:glossaryNode:something"
    downstream_dataset = (
        "urn:li:dataset:(urn:li:dataPlatform:snowflake,target_table,PROD)"
    )
    upstream_dashboard = "urn:li:dashboard:(urn:li:dataPlatform:snowflake,dashboard_id)"
    downstream_chart = "urn:li:chart:(urn:li:dataPlatform:snowflake,chart_id)"
    downstream_datajob = (
        "urn:li:dataJob:(urn:li:dataFlow:(airflow,example_dag,PROD),process_job)"
    )

    with pytest.raises(
        SdkUsageError,
        match="Unsupported entity type combination: glossaryNode -> dataset",
    ):
        client.lineage.add_lineage(
            upstream=upstream_glossary_node, downstream=downstream_dataset
        )

    with pytest.raises(
        SdkUsageError,
        match="Unsupported entity type combination: dashboard -> chart",
    ):
        client.lineage.add_lineage(
            upstream=upstream_dashboard, downstream=downstream_chart
        )

    with pytest.raises(
        SdkUsageError,
        match="Unsupported entity type combination: dashboard -> dataJob",
    ):
        client.lineage.add_lineage(
            upstream=upstream_dashboard, downstream=downstream_datajob
        )


def test_add_lineage_invalid_parameter_combinations(client: DataHubClient) -> None:
    """Test add_lineage method with invalid parameter combinations."""
    # Dataset to DataJob with column_lineage (not supported)
    with pytest.raises(
        SdkUsageError,
        match="Column lineage and query text are only applicable for dataset-to-dataset lineage",
    ):
        client.lineage.add_lineage(
            upstream="urn:li:dataset:(urn:li:dataPlatform:snowflake,source_table,PROD)",
            downstream="urn:li:dataJob:(urn:li:dataFlow:(airflow,example_dag,PROD),process_job)",
            column_lineage_mapping={"target_col": ["source_col"]},
        )

    # Dataset to DataJob with transformation_text (not supported)
    with pytest.raises(
        SdkUsageError,
        match="Column lineage and query text are only applicable for dataset-to-dataset lineage",
    ):
        client.lineage.add_lineage(
            upstream="urn:li:dataset:(urn:li:dataPlatform:snowflake,source_table,PROD)",
            downstream="urn:li:dataJob:(urn:li:dataFlow:(airflow,example_dag,PROD),process_job)",
            transformation_text="SELECT * FROM source_table",
        )

=======
    # Dataset to DataJob with transformation_text (not supported)
    with pytest.raises(
        SdkUsageError,
        match="Column lineage and query text are only applicable for dataset-to-dataset lineage",
    ):
        client.lineage.add_lineage(
            upstream="urn:li:dataset:(urn:li:dataPlatform:snowflake,source_table,PROD)",
            downstream="urn:li:dataJob:(urn:li:dataFlow:(airflow,example_dag,PROD),process_job)",
            transformation_text="SELECT * FROM source_table",
        )

>>>>>>> 83881e41
    # DataJob to Dataset with column_lineage (not supported)
    with pytest.raises(
        SdkUsageError,
        match="Column lineage and query text are only applicable for dataset-to-dataset lineage",
    ):
        client.lineage.add_lineage(
            upstream="urn:li:dataJob:(urn:li:dataFlow:(airflow,example_dag,PROD),process_job)",
            downstream="urn:li:dataset:(urn:li:dataPlatform:snowflake,target_table,PROD)",
<<<<<<< HEAD
            column_lineage_mapping={"target_col": ["source_col"]},
        )


def test_get_lineage_basic(client: DataHubClient) -> None:
    """Test basic lineage retrieval with default parameters."""
    source_urn = "urn:li:dataset:(urn:li:dataPlatform:snowflake,source_table,PROD)"

    # Mock GraphQL response
    mock_response = {
        "scrollAcrossLineage": {
            "nextScrollId": None,
            "searchResults": [
                {
                    "entity": {
                        "urn": "urn:li:dataset:(urn:li:dataPlatform:snowflake,upstream_table,PROD)",
                        "type": "DATASET",
                        "platform": {"name": "snowflake"},
                        "properties": {
                            "name": "upstream_table",
                            "description": "Upstream source table",
                        },
                    },
                    "degree": 1,
                }
            ],
        }
    }

    # Patch the GraphQL execution method
    with patch.object(client._graph, "execute_graphql", return_value=mock_response):
        results = client.lineage.get_lineage(source_urn=source_urn)

    # Validate results
    assert len(results) == 1
    assert (
        results[0].urn
        == "urn:li:dataset:(urn:li:dataPlatform:snowflake,upstream_table,PROD)"
    )
    assert results[0].type == "DATASET"
    assert results[0].name == "upstream_table"
    assert results[0].platform == "snowflake"
    assert results[0].direction == "upstream"
    assert results[0].hops == 1


def test_get_lineage_with_entity_type_filters(client: DataHubClient) -> None:
    """Test lineage retrieval with entity type and platform filters."""
    source_urn = "urn:li:dataset:(urn:li:dataPlatform:snowflake,source_table,PROD)"

    # Mock GraphQL response with multiple entity types
    mock_response = {
        "scrollAcrossLineage": {
            "nextScrollId": None,
            "searchResults": [
                {
                    "entity": {
                        "urn": "urn:li:dataset:(urn:li:dataPlatform:snowflake,upstream_table,PROD)",
                        "type": "DATASET",
                        "platform": {"name": "snowflake"},
                        "properties": {
                            "name": "upstream_table",
                            "description": "Upstream source table",
                        },
                    },
                    "degree": 1,
                },
            ],
        }
    }

    # Patch the GraphQL execution method to return results for multiple calls
    with patch.object(client._graph, "execute_graphql", return_value=mock_response):
        results = client.lineage.get_lineage(
            source_urn=source_urn,
            filter=F.entity_type("dataset"),
        )

    # Validate results
    assert len(results) == 1
    assert {r.type for r in results} == {"DATASET"}
    assert {r.platform for r in results} == {"snowflake"}


def test_get_lineage_downstream(client: DataHubClient) -> None:
    """Test downstream lineage retrieval."""
    source_urn = "urn:li:dataset:(urn:li:dataPlatform:snowflake,source_table,PROD)"

    # Mock GraphQL response for downstream lineage
    mock_response = {
        "scrollAcrossLineage": {
            "nextScrollId": None,
            "searchResults": [
                {
                    "entity": {
                        "urn": "urn:li:dataset:(urn:li:dataPlatform:snowflake,downstream_table,PROD)",
                        "type": "DATASET",
                        "properties": {
                            "name": "downstream_table",
                            "description": "Downstream target table",
                            "platform": {"name": "snowflake"},
                        },
                    },
                    "degree": 1,
                }
            ],
        }
    }

    # Patch the GraphQL execution method
    with patch.object(client._graph, "execute_graphql", return_value=mock_response):
        results = client.lineage.get_lineage(
            source_urn=source_urn, direction="downstream"
        )

    # Validate results
    assert len(results) == 1
    assert (
        results[0].urn
        == "urn:li:dataset:(urn:li:dataPlatform:snowflake,downstream_table,PROD)"
    )
    assert results[0].direction == "downstream"


def test_get_lineage_multiple_hops(client: DataHubClient) -> None:
    """Test lineage retrieval with multiple hops."""
    source_urn = "urn:li:dataset:(urn:li:dataPlatform:snowflake,source_table,PROD)"

    # Mock GraphQL response with multiple hops
    mock_response = {
        "scrollAcrossLineage": {
            "nextScrollId": None,
            "searchResults": [
                {
                    "entity": {
                        "urn": "urn:li:dataset:(urn:li:dataPlatform:snowflake,upstream_table1,PROD)",
                        "type": "DATASET",
                        "properties": {
                            "name": "upstream_table1",
                            "description": "First upstream table",
                            "platform": {"name": "snowflake"},
                        },
                    },
                    "degree": 1,
                },
                {
                    "entity": {
                        "urn": "urn:li:dataset:(urn:li:dataPlatform:snowflake,upstream_table2,PROD)",
                        "type": "DATASET",
                        "properties": {
                            "name": "upstream_table2",
                            "description": "Second upstream table",
                            "platform": {"name": "snowflake"},
                        },
                    },
                    "degree": 2,
                },
            ],
        }
    }

    # Patch the GraphQL execution method
    with patch.object(client._graph, "execute_graphql", return_value=mock_response):
        results = client.lineage.get_lineage(source_urn=source_urn, max_hops=2)

    # Validate results
    assert len(results) == 2
    assert results[0].hops == 1
    assert results[0].type == "DATASET"
    assert results[1].hops == 2
    assert results[1].type == "DATASET"


def test_get_lineage_no_results(client: DataHubClient) -> None:
    """Test lineage retrieval with no results."""
    source_urn = "urn:li:dataset:(urn:li:dataPlatform:snowflake,source_table,PROD)"

    # Mock GraphQL response with no results
    mock_response: Dict[str, Dict[str, Optional[List]]] = {
        "scrollAcrossLineage": {"nextScrollId": None, "searchResults": []}
    }

    # Patch the GraphQL execution method
    with patch.object(client._graph, "execute_graphql", return_value=mock_response):
        results = client.lineage.get_lineage(source_urn=source_urn)

    # Validate results
    assert len(results) == 0


def test_get_lineage_pagination(client: DataHubClient) -> None:
    """Test lineage retrieval with pagination."""
    source_urn = "urn:li:dataset:(urn:li:dataPlatform:snowflake,source_table,PROD)"

    # Mock GraphQL responses with pagination
    mock_responses = [
        {
            "scrollAcrossLineage": {
                "nextScrollId": "scroll_token_1",
                "searchResults": [
                    {
                        "entity": {
                            "urn": "urn:li:dataset:(urn:li:dataPlatform:snowflake,upstream_table1,PROD)",
                            "type": "DATASET",
                            "properties": {
                                "name": "upstream_table1",
                                "platform": {"name": "snowflake"},
                            },
                        },
                        "degree": 1,
                    }
                ],
            }
        },
        {
            "scrollAcrossLineage": {
                "nextScrollId": None,
                "searchResults": [
                    {
                        "entity": {
                            "urn": "urn:li:dataset:(urn:li:dataPlatform:snowflake,upstream_table2,PROD)",
                            "type": "DATASET",
                            "properties": {
                                "name": "upstream_table2",
                                "platform": {"name": "snowflake"},
                            },
                        },
                        "degree": 1,
                    }
                ],
            }
        },
    ]

    # Patch the GraphQL execution method to simulate pagination
    with patch.object(client._graph, "execute_graphql", side_effect=mock_responses):
        results = client.lineage.get_lineage(source_urn=source_urn)

    # Validate results
    assert len(results) == 2
    assert {result.name for result in results} == {
        "upstream_table1",
        "upstream_table2",
    }
=======
            column_lineage={"target_col": ["source_col"]},
        )
>>>>>>> 83881e41
<|MERGE_RESOLUTION|>--- conflicted
+++ resolved
@@ -1,25 +1,10 @@
 import pathlib
-<<<<<<< HEAD
-from typing import Dict, List, Optional, Set, cast
-=======
 from typing import Dict, List, Sequence, Set, cast
->>>>>>> 83881e41
 from unittest.mock import MagicMock, Mock, patch
 
 import pytest
 
 from datahub.errors import SdkUsageError
-<<<<<<< HEAD
-from datahub.metadata.schema_classes import (
-    OtherSchemaClass,
-    SchemaFieldClass,
-    SchemaFieldDataTypeClass,
-    SchemaMetadataClass,
-    StringTypeClass,
-)
-from datahub.sdk.lineage_client import LineageClient
-=======
->>>>>>> 83881e41
 from datahub.sdk.main_client import DataHubClient
 from datahub.sdk.search_filters import FilterDsl as F
 from datahub.sql_parsing.sql_parsing_common import QueryType
@@ -60,78 +45,6 @@
     )
 
 
-<<<<<<< HEAD
-def test_get_fuzzy_column_lineage(client: DataHubClient) -> None:
-    """Test the fuzzy column lineage matching algorithm."""
-    # Create a minimal client just for testing the method
-    test_cases = [
-        # Exact matches
-        {
-            "upstream_fields": {"id", "name", "email"},
-            "downstream_fields": {"id", "name", "phone"},
-            "expected": {"id": ["id"], "name": ["name"]},
-        },
-        # Case insensitive matches
-        {
-            "upstream_fields": {"ID", "Name", "Email"},
-            "downstream_fields": {"id", "name", "phone"},
-            "expected": {"id": ["ID"], "name": ["Name"]},
-        },
-        # Camel case to snake case
-        {
-            "upstream_fields": {"id", "user_id", "full_name"},
-            "downstream_fields": {"id", "userId", "fullName"},
-            "expected": {
-                "id": ["id"],
-                "userId": ["user_id"],
-                "fullName": ["full_name"],
-            },
-        },
-        # Snake case to camel case
-        {
-            "upstream_fields": {"id", "userId", "fullName"},
-            "downstream_fields": {"id", "user_id", "full_name"},
-            "expected": {
-                "id": ["id"],
-                "user_id": ["userId"],
-                "full_name": ["fullName"],
-            },
-        },
-        # Mixed matches
-        {
-            "upstream_fields": {"id", "customer_id", "user_name"},
-            "downstream_fields": {
-                "id",
-                "customerId",
-                "address",
-            },
-            "expected": {"id": ["id"], "customerId": ["customer_id"]},
-        },
-        # Mixed matches with different casing
-        {
-            "upstream_fields": {"id", "customer_id", "userName", "address_id"},
-            "downstream_fields": {"id", "customerId", "user_name", "user_address"},
-            "expected": {
-                "id": ["id"],
-                "customerId": ["customer_id"],
-                "user_name": ["userName"],
-            },  # user_address <> address_id shouldn't match
-        },
-    ]
-
-    # Run test cases
-    for test_case in test_cases:
-        result = client.lineage._get_fuzzy_column_lineage(
-            cast(Set[str], test_case["upstream_fields"]),
-            cast(Set[str], test_case["downstream_fields"]),
-        )
-        assert result == test_case["expected"], (
-            f"Test failed: {result} != {test_case['expected']}"
-        )
-
-
-def test_get_strict_column_lineage(client: DataHubClient) -> None:
-=======
 @pytest.mark.parametrize(
     "upstream_fields, downstream_fields, expected",
     [
@@ -216,22 +129,24 @@
         cast(Set[str], downstream_fields),
     )
     assert result == expected, f"Test failed: {result} != {expected}"
->>>>>>> 83881e41
     """Test the strict column lineage matching algorithm."""
+    # Create a minimal client just for testing the method
+
+    # Define test cases
     test_cases = [
-        # Exact matches
+        # Case 1: Exact matches
         {
             "upstream_fields": {"id", "name", "email"},
             "downstream_fields": {"id", "name", "phone"},
             "expected": {"id": ["id"], "name": ["name"]},
         },
-        # No matches
+        # Case 2: No matches
         {
             "upstream_fields": {"col1", "col2", "col3"},
             "downstream_fields": {"col4", "col5", "col6"},
             "expected": {},
         },
-        # Case mismatch (should match)
+        # Case 3: Case mismatch (should match)
         {
             "upstream_fields": {"ID", "Name", "Email"},
             "downstream_fields": {"id", "name", "email"},
@@ -247,215 +162,9 @@
         )
         assert result == test_case["expected"], (
             f"Test failed: {result} != {test_case['expected']}"
-<<<<<<< HEAD
-        )
-
-
-def test_add_dataset_copy_lineage_auto_fuzzy(client: DataHubClient) -> None:
-    """Test auto fuzzy column lineage mapping."""
-
-    upstream = "urn:li:dataset:(urn:li:dataPlatform:snowflake,upstream_table,PROD)"
-    downstream = "urn:li:dataset:(urn:li:dataPlatform:snowflake,downstream_table,PROD)"
-
-    # Create upstream and downstream schema
-    upstream_schema = SchemaMetadataClass(
-        schemaName="upstream_table",
-        platform="urn:li:dataPlatform:snowflake",
-        version=1,
-        hash="1234567890",
-        platformSchema=OtherSchemaClass(rawSchema=""),
-        fields=[
-            SchemaFieldClass(
-                fieldPath="id",
-                type=SchemaFieldDataTypeClass(type=StringTypeClass()),
-                nativeDataType="string",
-            ),
-            SchemaFieldClass(
-                fieldPath="user_id",
-                type=SchemaFieldDataTypeClass(type=StringTypeClass()),
-                nativeDataType="string",
-            ),
-            SchemaFieldClass(
-                fieldPath="address",
-                type=SchemaFieldDataTypeClass(type=StringTypeClass()),
-                nativeDataType="string",
-            ),
-            SchemaFieldClass(
-                fieldPath="age",
-                type=SchemaFieldDataTypeClass(type=StringTypeClass()),
-                nativeDataType="string",
-            ),
-        ],
-    )
-
-    downstream_schema = SchemaMetadataClass(
-        schemaName="downstream_table",
-        platform="urn:li:dataPlatform:snowflake",
-        version=1,
-        hash="1234567890",
-        platformSchema=OtherSchemaClass(rawSchema=""),
-        fields=[
-            SchemaFieldClass(
-                fieldPath="id",
-                type=SchemaFieldDataTypeClass(type=StringTypeClass()),
-                nativeDataType="string",
-            ),
-            SchemaFieldClass(
-                fieldPath="userId",
-                type=SchemaFieldDataTypeClass(type=StringTypeClass()),
-                nativeDataType="string",
-            ),
-            SchemaFieldClass(
-                fieldPath="score",
-                type=SchemaFieldDataTypeClass(type=StringTypeClass()),
-                nativeDataType="string",
-            ),
-        ],
-    )
-
-    with patch.object(LineageClient, "_get_fields_from_dataset_urn") as mock_method:
-        mock_method.side_effect = lambda urn: sorted(
-            {
-                field.fieldPath
-                for field in (
-                    upstream_schema if "upstream" in str(urn) else downstream_schema
-                ).fields
-            }
-        )
-
-        client.lineage.add_dataset_copy_lineage(
-            upstream=upstream,
-            downstream=downstream,
-            column_lineage="auto_fuzzy",
-        )
-
-    assert_client_golden(client, _GOLDEN_DIR / "test_lineage_copy_fuzzy_golden.json")
-
-
-def test_add_dataset_copy_lineage_auto_strict(client: DataHubClient) -> None:
-    """Test strict column lineage with field matches."""
-    upstream = "urn:li:dataset:(urn:li:dataPlatform:snowflake,upstream_table,PROD)"
-    downstream = "urn:li:dataset:(urn:li:dataPlatform:snowflake,downstream_table,PROD)"
-
-    upstream_schema = SchemaMetadataClass(
-        schemaName="upstream_table",
-        platform="urn:li:dataPlatform:snowflake",
-        version=1,
-        hash="1234567890",
-        platformSchema=OtherSchemaClass(rawSchema=""),
-        fields=[
-            SchemaFieldClass(
-                fieldPath="id",
-                type=SchemaFieldDataTypeClass(type=StringTypeClass()),
-                nativeDataType="string",
-            ),
-            SchemaFieldClass(
-                fieldPath="name",
-                type=SchemaFieldDataTypeClass(type=StringTypeClass()),
-                nativeDataType="string",
-            ),
-            SchemaFieldClass(
-                fieldPath="user_id",
-                type=SchemaFieldDataTypeClass(type=StringTypeClass()),
-                nativeDataType="string",
-            ),
-            SchemaFieldClass(
-                fieldPath="address",
-                type=SchemaFieldDataTypeClass(type=StringTypeClass()),
-                nativeDataType="string",
-            ),
-        ],
-    )
-
-    downstream_schema = SchemaMetadataClass(
-        schemaName="downstream_table",
-        platform="urn:li:dataPlatform:snowflake",
-        version=1,
-        hash="1234567890",
-        platformSchema=OtherSchemaClass(rawSchema=""),
-        fields=[
-            SchemaFieldClass(
-                fieldPath="id",
-                type=SchemaFieldDataTypeClass(type=StringTypeClass()),
-                nativeDataType="string",
-            ),
-            SchemaFieldClass(
-                fieldPath="name",
-                type=SchemaFieldDataTypeClass(type=StringTypeClass()),
-                nativeDataType="string",
-            ),
-            SchemaFieldClass(
-                fieldPath="address",
-                type=SchemaFieldDataTypeClass(type=StringTypeClass()),
-                nativeDataType="string",
-            ),
-            SchemaFieldClass(
-                fieldPath="score",
-                type=SchemaFieldDataTypeClass(type=StringTypeClass()),
-                nativeDataType="string",
-            ),
-        ],
-    )
-
-    with patch.object(LineageClient, "_get_fields_from_dataset_urn") as mock_method:
-        mock_method.side_effect = lambda urn: sorted(
-            {
-                field.fieldPath
-                for field in (
-                    upstream_schema if "upstream" in str(urn) else downstream_schema
-                ).fields
-            }
-        )
-
-        client.lineage.add_dataset_copy_lineage(
-            upstream=upstream,
-            downstream=downstream,
-            column_lineage="auto_strict",
-        )
-
-    assert_client_golden(client, _GOLDEN_DIR / "test_lineage_copy_strict_golden.json")
-
-
-def test_add_dataset_transform_lineage_basic(client: DataHubClient) -> None:
-    """Test basic lineage without column mapping or query."""
-
-    upstream = "urn:li:dataset:(urn:li:dataPlatform:snowflake,upstream_table,PROD)"
-    downstream = "urn:li:dataset:(urn:li:dataPlatform:snowflake,downstream_table,PROD)"
-
-    client.lineage.add_dataset_transform_lineage(
-        upstream=upstream,
-        downstream=downstream,
-    )
-    assert_client_golden(client, _GOLDEN_DIR / "test_lineage_basic_golden.json")
-
-
-def test_add_dataset_transform_lineage_complete(client: DataHubClient) -> None:
-    """Test complete lineage with column mapping and query."""
-
-    upstream = "urn:li:dataset:(urn:li:dataPlatform:snowflake,upstream_table,PROD)"
-    downstream = "urn:li:dataset:(urn:li:dataPlatform:snowflake,downstream_table,PROD)"
-    transformation_text = (
-        "SELECT us_col1 as ds_col1, us_col2 + us_col3 as ds_col2 FROM upstream_table"
-    )
-    column_lineage: Dict[str, List[str]] = {
-        "ds_col1": ["us_col1"],  # Simple 1:1 mapping
-        "ds_col2": ["us_col2", "us_col3"],  # 2:1 mapping
-    }
-
-    client.lineage.add_dataset_transform_lineage(
-        upstream=upstream,
-        downstream=downstream,
-        transformation_text=transformation_text,
-        column_lineage=column_lineage,
-    )
-    assert_client_golden(client, _GOLDEN_DIR / "test_lineage_complete_golden.json")
-
-
-=======
-        )
-
-
->>>>>>> 83881e41
+        )
+
+
 def test_infer_lineage_from_sql(client: DataHubClient) -> None:
     """Test adding lineage from SQL parsing with a golden file."""
 
@@ -556,10 +265,6 @@
     client.lineage.add_lineage(upstream=upstream, downstream=downstream)
     assert_client_golden(client, _GOLDEN_DIR / "test_lineage_copy_basic_golden.json")
 
-<<<<<<< HEAD
-    datajob_urn = (
-        "urn:li:dataJob:(urn:li:dataFlow:(airflow,example_dag,PROD),transform_job)"
-=======
 
 def test_add_lineage_dataset_to_dataset_copy_custom_mapping(
     client: DataHubClient,
@@ -570,7 +275,6 @@
     column_mapping = {"name": ["name", "full_name"]}
     client.lineage.add_lineage(
         upstream=upstream, downstream=downstream, column_lineage=column_mapping
->>>>>>> 83881e41
     )
     assert_client_golden(
         client, _GOLDEN_DIR / "test_lineage_custom_mapping_golden.json"
@@ -593,15 +297,6 @@
     assert_client_golden(client, _GOLDEN_DIR / "test_lineage_transform_golden.json")
 
 
-<<<<<<< HEAD
-    client.lineage.add_datajob_lineage(
-        datajob=datajob_urn,
-        upstreams=[input_dataset_urn, input_datajob_urn],
-        downstreams=[output_dataset_urn],
-    )
-
-    assert_client_golden(client, _GOLDEN_DIR / "test_datajob_lineage_golden.json")
-=======
 def test_add_lineage_datajob_as_downstream(client: DataHubClient) -> None:
     """Test add_lineage method with datajob as downstream."""
     upstream_dataset = (
@@ -616,23 +311,18 @@
 
     client.lineage.add_lineage(upstream=upstream_dataset, downstream=downstream_datajob)
     client.lineage.add_lineage(upstream=upstream_datajob, downstream=downstream_datajob)
->>>>>>> 83881e41
 
     assert_client_golden(
         client, _GOLDEN_DIR / "test_lineage_datajob_as_downstream_golden.json"
     )
 
 
-<<<<<<< HEAD
-    datajob_urn = (
-=======
 def test_add_lineage_dataset_as_downstream(client: DataHubClient) -> None:
     """Test add_lineage method with dataset as downstream."""
     upstream_dataset = (
         "urn:li:dataset:(urn:li:dataPlatform:snowflake,source_table,PROD)"
     )
     upstream_datajob = (
->>>>>>> 83881e41
         "urn:li:dataJob:(urn:li:dataFlow:(airflow,example_dag,PROD),process_job)"
     )
     downstream_dataset = (
@@ -658,14 +348,6 @@
         "urn:li:dashboard:(urn:li:dataPlatform:snowflake,dashboard_id)"
     )
 
-<<<<<<< HEAD
-    client.lineage.add_datajob_lineage(
-        datajob=datajob_urn,
-        upstreams=[input_dataset_urn],
-    )
-
-    assert_client_golden(client, _GOLDEN_DIR / "test_datajob_inputs_only_golden.json")
-=======
     client.lineage.add_lineage(
         upstream=upstream_dataset, downstream=downstream_dashboard
     )
@@ -679,7 +361,6 @@
         _GOLDEN_DIR / "test_lineage_dashboard_as_downstream_golden.json",
         ["time"],
     )
->>>>>>> 83881e41
 
 
 def test_add_lineage_chart_as_downstream(client: DataHubClient) -> None:
@@ -691,13 +372,8 @@
 
     client.lineage.add_lineage(upstream=upstream_dataset, downstream=downstream_chart)
 
-<<<<<<< HEAD
-    datajob_urn = (
-        "urn:li:dataJob:(urn:li:dataFlow:(airflow,example_dag,PROD),transform_job)"
-=======
     assert_client_golden(
         client, _GOLDEN_DIR / "test_lineage_chart_as_downstream_golden.json"
->>>>>>> 83881e41
     )
 
 
@@ -707,16 +383,10 @@
     downstream_dataset = (
         "urn:li:dataset:(urn:li:dataPlatform:snowflake,target_table,PROD)"
     )
-<<<<<<< HEAD
-
-    client.lineage.add_datajob_lineage(
-        datajob=datajob_urn, downstreams=[output_dataset_urn]
-=======
     upstream_dashboard = "urn:li:dashboard:(urn:li:dataPlatform:snowflake,dashboard_id)"
     downstream_chart = "urn:li:chart:(urn:li:dataPlatform:snowflake,chart_id)"
     downstream_datajob = (
         "urn:li:dataJob:(urn:li:dataFlow:(airflow,example_dag,PROD),process_job)"
->>>>>>> 83881e41
     )
 
     with pytest.raises(
@@ -743,18 +413,10 @@
             upstream=upstream_dashboard, downstream=downstream_datajob
         )
 
-<<<<<<< HEAD
-    datajob_urn = (
-        "urn:li:dataJob:(urn:li:dataFlow:(airflow,example_dag,PROD),transform_job)"
-    )
-    invalid_urn = "urn:li:glossaryNode:something"
-
-=======
 
 def test_add_lineage_invalid_parameter_combinations(client: DataHubClient) -> None:
     """Test add_lineage method with invalid parameter combinations."""
     # Dataset to DataJob with column_lineage (not supported)
->>>>>>> 83881e41
     with pytest.raises(
         SdkUsageError,
         match="Column lineage and query text are only applicable for dataset-to-dataset lineage",
@@ -765,295 +427,6 @@
             column_lineage={"target_col": ["source_col"]},
         )
 
-<<<<<<< HEAD
-    with pytest.raises(InvalidUrnError):
-        client.lineage.add_datajob_lineage(datajob=datajob_urn, upstreams=[invalid_urn])
-
-    with pytest.raises(InvalidUrnError):
-        client.lineage.add_datajob_lineage(
-            datajob=datajob_urn, downstreams=[invalid_urn]
-        )
-
-
-def test_add_lineage_dataset_to_dataset_copy_basic(client: DataHubClient) -> None:
-    """Test add_lineage method with dataset to dataset and various column lineage strategies."""
-    upstream = "urn:li:dataset:(urn:li:dataPlatform:snowflake,upstream_table,PROD)"
-    downstream = "urn:li:dataset:(urn:li:dataPlatform:snowflake,downstream_table,PROD)"
-
-    client.lineage.add_lineage(upstream=upstream, downstream=downstream)
-    assert_client_golden(client, _GOLDEN_DIR / "test_lineage_copy_basic_golden.json")
-
-
-def test_add_lineage_dataset_to_dataset_copy_auto_fuzzy(client: DataHubClient) -> None:
-    upstream = "urn:li:dataset:(urn:li:dataPlatform:snowflake,upstream_table,PROD)"
-    downstream = "urn:li:dataset:(urn:li:dataPlatform:snowflake,downstream_table,PROD)"
-
-    upstream_schema = SchemaMetadataClass(
-        schemaName="upstream_table",
-        platform="urn:li:dataPlatform:snowflake",
-        version=1,
-        hash="1234567890",
-        platformSchema=OtherSchemaClass(rawSchema=""),
-        fields=[
-            SchemaFieldClass(
-                fieldPath="id",
-                type=SchemaFieldDataTypeClass(type=StringTypeClass()),
-                nativeDataType="string",
-            ),
-        ],
-    )
-
-    downstream_schema = SchemaMetadataClass(
-        schemaName="downstream_table",
-        platform="urn:li:dataPlatform:snowflake",
-        version=1,
-        hash="1234567890",
-        platformSchema=OtherSchemaClass(rawSchema=""),
-        fields=[
-            SchemaFieldClass(
-                fieldPath="id",
-                type=SchemaFieldDataTypeClass(type=StringTypeClass()),
-                nativeDataType="string",
-            ),
-        ],
-    )
-
-    # Auto fuzzy column lineage
-    with patch.object(LineageClient, "_get_fields_from_dataset_urn") as mock_method:
-        mock_method.side_effect = lambda urn: sorted(
-            {
-                field.fieldPath
-                for field in (
-                    upstream_schema if "upstream" in str(urn) else downstream_schema
-                ).fields
-            }
-        )
-
-        client.lineage.add_dataset_copy_lineage(
-            upstream=upstream,
-            downstream=downstream,
-            column_lineage="auto_fuzzy",
-        )
-
-    assert_client_golden(
-        client, _GOLDEN_DIR / "test_lineage_copy_auto_fuzzy_golden.json"
-    )
-
-
-def test_add_lineage_dataset_to_dataset_copy_auto_strict(client: DataHubClient) -> None:
-    upstream = "urn:li:dataset:(urn:li:dataPlatform:snowflake,upstream_table,PROD)"
-    downstream = "urn:li:dataset:(urn:li:dataPlatform:snowflake,downstream_table,PROD)"
-
-    upstream_schema = SchemaMetadataClass(
-        schemaName="upstream_table",
-        platform="urn:li:dataPlatform:snowflake",
-        version=1,
-        hash="1234567890",
-        platformSchema=OtherSchemaClass(rawSchema=""),
-        fields=[
-            SchemaFieldClass(
-                fieldPath="id",
-                type=SchemaFieldDataTypeClass(type=StringTypeClass()),
-                nativeDataType="string",
-            ),
-        ],
-    )
-
-    downstream_schema = SchemaMetadataClass(
-        schemaName="downstream_table",
-        platform="urn:li:dataPlatform:snowflake",
-        version=1,
-        hash="1234567890",
-        platformSchema=OtherSchemaClass(rawSchema=""),
-        fields=[
-            SchemaFieldClass(
-                fieldPath="id",
-                type=SchemaFieldDataTypeClass(type=StringTypeClass()),
-                nativeDataType="string",
-            ),
-        ],
-    )
-    # Auto strict column lineage
-    with patch.object(LineageClient, "_get_fields_from_dataset_urn") as mock_method:
-        mock_method.side_effect = lambda urn: sorted(
-            {
-                field.fieldPath
-                for field in (
-                    upstream_schema if "upstream" in str(urn) else downstream_schema
-                ).fields
-            }
-        )
-
-        client.lineage.add_dataset_copy_lineage(
-            upstream=upstream,
-            downstream=downstream,
-            column_lineage="auto_strict",
-        )
-
-    assert_client_golden(
-        client, _GOLDEN_DIR / "test_lineage_copy_auto_strict_golden.json"
-    )
-
-
-def test_add_lineage_dataset_to_dataset_copy_custom_mapping(
-    client: DataHubClient,
-) -> None:
-    upstream = "urn:li:dataset:(urn:li:dataPlatform:snowflake,upstream_table,PROD)"
-    downstream = "urn:li:dataset:(urn:li:dataPlatform:snowflake,downstream_table,PROD)"
-
-    column_mapping = {"name": ["name", "full_name"]}
-    client.lineage.add_lineage(
-        upstream=upstream, downstream=downstream, column_lineage_mapping=column_mapping
-    )
-    assert_client_golden(
-        client, _GOLDEN_DIR / "test_lineage_custom_mapping_golden.json"
-    )
-
-
-def test_add_lineage_dataset_to_dataset_transform(client: DataHubClient) -> None:
-    upstream = "urn:li:dataset:(urn:li:dataPlatform:snowflake,upstream_table,PROD)"
-    downstream = "urn:li:dataset:(urn:li:dataPlatform:snowflake,downstream_table,PROD)"
-    transformation_text = (
-        "SELECT user_id as userId, full_name as fullName FROM upstream_table"
-    )
-    column_mapping = {"userId": ["user_id"], "fullName": ["full_name"]}
-    client.lineage.add_lineage(
-        upstream=upstream,
-        downstream=downstream,
-        transformation_text=transformation_text,
-        column_lineage_mapping=column_mapping,
-    )
-    assert_client_golden(client, _GOLDEN_DIR / "test_lineage_transform_golden.json")
-
-
-def test_add_lineage_datajob_as_downstream(client: DataHubClient) -> None:
-    """Test add_lineage method with datajob as downstream."""
-    upstream_dataset = (
-        "urn:li:dataset:(urn:li:dataPlatform:snowflake,source_table,PROD)"
-    )
-    upstream_datajob = (
-        "urn:li:dataJob:(urn:li:dataFlow:(airflow,example_dag,PROD),process_job)"
-    )
-    downstream_datajob = (
-        "urn:li:dataJob:(urn:li:dataFlow:(airflow,example_dag,PROD),process_job)"
-    )
-
-    client.lineage.add_lineage(upstream=upstream_dataset, downstream=downstream_datajob)
-    client.lineage.add_lineage(upstream=upstream_datajob, downstream=downstream_datajob)
-
-    assert_client_golden(
-        client, _GOLDEN_DIR / "test_lineage_datajob_as_downstream_golden.json"
-    )
-
-
-def test_add_lineage_dataset_as_downstream(client: DataHubClient) -> None:
-    """Test add_lineage method with dataset as downstream."""
-    upstream_dataset = (
-        "urn:li:dataset:(urn:li:dataPlatform:snowflake,source_table,PROD)"
-    )
-    upstream_datajob = (
-        "urn:li:dataJob:(urn:li:dataFlow:(airflow,example_dag,PROD),process_job)"
-    )
-    downstream_dataset = (
-        "urn:li:dataset:(urn:li:dataPlatform:snowflake,target_table,PROD)"
-    )
-
-    client.lineage.add_lineage(upstream=upstream_dataset, downstream=downstream_dataset)
-    client.lineage.add_lineage(upstream=upstream_datajob, downstream=downstream_dataset)
-
-    assert_client_golden(
-        client, _GOLDEN_DIR / "test_lineage_dataset_as_downstream_golden.json"
-    )
-
-
-def test_add_lineage_dashboard_as_downstream(client: DataHubClient) -> None:
-    """Test add_lineage method with dashboard as downstream."""
-    upstream_dataset = (
-        "urn:li:dataset:(urn:li:dataPlatform:snowflake,source_table,PROD)"
-    )
-    upstream_chart = "urn:li:chart:(urn:li:dataPlatform:snowflake,chart_id)"
-    upstream_dashboard = "urn:li:dashboard:(urn:li:dataPlatform:snowflake,dashboard_id)"
-    downstream_dashboard = (
-        "urn:li:dashboard:(urn:li:dataPlatform:snowflake,dashboard_id)"
-    )
-
-    client.lineage.add_lineage(
-        upstream=upstream_dataset, downstream=downstream_dashboard
-    )
-    client.lineage.add_lineage(upstream=upstream_chart, downstream=downstream_dashboard)
-    client.lineage.add_lineage(
-        upstream=upstream_dashboard, downstream=downstream_dashboard
-    )
-
-    assert_client_golden(
-        client, _GOLDEN_DIR / "test_lineage_dashboard_as_downstream_golden.json"
-    )
-
-
-def test_add_lineage_chart_as_downstream(client: DataHubClient) -> None:
-    """Test add_lineage method with chart as downstream."""
-    upstream_dataset = (
-        "urn:li:dataset:(urn:li:dataPlatform:snowflake,source_table,PROD)"
-    )
-    downstream_chart = "urn:li:chart:(urn:li:dataPlatform:snowflake,chart_id)"
-
-    client.lineage.add_lineage(upstream=upstream_dataset, downstream=downstream_chart)
-
-    assert_client_golden(
-        client, _GOLDEN_DIR / "test_lineage_chart_as_downstream_golden.json"
-    )
-
-
-def test_add_lineage_invalid_lineage_combination(client: DataHubClient) -> None:
-    """Test add_lineage method with invalid upstream URN."""
-    upstream_glossary_node = "urn:li:glossaryNode:something"
-    downstream_dataset = (
-        "urn:li:dataset:(urn:li:dataPlatform:snowflake,target_table,PROD)"
-    )
-    upstream_dashboard = "urn:li:dashboard:(urn:li:dataPlatform:snowflake,dashboard_id)"
-    downstream_chart = "urn:li:chart:(urn:li:dataPlatform:snowflake,chart_id)"
-    downstream_datajob = (
-        "urn:li:dataJob:(urn:li:dataFlow:(airflow,example_dag,PROD),process_job)"
-    )
-
-    with pytest.raises(
-        SdkUsageError,
-        match="Unsupported entity type combination: glossaryNode -> dataset",
-    ):
-        client.lineage.add_lineage(
-            upstream=upstream_glossary_node, downstream=downstream_dataset
-        )
-
-    with pytest.raises(
-        SdkUsageError,
-        match="Unsupported entity type combination: dashboard -> chart",
-    ):
-        client.lineage.add_lineage(
-            upstream=upstream_dashboard, downstream=downstream_chart
-        )
-
-    with pytest.raises(
-        SdkUsageError,
-        match="Unsupported entity type combination: dashboard -> dataJob",
-    ):
-        client.lineage.add_lineage(
-            upstream=upstream_dashboard, downstream=downstream_datajob
-        )
-
-
-def test_add_lineage_invalid_parameter_combinations(client: DataHubClient) -> None:
-    """Test add_lineage method with invalid parameter combinations."""
-    # Dataset to DataJob with column_lineage (not supported)
-    with pytest.raises(
-        SdkUsageError,
-        match="Column lineage and query text are only applicable for dataset-to-dataset lineage",
-    ):
-        client.lineage.add_lineage(
-            upstream="urn:li:dataset:(urn:li:dataPlatform:snowflake,source_table,PROD)",
-            downstream="urn:li:dataJob:(urn:li:dataFlow:(airflow,example_dag,PROD),process_job)",
-            column_lineage_mapping={"target_col": ["source_col"]},
-        )
-
     # Dataset to DataJob with transformation_text (not supported)
     with pytest.raises(
         SdkUsageError,
@@ -1065,19 +438,6 @@
             transformation_text="SELECT * FROM source_table",
         )
 
-=======
-    # Dataset to DataJob with transformation_text (not supported)
-    with pytest.raises(
-        SdkUsageError,
-        match="Column lineage and query text are only applicable for dataset-to-dataset lineage",
-    ):
-        client.lineage.add_lineage(
-            upstream="urn:li:dataset:(urn:li:dataPlatform:snowflake,source_table,PROD)",
-            downstream="urn:li:dataJob:(urn:li:dataFlow:(airflow,example_dag,PROD),process_job)",
-            transformation_text="SELECT * FROM source_table",
-        )
-
->>>>>>> 83881e41
     # DataJob to Dataset with column_lineage (not supported)
     with pytest.raises(
         SdkUsageError,
@@ -1086,252 +446,5 @@
         client.lineage.add_lineage(
             upstream="urn:li:dataJob:(urn:li:dataFlow:(airflow,example_dag,PROD),process_job)",
             downstream="urn:li:dataset:(urn:li:dataPlatform:snowflake,target_table,PROD)",
-<<<<<<< HEAD
-            column_lineage_mapping={"target_col": ["source_col"]},
-        )
-
-
-def test_get_lineage_basic(client: DataHubClient) -> None:
-    """Test basic lineage retrieval with default parameters."""
-    source_urn = "urn:li:dataset:(urn:li:dataPlatform:snowflake,source_table,PROD)"
-
-    # Mock GraphQL response
-    mock_response = {
-        "scrollAcrossLineage": {
-            "nextScrollId": None,
-            "searchResults": [
-                {
-                    "entity": {
-                        "urn": "urn:li:dataset:(urn:li:dataPlatform:snowflake,upstream_table,PROD)",
-                        "type": "DATASET",
-                        "platform": {"name": "snowflake"},
-                        "properties": {
-                            "name": "upstream_table",
-                            "description": "Upstream source table",
-                        },
-                    },
-                    "degree": 1,
-                }
-            ],
-        }
-    }
-
-    # Patch the GraphQL execution method
-    with patch.object(client._graph, "execute_graphql", return_value=mock_response):
-        results = client.lineage.get_lineage(source_urn=source_urn)
-
-    # Validate results
-    assert len(results) == 1
-    assert (
-        results[0].urn
-        == "urn:li:dataset:(urn:li:dataPlatform:snowflake,upstream_table,PROD)"
-    )
-    assert results[0].type == "DATASET"
-    assert results[0].name == "upstream_table"
-    assert results[0].platform == "snowflake"
-    assert results[0].direction == "upstream"
-    assert results[0].hops == 1
-
-
-def test_get_lineage_with_entity_type_filters(client: DataHubClient) -> None:
-    """Test lineage retrieval with entity type and platform filters."""
-    source_urn = "urn:li:dataset:(urn:li:dataPlatform:snowflake,source_table,PROD)"
-
-    # Mock GraphQL response with multiple entity types
-    mock_response = {
-        "scrollAcrossLineage": {
-            "nextScrollId": None,
-            "searchResults": [
-                {
-                    "entity": {
-                        "urn": "urn:li:dataset:(urn:li:dataPlatform:snowflake,upstream_table,PROD)",
-                        "type": "DATASET",
-                        "platform": {"name": "snowflake"},
-                        "properties": {
-                            "name": "upstream_table",
-                            "description": "Upstream source table",
-                        },
-                    },
-                    "degree": 1,
-                },
-            ],
-        }
-    }
-
-    # Patch the GraphQL execution method to return results for multiple calls
-    with patch.object(client._graph, "execute_graphql", return_value=mock_response):
-        results = client.lineage.get_lineage(
-            source_urn=source_urn,
-            filter=F.entity_type("dataset"),
-        )
-
-    # Validate results
-    assert len(results) == 1
-    assert {r.type for r in results} == {"DATASET"}
-    assert {r.platform for r in results} == {"snowflake"}
-
-
-def test_get_lineage_downstream(client: DataHubClient) -> None:
-    """Test downstream lineage retrieval."""
-    source_urn = "urn:li:dataset:(urn:li:dataPlatform:snowflake,source_table,PROD)"
-
-    # Mock GraphQL response for downstream lineage
-    mock_response = {
-        "scrollAcrossLineage": {
-            "nextScrollId": None,
-            "searchResults": [
-                {
-                    "entity": {
-                        "urn": "urn:li:dataset:(urn:li:dataPlatform:snowflake,downstream_table,PROD)",
-                        "type": "DATASET",
-                        "properties": {
-                            "name": "downstream_table",
-                            "description": "Downstream target table",
-                            "platform": {"name": "snowflake"},
-                        },
-                    },
-                    "degree": 1,
-                }
-            ],
-        }
-    }
-
-    # Patch the GraphQL execution method
-    with patch.object(client._graph, "execute_graphql", return_value=mock_response):
-        results = client.lineage.get_lineage(
-            source_urn=source_urn, direction="downstream"
-        )
-
-    # Validate results
-    assert len(results) == 1
-    assert (
-        results[0].urn
-        == "urn:li:dataset:(urn:li:dataPlatform:snowflake,downstream_table,PROD)"
-    )
-    assert results[0].direction == "downstream"
-
-
-def test_get_lineage_multiple_hops(client: DataHubClient) -> None:
-    """Test lineage retrieval with multiple hops."""
-    source_urn = "urn:li:dataset:(urn:li:dataPlatform:snowflake,source_table,PROD)"
-
-    # Mock GraphQL response with multiple hops
-    mock_response = {
-        "scrollAcrossLineage": {
-            "nextScrollId": None,
-            "searchResults": [
-                {
-                    "entity": {
-                        "urn": "urn:li:dataset:(urn:li:dataPlatform:snowflake,upstream_table1,PROD)",
-                        "type": "DATASET",
-                        "properties": {
-                            "name": "upstream_table1",
-                            "description": "First upstream table",
-                            "platform": {"name": "snowflake"},
-                        },
-                    },
-                    "degree": 1,
-                },
-                {
-                    "entity": {
-                        "urn": "urn:li:dataset:(urn:li:dataPlatform:snowflake,upstream_table2,PROD)",
-                        "type": "DATASET",
-                        "properties": {
-                            "name": "upstream_table2",
-                            "description": "Second upstream table",
-                            "platform": {"name": "snowflake"},
-                        },
-                    },
-                    "degree": 2,
-                },
-            ],
-        }
-    }
-
-    # Patch the GraphQL execution method
-    with patch.object(client._graph, "execute_graphql", return_value=mock_response):
-        results = client.lineage.get_lineage(source_urn=source_urn, max_hops=2)
-
-    # Validate results
-    assert len(results) == 2
-    assert results[0].hops == 1
-    assert results[0].type == "DATASET"
-    assert results[1].hops == 2
-    assert results[1].type == "DATASET"
-
-
-def test_get_lineage_no_results(client: DataHubClient) -> None:
-    """Test lineage retrieval with no results."""
-    source_urn = "urn:li:dataset:(urn:li:dataPlatform:snowflake,source_table,PROD)"
-
-    # Mock GraphQL response with no results
-    mock_response: Dict[str, Dict[str, Optional[List]]] = {
-        "scrollAcrossLineage": {"nextScrollId": None, "searchResults": []}
-    }
-
-    # Patch the GraphQL execution method
-    with patch.object(client._graph, "execute_graphql", return_value=mock_response):
-        results = client.lineage.get_lineage(source_urn=source_urn)
-
-    # Validate results
-    assert len(results) == 0
-
-
-def test_get_lineage_pagination(client: DataHubClient) -> None:
-    """Test lineage retrieval with pagination."""
-    source_urn = "urn:li:dataset:(urn:li:dataPlatform:snowflake,source_table,PROD)"
-
-    # Mock GraphQL responses with pagination
-    mock_responses = [
-        {
-            "scrollAcrossLineage": {
-                "nextScrollId": "scroll_token_1",
-                "searchResults": [
-                    {
-                        "entity": {
-                            "urn": "urn:li:dataset:(urn:li:dataPlatform:snowflake,upstream_table1,PROD)",
-                            "type": "DATASET",
-                            "properties": {
-                                "name": "upstream_table1",
-                                "platform": {"name": "snowflake"},
-                            },
-                        },
-                        "degree": 1,
-                    }
-                ],
-            }
-        },
-        {
-            "scrollAcrossLineage": {
-                "nextScrollId": None,
-                "searchResults": [
-                    {
-                        "entity": {
-                            "urn": "urn:li:dataset:(urn:li:dataPlatform:snowflake,upstream_table2,PROD)",
-                            "type": "DATASET",
-                            "properties": {
-                                "name": "upstream_table2",
-                                "platform": {"name": "snowflake"},
-                            },
-                        },
-                        "degree": 1,
-                    }
-                ],
-            }
-        },
-    ]
-
-    # Patch the GraphQL execution method to simulate pagination
-    with patch.object(client._graph, "execute_graphql", side_effect=mock_responses):
-        results = client.lineage.get_lineage(source_urn=source_urn)
-
-    # Validate results
-    assert len(results) == 2
-    assert {result.name for result in results} == {
-        "upstream_table1",
-        "upstream_table2",
-    }
-=======
             column_lineage={"target_col": ["source_col"]},
-        )
->>>>>>> 83881e41
+        )