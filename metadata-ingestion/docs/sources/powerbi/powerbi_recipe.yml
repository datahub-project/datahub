source:
  type: "powerbi"
  config:
    # Your Power BI tenant identifier
    tenant_id: a949d688-67c0-4bf1-a344-e939411c6c0a

    # Azure AD Application identifier
    client_id: foo
    # Azure AD App client secret
    client_secret: bar
    
    # Ingest elements of below PowerBi Workspace into Datahub
    workspace_id_pattern:
      allow:
        - 4bd10256-e999-45dd-8e56-571c77153a5f
      deny:

    # Enable / Disable ingestion of ownership information for dashboards
    extract_ownership: true
    # Enable/Disable extracting workspace information to DataHub containers
    extract_workspaces_to_containers: true
    # Enable / Disable ingestion of endorsements.
    # Please notice that this may overwrite any existing tags defined to ingested entities!
    extract_endorsements_to_tags: false
<<<<<<< HEAD
    # A mapping of PowerBI datasource's server i.e host[:port] to data platform instance.
=======

    # Optional -- A mapping of PowerBI datasource's server i.e host[:port] to data platform instance.
>>>>>>> 02c0c4da
    # :port is optional and only needed if your datasource server is running on non-standard port.
    # For Google BigQuery the datasource's server is google bigquery project name
    server_to_platform_instance:
        ap-south-1.snowflakecomputing.com:
          platform_instance: operational_instance
          env: DEV
        oracle-server:1920:
          platform_instance: high_performance_production_unit
          env: PROD
        big-query-sales-project:
          platform_instance: sn-2
          env: QA

sink:
  # sink configs<|MERGE_RESOLUTION|>--- conflicted
+++ resolved
@@ -22,12 +22,8 @@
     # Enable / Disable ingestion of endorsements.
     # Please notice that this may overwrite any existing tags defined to ingested entities!
     extract_endorsements_to_tags: false
-<<<<<<< HEAD
-    # A mapping of PowerBI datasource's server i.e host[:port] to data platform instance.
-=======
 
     # Optional -- A mapping of PowerBI datasource's server i.e host[:port] to data platform instance.
->>>>>>> 02c0c4da
     # :port is optional and only needed if your datasource server is running on non-standard port.
     # For Google BigQuery the datasource's server is google bigquery project name
     server_to_platform_instance:
