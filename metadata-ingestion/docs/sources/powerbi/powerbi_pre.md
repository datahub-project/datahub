## Configuration Notes
See the 
<<<<<<< HEAD
1. [Microsoft AD App Creation doc](https://docs.microsoft.com/en-us/power-bi/developer/embedded/embed-service-principal) for the steps to create an app client ID and secret
2. Enable admin access only if you want to ingest dataset, lineage and endorsement tags. Refer section [Access Vs Data Ingestion](#access-vs-data-ingestion) for more detail 

    Login to Power BI as Admin and from tenant setting allow below permissions
    - Allow service principals to use read-only Power BI admin APIs
    - Enhance admin APIs responses with detailed metadata
=======
1. [Microsoft AD App Creation doc](https://docs.microsoft.com/en-us/power-bi/developer/embedded/embed-service-principal) for the steps to create an app client ID and secret and allow service principals to use Power BI APIs
2. Login to Power BI as Admin and from `Admin API settings` allow below permissions

    - Allow service principals to use read-only admin APIs
    - Enhance admin APIs responses with detailed metadata
    - Enhance admin APIs responses with DAX and mashup expressions
>>>>>>> da85e73d

## Concept mapping 

| Power BI              | Datahub                 |                                                                                               
|-----------------------|---------------------|
| `Dashboard`           | `Dashboard`         |
| `Dataset's Table`     | `Dataset`           |
| `Tile`                | `Chart`             |
| `Report.webUrl`       | `Chart.externalUrl` |
| `Workspace`           | `N/A`               |
| `Report`              | `Dashboard`         |
| `Page`                | `Chart`             |

If Tile is created from report then Chart.externalUrl is set to Report.webUrl.

## Lineage

This source extract table lineage for tables present in Power BI Datasets. Lets consider a PowerBI Dataset `SALES_REPORT` and a PostgreSQL database is configured as data-source in `SALES_REPORT` dataset. 

Consider `SALES_REPORT` PowerBI Dataset has a table `SALES_ANALYSIS` which is backed by `SALES_ANALYSIS_VIEW` of PostgreSQL Database then in this case `SALES_ANALYSIS_VIEW` will appear as upstream dataset for `SALES_ANALYSIS` table.

You can control table lineage ingestion using `extract_lineage` configuration parameter, by default it is set to `true`. 

PowerBI Source extracts the lineage information by parsing PowerBI M-Query expression.

PowerBI Source supports M-Query expression for below listed PowerBI Data Sources 

1.  Snowflake 
2.  Oracle 
3.  PostgreSQL
4.  Microsoft SQL Server

Native SQL query parsing is only supported for `Snowflake` data-source and only first table from `FROM` clause will be ingested as upstream table. Advance SQL construct like JOIN and SUB-QUERIES in `FROM` clause are not supported.

For example refer below native SQL query. The table `OPERATIONS_ANALYTICS.TRANSFORMED_PROD.V_UNIT_TARGET` will be ingested as upstream table.

```shell
let
  Source = Value.NativeQuery(
    Snowflake.Databases(
      "sdfsd788.ws-east-2.fakecomputing.com", 
      "operations_analytics_prod", 
      [Role = "OPERATIONS_ANALYTICS_MEMBER"]
    ){[Name = "OPERATIONS_ANALYTICS"]}[Data], 
    "select #(lf)UPPER(REPLACE(AGENT_NAME,\'-\',\'\')) AS Agent,#(lf)TIER,#(lf)UPPER(MANAGER),#(lf)TEAM_TYPE,#(lf)DATE_TARGET,#(lf)MONTHID,#(lf)TARGET_TEAM,#(lf)SELLER_EMAIL,#(lf)concat((UPPER(REPLACE(AGENT_NAME,\'-\',\'\'))), MONTHID) as AGENT_KEY,#(lf)UNIT_TARGET AS SME_Quota,#(lf)AMV_TARGET AS Revenue_Quota,#(lf)SERVICE_QUOTA,#(lf)BL_TARGET,#(lf)SOFTWARE_QUOTA as Software_Quota#(lf)#(lf)from OPERATIONS_ANALYTICS.TRANSFORMED_PROD.V_UNIT_TARGETS#(lf)#(lf)where YEAR_TARGET >= 2020#(lf)and TEAM_TYPE = \'foo\'#(lf)and TARGET_TEAM = \'bar\'", 
    null, 
    [EnableFolding = true]
  ), 
  #"Added Conditional Column" = Table.AddColumn(
    Source, 
    "Has PS Software Quota?", 
    each 
      if [TIER] = "Expansion (Medium)" then
        "Yes"
      else if [TIER] = "Acquisition" then
        "Yes"
      else
        "No"
  )
in
  #"Added Conditional Column"
```

## M-Query Pattern Supported For Lineage Extraction
Lets consider a M-Query which combine two PostgreSQL tables. Such M-Query can be written as per below patterns.

**Pattern-1**

```shell
let
Source = PostgreSQL.Database("localhost", "book_store"),
book_date = Source{[Schema="public",Item="book"]}[Data],
issue_history = Source{[Schema="public",Item="issue_history"]}[Data],
combine_result  = Table.Combine({book_date, issue_history})
in
combine_result
```

**Pattern-2**

```shell
let
Source = PostgreSQL.Database("localhost", "book_store"),
combine_result  = Table.Combine({Source{[Schema="public",Item="book"]}[Data], Source{[Schema="public",Item="issue_history"]}[Data]})
in
combine_result
```

`Pattern-2` is *not* supported for upstream table lineage extraction as it uses nested item-selector i.e. {Source{[Schema="public",Item="book"]}[Data], Source{[Schema="public",Item="issue_history"]}[Data]} as argument to M-QUery table function i.e. Table.Combine

`Pattern-1` is supported as it first assign the table from schema to variable and then variable is used in M-Query Table function i.e. Table.Combine

## Extract endorsements to tags

By default, extracting endorsement information to tags is disabled. The feature may be useful if organization uses [endorsements](https://learn.microsoft.com/en-us/power-bi/collaborate-share/service-endorse-content) to identify content quality.

Please note that the default implementation overwrites tags for the ingested entities, if you need to preserve existing tags, consider using a [transformer](../../../../metadata-ingestion/docs/transformer/dataset_transformer.md#simple-add-dataset-globaltags) with `semantics: PATCH` tags instead of `OVERWRITE`.

## Access Vs Data Ingestion
### Service Principal As Member In Workspace 
If you have added Service Principal as `member` in workspace then PowerBI Source would be able ingest below metadata of that particular workspace 

  - Dashboards 
  - Reports 
  - Dashboard's Tiles
  - Report's Pages

### Service Principal As Admin in Tenant Setting and Added as Member In Workspace
If you have added Service Principal as `member` in workspace and also allowed below permissions  

  - Allow service principal to use read-only PowerBI Admin APIs
  - Enhance admin APIs responses with detailed metadata

PowerBI Source would be able to ingest below listed metadata of that particular workspace 

  - Lineage 
  - PowerBI Dataset 
  - Endorsement as tag
  - Dashboards 
  - Reports 
  - Dashboard's Tiles
  - Report's Pages

### Service Principal As Admin in Tenant Setting
In this scenario Service Principal is only added in tenant setting and not added in individual workspaces.

Service Principal is allowed below permissions

  - Allow service principal to use read-only PowerBI Admin APIs
  - Enhance admin APIs responses with detailed metadata

In PowerBI Source recipe add flag `admin_only: true` to configure PowerBI Source to use PowerBI Admin APIs only to retrieve the meta-data. PowerBI Source would be able to ingest below listed metadata of all workspaces.

  - Lineage 
  - PowerBI Dataset 
  - Endorsement as tag
  - Dashboards 
  - Reports 
  - Dashboard's Tiles

Report's Pages are not available in PowerBI Admin API.<|MERGE_RESOLUTION|>--- conflicted
+++ resolved
@@ -1,20 +1,10 @@
 ## Configuration Notes
-See the 
-<<<<<<< HEAD
-1. [Microsoft AD App Creation doc](https://docs.microsoft.com/en-us/power-bi/developer/embedded/embed-service-principal) for the steps to create an app client ID and secret
-2. Enable admin access only if you want to ingest dataset, lineage and endorsement tags. Refer section [Access Vs Data Ingestion](#access-vs-data-ingestion) for more detail 
-
-    Login to Power BI as Admin and from tenant setting allow below permissions
-    - Allow service principals to use read-only Power BI admin APIs
-    - Enhance admin APIs responses with detailed metadata
-=======
-1. [Microsoft AD App Creation doc](https://docs.microsoft.com/en-us/power-bi/developer/embedded/embed-service-principal) for the steps to create an app client ID and secret and allow service principals to use Power BI APIs
+1. Refer [Microsoft AD App Creation doc](https://docs.microsoft.com/en-us/power-bi/developer/embedded/embed-service-principal) to create a Microsoft AD Application and allow service principal to use Power BI APIs
 2. Login to Power BI as Admin and from `Admin API settings` allow below permissions
 
     - Allow service principals to use read-only admin APIs
     - Enhance admin APIs responses with detailed metadata
     - Enhance admin APIs responses with DAX and mashup expressions
->>>>>>> da85e73d
 
 ## Concept mapping 
 
