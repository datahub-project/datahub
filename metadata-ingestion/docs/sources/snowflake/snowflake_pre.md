--- conflicted
+++ resolved
@@ -47,7 +47,6 @@
 // Optional - required if extracting lineage, usage or tags (without lineage)
 grant imported privileges on database snowflake to role datahub_role;
 
-<<<<<<< HEAD
 // Optional - required for INTERNAL marketplace ingestion (private data sharing)
 // This grants access to:
 // - SHOW AVAILABLE LISTINGS (IS_ORGANIZATION = TRUE) for internal marketplace listings
@@ -78,11 +77,10 @@
 
 // Option 3: Use SYSADMIN directly for ingestion
 // Set role: SYSADMIN in your recipe instead of datahub_role
-=======
+
 // Optional - required if extracting Streamlit Apps
 grant usage on all streamlits in database "<your-database>" to role datahub_role;
 grant usage on future streamlits in database "<your-database>" to role datahub_role;
->>>>>>> f10441d9
 ```
 
 The details of each granted privilege can be viewed in the [Snowflake docs](https://docs.snowflake.com/en/user-guide/security-access-control-privileges.html). A summary of each privilege and why it is required for this connector:
