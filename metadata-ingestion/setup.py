--- conflicted
+++ resolved
@@ -177,11 +177,8 @@
     # Google cloud logging library
     "google-cloud-logging<=3.5.0",
     "google-cloud-bigquery",
-<<<<<<< HEAD
     "google-cloud-datacatalog>=1.5.0",
-=======
     "google-cloud-resource-manager",
->>>>>>> 110bb7e4
     "more-itertools>=8.12.0",
     "sqlalchemy-bigquery>=1.4.1",
 }
