--- conflicted
+++ resolved
@@ -292,17 +292,7 @@
 iceberg_common = {
     # Iceberg Python SDK
     # Kept at 0.4.0 due to higher versions requiring pydantic>2, as soon as we are fine with it, bump this dependency
-<<<<<<< HEAD
-    "pyiceberg>=0.4.0",
-=======
-    # The limitation <=0.6.1 is set temporarily, as >0.4 allows for using pydantic 2, but versions >0.6.1 use different
-    # parameters for configuring credentials, i.e. for Glue catalogs, for details, see:
-    # https://github.com/apache/iceberg-python/compare/pyiceberg-0.6.1...pyiceberg-0.7.0#diff-497e037708cc64870c6ba9372f6064a69ca1e74d65d6195dcee5a44851e8b47dR283
-    # this would cause existing recipes to start failing in some cases
-    # the list of extras is quite arbitrary, it has been extended since 0.4.0, we can add more of them, once we bump
-    # the lower version limit
-    "pyiceberg[glue,hive,dynamodb,snappy,hive,s3fs,adlfs,pyarrow,zstandard]>=0.4.0,<=0.6.1",
->>>>>>> b568eac9
+    "pyiceberg[glue,hive,dynamodb,snappy,hive,s3fs,adlfs,pyarrow,zstandard]>=0.4.0",
     *cachetools_lib,
 }
 
