from typing import Dict, Set

import setuptools

package_metadata: dict = {}
with open("./src/datahub/_version.py") as fp:
    exec(fp.read(), package_metadata)

_version: str = package_metadata["__version__"]
_self_pin = (
    f"=={_version}"
    if not (_version.endswith(("dev0", "dev1")) or "docker" in _version)
    else ""
)

base_requirements = {
    # Our min version of typing_extensions is somewhat constrained by Airflow.
    "typing_extensions>=4.8.0",
    # Actual dependencies.
    "typing-inspect",
    "pydantic>=2.4.0,<3.0.0",
    # 2.41.3 https://github.com/pydantic/pydantic-core/issues/1841
    "pydantic_core!=2.41.3",
    "mixpanel>=4.9.0",
    # Airflow depends on fairly old versions of sentry-sdk, which is why we need to be loose with our constraints.
    "sentry-sdk>=1.33.1",
}

framework_common = {
    # Avoiding click 8.2.0 due to https://github.com/pallets/click/issues/2894
    "click>=7.1.2, !=8.2.0",
    "click-default-group",
    "PyYAML",
    "toml>=0.10.0",
    # In Python 3.10+, importlib_metadata is included in the standard library.
    "importlib_metadata>=4.0.0; python_version < '3.10'",
    "docker",
    "expandvars>=0.6.5",
    "avro-gen3==0.7.16",
    # "avro-gen3 @ git+https://github.com/acryldata/avro_gen@master#egg=avro-gen3",
    # avro has historically made breaking changes, so we have a cautious upper bound.
    "avro>=1.11.3,<1.13",
    "python-dateutil>=2.8.0",
    "tabulate",
    "progressbar2",
    "psutil>=5.8.0",
    "Deprecated",
    "humanfriendly",
    "packaging",
    "aiohttp<4",
    "cached_property",
    "ijson",
    "click-spinner",
    "requests_file",
    "jsonref",
    "jsonschema",
    "ruamel.yaml",
}

rest_common = {"requests", "requests_file"}

kafka_common = {
    # Note that confluent_kafka 1.9.0 introduced a hard compatibility break, and
    # requires librdkafka >=1.9.0. This is generally not an issue, since they
    # now provide prebuilt wheels for most platforms, including M1 Macs and
    # Linux aarch64 (e.g. Docker's linux/arm64). Installing confluent_kafka
    # from source remains a pain.
    # With the release of 2.8.1, confluent-kafka only released a source distribution,
    # and no prebuilt wheels.
    # See https://github.com/confluentinc/confluent-kafka-python/issues/1927
    # RegisteredSchema#guid is being used and was introduced in 2.10.1 https://github.com/confluentinc/confluent-kafka-python/pull/1978
    "confluent_kafka[schemaregistry,avro]>=2.10.1",
    # We currently require both Avro libraries. The codegen uses avro-python3 (above)
    # schema parsers at runtime for generating and reading JSON into Python objects.
    # At the same time, we use Kafka's AvroSerializer, which internally relies on
    # fastavro for serialization. We do not use confluent_kafka[avro], since it
    # is incompatible with its own dep on avro-python3.
    "fastavro>=1.2.0",
}

kafka_protobuf = {
    "networkx>=2.6.2",
    # Required to generate protobuf python modules from the schema downloaded from the schema registry
    # NOTE: potential conflict with feast also depending on grpcio
    "grpcio>=1.44.0,<2",
    "grpcio-tools>=1.44.0,<2",
}

usage_common = {
    "sqlparse",
}

sqlglot_lib = {
    # We heavily monkeypatch sqlglot.
    # We used to maintain an acryl-sqlglot fork: https://github.com/tobymao/sqlglot/compare/main...hsheth2:sqlglot:main?expand=1
    # but not longer do.
    "sqlglot[rs]==27.27.0",
    "patchy==2.8.0",
}

classification_lib = {
    "acryl-datahub-classify==0.0.11",
    # schwifty is needed for the classify plugin
    "schwifty",
    # This is a bit of a hack. Because we download the SpaCy model at runtime in the classify plugin,
    # we need pip to be available.
    "pip",
    # We were seeing an error like this `numpy.dtype size changed, may indicate binary incompatibility. Expected 96 from C header, got 88 from PyObject`
    # with numpy 2.0. This likely indicates a mismatch between scikit-learn and numpy versions.
    # https://stackoverflow.com/questions/40845304/runtimewarning-numpy-dtype-size-changed-may-indicate-binary-incompatibility
    "numpy<2",
}

dbt_common = {
    *sqlglot_lib,
    "more-itertools",
}

cachetools_lib = {
    "cachetools",
}

# Skip pyarrow 0.14.0-14.0.0 due to CVE-2023-47248: https://avd.aquasec.com/nvd/cve-2023-47248
pyarrow_common = {
    "pyarrow>14.0.0",
}

great_expectations_lib = {
    # 1. Our original dep was this:
    # "great-expectations>=0.15.12, <=0.15.50",
    # 2. For hive, we had additional restrictions:
    #    Due to https://github.com/great-expectations/great_expectations/issues/6146,
    #    we cannot allow 0.15.{23-26}. This was fixed in 0.15.27 by
    #    https://github.com/great-expectations/great_expectations/pull/6149.
    # "great-expectations != 0.15.23, != 0.15.24, != 0.15.25, != 0.15.26",
    # 3. Since then, we've ended up forking great-expectations in order to
    #    add pydantic 2.x support. The fork is pretty simple
    #    https://github.com/great-expectations/great_expectations/compare/0.15.50...acryldata:great_expectations:0.15.50-pydantic-2-patch?expand=1
    #    This was derived from work done by @jskrzypek in
    #    https://github.com/datahub-project/datahub/issues/8115#issuecomment-2264219783
    "acryl-great-expectations==0.15.50.1",
    "jupyter_server>=2.14.1",  # CVE-2024-35178
}

sqlalchemy_lib = {
    # Required for all SQL sources.
    # This is temporary lower bound that we're open to loosening/tightening as requirements show up
    "sqlalchemy>=1.4.39, <2",
}
sql_common = (
    {
        *sqlalchemy_lib,
        # Required for SQL profiling.
        *great_expectations_lib,
        # scipy version restricted to reduce backtracking, used by great-expectations,
        "scipy>=1.7.2",
        # GE added handling for higher version of jinja2
        # https://github.com/great-expectations/great_expectations/pull/5382/files
        # datahub does not depend on traitlets directly but great expectations does.
        # https://github.com/ipython/traitlets/issues/741
        "traitlets!=5.2.2",
        # GE depends on IPython - we have no direct dependency on it.
        # IPython 8.22.0 added a dependency on traitlets 5.13.x, but only declared a
        # version requirement of traitlets>5.
        # See https://github.com/ipython/ipython/issues/14352.
        # This issue was fixed by https://github.com/ipython/ipython/pull/14353,
        # which first appeared in IPython 8.22.1.
        # As such, we just need to avoid that version in order to get the
        # dependencies that we need. IPython probably should've yanked 8.22.0.
        "IPython!=8.22.0",
        "greenlet",
        *cachetools_lib,
    }
    | usage_common
    | sqlglot_lib
    | classification_lib
)

aws_common = {
    # AWS Python SDK
    "boto3",
    # Deal with a version incompatibility between botocore (used by boto3) and urllib3.
    # See https://github.com/boto/botocore/pull/2563.
    "botocore!=1.23.0",
}

path_spec_common = {
    "parse>=1.19.0",
    "wcmatch",
}

looker_common = {
    # Looker Python SDK
    "looker-sdk>=23.0.0",
    # This version of lkml contains a fix for parsing lists in
    # LookML files with spaces between an item and the following comma.
    # See https://github.com/joshtemple/lkml/issues/73.
    "lkml>=1.3.4",
    *sqlglot_lib,
    "GitPython>2",
    # python-liquid 2 includes a bunch of breaking changes.
    # See https://jg-rp.github.io/liquid/migration/
    # Eventually we should fully upgrade to v2, but that will require
    # us to drop Python 3.8 support first.
    "python-liquid<2",
    "deepmerge>=1.1.1",
}

bigquery_common = {
    # Google cloud logging library
    "google-cloud-logging<=3.5.0",
    "google-cloud-bigquery",
    "google-cloud-datacatalog>=1.5.0",
    "google-cloud-resource-manager",
    "more-itertools>=8.12.0",
    "sqlalchemy-bigquery>=1.4.1",
    *path_spec_common,
}

clickhouse_common = {
    # Clickhouse 0.2.0 adds support for SQLAlchemy 1.4.x
    # Disallow 0.2.5 because of https://github.com/xzkostyan/clickhouse-sqlalchemy/issues/272.
    # Note that there's also a known issue around nested map types: https://github.com/xzkostyan/clickhouse-sqlalchemy/issues/269.
    # zstd needs to be pinned because the latest version causes issues on arm
    "zstd<1.5.6.8",
    "clickhouse-sqlalchemy>=0.2.0,<0.2.5",
}

redshift_common = {
    # Clickhouse 0.8.3 adds support for SQLAlchemy 1.4.x
    "sqlalchemy-redshift>=0.8.3",
    "GeoAlchemy2",
    "redshift-connector>=2.1.5",
    *path_spec_common,
}

snowflake_common = {
    # Lower bound due to https://github.com/snowflakedb/snowflake-sqlalchemy/issues/350
    #
    # Upper bound <1.7.4: Version 1.7.4 of snowflake-sqlalchemy introduced a bug that breaks
    # table column name reflection for non-uppercase table names. While we do not
    # use this method directly, it is used by great-expectations during profiling.
    #
    # See: https://github.com/snowflakedb/snowflake-sqlalchemy/compare/v1.7.3...v1.7.4
    #
    # The exact cause of the breakage in v1.7.4 is unclear, but it may be related to
    # changes in the _get_table_columns function. I initially suspected PR #541
    # (https://github.com/snowflakedb/snowflake-sqlalchemy/pull/541), but that has been
    # present since v1.7.0 and does not appear to cause issues.
    #
    # Reflection failures for case-sensitive object names are a known issue:
    # https://github.com/snowflakedb/snowflake-sqlalchemy/issues/388
    #
    # As of May 2025, snowflake-sqlalchemy is in maintenance mode. I have commented on the
    # above issue and we are pinning to a safe version.
    "snowflake-sqlalchemy>=1.4.3, <1.7.4",
    "snowflake-connector-python>=3.4.0",
    "pandas",
    "cryptography",
    "msal",
    *cachetools_lib,
}

trino = {
    "trino[sqlalchemy]>=0.308",
}

pyhive_common = {
    # DataHub maintains a fork of PyHive
    # - 0.6.11 adds support for table comments and column comments,
    #   and also releases HTTP and HTTPS transport schemes
    # - 0.6.12 adds support for Spark Thrift Server
    # - 0.6.13 adds a small fix for Databricks
    # - 0.6.14 uses pure-sasl instead of sasl so it builds on Python 3.11
    # - 0.6.15 adds support for thrift > 0.14 (cherry-picked from https://github.com/apache/thrift/pull/2491)
    # - 0.6.16 fixes a regression in 0.6.15 (https://github.com/acryldata/PyHive/pull/9)
    "acryl-pyhive[hive-pure-sasl]==0.6.16",
    # As per https://github.com/datahub-project/datahub/issues/8405
    # and https://github.com/dropbox/PyHive/issues/417, version 0.14.0
    # of thrift broke PyHive's hive+http transport.
    # Fixed by https://github.com/apache/thrift/pull/2491 in version 0.17.0
    # which is unfortunately not on PyPi.
    # Instead, we put the fix in our PyHive fork, so no thrift pin is needed.
}

microsoft_common = {
    "msal>=1.31.1",
}

iceberg_common = {
    # PyIceberg dependency restrictions history:
    # - From v0.4.0, pydantic v2 is required.
    # - From v0.8.0, there have been changes to the catalog connection configuration details -
    # especially for AWS-based catalogs and warehouses, the properties `profile_name`, `region_name`,
    # `aws_access_key_id`, `aws_secret_access_key`, and `aws_session_token` were deprecated and removed in version
    # 0.8.0.
    "pyiceberg[glue,hive,dynamodb,snappy,hive,s3fs,adlfs,pyarrow,zstandard]>=0.8.0",
    # Pin pydantic due to incompatibility with pyiceberg 0.9.1.
    # pyiceberg 0.9.1 requires pydantic>=2.0,<2.12
    "pydantic<2.12",
    *cachetools_lib,
}

mssql_common = {
    "sqlalchemy-pytds>=0.3",
    "pyOpenSSL",
}

postgres_common = {
    "psycopg2-binary",
    "GeoAlchemy2",
}

s3_base = {
    *aws_common,
    "more-itertools>=8.12.0",
    "parse>=1.19.0",
    *pyarrow_common,
    "tableschema>=1.20.2",
    # ujson 5.2.0 has the JSONDecodeError exception type, which we need for error handling.
    "ujson>=5.2.0",
    "smart-open[s3]>=5.2.1",
    # moto 5.0.0 drops support for Python 3.7
    "moto[s3]<5.0.0",
    *path_spec_common,
}

threading_timeout_common = {
    "stopit==1.1.2",
    # stopit uses pkg_resources internally, which means there's an implied
    # dependency on setuptools.
    "setuptools",
}

abs_base = {
    "azure-core>=1.31.0",
    "azure-identity>=1.21.0",
    "azure-storage-blob>=12.19.0",
    "azure-storage-file-datalake>=12.14.0",
    "more-itertools>=8.12.0",
    *pyarrow_common,
    "smart-open[azure]>=5.2.1",
    "tableschema>=1.20.2",
    "ujson>=5.2.0",
    *path_spec_common,
}

data_lake_profiling = {
    "pydeequ>=1.1.0",
    "pyspark~=3.5.6",
    # cachetools is used by the profiling config
    *cachetools_lib,
}

delta_lake = {
    *s3_base,
    *abs_base,
    # Version 0.18.0 broken on ARM Macs: https://github.com/delta-io/delta-rs/issues/2577
    # Version 1.0.2 breaks due to Unsupported reader features required: [DeletionVectors]: https://github.com/delta-io/delta-rs/issues/1094
    "deltalake>=0.6.3, != 0.6.4, != 0.18.0, <1.0.0; platform_system == 'Darwin' and platform_machine == 'arm64'",
    "deltalake>=0.6.3, != 0.6.4, <1.0.0; platform_system != 'Darwin' or platform_machine != 'arm64'",
}

powerbi_report_server = {"requests", "requests_ntlm"}

slack = {
    "slack-sdk==3.18.1",
    "tenacity>=8.0.1",
}

databricks_common = {
    # Version 2.4.0 includes sqlalchemy dialect, 2.8.0 includes some bug fixes
    # Version 3.0.0 required SQLAlchemy > 2.0.21
    # TODO: When upgrading to >=3.0.0, remove proxy authentication monkey patching
    # in src/datahub/ingestion/source/unity/proxy.py (_patch_databricks_sql_proxy_auth)
    # as the fix was included natively in 3.0.0 via https://github.com/databricks/databricks-sql-python/pull/354
    "databricks-sql-connector>=2.8.0,<3.0.0",
}

databricks = {
    # 0.1.11 appears to have authentication issues with azure databricks
    # 0.22.0 has support for `include_browse` in metadata list apis
    "databricks-sdk>=0.30.0",
    "pyspark~=3.5.6",
    "requests",
    # Due to https://github.com/databricks/databricks-sql-python/issues/326
    # databricks-sql-connector<3.0.0 requires pandas<2.2.0
    "pandas<2.2.0",
}

mysql = {"pymysql>=1.0.2"}

sac = {
    "requests",
    "pyodata>=1.11.1",
    "Authlib",
}

superset_common = {
    "requests",
    *sqlglot_lib,
}

# Note: for all of these, framework_common will be added.
plugins: Dict[str, Set[str]] = {
    # Sink plugins.
    "datahub-kafka": {
        # At some moment, we decoupled from using here kafka_common
        # That's becuase kafka_common has more strict lower bound versions that conflict with airflow depedency constraints
        "confluent_kafka[schemaregistry,avro]>=1.9.0, != 2.8.1",
        "fastavro>=1.2.0",
    },
    "datahub-rest": rest_common,
    "sync-file-emitter": {"filelock"},
    "datahub-lite": {
        "duckdb>=1.0.0",
        "fastapi",
        "uvicorn",
    },
    # Integrations.
    "airflow": {
        f"acryl-datahub-airflow-plugin{_self_pin}",
    },
    "circuit-breaker": {
        # In gql v4, the execute() method's signature changed. Since we've updated
        # our code to use the new signature, we need to pin to gql v4.
        "gql[requests]>=4.0.0",
    },
    # TODO: Eventually we should reorganize our imports so that this depends on sqlalchemy_lib
    # but not the full sql_common.
    "datahub": sql_common | mysql | kafka_common,
    "great-expectations": {
        f"acryl-datahub-gx-plugin{_self_pin}",
    },
    # Misc plugins.
    "sql-parser": sqlglot_lib,
    # Source plugins
    # sqlalchemy-bigquery is included here since it provides an implementation of
    # a SQLalchemy-conform STRUCT type definition
    "athena": sql_common
    # We need to set tenacity lower than 8.4.0 as
    # this version has missing dependency asyncio
    # https://github.com/jd/tenacity/issues/471
    | {
        "PyAthena[SQLAlchemy]>=2.6.0,<3.0.0",
        "sqlalchemy-bigquery>=1.4.1",
        "tenacity!=8.4.0",
    },
    "azure-ad": set(),
    "bigquery": sql_common
    | bigquery_common
    | sqlglot_lib
    | classification_lib
    | {
        "google-cloud-datacatalog-lineage==0.2.2",
    },
    "bigquery-slim": bigquery_common,
    "bigquery-queries": sql_common | bigquery_common | sqlglot_lib,
    "clickhouse": sql_common | clickhouse_common,
    "clickhouse-usage": sql_common | usage_common | clickhouse_common,
    "cockroachdb": sql_common
    | postgres_common
    | aws_common
    | {"sqlalchemy-cockroachdb<2.0.0"},
    "datahub-lineage-file": set(),
    "datahub-business-glossary": set(),
    "delta-lake": {*data_lake_profiling, *delta_lake},
    "dbt": {"requests"} | dbt_common | aws_common,
    "dbt-cloud": {"requests"} | dbt_common,
    "dremio": {"requests"} | sql_common,
    "druid": sql_common | {"pydruid>=0.6.2"},
    "dynamodb": aws_common | classification_lib,
    # Starting with 7.14.0 python client is checking if it is connected to elasticsearch client. If its not it throws
    # UnsupportedProductError
    # https://www.elastic.co/guide/en/elasticsearch/client/python-api/current/release-notes.html#rn-7-14-0
    # https://github.com/elastic/elasticsearch-py/issues/1639#issuecomment-883587433
    "elasticsearch": {"elasticsearch==7.13.4", *cachetools_lib},
    "excel": {
        "openpyxl>=3.1.5",
        "pandas",
        *aws_common,
        *abs_base,
        *cachetools_lib,
        *data_lake_profiling,
    },
    "cassandra": {
        "cassandra-driver>=3.28.0",
        # We were seeing an error like this `numpy.dtype size changed, may indicate binary incompatibility. Expected 96 from C header, got 88 from PyObject`
        # with numpy 2.0. This likely indicates a mismatch between scikit-learn and numpy versions.
        # https://stackoverflow.com/questions/40845304/runtimewarning-numpy-dtype-size-changed-may-indicate-binary-incompatibility
        "numpy<2",
        *cachetools_lib,
    },
    "feast": {
        "feast>=0.34.0,<1",
        "flask-openid>=1.3.0",
        "dask[dataframe]<2024.7.0",
        # We were seeing an error like this `numpy.dtype size changed, may indicate binary incompatibility. Expected 96 from C header, got 88 from PyObject`
        # with numpy 2.0. This likely indicates a mismatch between scikit-learn and numpy versions.
        # https://stackoverflow.com/questions/40845304/runtimewarning-numpy-dtype-size-changed-may-indicate-binary-incompatibility
        "numpy<2",
    },
    "grafana": {"requests", *sqlglot_lib},
    "glue": aws_common | cachetools_lib,
    # hdbcli is supported officially by SAP, sqlalchemy-hana is built on top but not officially supported
    "hana": sql_common
    | {
        "sqlalchemy-hana>=0.5.0; platform_machine != 'aarch64' and platform_machine != 'arm64'",
        "hdbcli>=2.11.20; platform_machine != 'aarch64' and platform_machine != 'arm64'",
    },
    "hive": sql_common
    | pyhive_common
    | {
        "databricks-dbapi",
        *great_expectations_lib,
    },
    # keep in sync with presto-on-hive until presto-on-hive will be removed
    "hive-metastore": sql_common
    | pyhive_common
    | {"psycopg2-binary", "pymysql>=1.0.2"},
    "iceberg": iceberg_common,
    "iceberg-catalog": aws_common,
    "json-schema": {"requests"},
    "kafka": kafka_common | kafka_protobuf,
    "kafka-connect": sql_common | {"requests", "JPype1"},
    "ldap": {"python-ldap>=2.4"},
    "looker": looker_common,
    "lookml": looker_common,
    "metabase": {"requests"} | sqlglot_lib,
    "mlflow": {
        "mlflow-skinny>=2.3.0,<2.21.0",
        # Pinned to avoid the breaking change introduced in MLflow 2.21.0 where search_registered_models injects an implicit filter
        # https://github.com/mlflow/mlflow/pull/14795
        # Upper bound can be removed once the upstream issue is resolved,
        # or we have a reliable and backward-compatible way to handle prompt filtering.
        # It's technically wrong for packages to depend on setuptools. However, it seems mlflow does it anyways.
        "setuptools",
    },
    "datahub-debug": {"dnspython==2.7.0", "requests"},
    "mode": {"requests", "python-liquid", "tenacity>=8.0.1"} | sqlglot_lib,
    "mongodb": {"pymongo>=4.8.0", "packaging"},
    "mssql": sql_common | mssql_common,
    "mssql-odbc": sql_common | mssql_common | {"pyodbc"},
    "mysql": sql_common | mysql | aws_common,
    # mariadb should have same dependency as mysql
<<<<<<< HEAD
    "mariadb": sql_common | mysql,
    # starrocks should have same dependency as mysql
    "starrocks": sql_common | mysql,
=======
    "mariadb": sql_common | mysql | aws_common,
>>>>>>> ac20d068
    "okta": {"okta~=1.7.0", "nest-asyncio"},
    "oracle": sql_common | {"oracledb"},
    "postgres": sql_common | postgres_common | aws_common,
    "presto": sql_common | pyhive_common | trino,
    # presto-on-hive is an alias for hive-metastore and needs to be kept in sync
    "presto-on-hive": sql_common
    | pyhive_common
    | {"psycopg2-binary", "pymysql>=1.0.2"},
    "pulsar": {"requests"},
    "redash": {"redash-toolbelt", "sql-metadata"} | sqlglot_lib,
    "redshift": sql_common
    | redshift_common
    | usage_common
    | sqlglot_lib
    | classification_lib
    | {"db-dtypes"}  # Pandas extension data types
    | cachetools_lib,
    "s3": {*s3_base, *data_lake_profiling},
    "gcs": {*s3_base, *data_lake_profiling, "smart-open[gcs]>=5.2.1"},
    "abs": {*abs_base, *data_lake_profiling},
    "sagemaker": aws_common,
    "salesforce": {"simple-salesforce", *cachetools_lib},
    "snowflake": snowflake_common | sql_common | usage_common | sqlglot_lib,
    "snowflake-slim": snowflake_common,
    "snowflake-summary": snowflake_common | sql_common | usage_common | sqlglot_lib,
    "snowflake-queries": snowflake_common | sql_common | usage_common | sqlglot_lib,
    "sqlalchemy": sql_common,
    "sql-queries": usage_common | sqlglot_lib | aws_common | {"smart-open[s3]>=5.2.1"},
    "slack": slack,
    "superset": superset_common,
    "preset": superset_common,
    "tableau": {"tableauserverclient>=0.24.0"} | sqlglot_lib,
    "teradata": sql_common
    | usage_common
    | sqlglot_lib
    | {
        # On 2024-10-30, teradatasqlalchemy 20.0.0.2 was released. This version seemed to cause issues
        # in our CI, so we're pinning the version for now.
        "teradatasqlalchemy>=17.20.0.0,<=20.0.0.2",
    },
    "trino": sql_common | trino,
    "starburst-trino-usage": sql_common | usage_common | trino,
    "nifi": {"requests", "packaging", "requests-gssapi"},
    "powerbi": (
        microsoft_common
        | {"lark[regex]==1.1.4", "sqlparse", "more-itertools"}
        | sqlglot_lib
        | threading_timeout_common
    ),
    "powerbi-report-server": powerbi_report_server,
    "vertica": sql_common | {"vertica-sqlalchemy-dialect[vertica-python]==0.0.8.2"},
    "unity-catalog": databricks_common | databricks | sql_common,
    # databricks is alias for unity-catalog and needs to be kept in sync
    "databricks": databricks_common | databricks | sql_common,
    "fivetran": snowflake_common
    | bigquery_common
    | databricks_common
    | sqlalchemy_lib
    | sqlglot_lib,
    "snaplogic": set(),
    "qlik-sense": sqlglot_lib | {"requests", "websocket-client"},
    "sigma": sqlglot_lib | {"requests"},
    "sac": sac,
    "neo4j": {"pandas", "neo4j"},
    "vertexai": {"google-cloud-aiplatform>=1.80.0"},
}

# This is mainly used to exclude plugins from the Docker image.
all_exclude_plugins: Set[str] = {
    # The Airflow extra is only retained for compatibility, but new users should
    # be using the datahub-airflow-plugin package instead.
    "airflow",
    # The great-expectations extra is only retained for compatibility, but new users should
    # be using the datahub-gx-plugin package instead.
    "great-expectations",
    # SQL Server ODBC requires additional drivers, and so we don't want to keep
    # it included in the default "all" installation.
    "mssql-odbc",
    # duckdb doesn't have a prebuilt wheel for Linux arm7l or aarch64, so we
    # simply exclude it.
    "datahub-lite",
    # Feast tends to have overly restrictive dependencies and hence doesn't
    # play nice with the "all" installation.
    "feast",
}

mypy_stubs = {
    "types-dataclasses",
    "types-six",
    "types-python-dateutil",
    # We need to avoid 2.31.0.5 and 2.31.0.4 due to
    # https://github.com/python/typeshed/issues/10764. Once that
    # issue is resolved, we can remove the upper bound and change it
    # to a != constraint.
    # We have a PR up to fix the underlying issue: https://github.com/python/typeshed/pull/10776.
    "types-requests>=2.28.11.6,<=2.31.0.3",
    "types-toml",
    "types-PyMySQL",
    "types-PyYAML",
    "types-cachetools",
    # versions 0.1.13 and 0.1.14 seem to have issues
    "types-click==0.1.12",
    # The boto3-stubs package seems to have regularly breaking minor releases,
    # we pin to a specific version to avoid this.
    "boto3-stubs[s3,glue,sagemaker,sts,dynamodb, lakeformation]==1.40.0",
    "types-tabulate",
    # avrogen package requires this
    "types-pytz",
    "types-pyOpenSSL",
    "types-click-spinner>=0.1.13.1",
    "types-ujson>=5.2.0",
    "types-Deprecated",
    "types-protobuf>=4.21.0.1",
    "sqlalchemy2-stubs",
}


test_api_requirements = {
    "pytest>=6.2.2",
    "pytest-timeout",
    # Missing numpy requirement in 8.0.0
    "deepdiff!=8.0.0",
    "orderly-set!=5.4.0",  # 5.4.0 uses invalid types on older Python versions
    "PyYAML",
    "pytest-docker>=1.1.0",
}

debug_requirements = {
    "memray",
}

lint_requirements = {
    # This is pinned only to avoid spurious errors in CI.
    # We should make an effort to keep it up to date.
    "ruff==0.11.7",
    "mypy==1.17.1",
}

base_dev_requirements = {
    *base_requirements,
    *framework_common,
    *mypy_stubs,
    *s3_base,
    *lint_requirements,
    *test_api_requirements,
    "coverage>=5.1",
    "faker>=18.4.0",
    "pytest-asyncio>=0.16.0",
    "pytest-cov>=2.8.1",
    "pytest-random-order~=1.1.0",
    "requests-mock",
    "freezegun",  # TODO: fully remove and use time-machine
    "time-machine",  # better Pydantic v2 compatibility
    "jsonpickle",
    "build",
    "twine",
    *list(
        dependency
        for plugin in [
            "abs",
            "athena",
            "bigquery",
            "clickhouse",
            "clickhouse-usage",
            "cockroachdb",
            "delta-lake",
            "dremio",
            "druid",
            "elasticsearch",
            "feast",
            "iceberg",
            "iceberg-catalog",
            "mlflow",
            "mongodb",
            "json-schema",
            "ldap",
            "looker",
            "lookml",
            "glue",
            "mariadb",
            "starrocks",
            "okta",
            "oracle",
            "postgres",
            "sagemaker",
            "kafka",
            "datahub-rest",
            "datahub-lite",
            "presto",
            "redash",
            "redshift",
            "s3",
            "snowflake",
            "snaplogic",
            "slack",
            "tableau",
            "teradata",
            "trino",
            "hive",
            "starburst-trino-usage",
            "powerbi",
            "powerbi-report-server",
            "salesforce",
            "unity-catalog",
            "nifi",
            "vertica",
            "mode",
            "fivetran",
            "kafka-connect",
            "qlik-sense",
            "sigma",
            "sac",
            "cassandra",
            "neo4j",
            "vertexai",
            "mssql-odbc",
        ]
        if plugin
        for dependency in plugins[plugin]
    ),
}

dev_requirements = {
    *base_dev_requirements,
}

full_test_dev_requirements = {
    *list(
        dependency
        for plugin in [
            "athena",
            "circuit-breaker",
            "clickhouse",
            "delta-lake",
            "druid",
            "excel",
            "feast",
            "hana",
            "hive",
            "iceberg",
            "iceberg-catalog",
            "kafka-connect",
            "ldap",
            "slack",
            "mssql",
            "mssql-odbc",
            "mysql",
            "mariadb",
            "starrocks",
            "redash",
            "vertica",
            "vertexai",
        ]
        if plugin
        for dependency in plugins[plugin]
    ),
}

entry_points = {
    "console_scripts": ["datahub = datahub.entrypoints:main"],
    "datahub.ingestion.source.plugins": [
        "abs = datahub.ingestion.source.abs.source:ABSSource",
        "csv-enricher = datahub.ingestion.source.csv_enricher:CSVEnricherSource",
        "file = datahub.ingestion.source.file:GenericFileSource",
        "datahub = datahub.ingestion.source.datahub.datahub_source:DataHubSource",
        "sqlalchemy = datahub.ingestion.source.sql.sql_generic:SQLAlchemyGenericSource",
        "athena = datahub.ingestion.source.sql.athena:AthenaSource",
        "azure-ad = datahub.ingestion.source.identity.azure_ad:AzureADSource",
        "bigquery = datahub.ingestion.source.bigquery_v2.bigquery:BigqueryV2Source",
        "bigquery-queries = datahub.ingestion.source.bigquery_v2.bigquery_queries:BigQueryQueriesSource",
        "clickhouse = datahub.ingestion.source.sql.clickhouse:ClickHouseSource",
        "clickhouse-usage = datahub.ingestion.source.usage.clickhouse_usage:ClickHouseUsageSource",
        "cockroachdb = datahub.ingestion.source.sql.cockroachdb:CockroachDBSource",
        "delta-lake = datahub.ingestion.source.delta_lake:DeltaLakeSource",
        "s3 = datahub.ingestion.source.s3:S3Source",
        "dbt = datahub.ingestion.source.dbt.dbt_core:DBTCoreSource",
        "dbt-cloud = datahub.ingestion.source.dbt.dbt_cloud:DBTCloudSource",
        "dremio = datahub.ingestion.source.dremio.dremio_source:DremioSource",
        "druid = datahub.ingestion.source.sql.druid:DruidSource",
        "dynamodb = datahub.ingestion.source.dynamodb.dynamodb:DynamoDBSource",
        "elasticsearch = datahub.ingestion.source.elastic_search:ElasticsearchSource",
        "excel = datahub.ingestion.source.excel.source:ExcelSource",
        "feast = datahub.ingestion.source.feast:FeastRepositorySource",
        "grafana = datahub.ingestion.source.grafana.grafana_source:GrafanaSource",
        "glue = datahub.ingestion.source.aws.glue:GlueSource",
        "sagemaker = datahub.ingestion.source.aws.sagemaker:SagemakerSource",
        "hana = datahub.ingestion.source.sql.hana:HanaSource",
        "hive = datahub.ingestion.source.sql.hive:HiveSource",
        "hive-metastore = datahub.ingestion.source.sql.hive_metastore:HiveMetastoreSource",
        "json-schema = datahub.ingestion.source.schema.json_schema:JsonSchemaSource",
        "kafka = datahub.ingestion.source.kafka.kafka:KafkaSource",
        "kafka-connect = datahub.ingestion.source.kafka_connect.kafka_connect:KafkaConnectSource",
        "ldap = datahub.ingestion.source.ldap:LDAPSource",
        "looker = datahub.ingestion.source.looker.looker_source:LookerDashboardSource",
        "lookml = datahub.ingestion.source.looker.lookml_source:LookMLSource",
        "datahub-gc = datahub.ingestion.source.gc.datahub_gc:DataHubGcSource",
        "datahub-debug = datahub.ingestion.source.debug.datahub_debug:DataHubDebugSource",
        "datahub-apply = datahub.ingestion.source.apply.datahub_apply:DataHubApplySource",
        "datahub-mock-data = datahub.ingestion.source.mock_data.datahub_mock_data:DataHubMockDataSource",
        "datahub-lineage-file = datahub.ingestion.source.metadata.lineage:LineageFileSource",
        "datahub-business-glossary = datahub.ingestion.source.metadata.business_glossary:BusinessGlossaryFileSource",
        "mlflow = datahub.ingestion.source.mlflow:MLflowSource",
        "mode = datahub.ingestion.source.mode:ModeSource",
        "mongodb = datahub.ingestion.source.mongodb:MongoDBSource",
        "mssql = datahub.ingestion.source.sql.mssql:SQLServerSource",
        "mysql = datahub.ingestion.source.sql.mysql:MySQLSource",
        "mariadb = datahub.ingestion.source.sql.mariadb.MariaDBSource",
        "starrocks = datahub.ingestion.source.sql.starrocks.StarRocksSource",
        "okta = datahub.ingestion.source.identity.okta:OktaSource",
        "oracle = datahub.ingestion.source.sql.oracle:OracleSource",
        "postgres = datahub.ingestion.source.sql.postgres:PostgresSource",
        "redash = datahub.ingestion.source.redash:RedashSource",
        "redshift = datahub.ingestion.source.redshift.redshift:RedshiftSource",
        "slack = datahub.ingestion.source.slack.slack:SlackSource",
        "snowflake = datahub.ingestion.source.snowflake.snowflake_v2:SnowflakeV2Source",
        "snowflake-summary = datahub.ingestion.source.snowflake.snowflake_summary:SnowflakeSummarySource",
        "snowflake-queries = datahub.ingestion.source.snowflake.snowflake_queries:SnowflakeQueriesSource",
        "superset = datahub.ingestion.source.superset:SupersetSource",
        "preset = datahub.ingestion.source.preset:PresetSource",
        "tableau = datahub.ingestion.source.tableau.tableau:TableauSource",
        "openapi = datahub.ingestion.source.openapi:OpenApiSource",
        "metabase = datahub.ingestion.source.metabase:MetabaseSource",
        "teradata = datahub.ingestion.source.sql.teradata:TeradataSource",
        "trino = datahub.ingestion.source.sql.trino:TrinoSource",
        "starburst-trino-usage = datahub.ingestion.source.usage.starburst_trino_usage:TrinoUsageSource",
        "nifi = datahub.ingestion.source.nifi:NifiSource",
        "powerbi = datahub.ingestion.source.powerbi.powerbi:PowerBiDashboardSource",
        "powerbi-report-server = datahub.ingestion.source.powerbi_report_server:PowerBiReportServerDashboardSource",
        "iceberg = datahub.ingestion.source.iceberg.iceberg:IcebergSource",
        "vertica = datahub.ingestion.source.sql.vertica:VerticaSource",
        "presto = datahub.ingestion.source.sql.presto:PrestoSource",
        # This is only here for backward compatibility. Use the `hive-metastore` source instead.
        "presto-on-hive = datahub.ingestion.source.sql.hive_metastore:HiveMetastoreSource",
        "pulsar = datahub.ingestion.source.pulsar:PulsarSource",
        "salesforce = datahub.ingestion.source.salesforce:SalesforceSource",
        "demo-data = datahub.ingestion.source.demo_data.DemoDataSource",
        "unity-catalog = datahub.ingestion.source.unity.source:UnityCatalogSource",
        "gcs = datahub.ingestion.source.gcs.gcs_source:GCSSource",
        "sql-queries = datahub.ingestion.source.sql_queries:SqlQueriesSource",
        "fivetran = datahub.ingestion.source.fivetran.fivetran:FivetranSource",
        "snaplogic = datahub.ingestion.source.snaplogic.snaplogic:SnaplogicSource",
        "qlik-sense = datahub.ingestion.source.qlik_sense.qlik_sense:QlikSenseSource",
        "sigma = datahub.ingestion.source.sigma.sigma:SigmaSource",
        "sac = datahub.ingestion.source.sac.sac:SACSource",
        "cassandra = datahub.ingestion.source.cassandra.cassandra:CassandraSource",
        "neo4j = datahub.ingestion.source.neo4j.neo4j_source:Neo4jSource",
        "vertexai = datahub.ingestion.source.vertexai.vertexai:VertexAISource",
        "hex = datahub.ingestion.source.hex.hex:HexSource",
    ],
    "datahub.ingestion.transformer.plugins": [
        "pattern_cleanup_ownership = datahub.ingestion.transformer.pattern_cleanup_ownership:PatternCleanUpOwnership",
        "simple_remove_dataset_ownership = datahub.ingestion.transformer.remove_dataset_ownership:SimpleRemoveDatasetOwnership",
        "mark_dataset_status = datahub.ingestion.transformer.mark_dataset_status:MarkDatasetStatus",
        "set_dataset_browse_path = datahub.ingestion.transformer.add_dataset_browse_path:AddDatasetBrowsePathTransformer",
        "set_browse_path = datahub.ingestion.transformer.set_browse_path:SetBrowsePathTransformer",
        "add_dataset_ownership = datahub.ingestion.transformer.add_dataset_ownership:AddDatasetOwnership",
        "simple_add_dataset_ownership = datahub.ingestion.transformer.add_dataset_ownership:SimpleAddDatasetOwnership",
        "pattern_add_dataset_ownership = datahub.ingestion.transformer.add_dataset_ownership:PatternAddDatasetOwnership",
        "add_dataset_domain = datahub.ingestion.transformer.dataset_domain:AddDatasetDomain",
        "simple_add_dataset_domain = datahub.ingestion.transformer.dataset_domain:SimpleAddDatasetDomain",
        "pattern_add_dataset_domain = datahub.ingestion.transformer.dataset_domain:PatternAddDatasetDomain",
        "add_dataset_tags = datahub.ingestion.transformer.add_dataset_tags:AddDatasetTags",
        "simple_add_dataset_tags = datahub.ingestion.transformer.add_dataset_tags:SimpleAddDatasetTags",
        "pattern_add_dataset_tags = datahub.ingestion.transformer.add_dataset_tags:PatternAddDatasetTags",
        "extract_dataset_tags = datahub.ingestion.transformer.extract_dataset_tags:ExtractDatasetTags",
        "add_dataset_terms = datahub.ingestion.transformer.add_dataset_terms:AddDatasetTerms",
        "simple_add_dataset_terms = datahub.ingestion.transformer.add_dataset_terms:SimpleAddDatasetTerms",
        "pattern_add_dataset_terms = datahub.ingestion.transformer.add_dataset_terms:PatternAddDatasetTerms",
        "add_dataset_properties = datahub.ingestion.transformer.add_dataset_properties:AddDatasetProperties",
        "simple_add_dataset_properties = datahub.ingestion.transformer.add_dataset_properties:SimpleAddDatasetProperties",
        "pattern_add_dataset_schema_terms = datahub.ingestion.transformer.add_dataset_schema_terms:PatternAddDatasetSchemaTerms",
        "pattern_add_dataset_schema_tags = datahub.ingestion.transformer.add_dataset_schema_tags:PatternAddDatasetSchemaTags",
        "extract_ownership_from_tags = datahub.ingestion.transformer.extract_ownership_from_tags:ExtractOwnersFromTagsTransformer",
        "add_dataset_dataproduct = datahub.ingestion.transformer.add_dataset_dataproduct:AddDatasetDataProduct",
        "simple_add_dataset_dataproduct = datahub.ingestion.transformer.add_dataset_dataproduct:SimpleAddDatasetDataProduct",
        "pattern_add_dataset_dataproduct = datahub.ingestion.transformer.add_dataset_dataproduct:PatternAddDatasetDataProduct",
        "replace_external_url = datahub.ingestion.transformer.replace_external_url:ReplaceExternalUrlDataset",
        "replace_external_url_container = datahub.ingestion.transformer.replace_external_url:ReplaceExternalUrlContainer",
        "pattern_cleanup_dataset_usage_user = datahub.ingestion.transformer.pattern_cleanup_dataset_usage_user:PatternCleanupDatasetUsageUser",
        "domain_mapping_based_on_tags = datahub.ingestion.transformer.dataset_domain_based_on_tags:DatasetTagDomainMapper",
        "tags_to_term = datahub.ingestion.transformer.tags_to_terms:TagsToTermMapper",
    ],
    "datahub.ingestion.sink.plugins": [
        "file = datahub.ingestion.sink.file:FileSink",
        "console = datahub.ingestion.sink.console:ConsoleSink",
        "blackhole = datahub.ingestion.sink.blackhole:BlackHoleSink",
        "datahub-kafka = datahub.ingestion.sink.datahub_kafka:DatahubKafkaSink",
        "datahub-rest = datahub.ingestion.sink.datahub_rest:DatahubRestSink",
        "datahub-lite = datahub.ingestion.sink.datahub_lite:DataHubLiteSink",
    ],
    "datahub.ingestion.checkpointing_provider.plugins": [
        "datahub = datahub.ingestion.source.state_provider.datahub_ingestion_checkpointing_provider:DatahubIngestionCheckpointingProvider",
        "file = datahub.ingestion.source.state_provider.file_ingestion_checkpointing_provider:FileIngestionCheckpointingProvider",
    ],
    "datahub.ingestion.reporting_provider.plugins": [
        "datahub = datahub.ingestion.reporting.datahub_ingestion_run_summary_provider:DatahubIngestionRunSummaryProvider",
        "file = datahub.ingestion.reporting.file_reporter:FileReporter",
    ],
    "datahub.custom_packages": [],
    "datahub.fs.plugins": [
        "s3 = datahub.ingestion.fs.s3_fs:S3FileSystem",
        "file = datahub.ingestion.fs.local_fs:LocalFileSystem",
        "http = datahub.ingestion.fs.http_fs:HttpFileSystem",
    ],
}


setuptools.setup(
    # Package metadata.
    name=package_metadata["__package_name__"],
    version=_version,
    url="https://docs.datahub.com/",
    project_urls={
        "Documentation": "https://docs.datahub.com/docs/",
        "Source": "https://github.com/datahub-project/datahub",
        "Changelog": "https://github.com/datahub-project/datahub/releases",
        "Releases": "https://github.com/acryldata/datahub/releases",
    },
    license="Apache-2.0",
    description="A CLI to work with DataHub metadata",
    long_description="""\
The `acryl-datahub` package contains a CLI and SDK for interacting with DataHub,
as well as an integration framework for pulling/pushing metadata from external systems.

See the [DataHub docs](https://docs.datahub.com/docs/metadata-ingestion).
""",
    long_description_content_type="text/markdown",
    classifiers=[
        "Development Status :: 5 - Production/Stable",
        "Programming Language :: Python",
        "Programming Language :: Python :: 3",
        "Programming Language :: Python :: 3 :: Only",
        "Intended Audience :: Developers",
        "Intended Audience :: Information Technology",
        "Intended Audience :: System Administrators",
        "Operating System :: Unix",
        "Operating System :: POSIX :: Linux",
        "Environment :: Console",
        "Environment :: MacOS X",
        "Topic :: Software Development",
    ],
    # Package info.
    zip_safe=False,
    python_requires=">=3.9",
    package_dir={"": "src"},
    packages=setuptools.find_namespace_packages(where="./src"),
    package_data={
        "datahub": ["py.typed"],
        "datahub.metadata": ["schema.avsc"],
        "datahub.metadata.schemas": ["*.avsc"],
        "datahub.ingestion.source.powerbi": ["powerbi-lexical-grammar.rule"],
        "datahub.ingestion.autogenerated": ["*.json"],
    },
    entry_points=entry_points,
    # Dependencies.
    install_requires=list(base_requirements | framework_common),
    extras_require={
        "base": list(framework_common),
        **{
            plugin: list(framework_common | dependencies)
            for (plugin, dependencies) in plugins.items()
        },
        "all": list(
            framework_common.union(
                *[
                    requirements
                    for plugin, requirements in plugins.items()
                    if plugin not in all_exclude_plugins
                ]
            )
        ),
        "cloud": ["acryl-datahub-cloud"],
        "dev": list(dev_requirements),
        "lint": list(lint_requirements),
        "testing-utils": list(test_api_requirements),  # To import `datahub.testing`
        "integration-tests": list(full_test_dev_requirements),
        "debug": list(debug_requirements),
    },
)<|MERGE_RESOLUTION|>--- conflicted
+++ resolved
@@ -543,13 +543,9 @@
     "mssql-odbc": sql_common | mssql_common | {"pyodbc"},
     "mysql": sql_common | mysql | aws_common,
     # mariadb should have same dependency as mysql
-<<<<<<< HEAD
-    "mariadb": sql_common | mysql,
+    "mariadb": sql_common | mysql | aws_common,
     # starrocks should have same dependency as mysql
     "starrocks": sql_common | mysql,
-=======
-    "mariadb": sql_common | mysql | aws_common,
->>>>>>> ac20d068
     "okta": {"okta~=1.7.0", "nest-asyncio"},
     "oracle": sql_common | {"oracledb"},
     "postgres": sql_common | postgres_common | aws_common,
