--- conflicted
+++ resolved
@@ -628,11 +628,8 @@
         "datahub": ["py.typed"],
         "datahub.metadata": ["schema.avsc"],
         "datahub.metadata.schemas": ["*.avsc"],
-<<<<<<< HEAD
         "datahub.ingestion.source.feast_image": ["Dockerfile", "requirements.txt"],
-        "datahub.ingestion.source.powerbi": ["powerbi-lexical-grammar.rule"]
-=======
->>>>>>> 5584bfb4
+        "datahub.ingestion.source.powerbi": ["powerbi-lexical-grammar.rule"],
     },
     entry_points=entry_points,
     # Dependencies.
