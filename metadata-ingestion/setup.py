import os
import sys
from typing import Dict, Set

import setuptools

is_py37_or_newer = sys.version_info >= (3, 7)


package_metadata: dict = {}
with open("./src/datahub/__init__.py") as fp:
    exec(fp.read(), package_metadata)


def get_long_description():
    root = os.path.dirname(__file__)
    with open(os.path.join(root, "README.md")) as f:
        description = f.read()

    return description


base_requirements = {
    # Compatability.
    "dataclasses>=0.6; python_version < '3.7'",
    "typing_extensions>=3.7.4; python_version < '3.8'",
    "mypy_extensions>=0.4.3",
    # Actual dependencies.
    "typing-inspect",
    "pydantic>=1.5.1",
}

framework_common = {
    "click>=6.0.0",
    "click-default-group",
    "PyYAML",
    "toml>=0.10.0",
    "entrypoints",
    "docker",
    "expandvars>=0.6.5",
    "avro-gen3==0.6.0",
    "avro-python3>=1.8.2",
    "python-dateutil>=2.8.0",
    "stackprinter",
    "tabulate",
}

kafka_common = {
    # We currently require both Avro libraries. The codegen uses avro-python3 (above)
    # schema parsers at runtime for generating and reading JSON into Python objects.
    # At the same time, we use Kafka's AvroSerializer, which internally relies on
    # fastavro for serialization. We do not use confluent_kafka[avro], since it
    # is incompatible with its own dep on avro-python3.
    "confluent_kafka>=1.5.0",
    "fastavro>=1.2.0",
}

sql_common = {
    # Required for all SQL sources.
    "sqlalchemy==1.3.24",
}

aws_common = {
    # AWS Python SDK
    "boto3"
}

# Note: for all of these, framework_common will be added.
plugins: Dict[str, Set[str]] = {
    # Sink plugins.
    "datahub-kafka": kafka_common,
    "datahub-rest": {"requests"},
    # Integrations.
    "airflow": {
        "apache-airflow >= 1.10.2",
    },
    # Source plugins
    "athena": sql_common | {"PyAthena[SQLAlchemy]"},
<<<<<<< HEAD
    "azure-ad": set(),
=======
    "azure": set(),
>>>>>>> 88a3523f
    "bigquery": sql_common | {"pybigquery >= 0.6.0"},
    "bigquery-usage": {"google-cloud-logging", "cachetools"},
    "datahub-business-glossary": set(),
    "dbt": set(),
    "druid": sql_common | {"pydruid>=0.6.2"},
    "feast": {"docker"},
    "glue": aws_common,
    "hive": sql_common
    | {
        # Acryl Data maintains a fork of PyHive, which adds support for table comments
        # and column comments, and also releases HTTP and HTTPS transport schemes.
        "acryl-pyhive[hive]>=0.6.11"
    },
    "kafka": kafka_common,
    "kafka-connect": sql_common | {"requests"},
    "ldap": {"python-ldap>=2.4"},
    "looker": {"looker-sdk==21.6.0"},
    "lookml": {"lkml>=1.1.0", "sql-metadata==2.2.1"},
    "mongodb": {"pymongo>=3.11"},
    "mssql": sql_common | {"sqlalchemy-pytds>=0.3"},
    "mssql-odbc": sql_common | {"pyodbc"},
    "mysql": sql_common | {"pymysql>=1.0.2"},
    "okta": {"okta~=1.7.0"},
    "oracle": sql_common | {"cx_Oracle"},
    "postgres": sql_common | {"psycopg2-binary", "GeoAlchemy2"},
    "redash": {"redash-toolbelt"},
    "redshift": sql_common | {"sqlalchemy-redshift", "psycopg2-binary", "GeoAlchemy2"},
    "sagemaker": aws_common,
    "snowflake": sql_common | {"snowflake-sqlalchemy<=1.2.4"},
    "snowflake-usage": sql_common | {"snowflake-sqlalchemy<=1.2.4"},
    "sqlalchemy": sql_common,
    "sql-profiles": sql_common | {"great-expectations"},
    "superset": {"requests"},
}

all_exclude_plugins: Set[str] = {
    # SQL Server ODBC requires additional drivers, and so we don't want to keep
    # it included in the default "all" installation.
    "mssql-odbc",
}

mypy_stubs = {
    "types-dataclasses",
    "sqlalchemy-stubs",
    "types-pkg_resources",
    "types-six",
    "types-python-dateutil",
    "types-requests",
    "types-toml",
    "types-PyMySQL",
    "types-PyYAML",
    "types-freezegun",
    "types-cachetools",
    # versions 0.1.13 and 0.1.14 seem to have issues
    "types-click==0.1.12",
    "boto3-stubs[s3,glue,sagemaker]",
    "types-tabulate",
}

base_dev_requirements = {
    *base_requirements,
    *framework_common,
    *mypy_stubs,
    "black>=19.10b0",
    "coverage>=5.1",
    "flake8>=3.8.3",
    "flake8-tidy-imports>=4.3.0",
    "isort>=5.7.0",
    "mypy>=0.901",
    "pytest>=6.2.2",
    "pytest-cov>=2.8.1",
    "pytest-docker>=0.10.3",
    "tox",
    "deepdiff",
    "requests-mock",
    "freezegun",
    "jsonpickle",
    "build",
    "twine",
    *list(
        dependency
        for plugin in [
            "bigquery",
            "bigquery-usage",
            "looker",
            "glue",
            "okta",
            "oracle",
            "postgres",
            "sagemaker",
            "datahub-kafka",
            "datahub-rest",
            "redash",
            # airflow is added below
        ]
        for dependency in plugins[plugin]
    ),
}

if is_py37_or_newer:
    # The lookml plugin only works on Python 3.7 or newer.
    base_dev_requirements = base_dev_requirements.union(
        {dependency for plugin in ["lookml"] for dependency in plugins[plugin]}
    )

dev_requirements = {
    *base_dev_requirements,
    "apache-airflow[snowflake]>=2.0.2",  # snowflake is used in example dags
    "snowflake-sqlalchemy<=1.2.4",  # make constraint consistent with extras
}
dev_requirements_airflow_1 = {
    *base_dev_requirements,
    "apache-airflow==1.10.15",
    "apache-airflow-backport-providers-snowflake",
    "snowflake-sqlalchemy<=1.2.4",  # make constraint consistent with extras
}

full_test_dev_requirements = {
    *list(
        dependency
        for plugin in [
            "druid",
            "feast",
            "hive",
            "ldap",
            "mongodb",
            "mssql",
            "mysql",
            "snowflake",
            "sql-profiles",
            "redash",
        ]
        for dependency in plugins[plugin]
    ),
}

entry_points = {
    "console_scripts": ["datahub = datahub.entrypoints:main"],
    "datahub.ingestion.source.plugins": [
        "file = datahub.ingestion.source.file:GenericFileSource",
        "sqlalchemy = datahub.ingestion.source.sql.sql_generic:SQLAlchemyGenericSource",
        "athena = datahub.ingestion.source.sql.athena:AthenaSource",
<<<<<<< HEAD
        "azure-ad = datahub.ingestion.source.identity.azure_ad:AzureADSource",
=======
        "azure = datahub.ingestion.source.identity.azure:AzureSource",
>>>>>>> 88a3523f
        "bigquery = datahub.ingestion.source.sql.bigquery:BigQuerySource",
        "bigquery-usage = datahub.ingestion.source.usage.bigquery_usage:BigQueryUsageSource",
        "dbt = datahub.ingestion.source.dbt:DBTSource",
        "druid = datahub.ingestion.source.sql.druid:DruidSource",
        "feast = datahub.ingestion.source.feast:FeastSource",
        "glue = datahub.ingestion.source.aws.glue:GlueSource",
        "sagemaker = datahub.ingestion.source.aws.sagemaker:SagemakerSource",
        "hive = datahub.ingestion.source.sql.hive:HiveSource",
        "kafka = datahub.ingestion.source.kafka:KafkaSource",
        "kafka-connect = datahub.ingestion.source.kafka_connect:KafkaConnectSource",
        "ldap = datahub.ingestion.source.ldap:LDAPSource",
        "looker = datahub.ingestion.source.looker:LookerDashboardSource",
        "lookml = datahub.ingestion.source.lookml:LookMLSource",
        "datahub-business-glossary = datahub.ingestion.source.metadata.business_glossary:BusinessGlossaryFileSource",
        "mongodb = datahub.ingestion.source.mongodb:MongoDBSource",
        "mssql = datahub.ingestion.source.sql.mssql:SQLServerSource",
        "mysql = datahub.ingestion.source.sql.mysql:MySQLSource",
        "okta = datahub.ingestion.source.identity.okta:OktaSource",
        "oracle = datahub.ingestion.source.sql.oracle:OracleSource",
        "postgres = datahub.ingestion.source.sql.postgres:PostgresSource",
        "redash = datahub.ingestion.source.redash:RedashSource",
        "redshift = datahub.ingestion.source.sql.redshift:RedshiftSource",
        "snowflake = datahub.ingestion.source.sql.snowflake:SnowflakeSource",
        "snowflake-usage = datahub.ingestion.source.usage.snowflake_usage:SnowflakeUsageSource",
        "superset = datahub.ingestion.source.superset:SupersetSource",
    ],
    "datahub.ingestion.sink.plugins": [
        "file = datahub.ingestion.sink.file:FileSink",
        "console = datahub.ingestion.sink.console:ConsoleSink",
        "datahub-kafka = datahub.ingestion.sink.datahub_kafka:DatahubKafkaSink",
        "datahub-rest = datahub.ingestion.sink.datahub_rest:DatahubRestSink",
    ],
    "apache_airflow_provider": ["provider_info=datahub_provider:get_provider_info"],
}


setuptools.setup(
    # Package metadata.
    name=package_metadata["__package_name__"],
    version=package_metadata["__version__"],
    url="https://datahubproject.io/",
    project_urls={
        "Documentation": "https://datahubproject.io/docs/",
        "Source": "https://github.com/linkedin/datahub",
        "Changelog": "https://github.com/linkedin/datahub/releases",
    },
    license="Apache License 2.0",
    description="A CLI to work with DataHub metadata",
    long_description=get_long_description(),
    long_description_content_type="text/markdown",
    classifiers=[
        "Development Status :: 5 - Production/Stable",
        "Programming Language :: Python",
        "Programming Language :: Python :: 3",
        "Programming Language :: Python :: 3 :: Only",
        "Programming Language :: Python :: 3.6",
        "Programming Language :: Python :: 3.7",
        "Programming Language :: Python :: 3.8",
        "Programming Language :: Python :: 3.9",
        "Intended Audience :: Developers",
        "Intended Audience :: Information Technology",
        "Intended Audience :: System Administrators",
        "License :: OSI Approved",
        "License :: OSI Approved :: Apache Software License",
        "Operating System :: Unix",
        "Operating System :: POSIX :: Linux",
        "Environment :: Console",
        "Environment :: MacOS X",
        "Topic :: Software Development",
    ],
    # Package info.
    zip_safe=False,
    python_requires=">=3.6",
    package_dir={"": "src"},
    packages=setuptools.find_namespace_packages(where="./src"),
    package_data={
        "datahub": ["py.typed"],
        "datahub.metadata": ["schema.avsc"],
        "datahub.metadata.schemas": ["*.avsc"],
        "datahub.ingestion.source.feast_image": ["Dockerfile", "requirements.txt"],
    },
    entry_points=entry_points,
    # Dependencies.
    install_requires=list(base_requirements | framework_common),
    extras_require={
        "base": list(framework_common),
        **{
            plugin: list(framework_common | dependencies)
            for (plugin, dependencies) in plugins.items()
        },
        "all": list(
            framework_common.union(
                *[
                    requirements
                    for plugin, requirements in plugins.items()
                    if plugin not in all_exclude_plugins
                ]
            )
        ),
        "dev": list(dev_requirements),
        "dev-airflow1": list(dev_requirements_airflow_1),
        "integration-tests": list(full_test_dev_requirements),
    },
)<|MERGE_RESOLUTION|>--- conflicted
+++ resolved
@@ -76,11 +76,7 @@
     },
     # Source plugins
     "athena": sql_common | {"PyAthena[SQLAlchemy]"},
-<<<<<<< HEAD
     "azure-ad": set(),
-=======
-    "azure": set(),
->>>>>>> 88a3523f
     "bigquery": sql_common | {"pybigquery >= 0.6.0"},
     "bigquery-usage": {"google-cloud-logging", "cachetools"},
     "datahub-business-glossary": set(),
@@ -223,11 +219,7 @@
         "file = datahub.ingestion.source.file:GenericFileSource",
         "sqlalchemy = datahub.ingestion.source.sql.sql_generic:SQLAlchemyGenericSource",
         "athena = datahub.ingestion.source.sql.athena:AthenaSource",
-<<<<<<< HEAD
         "azure-ad = datahub.ingestion.source.identity.azure_ad:AzureADSource",
-=======
-        "azure = datahub.ingestion.source.identity.azure:AzureSource",
->>>>>>> 88a3523f
         "bigquery = datahub.ingestion.source.sql.bigquery:BigQuerySource",
         "bigquery-usage = datahub.ingestion.source.usage.bigquery_usage:BigQueryUsageSource",
         "dbt = datahub.ingestion.source.dbt:DBTSource",
