import os
import sys
from typing import Dict, Set

import setuptools

package_metadata: dict = {}
with open("./src/datahub/__init__.py") as fp:
    exec(fp.read(), package_metadata)


def get_long_description():
    root = os.path.dirname(__file__)
    with open(os.path.join(root, "README.md")) as f:
        description = f.read()

    return description


base_requirements = {
    # Typing extension should be >=3.10.0.2 ideally but we can't restrict due to Airflow 2.0.2 dependency conflict
    "typing_extensions>=3.7.4.3 ;  python_version < '3.8'",
    "typing_extensions>=3.10.0.2,<4.6.0 ;  python_version >= '3.8'",
    "mypy_extensions>=0.4.3",
    # Actual dependencies.
    "typing-inspect",
    # pydantic 1.10.3 is incompatible with typing-extensions 4.1.1 - https://github.com/pydantic/pydantic/issues/4885
    # pydantic 2 makes major, backwards-incompatible changes - https://github.com/pydantic/pydantic/issues/4887
    "pydantic>=1.5.1,!=1.10.3,<2",
    "mixpanel>=4.9.0",
    "sentry-sdk",
}

framework_common = {
    "click>=7.1.2",
    "click-default-group",
    "PyYAML",
    "toml>=0.10.0",
    "entrypoints",
    "docker",
    "expandvars>=0.6.5",
    "avro-gen3==0.7.10",
    # "avro-gen3 @ git+https://github.com/acryldata/avro_gen@master#egg=avro-gen3",
    "avro>=1.10.2,<1.11",
    "python-dateutil>=2.8.0",
    "tabulate",
    "progressbar2",
    "termcolor>=1.0.0",
    "psutil>=5.8.0",
    "ratelimiter",
    "Deprecated",
    "humanfriendly",
    "packaging",
    "aiohttp<4",
    "cached_property",
    "ijson",
    "click-spinner",
    "requests_file",
    "jsonref",
    "jsonschema",
    "ruamel.yaml",
}

rest_common = {"requests", "requests_file"}

kafka_common = {
    # The confluent_kafka package provides a number of pre-built wheels for
    # various platforms and architectures. However, it does not provide wheels
    # for arm64 (including M1 Macs) or aarch64 (Docker's linux/arm64). This has
    # remained an open issue on the confluent_kafka project for a year:
    #   - https://github.com/confluentinc/confluent-kafka-python/issues/1182
    #   - https://github.com/confluentinc/confluent-kafka-python/pull/1161
    #
    # When a wheel is not available, we must build from source instead.
    # Building from source requires librdkafka to be installed.
    # Most platforms have an easy way to install librdkafka:
    #   - MacOS: `brew install librdkafka` gives latest, which is 1.9.x or newer.
    #   - Debian: `apt install librdkafka` gives 1.6.0 (https://packages.debian.org/bullseye/librdkafka-dev).
    #   - Ubuntu: `apt install librdkafka` gives 1.8.0 (https://launchpad.net/ubuntu/+source/librdkafka).
    #
    # Moreover, confluent_kafka 1.9.0 introduced a hard compatibility break, and
    # requires librdkafka >=1.9.0. As such, installing confluent_kafka 1.9.x on
    # most arm64 Linux machines will fail, since it will build from source but then
    # fail because librdkafka is too old. Hence, we have added an extra requirement
    # that requires confluent_kafka<1.9.0 on non-MacOS arm64/aarch64 machines, which
    # should ideally allow the builds to succeed in default conditions. We still
    # want to allow confluent_kafka >= 1.9.0 for M1 Macs, which is why we can't
    # broadly restrict confluent_kafka to <1.9.0.
    #
    # Note that this is somewhat of a hack, since we don't actually require the
    # older version of confluent_kafka on those machines. Additionally, we will
    # need monitor the Debian/Ubuntu PPAs and modify this rule if they start to
    # support librdkafka >= 1.9.0.
    "confluent_kafka>=1.5.0",
    'confluent_kafka<1.9.0; platform_system != "Darwin" and (platform_machine == "aarch64" or platform_machine == "arm64")',
    # We currently require both Avro libraries. The codegen uses avro-python3 (above)
    # schema parsers at runtime for generating and reading JSON into Python objects.
    # At the same time, we use Kafka's AvroSerializer, which internally relies on
    # fastavro for serialization. We do not use confluent_kafka[avro], since it
    # is incompatible with its own dep on avro-python3.
    "fastavro>=1.2.0",
}

kafka_protobuf = {
    "networkx>=2.6.2",
    # Required to generate protobuf python modules from the schema downloaded from the schema registry
    # NOTE: potential conflict with feast also depending on grpcio
    "grpcio>=1.44.0,<2",
    "grpcio-tools>=1.44.0,<2",
}

sql_common = {
    # Required for all SQL sources.
    "sqlalchemy>=1.3.24, <2",
    # Required for SQL profiling.
    "great-expectations>=0.15.12, <=0.15.50",
    # scipy version restricted to reduce backtracking, used by great-expectations,
    "scipy>=1.7.2",
    # GE added handling for higher version of jinja2
    # https://github.com/great-expectations/great_expectations/pull/5382/files
    # datahub does not depend on traitlets directly but great expectations does.
    # https://github.com/ipython/traitlets/issues/741
    "traitlets<5.2.2",
    "greenlet",
}

sqllineage_lib = {
    "sqllineage==1.3.6",
    # We don't have a direct dependency on sqlparse but it is a dependency of sqllineage.
    # As per https://github.com/reata/sqllineage/issues/361
    # and https://github.com/reata/sqllineage/pull/360
    # sqllineage has compat issues with sqlparse 0.4.4.
    "sqlparse==0.4.3",
}

aws_common = {
    # AWS Python SDK
    "boto3",
    # Deal with a version incompatibility between botocore (used by boto3) and urllib3.
    # See https://github.com/boto/botocore/pull/2563.
    "botocore!=1.23.0",
}

path_spec_common = {
    "parse>=1.19.0",
    "wcmatch",
}

looker_common = {
    # Looker Python SDK
    "looker-sdk==23.0.0",
    # This version of lkml contains a fix for parsing lists in
    # LookML files with spaces between an item and the following comma.
    # See https://github.com/joshtemple/lkml/issues/73.
    "lkml>=1.3.0b5",
    "sql-metadata==2.2.2",
    *sqllineage_lib,
    "GitPython>2",
}

bigquery_common = {
    # Google cloud logging library
    "google-cloud-logging<=3.5.0",
    "google-cloud-bigquery",
    "more-itertools>=8.12.0",
}

clickhouse_common = {
    # Clickhouse 0.1.8 requires SQLAlchemy 1.3.x, while the newer versions
    # allow SQLAlchemy 1.4.x.
    "clickhouse-sqlalchemy>=0.1.8",
}

redshift_common = {
    "sqlalchemy-redshift",
    "psycopg2-binary",
    "GeoAlchemy2",
    *sqllineage_lib,
    *path_spec_common,
}

snowflake_common = {
    # Snowflake plugin utilizes sql common
    *sql_common,
    # Required for all Snowflake sources.
    # See https://github.com/snowflakedb/snowflake-sqlalchemy/issues/234 for why 1.2.5 is blocked.
    "snowflake-sqlalchemy>=1.2.4, !=1.2.5",
    # Because of https://github.com/snowflakedb/snowflake-sqlalchemy/issues/350 we need to restrict SQLAlchemy's max version.
    # Eventually we should just require snowflake-sqlalchemy>=1.4.3, but I won't do that immediately
    # because it may break Airflow users that need SQLAlchemy 1.3.x.
    "SQLAlchemy<1.4.42",
    # See https://github.com/snowflakedb/snowflake-connector-python/pull/1348 for why 2.8.2 is blocked
    "snowflake-connector-python!=2.8.2",
    "pandas",
    "cryptography",
    "msal",
    "acryl-datahub-classify==0.0.8",
    # spacy version restricted to reduce backtracking, used by acryl-datahub-classify,
    "spacy==3.4.3",
}

trino = {
    # Trino 0.317 broke compatibility with SQLAlchemy 1.3.24.
    # See https://github.com/trinodb/trino-python-client/issues/250.
    "trino[sqlalchemy]>=0.308, !=0.317",
}

microsoft_common = {"msal==1.16.0"}

iceberg_common = {
    # Iceberg Python SDK
    "acryl-iceberg-legacy==0.0.4",
    "azure-identity==1.10.0",
}

s3_base = {
    *aws_common,
    "more-itertools>=8.12.0",
    "parse>=1.19.0",
    "pyarrow>=6.0.1",
    "tableschema>=1.20.2",
    # ujson 5.2.0 has the JSONDecodeError exception type, which we need for error handling.
    "ujson>=5.2.0",
    "smart-open[s3]>=5.2.1",
    "moto[s3]",
    *path_spec_common,
}

data_lake_profiling = {
    "pydeequ>=1.0.1",
    "pyspark==3.0.3",
}

delta_lake = {
    *s3_base,
    "deltalake>=0.6.3, != 0.6.4",
}

powerbi_report_server = {"requests", "requests_ntlm"}

usage_common = {
    "sqlparse",
}

databricks = {
    # 0.1.11 appears to have authentication issues with azure databricks
    "databricks-sdk>=0.1.1, <0.1.11",
    "pyspark",
    "requests",
}

# Note: for all of these, framework_common will be added.
plugins: Dict[str, Set[str]] = {
    # Sink plugins.
    "datahub-kafka": kafka_common,
    "datahub-rest": rest_common,
    "datahub-lite": {
        "duckdb",
        "fastapi",
        "uvicorn",
    },
    # Integrations.
    "airflow": {
        "apache-airflow >= 2.0.2",
        *rest_common,
    },
    "circuit-breaker": {
        "gql>=3.3.0",
        "gql[requests]>=3.3.0",
    },
    "great-expectations": sql_common | sqllineage_lib,
    # Source plugins
    # PyAthena is pinned with exact version because we use private method in PyAthena
    "athena": sql_common | {"PyAthena[SQLAlchemy]==2.4.1"},
    "azure-ad": set(),
    "bigquery": sql_common
    | bigquery_common
    | {
        *sqllineage_lib,
        "sql_metadata",
        "sqlalchemy-bigquery>=1.4.1",
        "google-cloud-datacatalog-lineage==0.2.2",
    },
    "bigquery-beta": sql_common
    | bigquery_common
    | {
        *sqllineage_lib,
        "sql_metadata",
        "sqlalchemy-bigquery>=1.4.1",
    },  # deprecated, but keeping the extra for backwards compatibility
    "clickhouse": sql_common | clickhouse_common,
    "clickhouse-usage": sql_common | usage_common | clickhouse_common,
    "datahub-lineage-file": set(),
    "datahub-business-glossary": set(),
    "delta-lake": {*data_lake_profiling, *delta_lake},
    "dbt": {"requests"} | aws_common,
    "dbt-cloud": {"requests"},
    "druid": sql_common | {"pydruid>=0.6.2"},
    # Starting with 7.14.0 python client is checking if it is connected to elasticsearch client. If its not it throws
    # UnsupportedProductError
    # https://www.elastic.co/guide/en/elasticsearch/client/python-api/current/release-notes.html#rn-7-14-0
    # https://github.com/elastic/elasticsearch-py/issues/1639#issuecomment-883587433
    "elasticsearch": {"elasticsearch==7.13.4"},
    "feast": {
        "feast~=0.31.1",
        "flask-openid>=1.3.0",
        # typeguard 3.x, released on 2023-03-14, seems to cause issues with Feast.
        "typeguard<3",
    },
    "glue": aws_common,
    # hdbcli is supported officially by SAP, sqlalchemy-hana is built on top but not officially supported
    "hana": sql_common
    | {
        "sqlalchemy-hana>=0.5.0; platform_machine != 'aarch64' and platform_machine != 'arm64'",
        "hdbcli>=2.11.20; platform_machine != 'aarch64' and platform_machine != 'arm64'",
    },
    "hive": sql_common
    | {
        # Acryl Data maintains a fork of PyHive
        # - 0.6.11 adds support for table comments and column comments,
        #   and also releases HTTP and HTTPS transport schemes
        # - 0.6.12 adds support for Spark Thrift Server
        "acryl-pyhive[hive]>=0.6.13",
        "databricks-dbapi",
        # Due to https://github.com/great-expectations/great_expectations/issues/6146,
        # we cannot allow 0.15.{23-26}. This was fixed in 0.15.27 by
        # https://github.com/great-expectations/great_expectations/pull/6149.
        "great-expectations != 0.15.23, != 0.15.24, != 0.15.25, != 0.15.26",
    },
    "iceberg": iceberg_common,
    "json-schema": set(),
    "kafka": {*kafka_common, *kafka_protobuf},
    "kafka-connect": sql_common | {"requests", "JPype1"},
    "ldap": {"python-ldap>=2.4"},
    "looker": looker_common,
    "lookml": looker_common,
    "metabase": {"requests"} | sqllineage_lib,
    "mode": {"requests", "tenacity>=8.0.1"} | sqllineage_lib,
    "mongodb": {"pymongo[srv]>=3.11", "packaging"},
    "mssql": sql_common | {"sqlalchemy-pytds>=0.3"},
    "mssql-odbc": sql_common | {"pyodbc"},
    "mysql": sql_common | {"pymysql>=1.0.2"},
    # mariadb should have same dependency as mysql
    "mariadb": sql_common | {"pymysql>=1.0.2"},
    "okta": {"okta~=1.7.0"},
    "oracle": sql_common | {"cx_Oracle"},
    "postgres": sql_common | {"psycopg2-binary", "GeoAlchemy2"},
    "presto": sql_common | trino | {"acryl-pyhive[hive]>=0.6.12"},
    "presto-on-hive": sql_common
    | {"psycopg2-binary", "acryl-pyhive[hive]>=0.6.12", "pymysql>=1.0.2"},
    "pulsar": {"requests"},
    "redash": {"redash-toolbelt", "sql-metadata"} | sqllineage_lib,
    "redshift": sql_common | redshift_common | usage_common | {"redshift-connector"},
    "redshift-legacy": sql_common | redshift_common,
    "redshift-usage-legacy": sql_common | usage_common | redshift_common,
    "s3": {*s3_base, *data_lake_profiling},
    "gcs": {*s3_base, *data_lake_profiling},
    "sagemaker": aws_common,
    "salesforce": {"simple-salesforce"},
    "snowflake": snowflake_common | usage_common,
    "snowflake-beta": (
        snowflake_common | usage_common
    ),  # deprecated, but keeping the extra for backwards compatibility
    "sqlalchemy": sql_common,
    "superset": {
        "requests",
        "sqlalchemy",
        "great_expectations",
        "greenlet",
    },
    "tableau": {"tableauserverclient>=0.17.0"} | sqllineage_lib,
    "trino": sql_common | trino,
    "starburst-trino-usage": sql_common | usage_common | trino,
    "nifi": {"requests", "packaging", "requests-gssapi"},
    "powerbi": microsoft_common | {"lark[regex]==1.1.4", "sqlparse"},
    "powerbi-report-server": powerbi_report_server,
<<<<<<< HEAD
    "vertica": sql_common | {"vertica-sqlalchemy-dialect[vertica-python]==0.0.7"},
=======
    "vertica": sql_common | {"vertica-sqlalchemy-dialect[vertica-python]==0.0.1"},
>>>>>>> 71633c78
    "unity-catalog": databricks | sqllineage_lib,
}

# This is mainly used to exclude plugins from the Docker image.
all_exclude_plugins: Set[str] = {
    # SQL Server ODBC requires additional drivers, and so we don't want to keep
    # it included in the default "all" installation.
    "mssql-odbc",
    # duckdb doesn't have a prebuilt wheel for Linux arm7l or aarch64, so we
    # simply exclude it.
    "datahub-lite",
}

mypy_stubs = {
    "types-dataclasses",
    "types-pkg_resources",
    "types-six",
    "types-python-dateutil",
    "types-requests>=2.28.11.6",
    "types-toml",
    "types-PyMySQL",
    "types-PyYAML",
    "types-freezegun",
    "types-cachetools",
    # versions 0.1.13 and 0.1.14 seem to have issues
    "types-click==0.1.12",
    "boto3-stubs[s3,glue,sagemaker,sts]",
    "types-tabulate",
    # avrogen package requires this
    "types-pytz",
    "types-pyOpenSSL",
    "types-click-spinner>=0.1.13.1",
    "types-ujson>=5.2.0",
    "types-termcolor>=1.0.0",
    "types-Deprecated",
    "types-protobuf>=4.21.0.1",
}

base_dev_requirements = {
    *base_requirements,
    *framework_common,
    *mypy_stubs,
    *s3_base,
    # This is pinned only to avoid spurious errors in CI.
    # We should make an effort to keep it up to date.
    "black==22.12.0",
    "coverage>=5.1",
    "faker>=18.4.0",
    "flake8>=3.8.3",  # DEPRECATION: Once we drop Python 3.7, we can pin to 6.x.
    "flake8-tidy-imports>=4.3.0",
    "flake8-bugbear==23.3.12",
    "isort>=5.7.0",
    "mypy==1.0.0",
    # pydantic 1.8.2 is incompatible with mypy 0.910.
    # See https://github.com/samuelcolvin/pydantic/pull/3175#issuecomment-995382910.
    "pydantic>=1.9.0",
    "pytest>=6.2.2",
    "pytest-asyncio>=0.16.0",
    "pytest-cov>=2.8.1",
    "pytest-docker>=1.0.1",
    "deepdiff",
    "requests-mock",
    "freezegun",
    "jsonpickle",
    "build",
    "twine",
    *list(
        dependency
        for plugin in [
            "bigquery",
            "clickhouse",
            "clickhouse-usage",
            "delta-lake",
            "druid",
            "elasticsearch",
            "feast" if sys.version_info >= (3, 8) else None,
            "iceberg",
            "json-schema",
            "ldap",
            "looker",
            "lookml",
            "glue",
            "mariadb",
            "okta",
            "oracle",
            "postgres",
            "sagemaker",
            "kafka",
            "datahub-rest",
            "datahub-lite",
            "presto",
            "redash",
            "redshift",
            "redshift-legacy",
            "redshift-usage-legacy",
            "s3",
            "snowflake",
            "tableau",
            "trino",
            "hive",
            "starburst-trino-usage",
            "powerbi",
            "powerbi-report-server",
            "salesforce",
            "unity-catalog",
            "nifi",
            "vertica"
            # airflow is added below
        ]
        if plugin
        for dependency in plugins[plugin]
    ),
}

dev_requirements = {
    *base_dev_requirements,
    # Extra requirements for Airflow.
    "apache-airflow[snowflake]>=2.0.2",  # snowflake is used in example dags
    "virtualenv",  # needed by PythonVirtualenvOperator
}

full_test_dev_requirements = {
    *list(
        dependency
        for plugin in [
            "athena",
            "circuit-breaker",
            "clickhouse",
            "delta-lake",
            "druid",
            "hana",
            "hive",
            "iceberg",
            "kafka-connect",
            "ldap",
            "mongodb",
            "mssql",
            "mysql",
            "mariadb",
            "redash",
            "vertica",
        ]
        for dependency in plugins[plugin]
    ),
}

entry_points = {
    "console_scripts": ["datahub = datahub.entrypoints:main"],
    "datahub.ingestion.source.plugins": [
        "csv-enricher = datahub.ingestion.source.csv_enricher:CSVEnricherSource",
        "file = datahub.ingestion.source.file:GenericFileSource",
        "sqlalchemy = datahub.ingestion.source.sql.sql_generic:SQLAlchemyGenericSource",
        "athena = datahub.ingestion.source.sql.athena:AthenaSource",
        "azure-ad = datahub.ingestion.source.identity.azure_ad:AzureADSource",
        "bigquery = datahub.ingestion.source.bigquery_v2.bigquery:BigqueryV2Source",
        "clickhouse = datahub.ingestion.source.sql.clickhouse:ClickHouseSource",
        "clickhouse-usage = datahub.ingestion.source.usage.clickhouse_usage:ClickHouseUsageSource",
        "delta-lake = datahub.ingestion.source.delta_lake:DeltaLakeSource",
        "s3 = datahub.ingestion.source.s3:S3Source",
        "dbt = datahub.ingestion.source.dbt.dbt_core:DBTCoreSource",
        "dbt-cloud = datahub.ingestion.source.dbt.dbt_cloud:DBTCloudSource",
        "druid = datahub.ingestion.source.sql.druid:DruidSource",
        "elasticsearch = datahub.ingestion.source.elastic_search:ElasticsearchSource",
        "feast = datahub.ingestion.source.feast:FeastRepositorySource",
        "glue = datahub.ingestion.source.aws.glue:GlueSource",
        "sagemaker = datahub.ingestion.source.aws.sagemaker:SagemakerSource",
        "hana = datahub.ingestion.source.sql.hana:HanaSource",
        "hive = datahub.ingestion.source.sql.hive:HiveSource",
        "json-schema = datahub.ingestion.source.schema.json_schema:JsonSchemaSource",
        "kafka = datahub.ingestion.source.kafka:KafkaSource",
        "kafka-connect = datahub.ingestion.source.kafka_connect:KafkaConnectSource",
        "ldap = datahub.ingestion.source.ldap:LDAPSource",
        "looker = datahub.ingestion.source.looker.looker_source:LookerDashboardSource",
        "lookml = datahub.ingestion.source.looker.lookml_source:LookMLSource",
        "datahub-lineage-file = datahub.ingestion.source.metadata.lineage:LineageFileSource",
        "datahub-business-glossary = datahub.ingestion.source.metadata.business_glossary:BusinessGlossaryFileSource",
        "mode = datahub.ingestion.source.mode:ModeSource",
        "mongodb = datahub.ingestion.source.mongodb:MongoDBSource",
        "mssql = datahub.ingestion.source.sql.mssql:SQLServerSource",
        "mysql = datahub.ingestion.source.sql.mysql:MySQLSource",
        "mariadb = datahub.ingestion.source.sql.mariadb.MariaDBSource",
        "okta = datahub.ingestion.source.identity.okta:OktaSource",
        "oracle = datahub.ingestion.source.sql.oracle:OracleSource",
        "postgres = datahub.ingestion.source.sql.postgres:PostgresSource",
        "redash = datahub.ingestion.source.redash:RedashSource",
        "redshift = datahub.ingestion.source.redshift.redshift:RedshiftSource",
        "redshift-legacy = datahub.ingestion.source.sql.redshift:RedshiftSource",
        "redshift-usage-legacy = datahub.ingestion.source.usage.redshift_usage:RedshiftUsageSource",
        "snowflake = datahub.ingestion.source.snowflake.snowflake_v2:SnowflakeV2Source",
        "superset = datahub.ingestion.source.superset:SupersetSource",
        "tableau = datahub.ingestion.source.tableau:TableauSource",
        "openapi = datahub.ingestion.source.openapi:OpenApiSource",
        "metabase = datahub.ingestion.source.metabase:MetabaseSource",
        "trino = datahub.ingestion.source.sql.trino:TrinoSource",
        "starburst-trino-usage = datahub.ingestion.source.usage.starburst_trino_usage:TrinoUsageSource",
        "nifi = datahub.ingestion.source.nifi:NifiSource",
        "powerbi = datahub.ingestion.source.powerbi:PowerBiDashboardSource",
        "powerbi-report-server = datahub.ingestion.source.powerbi_report_server:PowerBiReportServerDashboardSource",
        "iceberg = datahub.ingestion.source.iceberg.iceberg:IcebergSource",
        "vertica = datahub.ingestion.source.sql.vertica:VerticaSource",
        "presto = datahub.ingestion.source.sql.presto:PrestoSource",
        "presto-on-hive = datahub.ingestion.source.sql.presto_on_hive:PrestoOnHiveSource",
        "pulsar = datahub.ingestion.source.pulsar:PulsarSource",
        "salesforce = datahub.ingestion.source.salesforce:SalesforceSource",
        "demo-data = datahub.ingestion.source.demo_data.DemoDataSource",
        "unity-catalog = datahub.ingestion.source.unity.source:UnityCatalogSource",
        "gcs = datahub.ingestion.source.gcs.gcs_source:GCSSource",
    ],
    "datahub.ingestion.transformer.plugins": [
        "simple_remove_dataset_ownership = datahub.ingestion.transformer.remove_dataset_ownership:SimpleRemoveDatasetOwnership",
        "mark_dataset_status = datahub.ingestion.transformer.mark_dataset_status:MarkDatasetStatus",
        "set_dataset_browse_path = datahub.ingestion.transformer.add_dataset_browse_path:AddDatasetBrowsePathTransformer",
        "add_dataset_ownership = datahub.ingestion.transformer.add_dataset_ownership:AddDatasetOwnership",
        "simple_add_dataset_ownership = datahub.ingestion.transformer.add_dataset_ownership:SimpleAddDatasetOwnership",
        "pattern_add_dataset_ownership = datahub.ingestion.transformer.add_dataset_ownership:PatternAddDatasetOwnership",
        "add_dataset_domain = datahub.ingestion.transformer.dataset_domain:AddDatasetDomain",
        "simple_add_dataset_domain = datahub.ingestion.transformer.dataset_domain:SimpleAddDatasetDomain",
        "pattern_add_dataset_domain = datahub.ingestion.transformer.dataset_domain:PatternAddDatasetDomain",
        "add_dataset_tags = datahub.ingestion.transformer.add_dataset_tags:AddDatasetTags",
        "simple_add_dataset_tags = datahub.ingestion.transformer.add_dataset_tags:SimpleAddDatasetTags",
        "pattern_add_dataset_tags = datahub.ingestion.transformer.add_dataset_tags:PatternAddDatasetTags",
        "add_dataset_terms = datahub.ingestion.transformer.add_dataset_terms:AddDatasetTerms",
        "simple_add_dataset_terms = datahub.ingestion.transformer.add_dataset_terms:SimpleAddDatasetTerms",
        "pattern_add_dataset_terms = datahub.ingestion.transformer.add_dataset_terms:PatternAddDatasetTerms",
        "add_dataset_properties = datahub.ingestion.transformer.add_dataset_properties:AddDatasetProperties",
        "simple_add_dataset_properties = datahub.ingestion.transformer.add_dataset_properties:SimpleAddDatasetProperties",
        "pattern_add_dataset_schema_terms = datahub.ingestion.transformer.add_dataset_schema_terms:PatternAddDatasetSchemaTerms",
        "pattern_add_dataset_schema_tags = datahub.ingestion.transformer.add_dataset_schema_tags:PatternAddDatasetSchemaTags",
    ],
    "datahub.ingestion.sink.plugins": [
        "file = datahub.ingestion.sink.file:FileSink",
        "console = datahub.ingestion.sink.console:ConsoleSink",
        "blackhole = datahub.ingestion.sink.blackhole:BlackHoleSink",
        "datahub-kafka = datahub.ingestion.sink.datahub_kafka:DatahubKafkaSink",
        "datahub-rest = datahub.ingestion.sink.datahub_rest:DatahubRestSink",
        "datahub-lite = datahub.ingestion.sink.datahub_lite:DataHubLiteSink",
    ],
    "datahub.ingestion.checkpointing_provider.plugins": [
        "datahub = datahub.ingestion.source.state_provider.datahub_ingestion_checkpointing_provider:DatahubIngestionCheckpointingProvider",
    ],
    "datahub.ingestion.reporting_provider.plugins": [
        "datahub = datahub.ingestion.reporting.datahub_ingestion_run_summary_provider:DatahubIngestionRunSummaryProvider",
        "file = datahub.ingestion.reporting.file_reporter:FileReporter",
    ],
    "apache_airflow_provider": ["provider_info=datahub_provider:get_provider_info"],
}


setuptools.setup(
    # Package metadata.
    name=package_metadata["__package_name__"],
    version=package_metadata["__version__"],
    url="https://datahubproject.io/",
    project_urls={
        "Documentation": "https://datahubproject.io/docs/",
        "Source": "https://github.com/datahub-project/datahub",
        "Changelog": "https://github.com/datahub-project/datahub/releases",
    },
    license="Apache License 2.0",
    description="A CLI to work with DataHub metadata",
    long_description=get_long_description(),
    long_description_content_type="text/markdown",
    classifiers=[
        "Development Status :: 5 - Production/Stable",
        "Programming Language :: Python",
        "Programming Language :: Python :: 3",
        "Programming Language :: Python :: 3 :: Only",
        "Programming Language :: Python :: 3.7",
        "Programming Language :: Python :: 3.8",
        "Programming Language :: Python :: 3.9",
        "Programming Language :: Python :: 3.10",
        "Intended Audience :: Developers",
        "Intended Audience :: Information Technology",
        "Intended Audience :: System Administrators",
        "License :: OSI Approved",
        "License :: OSI Approved :: Apache Software License",
        "Operating System :: Unix",
        "Operating System :: POSIX :: Linux",
        "Environment :: Console",
        "Environment :: MacOS X",
        "Topic :: Software Development",
    ],
    # Package info.
    zip_safe=False,
    python_requires=">=3.7",
    package_dir={"": "src"},
    packages=setuptools.find_namespace_packages(where="./src"),
    package_data={
        "datahub": ["py.typed"],
        "datahub.metadata": ["schema.avsc"],
        "datahub.metadata.schemas": ["*.avsc"],
        "datahub.ingestion.source.powerbi": ["powerbi-lexical-grammar.rule"],
    },
    entry_points=entry_points,
    # Dependencies.
    install_requires=list(base_requirements | framework_common),
    extras_require={
        "base": list(framework_common),
        **{
            plugin: list(framework_common | dependencies)
            for (plugin, dependencies) in plugins.items()
        },
        "all": list(
            framework_common.union(
                *[
                    requirements
                    for plugin, requirements in plugins.items()
                    if plugin not in all_exclude_plugins
                ]
            )
        ),
        "dev": list(dev_requirements),
        "integration-tests": list(full_test_dev_requirements),
    },
)<|MERGE_RESOLUTION|>--- conflicted
+++ resolved
@@ -374,11 +374,9 @@
     "nifi": {"requests", "packaging", "requests-gssapi"},
     "powerbi": microsoft_common | {"lark[regex]==1.1.4", "sqlparse"},
     "powerbi-report-server": powerbi_report_server,
-<<<<<<< HEAD
+
     "vertica": sql_common | {"vertica-sqlalchemy-dialect[vertica-python]==0.0.7"},
-=======
-    "vertica": sql_common | {"vertica-sqlalchemy-dialect[vertica-python]==0.0.1"},
->>>>>>> 71633c78
+
     "unity-catalog": databricks | sqllineage_lib,
 }
 
