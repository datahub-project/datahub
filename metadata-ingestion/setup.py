import sys
from typing import Dict, Set

import setuptools

package_metadata: dict = {}
with open("./src/datahub/__init__.py") as fp:
    exec(fp.read(), package_metadata)


base_requirements = {
    # Typing extension should be >=3.10.0.2 ideally but we can't restrict due to a Airflow 2.1 dependency conflict.
    "typing_extensions>=3.7.4.3",
    "mypy_extensions>=0.4.3",
    # Actual dependencies.
    "typing-inspect",
    # pydantic 1.10.3 is incompatible with typing-extensions 4.1.1 - https://github.com/pydantic/pydantic/issues/4885
    # pydantic 2 makes major, backwards-incompatible changes - https://github.com/pydantic/pydantic/issues/4887
    "pydantic>=1.5.1,!=1.10.3,<2",
    "mixpanel>=4.9.0",
    "sentry-sdk",
}

framework_common = {
    "click>=7.1.2",
    "click-default-group",
    "PyYAML",
    "toml>=0.10.0",
    # In Python 3.10+, importlib_metadata is included in the standard library.
    "importlib_metadata>=4.0.0; python_version < '3.10'",
    "docker",
    "expandvars>=0.6.5",
    "avro-gen3==0.7.11",
    # "avro-gen3 @ git+https://github.com/acryldata/avro_gen@master#egg=avro-gen3",
    "avro>=1.11.3,<1.12",
    "python-dateutil>=2.8.0",
    "tabulate",
    "progressbar2",
    "termcolor>=1.0.0",
    "psutil>=5.8.0",
    "Deprecated",
    "humanfriendly",
    "packaging",
    "aiohttp<4",
    "cached_property",
    "ijson",
    "click-spinner",
    "requests_file",
    "jsonref",
    # jsonschema drops python 3.7 support in v4.18.0
    "jsonschema<=4.17.3; python_version < '3.8'",
    "jsonschema; python_version >= '3.8'",
    "ruamel.yaml",
}

rest_common = {"requests", "requests_file"}

kafka_common = {
    # The confluent_kafka package provides a number of pre-built wheels for
    # various platforms and architectures. However, it does not provide wheels
    # for arm64 (including M1 Macs) or aarch64 (Docker's linux/arm64). This has
    # remained an open issue on the confluent_kafka project for a year:
    #   - https://github.com/confluentinc/confluent-kafka-python/issues/1182
    #   - https://github.com/confluentinc/confluent-kafka-python/pull/1161
    #
    # When a wheel is not available, we must build from source instead.
    # Building from source requires librdkafka to be installed.
    # Most platforms have an easy way to install librdkafka:
    #   - MacOS: `brew install librdkafka` gives latest, which is 1.9.x or newer.
    #   - Debian: `apt install librdkafka` gives 1.6.0 (https://packages.debian.org/bullseye/librdkafka-dev).
    #   - Ubuntu: `apt install librdkafka` gives 1.8.0 (https://launchpad.net/ubuntu/+source/librdkafka).
    #
    # Moreover, confluent_kafka 1.9.0 introduced a hard compatibility break, and
    # requires librdkafka >=1.9.0. As such, installing confluent_kafka 1.9.x on
    # most arm64 Linux machines will fail, since it will build from source but then
    # fail because librdkafka is too old. Hence, we have added an extra requirement
    # that requires confluent_kafka<1.9.0 on non-MacOS arm64/aarch64 machines, which
    # should ideally allow the builds to succeed in default conditions. We still
    # want to allow confluent_kafka >= 1.9.0 for M1 Macs, which is why we can't
    # broadly restrict confluent_kafka to <1.9.0.
    #
    # Note that this is somewhat of a hack, since we don't actually require the
    # older version of confluent_kafka on those machines. Additionally, we will
    # need monitor the Debian/Ubuntu PPAs and modify this rule if they start to
    # support librdkafka >= 1.9.0.
    "confluent_kafka>=1.5.0",
    'confluent_kafka<1.9.0; platform_system != "Darwin" and (platform_machine == "aarch64" or platform_machine == "arm64")',
    # We currently require both Avro libraries. The codegen uses avro-python3 (above)
    # schema parsers at runtime for generating and reading JSON into Python objects.
    # At the same time, we use Kafka's AvroSerializer, which internally relies on
    # fastavro for serialization. We do not use confluent_kafka[avro], since it
    # is incompatible with its own dep on avro-python3.
    "fastavro>=1.2.0",
}

kafka_protobuf = {
    "networkx>=2.6.2",
    # Required to generate protobuf python modules from the schema downloaded from the schema registry
    # NOTE: potential conflict with feast also depending on grpcio
    "grpcio>=1.44.0,<2",
    "grpcio-tools>=1.44.0,<2",
}

usage_common = {
    "sqlparse",
}

sqlglot_lib = {
    # Using an Acryl fork of sqlglot.
    # https://github.com/tobymao/sqlglot/compare/main...hsheth2:sqlglot:hsheth?expand=1
    "acryl-sqlglot==19.0.2.dev10",
}

sql_common = (
    {
        # Required for all SQL sources.
        # This is temporary lower bound that we're open to loosening/tightening as requirements show up
        "sqlalchemy>=1.4.39, <2",
        # Required for SQL profiling.
        "great-expectations>=0.15.12, <=0.15.50",
        # scipy version restricted to reduce backtracking, used by great-expectations,
        "scipy>=1.7.2",
        # GE added handling for higher version of jinja2
        # https://github.com/great-expectations/great_expectations/pull/5382/files
        # datahub does not depend on traitlets directly but great expectations does.
        # https://github.com/ipython/traitlets/issues/741
        "traitlets<5.2.2",
        "greenlet",
    }
    | usage_common
    | sqlglot_lib
)

sqllineage_lib = {
    "sqllineage==1.3.8",
    # We don't have a direct dependency on sqlparse but it is a dependency of sqllineage.
    # There have previously been issues from not pinning sqlparse, so it's best to pin it.
    # Related: https://github.com/reata/sqllineage/issues/361 and https://github.com/reata/sqllineage/pull/360
    "sqlparse==0.4.4",
}

aws_common = {
    # AWS Python SDK
    "boto3",
    # Deal with a version incompatibility between botocore (used by boto3) and urllib3.
    # See https://github.com/boto/botocore/pull/2563.
    "botocore!=1.23.0",
}

path_spec_common = {
    "parse>=1.19.0",
    "wcmatch",
}

looker_common = {
    # Looker Python SDK
    "looker-sdk==23.0.0",
    # This version of lkml contains a fix for parsing lists in
    # LookML files with spaces between an item and the following comma.
    # See https://github.com/joshtemple/lkml/issues/73.
    "lkml>=1.3.0b5",
    "sql-metadata==2.2.2",
    *sqllineage_lib,
    "GitPython>2",
}

bigquery_common = {
    # Google cloud logging library
    "google-cloud-logging<=3.5.0",
    "google-cloud-bigquery",
    "more-itertools>=8.12.0",
}

clickhouse_common = {
    # Clickhouse 0.2.0 adds support for SQLAlchemy 1.4.x
    # Disallow 0.2.5 because of https://github.com/xzkostyan/clickhouse-sqlalchemy/issues/272.
    # Note that there's also a known issue around nested map types: https://github.com/xzkostyan/clickhouse-sqlalchemy/issues/269.
    "clickhouse-sqlalchemy>=0.2.0,<0.2.5",
}

redshift_common = {
    # Clickhouse 0.8.3 adds support for SQLAlchemy 1.4.x
    "sqlalchemy-redshift>=0.8.3",
    "GeoAlchemy2",
    "redshift-connector",
    *sqllineage_lib,
    *path_spec_common,
}

snowflake_common = {
    # Snowflake plugin utilizes sql common
    *sql_common,
    # https://github.com/snowflakedb/snowflake-sqlalchemy/issues/350
    "snowflake-sqlalchemy>=1.4.3",
    # See https://github.com/snowflakedb/snowflake-connector-python/pull/1348 for why 2.8.2 is blocked
    "snowflake-connector-python!=2.8.2",
    "pandas",
    "cryptography",
    "msal",
    "acryl-datahub-classify==0.0.8",
    # spacy version restricted to reduce backtracking, used by acryl-datahub-classify,
    "spacy==3.4.3",
}

trino = {
    "trino[sqlalchemy]>=0.308",
}

pyhive_common = {
    # Acryl Data maintains a fork of PyHive
    # - 0.6.11 adds support for table comments and column comments,
    #   and also releases HTTP and HTTPS transport schemes
    # - 0.6.12 adds support for Spark Thrift Server
    # - 0.6.13 adds a small fix for Databricks
    # - 0.6.14 uses pure-sasl instead of sasl so it builds on Python 3.11
    # - 0.6.15 adds support for thrift > 0.14 (cherry-picked from https://github.com/apache/thrift/pull/2491)
    # - 0.6.16 fixes a regression in 0.6.15 (https://github.com/acryldata/PyHive/pull/9)
    "acryl-pyhive[hive-pure-sasl]==0.6.16",
    # As per https://github.com/datahub-project/datahub/issues/8405
    # and https://github.com/dropbox/PyHive/issues/417, version 0.14.0
    # of thrift broke PyHive's hive+http transport.
    # Fixed by https://github.com/apache/thrift/pull/2491 in version 0.17.0
    # which is unfortunately not on PyPi.
    # Instead, we put the fix in our PyHive fork, so no thrift pin is needed.
}

microsoft_common = {"msal==1.22.0"}

iceberg_common = {
    # Iceberg Python SDK
    "pyiceberg",
    "pyarrow>=9.0.0, <13.0.0",
}

s3_base = {
    *aws_common,
    "more-itertools>=8.12.0",
    "parse>=1.19.0",
    "pyarrow>=6.0.1",
    "tableschema>=1.20.2",
    # ujson 5.2.0 has the JSONDecodeError exception type, which we need for error handling.
    "ujson>=5.2.0",
    "smart-open[s3]>=5.2.1",
    "moto[s3]",
    *path_spec_common,
}

data_lake_profiling = {
    "pydeequ~=1.1.0",
    "pyspark~=3.3.0",
}

delta_lake = {
    *s3_base,
    "deltalake>=0.6.3, != 0.6.4",
}

powerbi_report_server = {"requests", "requests_ntlm"}

databricks = {
    # 0.1.11 appears to have authentication issues with azure databricks
    "databricks-sdk>=0.9.0",
    "pyspark~=3.3.0",
    "requests",
<<<<<<< HEAD
    "databricks-sql-connector>=2.8.0",  # Only added in 2.4.0, bug fixes since
=======
    "databricks-sql-connector",
>>>>>>> c66619cc
}

mysql = sql_common | {"pymysql>=1.0.2"}

# Note: for all of these, framework_common will be added.
plugins: Dict[str, Set[str]] = {
    # Sink plugins.
    "datahub-kafka": kafka_common,
    "datahub-rest": rest_common,
    "sync-file-emitter": {"filelock"},
    "datahub-lite": {
        "duckdb",
        "fastapi",
        "uvicorn",
    },
    # Integrations.
    "airflow": {
        f"acryl-datahub-airflow-plugin == {package_metadata['__version__']}",
    },
    "circuit-breaker": {
        "gql>=3.3.0",
        "gql[requests]>=3.3.0",
    },
    "datahub": mysql | kafka_common,
    "great-expectations": sql_common | sqllineage_lib,
    # Misc plugins.
    "sql-parser": sqlglot_lib,
    # Source plugins
    # sqlalchemy-bigquery is included here since it provides an implementation of
    # a SQLalchemy-conform STRUCT type definition
    "athena": sql_common
    | {"PyAthena[SQLAlchemy]>=2.6.0,<3.0.0", "sqlalchemy-bigquery>=1.4.1"},
    "azure-ad": set(),
    "bigquery": sql_common
    | bigquery_common
    | {
        # TODO: I doubt we need all three sql parsing libraries.
        *sqllineage_lib,
        *sqlglot_lib,
        "sqlalchemy-bigquery>=1.4.1",
        "google-cloud-datacatalog-lineage==0.2.2",
    },
    "clickhouse": sql_common | clickhouse_common,
    "clickhouse-usage": sql_common | usage_common | clickhouse_common,
    "datahub-lineage-file": set(),
    "datahub-business-glossary": set(),
    "delta-lake": {*data_lake_profiling, *delta_lake},
    "dbt": {"requests"} | sqlglot_lib | aws_common,
    "dbt-cloud": {"requests"} | sqlglot_lib,
    "druid": sql_common | {"pydruid>=0.6.2"},
    "dynamodb": aws_common,
    # Starting with 7.14.0 python client is checking if it is connected to elasticsearch client. If its not it throws
    # UnsupportedProductError
    # https://www.elastic.co/guide/en/elasticsearch/client/python-api/current/release-notes.html#rn-7-14-0
    # https://github.com/elastic/elasticsearch-py/issues/1639#issuecomment-883587433
    "elasticsearch": {"elasticsearch==7.13.4"},
    "feast": {
        "feast~=0.31.1",
        "flask-openid>=1.3.0",
        # typeguard 3.x, released on 2023-03-14, seems to cause issues with Feast.
        "typeguard<3",
    },
    "glue": aws_common,
    # hdbcli is supported officially by SAP, sqlalchemy-hana is built on top but not officially supported
    "hana": sql_common
    | {
        "sqlalchemy-hana>=0.5.0; platform_machine != 'aarch64' and platform_machine != 'arm64'",
        "hdbcli>=2.11.20; platform_machine != 'aarch64' and platform_machine != 'arm64'",
    },
    "hive": sql_common
    | pyhive_common
    | {
        "databricks-dbapi",
        # Due to https://github.com/great-expectations/great_expectations/issues/6146,
        # we cannot allow 0.15.{23-26}. This was fixed in 0.15.27 by
        # https://github.com/great-expectations/great_expectations/pull/6149.
        "great-expectations != 0.15.23, != 0.15.24, != 0.15.25, != 0.15.26",
    },
    "iceberg": iceberg_common,
    "json-schema": set(),
    "kafka": kafka_common | kafka_protobuf,
    "kafka-connect": sql_common | {"requests", "JPype1"},
    "ldap": {"python-ldap>=2.4"},
    "looker": looker_common,
    "lookml": looker_common,
    "metabase": {"requests"} | sqllineage_lib,
    "mlflow": {"mlflow-skinny>=2.3.0"},
    "mode": {"requests", "tenacity>=8.0.1"} | sqllineage_lib,
    "mongodb": {"pymongo[srv]>=3.11", "packaging"},
    "mssql": sql_common | {"sqlalchemy-pytds>=0.3", "pyOpenSSL"},
    "mssql-odbc": sql_common | {"pyodbc"},
    "mysql": mysql,
    # mariadb should have same dependency as mysql
    "mariadb": sql_common | {"pymysql>=1.0.2"},
    "okta": {"okta~=1.7.0", "nest-asyncio"},
    "oracle": sql_common | {"cx_Oracle"},
    "postgres": sql_common | {"psycopg2-binary", "GeoAlchemy2"},
    "presto": sql_common | pyhive_common | trino,
    "presto-on-hive": sql_common
    | pyhive_common
    | {"psycopg2-binary", "pymysql>=1.0.2"},
    "pulsar": {"requests"},
    "redash": {"redash-toolbelt", "sql-metadata"} | sqllineage_lib,
    "redshift": sql_common | redshift_common | usage_common | sqlglot_lib,
    "s3": {*s3_base, *data_lake_profiling},
    "gcs": {*s3_base, *data_lake_profiling},
    "sagemaker": aws_common,
    "salesforce": {"simple-salesforce"},
    "snowflake": snowflake_common | usage_common | sqlglot_lib,
    "sqlalchemy": sql_common,
    "sql-queries": usage_common | sqlglot_lib,
    "superset": {
        "requests",
        "sqlalchemy",
        "great_expectations",
        "greenlet",
    },
    # FIXME: I don't think tableau uses sqllineage anymore so we should be able
    # to remove that dependency.
    "tableau": {"tableauserverclient>=0.17.0"} | sqllineage_lib | sqlglot_lib,
    "teradata": sql_common
    | usage_common
    | sqlglot_lib
    | {"teradatasqlalchemy>=17.20.0.0"},
    "trino": sql_common | trino,
    "starburst-trino-usage": sql_common | usage_common | trino,
    "nifi": {"requests", "packaging", "requests-gssapi"},
    "powerbi": microsoft_common | {"lark[regex]==1.1.4", "sqlparse"} | sqlglot_lib,
    "powerbi-report-server": powerbi_report_server,
    "vertica": sql_common | {"vertica-sqlalchemy-dialect[vertica-python]==0.0.8.1"},
    "unity-catalog": databricks | sql_common | sqllineage_lib,
    "fivetran": snowflake_common,
}

# This is mainly used to exclude plugins from the Docker image.
all_exclude_plugins: Set[str] = {
    # SQL Server ODBC requires additional drivers, and so we don't want to keep
    # it included in the default "all" installation.
    "mssql-odbc",
    # duckdb doesn't have a prebuilt wheel for Linux arm7l or aarch64, so we
    # simply exclude it.
    "datahub-lite",
}

mypy_stubs = {
    "types-dataclasses",
    "types-pkg_resources",
    "types-six",
    "types-python-dateutil",
    # We need to avoid 2.31.0.5 and 2.31.0.4 due to
    # https://github.com/python/typeshed/issues/10764. Once that
    # issue is resolved, we can remove the upper bound and change it
    # to a != constraint.
    # We have a PR up to fix the underlying issue: https://github.com/python/typeshed/pull/10776.
    "types-requests>=2.28.11.6,<=2.31.0.3",
    "types-toml",
    "types-PyMySQL",
    "types-PyYAML",
    "types-freezegun",
    "types-cachetools",
    # versions 0.1.13 and 0.1.14 seem to have issues
    "types-click==0.1.12",
    # The boto3-stubs package seems to have regularly breaking minor releases,
    # we pin to a specific version to avoid this.
    "boto3-stubs[s3,glue,sagemaker,sts]==1.28.15",
    "mypy-boto3-sagemaker==1.28.15",  # For some reason, above pin only restricts `mypy-boto3-sagemaker<1.29.0,>=1.28.0`
    "types-tabulate",
    # avrogen package requires this
    "types-pytz",
    "types-pyOpenSSL",
    "types-click-spinner>=0.1.13.1",
    "types-ujson>=5.2.0",
    "types-termcolor>=1.0.0",
    "types-Deprecated",
    "types-protobuf>=4.21.0.1",
    "sqlalchemy2-stubs",
}


pytest_dep = "pytest>=6.2.2"
deepdiff_dep = "deepdiff"
test_api_requirements = {pytest_dep, deepdiff_dep, "PyYAML"}

debug_requirements = {
    "memray",
}

base_dev_requirements = {
    *base_requirements,
    *framework_common,
    *mypy_stubs,
    *s3_base,
    # This is pinned only to avoid spurious errors in CI.
    # We should make an effort to keep it up to date.
    "black==22.12.0",
    "coverage>=5.1",
    "faker>=18.4.0",
    "flake8>=3.8.3",  # DEPRECATION: Once we drop Python 3.7, we can pin to 6.x.
    "flake8-tidy-imports>=4.3.0",
    "flake8-bugbear==23.3.12",
    "isort>=5.7.0",
    "mypy==1.0.0",
    # pydantic 1.8.2 is incompatible with mypy 0.910.
    # See https://github.com/samuelcolvin/pydantic/pull/3175#issuecomment-995382910.
    "pydantic>=1.10.0",
    *test_api_requirements,
    pytest_dep,
    "pytest-asyncio>=0.16.0",
    "pytest-cov>=2.8.1",
    "pytest-docker>=1.0.1",
    deepdiff_dep,
    "requests-mock",
    "freezegun",
    "jsonpickle",
    "build",
    "twine",
    *list(
        dependency
        for plugin in [
            "athena",
            "bigquery",
            "clickhouse",
            "clickhouse-usage",
            "delta-lake",
            "druid",
            "elasticsearch",
            "feast" if sys.version_info >= (3, 8) else None,
            "iceberg" if sys.version_info >= (3, 8) else None,
            "mlflow" if sys.version_info >= (3, 8) else None,
            "json-schema",
            "ldap",
            "looker",
            "lookml",
            "glue",
            "mariadb",
            "okta",
            "oracle",
            "postgres",
            "sagemaker",
            "kafka",
            "datahub-rest",
            "datahub-lite",
            "great-expectations",
            "presto",
            "redash",
            "redshift",
            "s3",
            "snowflake",
            "tableau",
            "teradata",
            "trino",
            "hive",
            "starburst-trino-usage",
            "powerbi",
            "powerbi-report-server",
            "salesforce",
            "unity-catalog",
            "nifi",
            "vertica",
            "mode",
            "fivetran",
            "kafka-connect",
        ]
        if plugin
        for dependency in plugins[plugin]
    ),
}

dev_requirements = {
    *base_dev_requirements,
}

full_test_dev_requirements = {
    *list(
        dependency
        for plugin in [
            "athena",
            "circuit-breaker",
            "clickhouse",
            "delta-lake",
            "druid",
            "feast" if sys.version_info >= (3, 8) else None,
            "hana",
            "hive",
            "iceberg" if sys.version_info >= (3, 8) else None,
            "kafka-connect",
            "ldap",
            "mongodb",
            "mssql",
            "mysql",
            "mariadb",
            "redash",
            "vertica",
        ]
        if plugin
        for dependency in plugins[plugin]
    ),
}

entry_points = {
    "console_scripts": ["datahub = datahub.entrypoints:main"],
    "datahub.ingestion.source.plugins": [
        "csv-enricher = datahub.ingestion.source.csv_enricher:CSVEnricherSource",
        "file = datahub.ingestion.source.file:GenericFileSource",
        "datahub = datahub.ingestion.source.datahub.datahub_source:DataHubSource",
        "sqlalchemy = datahub.ingestion.source.sql.sql_generic:SQLAlchemyGenericSource",
        "athena = datahub.ingestion.source.sql.athena:AthenaSource",
        "azure-ad = datahub.ingestion.source.identity.azure_ad:AzureADSource",
        "bigquery = datahub.ingestion.source.bigquery_v2.bigquery:BigqueryV2Source",
        "clickhouse = datahub.ingestion.source.sql.clickhouse:ClickHouseSource",
        "clickhouse-usage = datahub.ingestion.source.usage.clickhouse_usage:ClickHouseUsageSource",
        "delta-lake = datahub.ingestion.source.delta_lake:DeltaLakeSource",
        "s3 = datahub.ingestion.source.s3:S3Source",
        "dbt = datahub.ingestion.source.dbt.dbt_core:DBTCoreSource",
        "dbt-cloud = datahub.ingestion.source.dbt.dbt_cloud:DBTCloudSource",
        "druid = datahub.ingestion.source.sql.druid:DruidSource",
        "dynamodb = datahub.ingestion.source.dynamodb.dynamodb:DynamoDBSource",
        "elasticsearch = datahub.ingestion.source.elastic_search:ElasticsearchSource",
        "feast = datahub.ingestion.source.feast:FeastRepositorySource",
        "glue = datahub.ingestion.source.aws.glue:GlueSource",
        "sagemaker = datahub.ingestion.source.aws.sagemaker:SagemakerSource",
        "hana = datahub.ingestion.source.sql.hana:HanaSource",
        "hive = datahub.ingestion.source.sql.hive:HiveSource",
        "json-schema = datahub.ingestion.source.schema.json_schema:JsonSchemaSource",
        "kafka = datahub.ingestion.source.kafka:KafkaSource",
        "kafka-connect = datahub.ingestion.source.kafka_connect:KafkaConnectSource",
        "ldap = datahub.ingestion.source.ldap:LDAPSource",
        "looker = datahub.ingestion.source.looker.looker_source:LookerDashboardSource",
        "lookml = datahub.ingestion.source.looker.lookml_source:LookMLSource",
        "datahub-lineage-file = datahub.ingestion.source.metadata.lineage:LineageFileSource",
        "datahub-business-glossary = datahub.ingestion.source.metadata.business_glossary:BusinessGlossaryFileSource",
        "mlflow = datahub.ingestion.source.mlflow:MLflowSource",
        "mode = datahub.ingestion.source.mode:ModeSource",
        "mongodb = datahub.ingestion.source.mongodb:MongoDBSource",
        "mssql = datahub.ingestion.source.sql.mssql:SQLServerSource",
        "mysql = datahub.ingestion.source.sql.mysql:MySQLSource",
        "mariadb = datahub.ingestion.source.sql.mariadb.MariaDBSource",
        "okta = datahub.ingestion.source.identity.okta:OktaSource",
        "oracle = datahub.ingestion.source.sql.oracle:OracleSource",
        "postgres = datahub.ingestion.source.sql.postgres:PostgresSource",
        "redash = datahub.ingestion.source.redash:RedashSource",
        "redshift = datahub.ingestion.source.redshift.redshift:RedshiftSource",
        "snowflake = datahub.ingestion.source.snowflake.snowflake_v2:SnowflakeV2Source",
        "superset = datahub.ingestion.source.superset:SupersetSource",
        "tableau = datahub.ingestion.source.tableau:TableauSource",
        "openapi = datahub.ingestion.source.openapi:OpenApiSource",
        "metabase = datahub.ingestion.source.metabase:MetabaseSource",
        "teradata = datahub.ingestion.source.sql.teradata:TeradataSource",
        "trino = datahub.ingestion.source.sql.trino:TrinoSource",
        "starburst-trino-usage = datahub.ingestion.source.usage.starburst_trino_usage:TrinoUsageSource",
        "nifi = datahub.ingestion.source.nifi:NifiSource",
        "powerbi = datahub.ingestion.source.powerbi:PowerBiDashboardSource",
        "powerbi-report-server = datahub.ingestion.source.powerbi_report_server:PowerBiReportServerDashboardSource",
        "iceberg = datahub.ingestion.source.iceberg.iceberg:IcebergSource",
        "vertica = datahub.ingestion.source.sql.vertica:VerticaSource",
        "presto = datahub.ingestion.source.sql.presto:PrestoSource",
        "presto-on-hive = datahub.ingestion.source.sql.presto_on_hive:PrestoOnHiveSource",
        "pulsar = datahub.ingestion.source.pulsar:PulsarSource",
        "salesforce = datahub.ingestion.source.salesforce:SalesforceSource",
        "demo-data = datahub.ingestion.source.demo_data.DemoDataSource",
        "unity-catalog = datahub.ingestion.source.unity.source:UnityCatalogSource",
        "gcs = datahub.ingestion.source.gcs.gcs_source:GCSSource",
        "sql-queries = datahub.ingestion.source.sql_queries:SqlQueriesSource",
        "fivetran = datahub.ingestion.source.fivetran.fivetran:FivetranSource",
    ],
    "datahub.ingestion.transformer.plugins": [
        "simple_remove_dataset_ownership = datahub.ingestion.transformer.remove_dataset_ownership:SimpleRemoveDatasetOwnership",
        "mark_dataset_status = datahub.ingestion.transformer.mark_dataset_status:MarkDatasetStatus",
        "set_dataset_browse_path = datahub.ingestion.transformer.add_dataset_browse_path:AddDatasetBrowsePathTransformer",
        "add_dataset_ownership = datahub.ingestion.transformer.add_dataset_ownership:AddDatasetOwnership",
        "simple_add_dataset_ownership = datahub.ingestion.transformer.add_dataset_ownership:SimpleAddDatasetOwnership",
        "pattern_add_dataset_ownership = datahub.ingestion.transformer.add_dataset_ownership:PatternAddDatasetOwnership",
        "add_dataset_domain = datahub.ingestion.transformer.dataset_domain:AddDatasetDomain",
        "simple_add_dataset_domain = datahub.ingestion.transformer.dataset_domain:SimpleAddDatasetDomain",
        "pattern_add_dataset_domain = datahub.ingestion.transformer.dataset_domain:PatternAddDatasetDomain",
        "add_dataset_tags = datahub.ingestion.transformer.add_dataset_tags:AddDatasetTags",
        "simple_add_dataset_tags = datahub.ingestion.transformer.add_dataset_tags:SimpleAddDatasetTags",
        "pattern_add_dataset_tags = datahub.ingestion.transformer.add_dataset_tags:PatternAddDatasetTags",
        "extract_dataset_tags = datahub.ingestion.transformer.extract_dataset_tags:ExtractDatasetTags",
        "add_dataset_terms = datahub.ingestion.transformer.add_dataset_terms:AddDatasetTerms",
        "simple_add_dataset_terms = datahub.ingestion.transformer.add_dataset_terms:SimpleAddDatasetTerms",
        "pattern_add_dataset_terms = datahub.ingestion.transformer.add_dataset_terms:PatternAddDatasetTerms",
        "add_dataset_properties = datahub.ingestion.transformer.add_dataset_properties:AddDatasetProperties",
        "simple_add_dataset_properties = datahub.ingestion.transformer.add_dataset_properties:SimpleAddDatasetProperties",
        "pattern_add_dataset_schema_terms = datahub.ingestion.transformer.add_dataset_schema_terms:PatternAddDatasetSchemaTerms",
        "pattern_add_dataset_schema_tags = datahub.ingestion.transformer.add_dataset_schema_tags:PatternAddDatasetSchemaTags",
        "extract_owners_from_tags = datahub.ingestion.transformer.extract_ownership_from_tags:ExtractOwnersFromTagsTransformer",
    ],
    "datahub.ingestion.sink.plugins": [
        "file = datahub.ingestion.sink.file:FileSink",
        "console = datahub.ingestion.sink.console:ConsoleSink",
        "blackhole = datahub.ingestion.sink.blackhole:BlackHoleSink",
        "datahub-kafka = datahub.ingestion.sink.datahub_kafka:DatahubKafkaSink",
        "datahub-rest = datahub.ingestion.sink.datahub_rest:DatahubRestSink",
        "datahub-lite = datahub.ingestion.sink.datahub_lite:DataHubLiteSink",
    ],
    "datahub.ingestion.checkpointing_provider.plugins": [
        "datahub = datahub.ingestion.source.state_provider.datahub_ingestion_checkpointing_provider:DatahubIngestionCheckpointingProvider",
        "file = datahub.ingestion.source.state_provider.file_ingestion_checkpointing_provider:FileIngestionCheckpointingProvider",
    ],
    "datahub.ingestion.reporting_provider.plugins": [
        "datahub = datahub.ingestion.reporting.datahub_ingestion_run_summary_provider:DatahubIngestionRunSummaryProvider",
        "file = datahub.ingestion.reporting.file_reporter:FileReporter",
    ],
    "datahub.custom_packages": [],
}


setuptools.setup(
    # Package metadata.
    name=package_metadata["__package_name__"],
    version=package_metadata["__version__"],
    url="https://datahubproject.io/",
    project_urls={
        "Documentation": "https://datahubproject.io/docs/",
        "Source": "https://github.com/datahub-project/datahub",
        "Changelog": "https://github.com/datahub-project/datahub/releases",
        "Releases": "https://github.com/acryldata/datahub/releases",
    },
    license="Apache License 2.0",
    description="A CLI to work with DataHub metadata",
    long_description="""\
The `acryl-datahub` package contains a CLI and SDK for interacting with DataHub,
as well as an integration framework for pulling/pushing metadata from external systems.

See the [DataHub docs](https://datahubproject.io/docs/metadata-ingestion).
""",
    long_description_content_type="text/markdown",
    classifiers=[
        "Development Status :: 5 - Production/Stable",
        "Programming Language :: Python",
        "Programming Language :: Python :: 3",
        "Programming Language :: Python :: 3 :: Only",
        "Programming Language :: Python :: 3.7",
        "Programming Language :: Python :: 3.8",
        "Programming Language :: Python :: 3.9",
        "Programming Language :: Python :: 3.10",
        "Intended Audience :: Developers",
        "Intended Audience :: Information Technology",
        "Intended Audience :: System Administrators",
        "License :: OSI Approved",
        "License :: OSI Approved :: Apache Software License",
        "Operating System :: Unix",
        "Operating System :: POSIX :: Linux",
        "Environment :: Console",
        "Environment :: MacOS X",
        "Topic :: Software Development",
    ],
    # Package info.
    zip_safe=False,
    python_requires=">=3.7",
    package_dir={"": "src"},
    packages=setuptools.find_namespace_packages(where="./src"),
    package_data={
        "datahub": ["py.typed"],
        "datahub.metadata": ["schema.avsc"],
        "datahub.metadata.schemas": ["*.avsc"],
        "datahub.ingestion.source.powerbi": ["powerbi-lexical-grammar.rule"],
    },
    entry_points=entry_points,
    # Dependencies.
    install_requires=list(base_requirements | framework_common),
    extras_require={
        "base": list(framework_common),
        **{
            plugin: list(framework_common | dependencies)
            for (plugin, dependencies) in plugins.items()
        },
        "all": list(
            framework_common.union(
                *[
                    requirements
                    for plugin, requirements in plugins.items()
                    if plugin not in all_exclude_plugins
                ]
            )
        ),
        "cloud": ["acryl-datahub-cloud"],
        "dev": list(dev_requirements),
        "testing-utils": list(test_api_requirements),  # To import `datahub.testing`
        "integration-tests": list(full_test_dev_requirements),
        "debug": list(debug_requirements),
    },
)<|MERGE_RESOLUTION|>--- conflicted
+++ resolved
@@ -262,11 +262,8 @@
     "databricks-sdk>=0.9.0",
     "pyspark~=3.3.0",
     "requests",
-<<<<<<< HEAD
-    "databricks-sql-connector>=2.8.0",  # Only added in 2.4.0, bug fixes since
-=======
-    "databricks-sql-connector",
->>>>>>> c66619cc
+    # Version 2.4.0 includes sqlalchemy dialect, 2.8.0 includes some bug fixes
+    "databricks-sql-connector>=2.8.0",
 }
 
 mysql = sql_common | {"pymysql>=1.0.2"}
