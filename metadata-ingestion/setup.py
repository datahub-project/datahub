--- conflicted
+++ resolved
@@ -355,19 +355,13 @@
     | {"psycopg2-binary", "pymysql>=1.0.2"},
     "pulsar": {"requests"},
     "redash": {"redash-toolbelt", "sql-metadata"} | sqllineage_lib,
-<<<<<<< HEAD
     "redshift": sql_common
     | redshift_common
     | usage_common
-    | sqlglot_lib
-    | {"redshift-connector"},
-    "redshift-legacy": sql_common | redshift_common,
-    "redshift-usage-legacy": sql_common | usage_common | redshift_common,
-=======
-    "redshift": sql_common | redshift_common | usage_common | {"redshift-connector"} | sqlglot_lib,
+    | {"redshift-connector"}
+    | sqlglot_lib,
     "redshift-legacy": sql_common | redshift_common | sqlglot_lib,
     "redshift-usage-legacy": sql_common | redshift_common | sqlglot_lib | usage_common,
->>>>>>> 9cccd22c
     "s3": {*s3_base, *data_lake_profiling},
     "gcs": {*s3_base, *data_lake_profiling},
     "sagemaker": aws_common,
