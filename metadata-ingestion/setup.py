import os
import sys
from typing import Dict, Set

import setuptools

is_py37_or_newer = sys.version_info >= (3, 7)


package_metadata: dict = {}
with open("./src/datahub/__init__.py") as fp:
    exec(fp.read(), package_metadata)


def get_long_description():
    root = os.path.dirname(__file__)
    with open(os.path.join(root, "README.md")) as f:
        description = f.read()

    return description


base_requirements = {
    # Compatability.
    "dataclasses>=0.6; python_version < '3.7'",
    "typing_extensions>=3.10.0.2,<4",
    "mypy_extensions>=0.4.3",
    # Actual dependencies.
    "typing-inspect",
    "pydantic>=1.5.1",
}

framework_common = {
    "click>=6.0.0",
    "click-default-group",
    "PyYAML",
    "toml>=0.10.0",
    "entrypoints",
    "docker",
    "expandvars>=0.6.5",
    "avro-gen3==0.7.1",
    "avro>=1.10.2",
    "python-dateutil>=2.8.0",
    "stackprinter",
    "tabulate",
    "progressbar2",
}

kafka_common = {
    # We currently require both Avro libraries. The codegen uses avro-python3 (above)
    # schema parsers at runtime for generating and reading JSON into Python objects.
    # At the same time, we use Kafka's AvroSerializer, which internally relies on
    # fastavro for serialization. We do not use confluent_kafka[avro], since it
    # is incompatible with its own dep on avro-python3.
    "confluent_kafka>=1.5.0",
    "fastavro>=1.2.0",
}

sql_common = {
    # Required for all SQL sources.
    "sqlalchemy==1.3.24",
    # Required for SQL profiling.
    "great-expectations>=0.13.40",
    "greenlet",
}

aws_common = {
    # AWS Python SDK
    "boto3",
    # Deal with a version incompatibility between botocore (used by boto3) and urllib3.
    # See https://github.com/boto/botocore/pull/2563.
    "botocore!=1.23.0",
}

looker_common = {
    # Looker Python SDK
    "looker-sdk==21.6.0"
}

bigquery_common = {
    # Google cloud logging library
    "google-cloud-logging",
    "more-itertools>=8.12.0",
}

snowflake_common = {
    # Snowflake plugin utilizes sql common
    *sql_common,
    # Required for all Snowflake sources
    "snowflake-sqlalchemy<=1.2.4",
    "cryptography==3.4.8"
}

# Note: for all of these, framework_common will be added.
plugins: Dict[str, Set[str]] = {
    # Sink plugins.
    "datahub-kafka": kafka_common,
    "datahub-rest": {"requests"},
    # Integrations.
    "airflow": {
        "apache-airflow >= 1.10.2",
    },
    # Source plugins
    "athena": sql_common | {"PyAthena[SQLAlchemy]"},
    "azure-ad": set(),
    "bigquery": sql_common | bigquery_common | {"pybigquery >= 0.6.0"},
    "bigquery-usage": bigquery_common | {"cachetools"},
    "datahub-business-glossary": set(),
    "data-lake": {"pydeequ==1.0.1", "pyspark==3.0.3", "parse==1.19.0"},
    "dbt": {"requests"},
    "druid": sql_common | {"pydruid>=0.6.2"},
    "elasticsearch": {"elasticsearch"},
    "feast": {"docker"},
    "glue": aws_common,
    "hive": sql_common
    | {
        # Acryl Data maintains a fork of PyHive, which adds support for table comments
        # and column comments, and also releases HTTP and HTTPS transport schemes.
        "acryl-pyhive[hive]>=0.6.11"
    },
    "kafka": kafka_common,
    "kafka-connect": sql_common | {"requests", "JPype1"},
    "ldap": {"python-ldap>=2.4"},
    "looker": looker_common,
    # lkml>=1.1.2 is required to support the sql_preamble expression in LookML
    "lookml": looker_common
    | {"lkml>=1.1.2", "sql-metadata==2.2.2", "sqllineage==1.3.3"},
    "metabase": {"requests", "sqllineage==1.3.3"},
    "mode": {"requests", "sqllineage==1.3.3"},
    "mongodb": {"pymongo>=3.11"},
    "mssql": sql_common | {"sqlalchemy-pytds>=0.3"},
    "mssql-odbc": sql_common | {"pyodbc"},
    "mysql": sql_common | {"pymysql>=1.0.2"},
    # mariadb should have same dependency as mysql
    "mariadb": sql_common | {"pymysql>=1.0.2"},
    "okta": {"okta~=1.7.0"},
    "oracle": sql_common | {"cx_Oracle"},
    "postgres": sql_common | {"psycopg2-binary", "GeoAlchemy2"},
    "redash": {"redash-toolbelt", "sql-metadata", "sqllineage==1.3.3"},
    "redshift": sql_common
    | {"sqlalchemy-redshift", "psycopg2-binary", "GeoAlchemy2", "sqllineage==1.3.3"},
    "redshift-usage": sql_common
    | {"sqlalchemy-redshift", "psycopg2-binary", "GeoAlchemy2"},
    "sagemaker": aws_common,
    "snowflake": snowflake_common,
    "snowflake-usage": snowflake_common | {"more-itertools>=8.12.0"},
    "sqlalchemy": sql_common,
    "superset": {"requests"},
<<<<<<< HEAD
    "tableau": {"tableauserverclient==0.17.0"},
    "trino": sql_common
    | {
        # SQLAlchemy support is coming up in trino python client
        # subject to PR merging - https://github.com/trinodb/trino-python-client/pull/81.
        # PR is from same author as that of sqlalchemy-trino library below.
        "sqlalchemy-trino"
    },
    "starburst-trino-usage": sql_common
    | {
        # SQLAlchemy support is coming up in trino python client
        # subject to PR merging - https://github.com/trinodb/trino-python-client/pull/81.
        # PR is from same author as that of sqlalchemy-trino library below.
        "sqlalchemy-trino"
    },
=======
    "trino": sql_common | {"trino"},
    "starburst-trino-usage": sql_common | {"trino"},
>>>>>>> 78d35f95
    "nifi": {"requests"},
}

all_exclude_plugins: Set[str] = {
    # SQL Server ODBC requires additional drivers, and so we don't want to keep
    # it included in the default "all" installation.
    "mssql-odbc",
}

mypy_stubs = {
    "types-dataclasses",
    "sqlalchemy-stubs",
    "types-pkg_resources",
    "types-six",
    "types-python-dateutil",
    "types-requests",
    "types-toml",
    "types-PyMySQL",
    "types-PyYAML",
    "types-freezegun",
    "types-cachetools",
    # versions 0.1.13 and 0.1.14 seem to have issues
    "types-click==0.1.12",
    "boto3-stubs[s3,glue,sagemaker]",
    "types-tabulate",
}

base_dev_requirements = {
    *base_requirements,
    *framework_common,
    *mypy_stubs,
    "black>=21.12b0",
    "coverage>=5.1",
    "flake8>=3.8.3",
    "flake8-tidy-imports>=4.3.0",
    "isort>=5.7.0",
    # Waiting for https://github.com/samuelcolvin/pydantic/pull/3175 before allowing mypy 0.920.
    "mypy>=0.901,<0.920",
    "pytest>=6.2.2",
    "pytest-cov>=2.8.1",
    "pytest-docker>=0.10.3",
    "tox",
    "deepdiff",
    "requests-mock",
    "freezegun",
    "jsonpickle",
    "build",
    "twine",
    "pydot",
    *list(
        dependency
        for plugin in [
            "bigquery",
            "bigquery-usage",
            "elasticsearch",
            "looker",
            "glue",
            "mariadb",
            "okta",
            "oracle",
            "postgres",
            "sagemaker",
            "datahub-kafka",
            "datahub-rest",
            "redash",
            "redshift",
            "redshift-usage",
            "data-lake",
<<<<<<< HEAD
            "tableau"
=======
            "trino",
            "starburst-trino-usage",
>>>>>>> 78d35f95
            # airflow is added below
        ]
        for dependency in plugins[plugin]
    ),
}

if is_py37_or_newer:
    # The lookml plugin only works on Python 3.7 or newer.
    base_dev_requirements = base_dev_requirements.union(
        {dependency for plugin in ["lookml"] for dependency in plugins[plugin]}
    )

dev_requirements = {
    *base_dev_requirements,
    "apache-airflow[snowflake]>=2.0.2",  # snowflake is used in example dags
    "snowflake-sqlalchemy<=1.2.4",  # make constraint consistent with extras
}
dev_requirements_airflow_1 = {
    *base_dev_requirements,
    "apache-airflow==1.10.15",
    "apache-airflow-backport-providers-snowflake",
    "snowflake-sqlalchemy<=1.2.4",  # make constraint consistent with extras
    "WTForms==2.3.3",  # make constraint consistent with extras
}

full_test_dev_requirements = {
    *list(
        dependency
        for plugin in [
            "druid",
            "feast",
            "hive",
            "ldap",
            "mongodb",
            "mssql",
            "mysql",
            "mariadb",
            "snowflake",
            "redash",
            "kafka-connect",
        ]
        for dependency in plugins[plugin]
    ),
}

entry_points = {
    "console_scripts": ["datahub = datahub.entrypoints:main"],
    "datahub.ingestion.source.plugins": [
        "file = datahub.ingestion.source.file:GenericFileSource",
        "sqlalchemy = datahub.ingestion.source.sql.sql_generic:SQLAlchemyGenericSource",
        "athena = datahub.ingestion.source.sql.athena:AthenaSource",
        "azure-ad = datahub.ingestion.source.identity.azure_ad:AzureADSource",
        "bigquery = datahub.ingestion.source.sql.bigquery:BigQuerySource",
        "bigquery-usage = datahub.ingestion.source.usage.bigquery_usage:BigQueryUsageSource",
        "data-lake = datahub.ingestion.source.data_lake:DataLakeSource",
        "dbt = datahub.ingestion.source.dbt:DBTSource",
        "druid = datahub.ingestion.source.sql.druid:DruidSource",
        "elasticsearch = datahub.ingestion.source.elastic_search:ElasticsearchSource",
        "feast = datahub.ingestion.source.feast:FeastSource",
        "glue = datahub.ingestion.source.aws.glue:GlueSource",
        "sagemaker = datahub.ingestion.source.aws.sagemaker:SagemakerSource",
        "hive = datahub.ingestion.source.sql.hive:HiveSource",
        "kafka = datahub.ingestion.source.kafka:KafkaSource",
        "kafka-connect = datahub.ingestion.source.kafka_connect:KafkaConnectSource",
        "ldap = datahub.ingestion.source.ldap:LDAPSource",
        "looker = datahub.ingestion.source.looker:LookerDashboardSource",
        "lookml = datahub.ingestion.source.lookml:LookMLSource",
        "datahub-business-glossary = datahub.ingestion.source.metadata.business_glossary:BusinessGlossaryFileSource",
        "mode = datahub.ingestion.source.mode:ModeSource",
        "mongodb = datahub.ingestion.source.mongodb:MongoDBSource",
        "mssql = datahub.ingestion.source.sql.mssql:SQLServerSource",
        "mysql = datahub.ingestion.source.sql.mysql:MySQLSource",
        "mariadb = datahub.ingestion.source.sql.mariadb.MariaDBSource",
        "okta = datahub.ingestion.source.identity.okta:OktaSource",
        "oracle = datahub.ingestion.source.sql.oracle:OracleSource",
        "postgres = datahub.ingestion.source.sql.postgres:PostgresSource",
        "redash = datahub.ingestion.source.redash:RedashSource",
        "redshift = datahub.ingestion.source.sql.redshift:RedshiftSource",
        "redshift-usage = datahub.ingestion.source.usage.redshift_usage:RedshiftUsageSource",
        "snowflake = datahub.ingestion.source.sql.snowflake:SnowflakeSource",
        "snowflake-usage = datahub.ingestion.source.usage.snowflake_usage:SnowflakeUsageSource",
        "superset = datahub.ingestion.source.superset:SupersetSource",
        "tableau = datahub.ingestion.source.tableau:TableauSource",
        "openapi = datahub.ingestion.source.openapi:OpenApiSource",
        "metabase = datahub.ingestion.source.metabase:MetabaseSource",
        "trino = datahub.ingestion.source.sql.trino:TrinoSource",
        "starburst-trino-usage = datahub.ingestion.source.usage.starburst_trino_usage:TrinoUsageSource",
        "nifi = datahub.ingestion.source.nifi:NifiSource",
    ],
    "datahub.ingestion.sink.plugins": [
        "file = datahub.ingestion.sink.file:FileSink",
        "console = datahub.ingestion.sink.console:ConsoleSink",
        "datahub-kafka = datahub.ingestion.sink.datahub_kafka:DatahubKafkaSink",
        "datahub-rest = datahub.ingestion.sink.datahub_rest:DatahubRestSink",
    ],
    "datahub.ingestion.state_provider.plugins": [
        "datahub = datahub.ingestion.source.state_provider.datahub_ingestion_state_provider:DatahubIngestionStateProvider",
    ],
    "apache_airflow_provider": ["provider_info=datahub_provider:get_provider_info"],
}


setuptools.setup(
    # Package metadata.
    name=package_metadata["__package_name__"],
    version=package_metadata["__version__"],
    url="https://datahubproject.io/",
    project_urls={
        "Documentation": "https://datahubproject.io/docs/",
        "Source": "https://github.com/linkedin/datahub",
        "Changelog": "https://github.com/linkedin/datahub/releases",
    },
    license="Apache License 2.0",
    description="A CLI to work with DataHub metadata",
    long_description=get_long_description(),
    long_description_content_type="text/markdown",
    classifiers=[
        "Development Status :: 5 - Production/Stable",
        "Programming Language :: Python",
        "Programming Language :: Python :: 3",
        "Programming Language :: Python :: 3 :: Only",
        "Programming Language :: Python :: 3.6",
        "Programming Language :: Python :: 3.7",
        "Programming Language :: Python :: 3.8",
        "Programming Language :: Python :: 3.9",
        "Intended Audience :: Developers",
        "Intended Audience :: Information Technology",
        "Intended Audience :: System Administrators",
        "License :: OSI Approved",
        "License :: OSI Approved :: Apache Software License",
        "Operating System :: Unix",
        "Operating System :: POSIX :: Linux",
        "Environment :: Console",
        "Environment :: MacOS X",
        "Topic :: Software Development",
    ],
    # Package info.
    zip_safe=False,
    # restrict python to <=3.9.9 due to https://github.com/looker-open-source/sdk-codegen/issues/944
    python_requires=">=3.6, <=3.9.9",
    package_dir={"": "src"},
    packages=setuptools.find_namespace_packages(where="./src"),
    package_data={
        "datahub": ["py.typed"],
        "datahub.metadata": ["schema.avsc"],
        "datahub.metadata.schemas": ["*.avsc"],
        "datahub.ingestion.source.feast_image": ["Dockerfile", "requirements.txt"],
    },
    entry_points=entry_points,
    # Dependencies.
    install_requires=list(base_requirements | framework_common),
    extras_require={
        "base": list(framework_common),
        **{
            plugin: list(framework_common | dependencies)
            for (plugin, dependencies) in plugins.items()
        },
        "all": list(
            framework_common.union(
                *[
                    requirements
                    for plugin, requirements in plugins.items()
                    if plugin not in all_exclude_plugins
                ]
            )
        ),
        "dev": list(dev_requirements),
        "dev-airflow1": list(dev_requirements_airflow_1),
        "integration-tests": list(full_test_dev_requirements),
    },
)<|MERGE_RESOLUTION|>--- conflicted
+++ resolved
@@ -146,26 +146,9 @@
     "snowflake-usage": snowflake_common | {"more-itertools>=8.12.0"},
     "sqlalchemy": sql_common,
     "superset": {"requests"},
-<<<<<<< HEAD
     "tableau": {"tableauserverclient==0.17.0"},
-    "trino": sql_common
-    | {
-        # SQLAlchemy support is coming up in trino python client
-        # subject to PR merging - https://github.com/trinodb/trino-python-client/pull/81.
-        # PR is from same author as that of sqlalchemy-trino library below.
-        "sqlalchemy-trino"
-    },
-    "starburst-trino-usage": sql_common
-    | {
-        # SQLAlchemy support is coming up in trino python client
-        # subject to PR merging - https://github.com/trinodb/trino-python-client/pull/81.
-        # PR is from same author as that of sqlalchemy-trino library below.
-        "sqlalchemy-trino"
-    },
-=======
     "trino": sql_common | {"trino"},
     "starburst-trino-usage": sql_common | {"trino"},
->>>>>>> 78d35f95
     "nifi": {"requests"},
 }
 
@@ -234,12 +217,9 @@
             "redshift",
             "redshift-usage",
             "data-lake",
-<<<<<<< HEAD
             "tableau"
-=======
             "trino",
             "starburst-trino-usage",
->>>>>>> 78d35f95
             # airflow is added below
         ]
         for dependency in plugins[plugin]
