--- conflicted
+++ resolved
@@ -60,13 +60,9 @@
 sql_common = {
     # Required for all SQL sources.
     "sqlalchemy==1.3.24",
-<<<<<<< HEAD
-    "great-expectations>=0.13.40",
-=======
     # Required for SQL profiling.
     "great-expectations>=0.13.40",
     "greenlet",
->>>>>>> 1a5121a5
 }
 
 aws_common = {
@@ -196,11 +192,7 @@
     "jsonpickle",
     "build",
     "twine",
-<<<<<<< HEAD
-    "mock-alchemy",
-=======
     "pydot",
->>>>>>> 1a5121a5
     *list(
         dependency
         for plugin in [
@@ -208,12 +200,9 @@
             "bigquery-usage",
             "looker",
             "glue",
-<<<<<<< HEAD
             "hive",
             "kudu",
-=======
             "mariadb",
->>>>>>> 1a5121a5
             "okta",
             "oracle",
             "postgres",
@@ -251,11 +240,7 @@
     "apache-airflow==1.10.15",
     "apache-airflow-backport-providers-snowflake",
     "snowflake-sqlalchemy<=1.2.4",  # make constraint consistent with extras
-<<<<<<< HEAD
-    "WTForms==2.3.3",
-=======
     "WTForms==2.3.3",  # make constraint consistent with extras
->>>>>>> 1a5121a5
 }
 
 full_test_dev_requirements = {
