import os
import sys
from typing import Dict, Set

import setuptools

package_metadata: dict = {}
with open("./src/datahub/__init__.py") as fp:
    exec(fp.read(), package_metadata)


def get_long_description():
    root = os.path.dirname(__file__)
    with open(os.path.join(root, "README.md")) as f:
        description = f.read()

    return description


base_requirements = {
    # Typing extension should be >=3.10.0.2 ideally but we can't restrict due to Airflow 2.0.2 dependency conflict
    "typing_extensions>=3.7.4.3 ;  python_version < '3.8'",
    "typing_extensions>=3.10.0.2,<4.6.0 ;  python_version >= '3.8'",
    "mypy_extensions>=0.4.3",
    # Actual dependencies.
    "typing-inspect",
    # pydantic 1.10.3 is incompatible with typing-extensions 4.1.1 - https://github.com/pydantic/pydantic/issues/4885
    # pydantic 2 makes major, backwards-incompatible changes - https://github.com/pydantic/pydantic/issues/4887
    "pydantic>=1.5.1,!=1.10.3,<2",
    "mixpanel>=4.9.0",
    "sentry-sdk",
}

framework_common = {
    "click>=7.1.2",
    "click-default-group",
    "PyYAML",
    "toml>=0.10.0",
    "entrypoints",
    "docker",
    "expandvars>=0.6.5",
    "avro-gen3==0.7.10",
    # "avro-gen3 @ git+https://github.com/acryldata/avro_gen@master#egg=avro-gen3",
    "avro>=1.10.2,<1.11",
    "python-dateutil>=2.8.0",
    "tabulate",
    "progressbar2",
    "termcolor>=1.0.0",
    "psutil>=5.8.0",
    "ratelimiter",
    "Deprecated",
    "humanfriendly",
    "packaging",
    "aiohttp<4",
    "cached_property",
    "ijson",
    "click-spinner",
    "requests_file",
    "jsonref",
    # jsonschema drops python 3.7 support in v4.18.0
    "jsonschema<=4.17.3",
    "ruamel.yaml",
}

rest_common = {"requests", "requests_file"}

kafka_common = {
    # The confluent_kafka package provides a number of pre-built wheels for
    # various platforms and architectures. However, it does not provide wheels
    # for arm64 (including M1 Macs) or aarch64 (Docker's linux/arm64). This has
    # remained an open issue on the confluent_kafka project for a year:
    #   - https://github.com/confluentinc/confluent-kafka-python/issues/1182
    #   - https://github.com/confluentinc/confluent-kafka-python/pull/1161
    #
    # When a wheel is not available, we must build from source instead.
    # Building from source requires librdkafka to be installed.
    # Most platforms have an easy way to install librdkafka:
    #   - MacOS: `brew install librdkafka` gives latest, which is 1.9.x or newer.
    #   - Debian: `apt install librdkafka` gives 1.6.0 (https://packages.debian.org/bullseye/librdkafka-dev).
    #   - Ubuntu: `apt install librdkafka` gives 1.8.0 (https://launchpad.net/ubuntu/+source/librdkafka).
    #
    # Moreover, confluent_kafka 1.9.0 introduced a hard compatibility break, and
    # requires librdkafka >=1.9.0. As such, installing confluent_kafka 1.9.x on
    # most arm64 Linux machines will fail, since it will build from source but then
    # fail because librdkafka is too old. Hence, we have added an extra requirement
    # that requires confluent_kafka<1.9.0 on non-MacOS arm64/aarch64 machines, which
    # should ideally allow the builds to succeed in default conditions. We still
    # want to allow confluent_kafka >= 1.9.0 for M1 Macs, which is why we can't
    # broadly restrict confluent_kafka to <1.9.0.
    #
    # Note that this is somewhat of a hack, since we don't actually require the
    # older version of confluent_kafka on those machines. Additionally, we will
    # need monitor the Debian/Ubuntu PPAs and modify this rule if they start to
    # support librdkafka >= 1.9.0.
    "confluent_kafka>=1.5.0",
    'confluent_kafka<1.9.0; platform_system != "Darwin" and (platform_machine == "aarch64" or platform_machine == "arm64")',
    # We currently require both Avro libraries. The codegen uses avro-python3 (above)
    # schema parsers at runtime for generating and reading JSON into Python objects.
    # At the same time, we use Kafka's AvroSerializer, which internally relies on
    # fastavro for serialization. We do not use confluent_kafka[avro], since it
    # is incompatible with its own dep on avro-python3.
    "fastavro>=1.2.0",
}

kafka_protobuf = {
    "networkx>=2.6.2",
    # Required to generate protobuf python modules from the schema downloaded from the schema registry
    # NOTE: potential conflict with feast also depending on grpcio
    "grpcio>=1.44.0,<2",
    "grpcio-tools>=1.44.0,<2",
}

sql_common = {
    # Required for all SQL sources.
    "sqlalchemy>=1.3.24, <2",
    # Required for SQL profiling.
    "great-expectations>=0.15.12, <=0.15.50",
    # scipy version restricted to reduce backtracking, used by great-expectations,
    "scipy>=1.7.2",
    # GE added handling for higher version of jinja2
    # https://github.com/great-expectations/great_expectations/pull/5382/files
    # datahub does not depend on traitlets directly but great expectations does.
    # https://github.com/ipython/traitlets/issues/741
    "traitlets<5.2.2",
    "greenlet",
}

sqllineage_lib = {
    "sqllineage==1.3.8",
    # We don't have a direct dependency on sqlparse but it is a dependency of sqllineage.
    # There have previously been issues from not pinning sqlparse, so it's best to pin it.
    # Related: https://github.com/reata/sqllineage/issues/361 and https://github.com/reata/sqllineage/pull/360
    "sqlparse==0.4.4",
}

sqlglot_lib = {
    # Using an Acryl fork of sqlglot.
    # https://github.com/tobymao/sqlglot/compare/main...hsheth2:sqlglot:hsheth?expand=1
    "acryl-sqlglot==16.7.6.dev6",
}

aws_common = {
    # AWS Python SDK
    "boto3",
    # Deal with a version incompatibility between botocore (used by boto3) and urllib3.
    # See https://github.com/boto/botocore/pull/2563.
    "botocore!=1.23.0",
}

path_spec_common = {
    "parse>=1.19.0",
    "wcmatch",
}

looker_common = {
    # Looker Python SDK
    "looker-sdk==23.0.0",
    # This version of lkml contains a fix for parsing lists in
    # LookML files with spaces between an item and the following comma.
    # See https://github.com/joshtemple/lkml/issues/73.
    "lkml>=1.3.0b5",
    "sql-metadata==2.2.2",
    *sqllineage_lib,
    "GitPython>2",
}

bigquery_common = {
    # Google cloud logging library
    "google-cloud-logging<=3.5.0",
    "google-cloud-bigquery",
    "more-itertools>=8.12.0",
}

clickhouse_common = {
    # Clickhouse 0.1.8 requires SQLAlchemy 1.3.x, while the newer versions
    # allow SQLAlchemy 1.4.x.
    "clickhouse-sqlalchemy>=0.1.8",
}

redshift_common = {
    "sqlalchemy-redshift",
    "psycopg2-binary",
    "GeoAlchemy2",
    *sqllineage_lib,
    *path_spec_common,
}

snowflake_common = {
    # Snowflake plugin utilizes sql common
    *sql_common,
    # Required for all Snowflake sources.
    # See https://github.com/snowflakedb/snowflake-sqlalchemy/issues/234 for why 1.2.5 is blocked.
    "snowflake-sqlalchemy>=1.2.4, !=1.2.5",
    # Because of https://github.com/snowflakedb/snowflake-sqlalchemy/issues/350 we need to restrict SQLAlchemy's max version.
    # Eventually we should just require snowflake-sqlalchemy>=1.4.3, but I won't do that immediately
    # because it may break Airflow users that need SQLAlchemy 1.3.x.
    "SQLAlchemy<1.4.42",
    # See https://github.com/snowflakedb/snowflake-connector-python/pull/1348 for why 2.8.2 is blocked
    "snowflake-connector-python!=2.8.2",
    "pandas",
    "cryptography",
    "msal",
    "acryl-datahub-classify==0.0.8",
    # spacy version restricted to reduce backtracking, used by acryl-datahub-classify,
    "spacy==3.4.3",
}

trino = {
    # Trino 0.317 broke compatibility with SQLAlchemy 1.3.24.
    # See https://github.com/trinodb/trino-python-client/issues/250.
    "trino[sqlalchemy]>=0.308, !=0.317",
}

microsoft_common = {"msal==1.22.0"}

iceberg_common = {
    # Iceberg Python SDK
    "acryl-iceberg-legacy==0.0.4",
    "azure-identity==1.10.0",
}

s3_base = {
    *aws_common,
    "more-itertools>=8.12.0",
    "parse>=1.19.0",
    "pyarrow>=6.0.1",
    "tableschema>=1.20.2",
    # ujson 5.2.0 has the JSONDecodeError exception type, which we need for error handling.
    "ujson>=5.2.0",
    "smart-open[s3]>=5.2.1",
    "moto[s3]",
    *path_spec_common,
}

data_lake_profiling = {
    "pydeequ>=1.0.1, <1.1",
    "pyspark==3.0.3",
}

delta_lake = {
    *s3_base,
    "deltalake>=0.6.3, != 0.6.4",
}

powerbi_report_server = {"requests", "requests_ntlm"}

usage_common = {
    "sqlparse",
}

databricks = {
    # 0.1.11 appears to have authentication issues with azure databricks
    "databricks-sdk>=0.1.1, <0.1.11",
    "pyspark",
    "requests",
}

# Note: for all of these, framework_common will be added.
plugins: Dict[str, Set[str]] = {
    # Sink plugins.
    "datahub-kafka": kafka_common,
    "datahub-rest": rest_common,
    "datahub-lite": {
        "duckdb",
        "fastapi",
        "uvicorn",
    },
    # Integrations.
    "airflow": {
        "apache-airflow >= 2.0.2",
        *rest_common,
    },
    "circuit-breaker": {
        "gql>=3.3.0",
        "gql[requests]>=3.3.0",
    },
    "great-expectations": sql_common | sqllineage_lib,
    # Misc plugins.
    "sql-parser": sqlglot_lib,
    # Source plugins
    # PyAthena is pinned with exact version because we use private method in PyAthena
    "athena": sql_common | {"PyAthena[SQLAlchemy]==2.4.1"},
    "azure-ad": set(),
    "bigquery": sql_common
    | bigquery_common
    | {
        # TODO: I doubt we need all three sql parsing libraries.
        *sqllineage_lib,
        *sqlglot_lib,
        "sql_metadata",
        "sqlalchemy-bigquery>=1.4.1",
        "google-cloud-datacatalog-lineage==0.2.2",
    },
    "clickhouse": sql_common | clickhouse_common,
    "clickhouse-usage": sql_common | usage_common | clickhouse_common,
    "datahub-lineage-file": set(),
    "datahub-business-glossary": set(),
    "delta-lake": {*data_lake_profiling, *delta_lake},
    "dbt": {"requests"} | aws_common,
    "dbt-cloud": {"requests"},
    "druid": sql_common | {"pydruid>=0.6.2"},
    # Starting with 7.14.0 python client is checking if it is connected to elasticsearch client. If its not it throws
    # UnsupportedProductError
    # https://www.elastic.co/guide/en/elasticsearch/client/python-api/current/release-notes.html#rn-7-14-0
    # https://github.com/elastic/elasticsearch-py/issues/1639#issuecomment-883587433
    "elasticsearch": {"elasticsearch==7.13.4"},
    "feast": {
        "feast~=0.31.1",
        "flask-openid>=1.3.0",
        # typeguard 3.x, released on 2023-03-14, seems to cause issues with Feast.
        "typeguard<3",
    },
    "glue": aws_common,
    # hdbcli is supported officially by SAP, sqlalchemy-hana is built on top but not officially supported
    "hana": sql_common
    | {
        "sqlalchemy-hana>=0.5.0; platform_machine != 'aarch64' and platform_machine != 'arm64'",
        "hdbcli>=2.11.20; platform_machine != 'aarch64' and platform_machine != 'arm64'",
    },
    "hive": sql_common
    | {
        # Acryl Data maintains a fork of PyHive
        # - 0.6.11 adds support for table comments and column comments,
        #   and also releases HTTP and HTTPS transport schemes
        # - 0.6.12 adds support for Spark Thrift Server
        "acryl-pyhive[hive]>=0.6.13",
        "databricks-dbapi",
        # Due to https://github.com/great-expectations/great_expectations/issues/6146,
        # we cannot allow 0.15.{23-26}. This was fixed in 0.15.27 by
        # https://github.com/great-expectations/great_expectations/pull/6149.
        "great-expectations != 0.15.23, != 0.15.24, != 0.15.25, != 0.15.26",
    },
    "iceberg": iceberg_common,
    "json-schema": set(),
    "kafka": {*kafka_common, *kafka_protobuf},
    "kafka-connect": sql_common | {"requests", "JPype1"},
    "ldap": {"python-ldap>=2.4"},
    "looker": looker_common,
    "lookml": looker_common,
    "metabase": {"requests"} | sqllineage_lib,
    "mode": {"requests", "tenacity>=8.0.1"} | sqllineage_lib,
    "mongodb": {"pymongo[srv]>=3.11", "packaging"},
    "mssql": sql_common | {"sqlalchemy-pytds>=0.3"},
    "mssql-odbc": sql_common | {"pyodbc"},
    "mysql": sql_common | {"pymysql>=1.0.2"},
    # mariadb should have same dependency as mysql
    "mariadb": sql_common | {"pymysql>=1.0.2"},
    "okta": {"okta~=1.7.0"},
    "oracle": sql_common | {"cx_Oracle"},
    "postgres": sql_common | {"psycopg2-binary", "GeoAlchemy2"},
    "presto": sql_common | trino | {"acryl-pyhive[hive]>=0.6.12"},
    "presto-on-hive": sql_common
    | {"psycopg2-binary", "acryl-pyhive[hive]>=0.6.12", "pymysql>=1.0.2"},
    "pulsar": {"requests"},
    "redash": {"redash-toolbelt", "sql-metadata"} | sqllineage_lib,
    "redshift": sql_common | redshift_common | usage_common | {"redshift-connector"},
    "redshift-legacy": sql_common | redshift_common,
    "redshift-usage-legacy": sql_common | usage_common | redshift_common,
    "s3": {*s3_base, *data_lake_profiling},
    "gcs": {*s3_base, *data_lake_profiling},
    "sagemaker": aws_common,
    "salesforce": {"simple-salesforce"},
    "snowflake": snowflake_common | usage_common | sqlglot_lib,
    "sqlalchemy": sql_common,
    "superset": {
        "requests",
        "sqlalchemy",
        "great_expectations",
        "greenlet",
    },
    # FIXME: I don't think tableau uses sqllineage anymore so we should be able
    # to remove that dependency.
    "tableau": {"tableauserverclient>=0.17.0"} | sqllineage_lib | sqlglot_lib,
    "trino": sql_common | trino,
    "starburst-trino-usage": sql_common | usage_common | trino,
    "nifi": {"requests", "packaging", "requests-gssapi"},
    "powerbi": microsoft_common | {"lark[regex]==1.1.4", "sqlparse"},
    "powerbi-report-server": powerbi_report_server,
    "vertica": sql_common | {"vertica-sqlalchemy-dialect[vertica-python]==0.0.8"},
    "unity-catalog": databricks | sqllineage_lib,
    "airbyte": {"requests"},
}

# This is mainly used to exclude plugins from the Docker image.
all_exclude_plugins: Set[str] = {
    # SQL Server ODBC requires additional drivers, and so we don't want to keep
    # it included in the default "all" installation.
    "mssql-odbc",
    # duckdb doesn't have a prebuilt wheel for Linux arm7l or aarch64, so we
    # simply exclude it.
    "datahub-lite",
}

mypy_stubs = {
    "types-dataclasses",
    "types-pkg_resources",
    "types-six",
    "types-python-dateutil",
    "types-requests>=2.28.11.6",
    "types-toml",
    "types-PyMySQL",
    "types-PyYAML",
    "types-freezegun",
    "types-cachetools",
    # versions 0.1.13 and 0.1.14 seem to have issues
    "types-click==0.1.12",
    # The boto3-stubs package seems to have regularly breaking minor releases,
    # we pin to a specific version to avoid this.
    "boto3-stubs[s3,glue,sagemaker,sts]==1.28.15",
    "types-tabulate",
    # avrogen package requires this
    "types-pytz",
    "types-pyOpenSSL",
    "types-click-spinner>=0.1.13.1",
    "types-ujson>=5.2.0",
    "types-termcolor>=1.0.0",
    "types-Deprecated",
    "types-protobuf>=4.21.0.1",
    "types-tzlocal",
}


pytest_dep = "pytest>=6.2.2"
deepdiff_dep = "deepdiff"
test_api_requirements = {pytest_dep, deepdiff_dep, "PyYAML"}

base_dev_requirements = {
    *base_requirements,
    *framework_common,
    *mypy_stubs,
    *s3_base,
    # This is pinned only to avoid spurious errors in CI.
    # We should make an effort to keep it up to date.
    "black==22.12.0",
    "coverage>=5.1",
    "faker>=18.4.0",
    "flake8>=3.8.3",  # DEPRECATION: Once we drop Python 3.7, we can pin to 6.x.
    "flake8-tidy-imports>=4.3.0",
    "flake8-bugbear==23.3.12",
    "isort>=5.7.0",
    "mypy==1.0.0",
    # pydantic 1.8.2 is incompatible with mypy 0.910.
    # See https://github.com/samuelcolvin/pydantic/pull/3175#issuecomment-995382910.
    "pydantic>=1.9.0",
    *test_api_requirements,
    pytest_dep,
    "pytest-asyncio>=0.16.0",
    "pytest-cov>=2.8.1",
    "pytest-docker>=1.0.1",
    deepdiff_dep,
    "requests-mock",
    "freezegun",
    "jsonpickle",
    "build",
    "twine",
    *list(
        dependency
        for plugin in [
            "bigquery",
            "clickhouse",
            "clickhouse-usage",
            "delta-lake",
            "druid",
            "elasticsearch",
            "feast" if sys.version_info >= (3, 8) else None,
            "iceberg",
            "json-schema",
            "ldap",
            "looker",
            "lookml",
            "glue",
            "mariadb",
            "okta",
            "oracle",
            "postgres",
            "sagemaker",
            "kafka",
            "datahub-rest",
            "datahub-lite",
            "presto",
            "redash",
            "redshift",
            "redshift-legacy",
            "redshift-usage-legacy",
            "s3",
            "snowflake",
            "tableau",
            "trino",
            "hive",
            "starburst-trino-usage",
            "powerbi",
            "powerbi-report-server",
            "salesforce",
            "unity-catalog",
            "nifi",
<<<<<<< HEAD
            "airbyte"
=======
            "vertica"
>>>>>>> d2efbba4
            # airflow is added below
        ]
        if plugin
        for dependency in plugins[plugin]
    ),
}

dev_requirements = {
    *base_dev_requirements,
    # Extra requirements for Airflow.
    "apache-airflow[snowflake]>=2.0.2",  # snowflake is used in example dags
    "virtualenv",  # needed by PythonVirtualenvOperator
}

full_test_dev_requirements = {
    *list(
        dependency
        for plugin in [
            "athena",
            "circuit-breaker",
            "clickhouse",
            "delta-lake",
            "druid",
            "hana",
            "hive",
            "iceberg",
            "kafka-connect",
            "ldap",
            "mongodb",
            "mssql",
            "mysql",
            "mariadb",
            "redash",
            "vertica",
        ]
        for dependency in plugins[plugin]
    ),
}

entry_points = {
    "console_scripts": ["datahub = datahub.entrypoints:main"],
    "datahub.ingestion.source.plugins": [
        "csv-enricher = datahub.ingestion.source.csv_enricher:CSVEnricherSource",
        "file = datahub.ingestion.source.file:GenericFileSource",
        "sqlalchemy = datahub.ingestion.source.sql.sql_generic:SQLAlchemyGenericSource",
        "athena = datahub.ingestion.source.sql.athena:AthenaSource",
        "azure-ad = datahub.ingestion.source.identity.azure_ad:AzureADSource",
        "bigquery = datahub.ingestion.source.bigquery_v2.bigquery:BigqueryV2Source",
        "clickhouse = datahub.ingestion.source.sql.clickhouse:ClickHouseSource",
        "clickhouse-usage = datahub.ingestion.source.usage.clickhouse_usage:ClickHouseUsageSource",
        "delta-lake = datahub.ingestion.source.delta_lake:DeltaLakeSource",
        "s3 = datahub.ingestion.source.s3:S3Source",
        "dbt = datahub.ingestion.source.dbt.dbt_core:DBTCoreSource",
        "dbt-cloud = datahub.ingestion.source.dbt.dbt_cloud:DBTCloudSource",
        "druid = datahub.ingestion.source.sql.druid:DruidSource",
        "elasticsearch = datahub.ingestion.source.elastic_search:ElasticsearchSource",
        "feast = datahub.ingestion.source.feast:FeastRepositorySource",
        "glue = datahub.ingestion.source.aws.glue:GlueSource",
        "sagemaker = datahub.ingestion.source.aws.sagemaker:SagemakerSource",
        "hana = datahub.ingestion.source.sql.hana:HanaSource",
        "hive = datahub.ingestion.source.sql.hive:HiveSource",
        "json-schema = datahub.ingestion.source.schema.json_schema:JsonSchemaSource",
        "kafka = datahub.ingestion.source.kafka:KafkaSource",
        "kafka-connect = datahub.ingestion.source.kafka_connect:KafkaConnectSource",
        "ldap = datahub.ingestion.source.ldap:LDAPSource",
        "looker = datahub.ingestion.source.looker.looker_source:LookerDashboardSource",
        "lookml = datahub.ingestion.source.looker.lookml_source:LookMLSource",
        "datahub-lineage-file = datahub.ingestion.source.metadata.lineage:LineageFileSource",
        "datahub-business-glossary = datahub.ingestion.source.metadata.business_glossary:BusinessGlossaryFileSource",
        "mode = datahub.ingestion.source.mode:ModeSource",
        "mongodb = datahub.ingestion.source.mongodb:MongoDBSource",
        "mssql = datahub.ingestion.source.sql.mssql:SQLServerSource",
        "mysql = datahub.ingestion.source.sql.mysql:MySQLSource",
        "mariadb = datahub.ingestion.source.sql.mariadb.MariaDBSource",
        "okta = datahub.ingestion.source.identity.okta:OktaSource",
        "oracle = datahub.ingestion.source.sql.oracle:OracleSource",
        "postgres = datahub.ingestion.source.sql.postgres:PostgresSource",
        "redash = datahub.ingestion.source.redash:RedashSource",
        "redshift = datahub.ingestion.source.redshift.redshift:RedshiftSource",
        "redshift-legacy = datahub.ingestion.source.sql.redshift:RedshiftSource",
        "redshift-usage-legacy = datahub.ingestion.source.usage.redshift_usage:RedshiftUsageSource",
        "snowflake = datahub.ingestion.source.snowflake.snowflake_v2:SnowflakeV2Source",
        "superset = datahub.ingestion.source.superset:SupersetSource",
        "tableau = datahub.ingestion.source.tableau:TableauSource",
        "openapi = datahub.ingestion.source.openapi:OpenApiSource",
        "metabase = datahub.ingestion.source.metabase:MetabaseSource",
        "trino = datahub.ingestion.source.sql.trino:TrinoSource",
        "starburst-trino-usage = datahub.ingestion.source.usage.starburst_trino_usage:TrinoUsageSource",
        "nifi = datahub.ingestion.source.nifi:NifiSource",
        "powerbi = datahub.ingestion.source.powerbi:PowerBiDashboardSource",
        "powerbi-report-server = datahub.ingestion.source.powerbi_report_server:PowerBiReportServerDashboardSource",
        "iceberg = datahub.ingestion.source.iceberg.iceberg:IcebergSource",
        "vertica = datahub.ingestion.source.sql.vertica:VerticaSource",
        "presto = datahub.ingestion.source.sql.presto:PrestoSource",
        "presto-on-hive = datahub.ingestion.source.sql.presto_on_hive:PrestoOnHiveSource",
        "pulsar = datahub.ingestion.source.pulsar:PulsarSource",
        "salesforce = datahub.ingestion.source.salesforce:SalesforceSource",
        "demo-data = datahub.ingestion.source.demo_data.DemoDataSource",
        "unity-catalog = datahub.ingestion.source.unity.source:UnityCatalogSource",
        "gcs = datahub.ingestion.source.gcs.gcs_source:GCSSource",
        "airbyte = datahub.ingestion.source.airbyte:AirbyteSource",
    ],
    "datahub.ingestion.transformer.plugins": [
        "simple_remove_dataset_ownership = datahub.ingestion.transformer.remove_dataset_ownership:SimpleRemoveDatasetOwnership",
        "mark_dataset_status = datahub.ingestion.transformer.mark_dataset_status:MarkDatasetStatus",
        "set_dataset_browse_path = datahub.ingestion.transformer.add_dataset_browse_path:AddDatasetBrowsePathTransformer",
        "add_dataset_ownership = datahub.ingestion.transformer.add_dataset_ownership:AddDatasetOwnership",
        "simple_add_dataset_ownership = datahub.ingestion.transformer.add_dataset_ownership:SimpleAddDatasetOwnership",
        "pattern_add_dataset_ownership = datahub.ingestion.transformer.add_dataset_ownership:PatternAddDatasetOwnership",
        "add_dataset_domain = datahub.ingestion.transformer.dataset_domain:AddDatasetDomain",
        "simple_add_dataset_domain = datahub.ingestion.transformer.dataset_domain:SimpleAddDatasetDomain",
        "pattern_add_dataset_domain = datahub.ingestion.transformer.dataset_domain:PatternAddDatasetDomain",
        "add_dataset_tags = datahub.ingestion.transformer.add_dataset_tags:AddDatasetTags",
        "simple_add_dataset_tags = datahub.ingestion.transformer.add_dataset_tags:SimpleAddDatasetTags",
        "pattern_add_dataset_tags = datahub.ingestion.transformer.add_dataset_tags:PatternAddDatasetTags",
        "extract_dataset_tags = datahub.ingestion.transformer.extract_dataset_tags:ExtractDatasetTags",
        "add_dataset_terms = datahub.ingestion.transformer.add_dataset_terms:AddDatasetTerms",
        "simple_add_dataset_terms = datahub.ingestion.transformer.add_dataset_terms:SimpleAddDatasetTerms",
        "pattern_add_dataset_terms = datahub.ingestion.transformer.add_dataset_terms:PatternAddDatasetTerms",
        "add_dataset_properties = datahub.ingestion.transformer.add_dataset_properties:AddDatasetProperties",
        "simple_add_dataset_properties = datahub.ingestion.transformer.add_dataset_properties:SimpleAddDatasetProperties",
        "pattern_add_dataset_schema_terms = datahub.ingestion.transformer.add_dataset_schema_terms:PatternAddDatasetSchemaTerms",
        "pattern_add_dataset_schema_tags = datahub.ingestion.transformer.add_dataset_schema_tags:PatternAddDatasetSchemaTags",
    ],
    "datahub.ingestion.sink.plugins": [
        "file = datahub.ingestion.sink.file:FileSink",
        "console = datahub.ingestion.sink.console:ConsoleSink",
        "blackhole = datahub.ingestion.sink.blackhole:BlackHoleSink",
        "datahub-kafka = datahub.ingestion.sink.datahub_kafka:DatahubKafkaSink",
        "datahub-rest = datahub.ingestion.sink.datahub_rest:DatahubRestSink",
        "datahub-lite = datahub.ingestion.sink.datahub_lite:DataHubLiteSink",
    ],
    "datahub.ingestion.checkpointing_provider.plugins": [
        "datahub = datahub.ingestion.source.state_provider.datahub_ingestion_checkpointing_provider:DatahubIngestionCheckpointingProvider",
    ],
    "datahub.ingestion.reporting_provider.plugins": [
        "datahub = datahub.ingestion.reporting.datahub_ingestion_run_summary_provider:DatahubIngestionRunSummaryProvider",
        "file = datahub.ingestion.reporting.file_reporter:FileReporter",
    ],
    "apache_airflow_provider": ["provider_info=datahub_provider:get_provider_info"],
}


setuptools.setup(
    # Package metadata.
    name=package_metadata["__package_name__"],
    version=package_metadata["__version__"],
    url="https://datahubproject.io/",
    project_urls={
        "Documentation": "https://datahubproject.io/docs/",
        "Source": "https://github.com/datahub-project/datahub",
        "Changelog": "https://github.com/datahub-project/datahub/releases",
    },
    license="Apache License 2.0",
    description="A CLI to work with DataHub metadata",
    long_description=get_long_description(),
    long_description_content_type="text/markdown",
    classifiers=[
        "Development Status :: 5 - Production/Stable",
        "Programming Language :: Python",
        "Programming Language :: Python :: 3",
        "Programming Language :: Python :: 3 :: Only",
        "Programming Language :: Python :: 3.7",
        "Programming Language :: Python :: 3.8",
        "Programming Language :: Python :: 3.9",
        "Programming Language :: Python :: 3.10",
        "Intended Audience :: Developers",
        "Intended Audience :: Information Technology",
        "Intended Audience :: System Administrators",
        "License :: OSI Approved",
        "License :: OSI Approved :: Apache Software License",
        "Operating System :: Unix",
        "Operating System :: POSIX :: Linux",
        "Environment :: Console",
        "Environment :: MacOS X",
        "Topic :: Software Development",
    ],
    # Package info.
    zip_safe=False,
    python_requires=">=3.7",
    package_dir={"": "src"},
    packages=setuptools.find_namespace_packages(where="./src"),
    package_data={
        "datahub": ["py.typed"],
        "datahub.metadata": ["schema.avsc"],
        "datahub.metadata.schemas": ["*.avsc"],
        "datahub.ingestion.source.powerbi": ["powerbi-lexical-grammar.rule"],
    },
    entry_points=entry_points,
    # Dependencies.
    install_requires=list(base_requirements | framework_common),
    extras_require={
        "base": list(framework_common),
        **{
            plugin: list(framework_common | dependencies)
            for (plugin, dependencies) in plugins.items()
        },
        "all": list(
            framework_common.union(
                *[
                    requirements
                    for plugin, requirements in plugins.items()
                    if plugin not in all_exclude_plugins
                ]
            )
        ),
        "dev": list(dev_requirements),
        "testing-utils": list(test_api_requirements),  # To import `datahub.testing`
        "integration-tests": list(full_test_dev_requirements),
    },
)<|MERGE_RESOLUTION|>--- conflicted
+++ resolved
@@ -493,11 +493,7 @@
             "salesforce",
             "unity-catalog",
             "nifi",
-<<<<<<< HEAD
-            "airbyte"
-=======
             "vertica"
->>>>>>> d2efbba4
             # airflow is added below
         ]
         if plugin
