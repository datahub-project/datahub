--- conflicted
+++ resolved
@@ -42,11 +42,8 @@
     "avro-python3>=1.8.2",
     "python-dateutil>=2.8.0",
     "stackprinter",
-<<<<<<< HEAD
-    "pandas"
-=======
+    "pandas",
     "tabulate",
->>>>>>> ce34e68f
 }
 
 kafka_common = {
@@ -93,12 +90,9 @@
         # and column comments, and also releases HTTP and HTTPS transport schemes.
         "acryl-pyhive[hive]>=0.6.11"
     },
-<<<<<<< HEAD
     "kudu": {"impyla>=0.16.3", "krbcontext>=0.10", "jaydebeapi"},
-=======
     "kafka": kafka_common,
     "kafka-connect": sql_common | {"requests"},
->>>>>>> ce34e68f
     "ldap": {"python-ldap>=2.4"},
     "looker": {"looker-sdk==21.6.0"},
     "lookml": {"lkml>=1.1.0", "sql-metadata==2.2.1"},
@@ -171,12 +165,9 @@
             "bigquery-usage",
             "looker",
             "glue",
-<<<<<<< HEAD
             "hive",
             "kudu",
-=======
             "okta",
->>>>>>> ce34e68f
             "oracle",
             "postgres",
             "sagemaker",
@@ -238,17 +229,11 @@
         "dbt = datahub.ingestion.source.dbt:DBTSource",
         "druid = datahub.ingestion.source.sql.druid:DruidSource",
         "feast = datahub.ingestion.source.feast:FeastSource",
-<<<<<<< HEAD
         "glue = datahub.ingestion.source.glue:GlueSource",
         "sagemaker = datahub.ingestion.source.sagemaker:SagemakerSource",
-        "hive = datahub.ingestion.source.hive:HiveSource",
+        "hive = datahub.ingestion.source.sql.hive:HiveSource",
         "cdh_hive = datahub.ingestion.source.cdh_hive:CDH_HiveSource",
         "kudu = datahub.ingestion.source.kudu:KuduSource",
-=======
-        "glue = datahub.ingestion.source.aws.glue:GlueSource",
-        "sagemaker = datahub.ingestion.source.aws.sagemaker:SagemakerSource",
-        "hive = datahub.ingestion.source.sql.hive:HiveSource",
->>>>>>> ce34e68f
         "kafka = datahub.ingestion.source.kafka:KafkaSource",
         "kafka-connect = datahub.ingestion.source.kafka_connect:KafkaConnectSource",
         "ldap = datahub.ingestion.source.ldap:LDAPSource",
