--- conflicted
+++ resolved
@@ -284,8 +284,8 @@
         "druid = datahub.ingestion.source.sql.druid:DruidSource",
         "elasticsearch = datahub.ingestion.source.elastic_search:ElasticsearchSource",
         "feast = datahub.ingestion.source.feast:FeastSource",
-        "glue = datahub.ingestion.source.glue:GlueSource",
-        "sagemaker = datahub.ingestion.source.sagemaker:SagemakerSource",
+        "glue = datahub.ingestion.source.aws.glue:GlueSource",
+        "sagemaker = datahub.ingestion.source.aws.sagemaker:SagemakerSource",
         "hive = datahub.ingestion.source.sql.hive:HiveSource",
         "cdh_hive = datahub.ingestion.source.cdh_hive:CDH_HiveSource",
         "kudu = datahub.ingestion.source.kudu:KuduSource",
@@ -368,10 +368,7 @@
     ],
     # Package info.
     zip_safe=False,
-<<<<<<< HEAD
-=======
     # restrict python to <=3.9.9 due to https://github.com/looker-open-source/sdk-codegen/issues/944
->>>>>>> 3668de85
     python_requires=">=3.6, <=3.9.9",
     package_dir={"": "src"},
     packages=setuptools.find_namespace_packages(where="./src"),
