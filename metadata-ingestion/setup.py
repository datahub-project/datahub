--- conflicted
+++ resolved
@@ -326,13 +326,9 @@
     "starburst-trino-usage": sql_common | usage_common | trino,
     "nifi": {"requests", "packaging"},
     "powerbi": microsoft_common,
+    "powerbi-report-server": powerbi_report_server,
     "vertica": sql_common | {"sqlalchemy-vertica[vertica-python]==0.0.5"},
-<<<<<<< HEAD
-    "powerbi-report-server": powerbi_report_server,
-
-=======
     "unity-catalog": databricks_cli | {"requests"},
->>>>>>> 0dc2d6af
 }
 
 all_exclude_plugins: Set[str] = {
