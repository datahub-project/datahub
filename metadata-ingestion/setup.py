--- conflicted
+++ resolved
@@ -245,10 +245,6 @@
     "databricks-sdk>=0.1.1",
     "pyspark",
     "requests",
-<<<<<<< HEAD
-    "backoff",
-=======
->>>>>>> c21ddb4e
 }
 
 # Note: for all of these, framework_common will be added.
