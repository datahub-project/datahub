import os
import sys
from typing import Dict, Set

import setuptools

is_py37_or_newer = sys.version_info >= (3, 7)


package_metadata: dict = {}
with open("./src/datahub/__init__.py") as fp:
    exec(fp.read(), package_metadata)


def get_long_description():
    root = os.path.dirname(__file__)
    with open(os.path.join(root, "README.md")) as f:
        description = f.read()

    return description


base_requirements = {
    # Compatability.
    "dataclasses>=0.6; python_version < '3.7'",
    "typing_extensions>=3.10.0.2,<4",
    "mypy_extensions>=0.4.3",
    # Actual dependencies.
    "typing-inspect",
    "pydantic>=1.5.1",
}

framework_common = {
    "click>=6.0.0",
    "click-default-group",
    "PyYAML",
    "toml>=0.10.0",
    "entrypoints",
    "docker",
    "expandvars>=0.6.5",
    "avro-gen3==0.7.1",
    "avro>=1.10.2,<1.11",
    "python-dateutil>=2.8.0",
    "stackprinter",
    "tabulate",
    "progressbar2",
    "psutil>=5.8.0",
}

kafka_common = {
    # We currently require both Avro libraries. The codegen uses avro-python3 (above)
    # schema parsers at runtime for generating and reading JSON into Python objects.
    # At the same time, we use Kafka's AvroSerializer, which internally relies on
    # fastavro for serialization. We do not use confluent_kafka[avro], since it
    # is incompatible with its own dep on avro-python3.
    "confluent_kafka>=1.5.0",
    "fastavro>=1.2.0",
}

sql_common = {
    # Required for all SQL sources.
    "sqlalchemy==1.3.24",
    # Required for SQL profiling.
    "great-expectations>=0.13.40",
    "greenlet",
}

aws_common = {
    # AWS Python SDK
    "boto3",
    # Deal with a version incompatibility between botocore (used by boto3) and urllib3.
    # See https://github.com/boto/botocore/pull/2563.
    "botocore!=1.23.0",
}

looker_common = {
    # Looker Python SDK
    "looker-sdk==21.6.0"
}

bigquery_common = {
    # Google cloud logging library
    "google-cloud-logging",
    "more-itertools>=8.12.0",
}

snowflake_common = {
    # Snowflake plugin utilizes sql common
    *sql_common,
    # Required for all Snowflake sources
    "snowflake-sqlalchemy<=1.2.4",
    "cryptography",
}

# Note: for all of these, framework_common will be added.
plugins: Dict[str, Set[str]] = {
    # Sink plugins.
    "datahub-kafka": kafka_common,
    "datahub-rest": {"requests"},
    # Integrations.
    "airflow": {
        "apache-airflow >= 1.10.2",
    },
    # Source plugins
    # PyAthena is pinned with exact version because we use private method in PyAthena
    "athena": sql_common | {"PyAthena[SQLAlchemy]==2.4.1"},
    "azure-ad": set(),
    "bigquery": sql_common | bigquery_common | {"pybigquery >= 0.6.0"},
    "bigquery-usage": bigquery_common | {"cachetools"},
    "clickhouse": sql_common | {"clickhouse-sqlalchemy==0.1.8"},
    "clickhouse-usage": sql_common | {"clickhouse-sqlalchemy==0.1.8"},
    "datahub-business-glossary": set(),
    "data-lake": {*aws_common, "pydeequ==1.0.1", "pyspark==3.0.3", "parse==1.19.0"},
    "dbt": {"requests"},
    "druid": sql_common | {"pydruid>=0.6.2"},
    "elasticsearch": {"elasticsearch"},
    "feast": {"docker"},
    "glue": aws_common,
    "hive": sql_common
    | {
        # Acryl Data maintains a fork of PyHive, which adds support for table comments
        # and column comments, and also releases HTTP and HTTPS transport schemes.
        "acryl-pyhive[hive]>=0.6.11"
    },
    "kafka": kafka_common,
    "kafka-connect": sql_common | {"requests", "JPype1"},
    "ldap": {"python-ldap>=2.4"},
    "looker": looker_common,
    # lkml>=1.1.2 is required to support the sql_preamble expression in LookML
    "lookml": looker_common
    | {"lkml>=1.1.2", "sql-metadata==2.2.2", "sqllineage==1.3.3"},
    "metabase": {"requests", "sqllineage==1.3.3"},
    "mode": {"requests", "sqllineage==1.3.3", "tenacity>=8.0.1"},
    "mongodb": {"pymongo>=3.11", "packaging"},
    "mssql": sql_common | {"sqlalchemy-pytds>=0.3"},
    "mssql-odbc": sql_common | {"pyodbc"},
    "mysql": sql_common | {"pymysql>=1.0.2"},
    # mariadb should have same dependency as mysql
    "mariadb": sql_common | {"pymysql>=1.0.2"},
    "okta": {"okta~=1.7.0"},
    "oracle": sql_common | {"cx_Oracle"},
    "postgres": sql_common | {"psycopg2-binary", "GeoAlchemy2"},
    "redash": {"redash-toolbelt", "sql-metadata", "sqllineage==1.3.3"},
    "redshift": sql_common
    | {"sqlalchemy-redshift", "psycopg2-binary", "GeoAlchemy2", "sqllineage==1.3.3"},
    "redshift-usage": sql_common
    | {"sqlalchemy-redshift", "psycopg2-binary", "GeoAlchemy2", "sqllineage==1.3.3"},
    "sagemaker": aws_common,
    "snowflake": snowflake_common,
    "snowflake-usage": snowflake_common | {"more-itertools>=8.12.0"},
    "sqlalchemy": sql_common,
    "superset": {"requests", "sqlalchemy", "great_expectations"},
    "tableau": {"tableauserverclient>=0.17.0"},
    "trino": sql_common | {"trino"},
    "starburst-trino-usage": sql_common | {"trino"},
    "nifi": {"requests", "packaging"},
}

all_exclude_plugins: Set[str] = {
    # SQL Server ODBC requires additional drivers, and so we don't want to keep
    # it included in the default "all" installation.
    "mssql-odbc",
}

mypy_stubs = {
    "types-dataclasses",
    "sqlalchemy-stubs",
    "types-pkg_resources",
    "types-six",
    "types-python-dateutil",
    "types-requests",
    "types-toml",
    "types-PyMySQL",
    "types-PyYAML",
    "types-freezegun",
    "types-cachetools",
    # versions 0.1.13 and 0.1.14 seem to have issues
    "types-click==0.1.12",
    "boto3-stubs[s3,glue,sagemaker]",
    "types-tabulate",
}

base_dev_requirements = {
    *base_requirements,
    *framework_common,
    *mypy_stubs,
    "black>=21.12b0",
    "coverage>=5.1",
    "flake8>=3.8.3",
    "flake8-tidy-imports>=4.3.0",
    "isort>=5.7.0",
    # Waiting for https://github.com/samuelcolvin/pydantic/pull/3175 before allowing mypy 0.920.
    "mypy>=0.901,<0.920",
    "pytest>=6.2.2",
    "pytest-asyncio>=0.16.0",
    "pytest-cov>=2.8.1",
    "pytest-docker>=0.10.3",
    "tox",
    "deepdiff",
    "requests-mock",
    "freezegun",
    "jsonpickle",
    "build",
    "twine",
    "pydot",
    *list(
        dependency
        for plugin in [
            "bigquery",
            "bigquery-usage",
            "clickhouse",
            "clickhouse-usage",
            "elasticsearch",
            "looker",
            "glue",
            "mariadb",
            "okta",
            "oracle",
            "postgres",
            "sagemaker",
            "datahub-kafka",
            "datahub-rest",
            "redash",
            "redshift",
            "redshift-usage",
            "data-lake",
            "tableau",
            "trino",
            "hive",
            "starburst-trino-usage",
            # airflow is added below
        ]
        for dependency in plugins[plugin]
    ),
}

if is_py37_or_newer:
    # The lookml plugin only works on Python 3.7 or newer.
    base_dev_requirements = base_dev_requirements.union(
        {dependency for plugin in ["lookml"] for dependency in plugins[plugin]}
    )

dev_requirements = {
    *base_dev_requirements,
    "apache-airflow[snowflake]>=2.0.2",  # snowflake is used in example dags
    "snowflake-sqlalchemy<=1.2.4",  # make constraint consistent with extras
}
dev_requirements_airflow_1 = {
    *base_dev_requirements,
    "apache-airflow==1.10.15",
    "apache-airflow-backport-providers-snowflake",
    "snowflake-sqlalchemy<=1.2.4",  # make constraint consistent with extras
    "WTForms==2.3.3",  # make constraint consistent with extras
}

full_test_dev_requirements = {
    *list(
        dependency
        for plugin in [
<<<<<<< HEAD
            "clickhouse",
=======
            "athena",
>>>>>>> ecfe8a26
            "druid",
            "feast",
            "hive",
            "ldap",
            "mongodb",
            "mssql",
            "mysql",
            "mariadb",
            "snowflake",
            "redash",
            "kafka-connect",
        ]
        for dependency in plugins[plugin]
    ),
}

entry_points = {
    "console_scripts": ["datahub = datahub.entrypoints:main"],
    "datahub.ingestion.source.plugins": [
        "file = datahub.ingestion.source.file:GenericFileSource",
        "sqlalchemy = datahub.ingestion.source.sql.sql_generic:SQLAlchemyGenericSource",
        "athena = datahub.ingestion.source.sql.athena:AthenaSource",
        "azure-ad = datahub.ingestion.source.identity.azure_ad:AzureADSource",
        "bigquery = datahub.ingestion.source.sql.bigquery:BigQuerySource",
        "bigquery-usage = datahub.ingestion.source.usage.bigquery_usage:BigQueryUsageSource",
        "clickhouse = datahub.ingestion.source.sql.clickhouse:ClickHouseSource",
        "clickhouse-usage = datahub.ingestion.source.usage.clickhouse_usage:ClickHouseUsageSource",
        "data-lake = datahub.ingestion.source.data_lake:DataLakeSource",
        "dbt = datahub.ingestion.source.dbt:DBTSource",
        "druid = datahub.ingestion.source.sql.druid:DruidSource",
        "elasticsearch = datahub.ingestion.source.elastic_search:ElasticsearchSource",
        "feast = datahub.ingestion.source.feast:FeastSource",
        "glue = datahub.ingestion.source.aws.glue:GlueSource",
        "sagemaker = datahub.ingestion.source.aws.sagemaker:SagemakerSource",
        "hive = datahub.ingestion.source.sql.hive:HiveSource",
        "kafka = datahub.ingestion.source.kafka:KafkaSource",
        "kafka-connect = datahub.ingestion.source.kafka_connect:KafkaConnectSource",
        "ldap = datahub.ingestion.source.ldap:LDAPSource",
        "looker = datahub.ingestion.source.looker:LookerDashboardSource",
        "lookml = datahub.ingestion.source.lookml:LookMLSource",
        "datahub-business-glossary = datahub.ingestion.source.metadata.business_glossary:BusinessGlossaryFileSource",
        "mode = datahub.ingestion.source.mode:ModeSource",
        "mongodb = datahub.ingestion.source.mongodb:MongoDBSource",
        "mssql = datahub.ingestion.source.sql.mssql:SQLServerSource",
        "mysql = datahub.ingestion.source.sql.mysql:MySQLSource",
        "mariadb = datahub.ingestion.source.sql.mariadb.MariaDBSource",
        "okta = datahub.ingestion.source.identity.okta:OktaSource",
        "oracle = datahub.ingestion.source.sql.oracle:OracleSource",
        "postgres = datahub.ingestion.source.sql.postgres:PostgresSource",
        "redash = datahub.ingestion.source.redash:RedashSource",
        "redshift = datahub.ingestion.source.sql.redshift:RedshiftSource",
        "redshift-usage = datahub.ingestion.source.usage.redshift_usage:RedshiftUsageSource",
        "snowflake = datahub.ingestion.source.sql.snowflake:SnowflakeSource",
        "snowflake-usage = datahub.ingestion.source.usage.snowflake_usage:SnowflakeUsageSource",
        "superset = datahub.ingestion.source.superset:SupersetSource",
        "tableau = datahub.ingestion.source.tableau:TableauSource",
        "openapi = datahub.ingestion.source.openapi:OpenApiSource",
        "metabase = datahub.ingestion.source.metabase:MetabaseSource",
        "trino = datahub.ingestion.source.sql.trino:TrinoSource",
        "starburst-trino-usage = datahub.ingestion.source.usage.starburst_trino_usage:TrinoUsageSource",
        "nifi = datahub.ingestion.source.nifi:NifiSource",
    ],
    "datahub.ingestion.sink.plugins": [
        "file = datahub.ingestion.sink.file:FileSink",
        "console = datahub.ingestion.sink.console:ConsoleSink",
        "datahub-kafka = datahub.ingestion.sink.datahub_kafka:DatahubKafkaSink",
        "datahub-rest = datahub.ingestion.sink.datahub_rest:DatahubRestSink",
    ],
    "datahub.ingestion.checkpointing_provider.plugins": [
        "datahub = datahub.ingestion.source.state_provider.datahub_ingestion_checkpointing_provider:DatahubIngestionCheckpointingProvider",
    ],
    "datahub.ingestion.reporting_provider.plugins": [
        "datahub = datahub.ingestion.reporting.datahub_ingestion_reporting_provider:DatahubIngestionReportingProvider",
    ],
    "apache_airflow_provider": ["provider_info=datahub_provider:get_provider_info"],
}


setuptools.setup(
    # Package metadata.
    name=package_metadata["__package_name__"],
    version=package_metadata["__version__"],
    url="https://datahubproject.io/",
    project_urls={
        "Documentation": "https://datahubproject.io/docs/",
        "Source": "https://github.com/linkedin/datahub",
        "Changelog": "https://github.com/linkedin/datahub/releases",
    },
    license="Apache License 2.0",
    description="A CLI to work with DataHub metadata",
    long_description=get_long_description(),
    long_description_content_type="text/markdown",
    classifiers=[
        "Development Status :: 5 - Production/Stable",
        "Programming Language :: Python",
        "Programming Language :: Python :: 3",
        "Programming Language :: Python :: 3 :: Only",
        "Programming Language :: Python :: 3.6",
        "Programming Language :: Python :: 3.7",
        "Programming Language :: Python :: 3.8",
        "Programming Language :: Python :: 3.9",
        "Intended Audience :: Developers",
        "Intended Audience :: Information Technology",
        "Intended Audience :: System Administrators",
        "License :: OSI Approved",
        "License :: OSI Approved :: Apache Software License",
        "Operating System :: Unix",
        "Operating System :: POSIX :: Linux",
        "Environment :: Console",
        "Environment :: MacOS X",
        "Topic :: Software Development",
    ],
    # Package info.
    zip_safe=False,
    # restrict python to <=3.9.9 due to https://github.com/looker-open-source/sdk-codegen/issues/944
    python_requires=">=3.6, <=3.9.9",
    package_dir={"": "src"},
    packages=setuptools.find_namespace_packages(where="./src"),
    package_data={
        "datahub": ["py.typed"],
        "datahub.metadata": ["schema.avsc"],
        "datahub.metadata.schemas": ["*.avsc"],
        "datahub.ingestion.source.feast_image": ["Dockerfile", "requirements.txt"],
    },
    entry_points=entry_points,
    # Dependencies.
    install_requires=list(base_requirements | framework_common),
    extras_require={
        "base": list(framework_common),
        **{
            plugin: list(framework_common | dependencies)
            for (plugin, dependencies) in plugins.items()
        },
        "all": list(
            framework_common.union(
                *[
                    requirements
                    for plugin, requirements in plugins.items()
                    if plugin not in all_exclude_plugins
                ]
            )
        ),
        "dev": list(dev_requirements),
        "dev-airflow1": list(dev_requirements_airflow_1),
        "integration-tests": list(full_test_dev_requirements),
    },
)<|MERGE_RESOLUTION|>--- conflicted
+++ resolved
@@ -257,11 +257,8 @@
     *list(
         dependency
         for plugin in [
-<<<<<<< HEAD
+            "athena",
             "clickhouse",
-=======
-            "athena",
->>>>>>> ecfe8a26
             "druid",
             "feast",
             "hive",
