--- conflicted
+++ resolved
@@ -210,9 +210,6 @@
     "trino[sqlalchemy]>=0.308, !=0.317",
 }
 
-<<<<<<< HEAD
-microsoft_common = {"msal==1.16.0"}
-=======
 pyhive_common = {
     # Acryl Data maintains a fork of PyHive
     # - 0.6.11 adds support for table comments and column comments,
@@ -228,7 +225,6 @@
 }
 
 microsoft_common = {"msal==1.22.0"}
->>>>>>> aab5b6af
 
 iceberg_common = {
     # Iceberg Python SDK
@@ -513,11 +509,8 @@
             "salesforce",
             "unity-catalog",
             "nifi",
-<<<<<<< HEAD
             "dagster"
-=======
             "vertica"
->>>>>>> aab5b6af
             # airflow is added below
         ]
         if plugin
