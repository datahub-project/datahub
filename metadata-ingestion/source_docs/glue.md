# Glue

For context on getting started with ingestion, check out our [metadata ingestion guide](../README.md).

## Setup

To install this plugin, run `pip install 'acryl-datahub[glue]'`.

Note: if you also have files in S3 that you'd like to ingest, we recommend you use Glue's built-in data catalog. See [here](./s3.md) for a quick guide on how to set up a crawler on Glue and ingest the outputs with DataHub.

## Capabilities

This plugin extracts the following:

- Tables in the Glue catalog
- Column types associated with each table
- Table metadata, such as owner, description and parameters
- Jobs and their component transformations, data sources, and data sinks

| Capability | Status | Details | 
| -----------| ------ | ---- |
<<<<<<< HEAD
| Platform Instance | ✔ | [link](../../docs/platform-instances.md) |
=======
| Platform Instance | 🛑 | [link](../../docs/platform-instances.md) |
| Data Containers   | ✔️     |                                          |
| Data Domains      | ✔️     | [link](../../docs/domains.md)            |
>>>>>>> 585aad1a

## Quickstart recipe

Check out the following recipe to get started with ingestion! See [below](#config-details) for full configuration options.

For general pointers on writing and running a recipe, see our [main recipe guide](../README.md#recipes).

```yml
source:
  type: glue
  config:
    # Coordinates
    aws_region: "my-aws-region"

sink:
  # sink configs
```

## IAM permissions
For ingesting datasets, the following IAM permissions are required:
```json
{
    "Effect": "Allow",
    "Action": [
        "glue:GetDatabases",
        "glue:GetTables"
    ],
    "Resource": [
        "arn:aws:glue:$region-id:$account-id:catalog",
        "arn:aws:glue:$region-id:$account-id:database/*",
        "arn:aws:glue:$region-id:$account-id:table/*"
    ]
}
```

For ingesting jobs (`extract_transforms: True`), the following additional permissions are required:
```json
{
    "Effect": "Allow",
    "Action": [
        "glue:GetDataflowGraph",
        "glue:GetJobs",
    ],
    "Resource": "*"
}
```

plus `s3:GetObject` for the job script locations.

## Config details

Note that a `.` is used to denote nested fields in the YAML recipe.

<<<<<<< HEAD
| Field                           | Required | Default      | Description                                                                                                                              |
|---------------------------------| -------- | ------------ |------------------------------------------------------------------------------------------------------------------------------------------|
| `aws_region`                    | ✅       |              | AWS region code.                                                                                                                         |
| `env`                           |          | `"PROD"`     | Environment to use in namespace when constructing URNs.                                                                                  |
| `aws_access_key_id`             |          | Autodetected | See https://boto3.amazonaws.com/v1/documentation/api/latest/guide/credentials.html                                                       |
| `aws_secret_access_key`         |          | Autodetected | See https://boto3.amazonaws.com/v1/documentation/api/latest/guide/credentials.html                                                       |
| `aws_session_token`             |          | Autodetected | See https://boto3.amazonaws.com/v1/documentation/api/latest/guide/credentials.html                                                       |
| `aws_role`                      |          | Autodetected | See https://boto3.amazonaws.com/v1/documentation/api/latest/guide/credentials.html                                                       |
| `extract_transforms`            |          | `True`       | Whether to extract Glue transform jobs.                                                                                                  |
| `database_pattern.allow`        |          |              | List of regex patterns for databases to include in ingestion.                                                                            |
| `database_pattern.deny`         |          |              | List of regex patterns for databases to exclude from ingestion.                                                                          |
| `database_pattern.ignoreCase`   |          | `True`       | Whether to ignore case sensitivity during pattern matching.                                                                              |
| `table_pattern.allow`           |          |              | List of regex patterns for tables to include in ingestion.                                                                               |
| `table_pattern.deny`            |          |              | List of regex patterns for tables to exclude from ingestion.                                                                             |
| `table_pattern.ignoreCase`      |          | `True`       | Whether to ignore case sensitivity during pattern matching.                                                                              |
| `platform`                      |          | `glue`       | Override for platform name. Allowed values - `glue`, `athena`                                                                            |
| `platform_instance`             |          | None         | The Platform instance to use while constructing URNs.                                                                                    |
| `underlying_platform`           |          | `glue`       | @deprecated(Use `platform`) Override for platform name. Allowed values - `glue`, `athena`                                                |
| `ignore_unsupported_connectors` |          | `True`       | Whether to ignore unsupported connectors. If disabled, an error will be raised.                                                          |
| `emit_s3_lineage`               |          | `True`       | Whether to emit S3-to-Glue lineage.                                                                                                      |
| `glue_s3_lineage_direction`     |          | `upstream`   | If `upstream`, S3 is upstream to Glue. If `downstream` S3 is downstream to Glue.                                                         |
| `extract_owners`                |          | `True`       | When enabled, extracts ownership from Glue directly and overwrites existing owners. When disabled, ownership is left empty for datasets. |
=======
| Field                           | Required | Default      | Description                                                                                                                                                  |
|---------------------------------|----------|--------------|--------------------------------------------------------------------------------------------------------------------------------------------------------------|
| `aws_region`                    | ✅        |              | AWS region code.                                                                                                                                             |
| `env`                           |          | `"PROD"`     | Environment to use in namespace when constructing URNs.                                                                                                      |
| `aws_access_key_id`             |          | Autodetected | See https://boto3.amazonaws.com/v1/documentation/api/latest/guide/credentials.html                                                                           |
| `aws_secret_access_key`         |          | Autodetected | See https://boto3.amazonaws.com/v1/documentation/api/latest/guide/credentials.html                                                                           |
| `aws_session_token`             |          | Autodetected | See https://boto3.amazonaws.com/v1/documentation/api/latest/guide/credentials.html                                                                           |
| `aws_role`                      |          | Autodetected | See https://boto3.amazonaws.com/v1/documentation/api/latest/guide/credentials.html                                                                           |
| `aws_profile`                   |          |              | Named AWS profile to use, if not set the default will be used                                                                                                |
| `extract_transforms`            |          | `True`       | Whether to extract Glue transform jobs.                                                                                                                      |
| `database_pattern.allow`        |          |              | List of regex patterns for databases to include in ingestion.                                                                                                |
| `database_pattern.deny`         |          |              | List of regex patterns for databases to exclude from ingestion.                                                                                              |
| `database_pattern.ignoreCase`   |          | `True`       | Whether to ignore case sensitivity during pattern matching.                                                                                                  |
| `table_pattern.allow`           |          |              | List of regex patterns for tables to include in ingestion.                                                                                                   |
| `table_pattern.deny`            |          |              | List of regex patterns for tables to exclude from ingestion.                                                                                                 |
| `table_pattern.ignoreCase`      |          | `True`       | Whether to ignore case sensitivity during pattern matching.                                                                                                  |
| `underlying_platform`           |          | `glue`       | Override for platform name. Allowed values - `glue`, `athena`                                                                                                |
| `ignore_unsupported_connectors` |          | `True`       | Whether to ignore unsupported connectors. If disabled, an error will be raised.                                                                              |
| `emit_s3_lineage`               |          | `True`       | Whether to emit S3-to-Glue lineage.                                                                                                                          |
| `glue_s3_lineage_direction`     |          | `upstream`   | If `upstream`, S3 is upstream to Glue. If `downstream` S3 is downstream to Glue.                                                                             |
| `extract_owners`                |          | `True`       | When enabled, extracts ownership from Glue directly and overwrites existing owners. When disabled, ownership is left empty for datasets.                     |
| `domain.domain_key.allow`       |          |              | List of regex patterns for tables to set domain_key domain key (domain_key can be any string like `sales`. There can be multiple domain key specified. |
| `domain.domain_key.deny`        |          |              | List of regex patterns for tables to not assign domain_key. There can be multiple domain key specified.                                               |
| `domain.domain_key.ignoreCase`  |          | `True`       | Whether to ignore case sensitivity during pattern matching.There can be multiple domain key specified.                                                       |
>>>>>>> 585aad1a

## Compatibility

To capture lineage across Glue jobs and databases, a requirements must be met – otherwise the AWS API is unable to report any lineage. The job must be created in Glue Studio with the "Generate classic script" option turned on (this option can be accessed in the "Script" tab). Any custom scripts that do not have the proper annotations will not have reported lineage.

## Questions

If you've got any questions on configuring this source, feel free to ping us on [our Slack](https://slack.datahubproject.io/)!<|MERGE_RESOLUTION|>--- conflicted
+++ resolved
@@ -19,13 +19,9 @@
 
 | Capability | Status | Details | 
 | -----------| ------ | ---- |
-<<<<<<< HEAD
 | Platform Instance | ✔ | [link](../../docs/platform-instances.md) |
-=======
-| Platform Instance | 🛑 | [link](../../docs/platform-instances.md) |
 | Data Containers   | ✔️     |                                          |
 | Data Domains      | ✔️     | [link](../../docs/domains.md)            |
->>>>>>> 585aad1a
 
 ## Quickstart recipe
 
@@ -79,30 +75,6 @@
 
 Note that a `.` is used to denote nested fields in the YAML recipe.
 
-<<<<<<< HEAD
-| Field                           | Required | Default      | Description                                                                                                                              |
-|---------------------------------| -------- | ------------ |------------------------------------------------------------------------------------------------------------------------------------------|
-| `aws_region`                    | ✅       |              | AWS region code.                                                                                                                         |
-| `env`                           |          | `"PROD"`     | Environment to use in namespace when constructing URNs.                                                                                  |
-| `aws_access_key_id`             |          | Autodetected | See https://boto3.amazonaws.com/v1/documentation/api/latest/guide/credentials.html                                                       |
-| `aws_secret_access_key`         |          | Autodetected | See https://boto3.amazonaws.com/v1/documentation/api/latest/guide/credentials.html                                                       |
-| `aws_session_token`             |          | Autodetected | See https://boto3.amazonaws.com/v1/documentation/api/latest/guide/credentials.html                                                       |
-| `aws_role`                      |          | Autodetected | See https://boto3.amazonaws.com/v1/documentation/api/latest/guide/credentials.html                                                       |
-| `extract_transforms`            |          | `True`       | Whether to extract Glue transform jobs.                                                                                                  |
-| `database_pattern.allow`        |          |              | List of regex patterns for databases to include in ingestion.                                                                            |
-| `database_pattern.deny`         |          |              | List of regex patterns for databases to exclude from ingestion.                                                                          |
-| `database_pattern.ignoreCase`   |          | `True`       | Whether to ignore case sensitivity during pattern matching.                                                                              |
-| `table_pattern.allow`           |          |              | List of regex patterns for tables to include in ingestion.                                                                               |
-| `table_pattern.deny`            |          |              | List of regex patterns for tables to exclude from ingestion.                                                                             |
-| `table_pattern.ignoreCase`      |          | `True`       | Whether to ignore case sensitivity during pattern matching.                                                                              |
-| `platform`                      |          | `glue`       | Override for platform name. Allowed values - `glue`, `athena`                                                                            |
-| `platform_instance`             |          | None         | The Platform instance to use while constructing URNs.                                                                                    |
-| `underlying_platform`           |          | `glue`       | @deprecated(Use `platform`) Override for platform name. Allowed values - `glue`, `athena`                                                |
-| `ignore_unsupported_connectors` |          | `True`       | Whether to ignore unsupported connectors. If disabled, an error will be raised.                                                          |
-| `emit_s3_lineage`               |          | `True`       | Whether to emit S3-to-Glue lineage.                                                                                                      |
-| `glue_s3_lineage_direction`     |          | `upstream`   | If `upstream`, S3 is upstream to Glue. If `downstream` S3 is downstream to Glue.                                                         |
-| `extract_owners`                |          | `True`       | When enabled, extracts ownership from Glue directly and overwrites existing owners. When disabled, ownership is left empty for datasets. |
-=======
 | Field                           | Required | Default      | Description                                                                                                                                                  |
 |---------------------------------|----------|--------------|--------------------------------------------------------------------------------------------------------------------------------------------------------------|
 | `aws_region`                    | ✅        |              | AWS region code.                                                                                                                                             |
@@ -119,7 +91,9 @@
 | `table_pattern.allow`           |          |              | List of regex patterns for tables to include in ingestion.                                                                                                   |
 | `table_pattern.deny`            |          |              | List of regex patterns for tables to exclude from ingestion.                                                                                                 |
 | `table_pattern.ignoreCase`      |          | `True`       | Whether to ignore case sensitivity during pattern matching.                                                                                                  |
-| `underlying_platform`           |          | `glue`       | Override for platform name. Allowed values - `glue`, `athena`                                                                                                |
+| `platform`                      |          | `glue`       | Override for platform name. Allowed values - `glue`, `athena`                                                                            |
+| `platform_instance`             |          | None         | The Platform instance to use while constructing URNs.                                                                                    |
+| `underlying_platform`           |          | `glue`       | @deprecated(Use `platform`) Override for platform name. Allowed values - `glue`, `athena`                                                |
 | `ignore_unsupported_connectors` |          | `True`       | Whether to ignore unsupported connectors. If disabled, an error will be raised.                                                                              |
 | `emit_s3_lineage`               |          | `True`       | Whether to emit S3-to-Glue lineage.                                                                                                                          |
 | `glue_s3_lineage_direction`     |          | `upstream`   | If `upstream`, S3 is upstream to Glue. If `downstream` S3 is downstream to Glue.                                                                             |
@@ -127,7 +101,6 @@
 | `domain.domain_key.allow`       |          |              | List of regex patterns for tables to set domain_key domain key (domain_key can be any string like `sales`. There can be multiple domain key specified. |
 | `domain.domain_key.deny`        |          |              | List of regex patterns for tables to not assign domain_key. There can be multiple domain key specified.                                               |
 | `domain.domain_key.ignoreCase`  |          | `True`       | Whether to ignore case sensitivity during pattern matching.There can be multiple domain key specified.                                                       |
->>>>>>> 585aad1a
 
 ## Compatibility
 
