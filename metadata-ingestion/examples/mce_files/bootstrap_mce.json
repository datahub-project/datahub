[
  {
    "auditHeader": null,
    "proposedSnapshot": {
      "com.linkedin.pegasus2avro.metadata.snapshot.CorpUserSnapshot": {
        "urn": "urn:li:corpuser:datahub",
        "aspects": [
          {
            "com.linkedin.pegasus2avro.identity.CorpUserInfo": {
              "active": true,
              "displayName": {
                "string": "Data Hub"
              },
              "email": "datahub@linkedin.com",
              "title": {
                "string": "CEO"
              },
              "managerUrn": null,
              "departmentId": null,
              "departmentName": null,
              "firstName": null,
              "lastName": null,
              "fullName": {
                "string": "Data Hub"
              },
              "countryCode": null
            }
          },
          {
            "com.linkedin.pegasus2avro.identity.CorpUserStatus": {
              "status": "ACTIVE",
              "lastModified": {
                "time": 1674291843000,
                "actor": "urn:li:corpuser:__datahub_system"
              }
            }
          },
          {
            "com.linkedin.pegasus2avro.common.Status": {
              "removed": false
            }
          }
        ]
      }
    },
    "proposedDelta": null
  },
  {
    "auditHeader": null,
    "proposedSnapshot": {
      "com.linkedin.pegasus2avro.metadata.snapshot.CorpUserSnapshot": {
        "urn": "urn:li:corpuser:jdoe",
        "aspects": [
          {
            "com.linkedin.pegasus2avro.identity.CorpUserInfo": {
              "active": true,
              "displayName": {
                "string": "John Doe"
              },
              "email": "jdoe@linkedin.com",
              "title": {
                "string": "Software Engineer"
              },
              "managerUrn": null,
              "departmentId": null,
              "departmentName": null,
              "firstName": null,
              "lastName": null,
              "fullName": {
                "string": "John Doe"
              },
              "countryCode": null
            }
          },
          {
            "com.linkedin.pegasus2avro.common.Status": {
              "removed": false
            }
          }
        ]
      }
    },
    "proposedDelta": null
  },
  {
    "auditHeader": null,
    "proposedSnapshot": {
      "com.linkedin.pegasus2avro.metadata.snapshot.CorpGroupSnapshot": {
        "urn": "urn:li:corpGroup:jdoe",
        "aspects": [
          {
            "com.linkedin.pegasus2avro.identity.CorpGroupInfo": {
              "email": "jdoe@linkedin.com",
              "admins": ["urn:li:corpuser:jdoe", "urn:li:corpuser:datahub"],
              "members": ["urn:li:corpuser:jdoe", "urn:li:corpuser:datahub"],
              "groups": [],
              "slack":  "bfoo-squad"
            }
          },
          {
            "com.linkedin.pegasus2avro.common.Status": {
              "removed": false
            }
          }
        ]
      }
    },
    "proposedDelta": null
  },
  {
    "auditHeader": null,
    "proposedSnapshot": {
      "com.linkedin.pegasus2avro.metadata.snapshot.CorpGroupSnapshot": {
        "urn": "urn:li:corpGroup:bfoo",
        "aspects": [
          {
            "com.linkedin.pegasus2avro.identity.CorpGroupInfo": {
              "email": "bfoo@linkedin.com",
              "admins": ["urn:li:corpuser:jdoe", "urn:li:corpuser:datahub"],
              "members": ["urn:li:corpuser:jdoe", "urn:li:corpuser:datahub"],
              "groups": ["urn:li:corpGroup:jdoe"],
              "description": "This group is full of bfoos!"
            }
          },
          {
            "com.linkedin.pegasus2avro.common.Status": {
              "removed": false
            }
          }
        ]
      }
    },
    "proposedDelta": null
  },
  {
    "auditHeader": null,
    "proposedSnapshot": {
      "com.linkedin.pegasus2avro.metadata.snapshot.DatasetSnapshot": {
        "urn": "urn:li:dataset:(urn:li:dataPlatform:kafka,SampleKafkaDataset,PROD)",
        "aspects": [
          {
            "com.linkedin.pegasus2avro.common.BrowsePaths": {
              "paths": ["/prod/kafka/SampleKafkaDataset"]
            }
          },
          {
            "com.linkedin.pegasus2avro.dataset.DatasetProperties": {
              "description": null,
              "uri": null,
              "tags": [],
              "customProperties": {
                "prop1": "fakeprop",
                "prop2": "pikachu"
              }
            }
          },
          {
            "com.linkedin.pegasus2avro.common.Ownership": {
              "owners": [
                {
                  "owner": "urn:li:corpuser:jdoe",
                  "type": "DATAOWNER",
                  "source": null
                },
                {
                  "owner": "urn:li:corpuser:datahub",
                  "type": "DATAOWNER",
                  "source": null
                }
              ],
              "lastModified": {
                "time": 1674291843000,
                "actor": "urn:li:corpuser:jdoe",
                "impersonator": null
              }
            }
          },
          {
            "com.linkedin.pegasus2avro.common.InstitutionalMemory": {
              "elements": [
                {
                  "url": "https://www.linkedin.com",
                  "description": "Sample doc",
                  "createStamp": {
                    "time": 1674291843000,
                    "actor": "urn:li:corpuser:jdoe",
                    "impersonator": null
                  }
                }
              ]
            }
          },
          {
            "com.linkedin.pegasus2avro.schema.SchemaMetadata": {
              "schemaName": "SampleKafkaSchema",
              "platform": "urn:li:dataPlatform:kafka",
              "version": 0,
              "created": {
                "time": 1674291843000,
                "actor": "urn:li:corpuser:jdoe",
                "impersonator": null
              },
              "lastModified": {
                "time": 1674291843000,
                "actor": "urn:li:corpuser:jdoe",
                "impersonator": null
              },
              "deleted": null,
              "dataset": null,
              "cluster": null,
              "hash": "",
              "platformSchema": {
                "com.linkedin.pegasus2avro.schema.KafkaSchema": {
                  "documentSchema": "{\"type\":\"record\",\"name\":\"SampleKafkaSchema\",\"namespace\":\"com.linkedin.dataset\",\"doc\":\"Sample Kafka dataset\",\"fields\":[{\"name\":\"field_foo\",\"type\":[\"string\"]},{\"name\":\"field_bar\",\"type\":[\"boolean\"]}]}"
                }
              },
              "fields": [
                {
                  "fieldPath": "[version=2.0].[type=boolean].field_foo_2",
                  "jsonPath": null,
                  "nullable": false,
                  "description": {
                    "string": "Foo field description"
                  },
                  "type": {
                    "type": {
                      "com.linkedin.pegasus2avro.schema.BooleanType": {}
                    }
                  },
                  "nativeDataType": "varchar(100)",
                  "globalTags": {
                    "tags": [{ "tag": "urn:li:tag:NeedsDocumentation" }]
                  },
                  "recursive": false
                },
                {
                  "fieldPath": "[version=2.0].[type=boolean].field_bar",
                  "jsonPath": null,
                  "nullable": false,
                  "description": {
                    "string": "Bar field description"
                  },
                  "type": {
                    "type": {
                      "com.linkedin.pegasus2avro.schema.BooleanType": {}
                    }
                  },
                  "nativeDataType": "boolean",
                  "recursive": false
                },
                {
                  "fieldPath": "[version=2.0].[key=True].[type=int].id",
                  "jsonPath": null,
                  "nullable": false,
                  "description": {
                    "string": "Id specifying which partition the message should go to"
                  },
                  "type": {
                    "type": {
                      "com.linkedin.pegasus2avro.schema.BooleanType": {}
                    }
                  },
                  "nativeDataType": "boolean",
                  "recursive": false
                }
              ],
              "primaryKeys": null,
              "foreignKeysSpecs": null
            }
          },
          {
            "com.linkedin.pegasus2avro.common.Status": {
              "removed": false
            }
          }
        ]
      }
    },
    "proposedDelta": null
  },
  {
    "auditHeader": null,
    "proposedSnapshot": {
      "com.linkedin.pegasus2avro.metadata.snapshot.DatasetSnapshot": {
        "urn": "urn:li:dataset:(urn:li:dataPlatform:hdfs,SampleHdfsDataset,PROD)",
        "aspects": [
          {
            "com.linkedin.pegasus2avro.common.Status": {
              "removed": false
            }
          },
          {
            "com.linkedin.pegasus2avro.common.BrowsePaths": {
              "paths": ["/prod/hdfs/SampleHdfsDataset"]
            }
          },
          {
            "com.linkedin.pegasus2avro.common.Ownership": {
              "owners": [
                {
                  "owner": "urn:li:corpuser:jdoe",
                  "type": "DATAOWNER",
                  "source": null
                },
                {
                  "owner": "urn:li:corpuser:datahub",
                  "type": "DATAOWNER",
                  "source": null
                }
              ],
              "lastModified": {
                "time": 1674291843000,
                "actor": "urn:li:corpuser:jdoe",
                "impersonator": null
              }
            }
          },
          {
            "com.linkedin.pegasus2avro.dataset.UpstreamLineage": {
              "upstreams": [
                {
                  "auditStamp": {
                    "time": 1674291843000,
                    "actor": "urn:li:corpuser:jdoe",
                    "impersonator": null
                  },
                  "dataset": "urn:li:dataset:(urn:li:dataPlatform:kafka,SampleKafkaDataset,PROD)",
                  "type": "TRANSFORMED"
                }
              ]
            }
          },
          {
            "com.linkedin.pegasus2avro.common.InstitutionalMemory": {
              "elements": [
                {
                  "url": "https://www.linkedin.com",
                  "description": "Sample doc",
                  "createStamp": {
                    "time": 1674291843000,
                    "actor": "urn:li:corpuser:jdoe",
                    "impersonator": null
                  }
                }
              ]
            }
          },
          {
            "com.linkedin.pegasus2avro.schema.EditableSchemaMetadata": {
              "created": {
                "time": 1674291843000,
                "actor": "urn:li:corpuser:jdoe",
                "impersonator": null
              },
              "lastModified": {
                "time": 1674291843000,
                "actor": "urn:li:corpuser:jdoe",
                "impersonator": null
              },
              "deleted": null,
              "editableSchemaFieldInfo": [
                {
                  "fieldPath": "shipment_info",
                  "globalTags": { "tags": [{ "tag": "urn:li:tag:Legacy" }] }
                }
              ]
            }
          },
          {
            "com.linkedin.pegasus2avro.schema.SchemaMetadata": {
              "schemaName": "SampleHdfsSchema",
              "platform": "urn:li:dataPlatform:hdfs",
              "version": 0,
              "created": {
                "time": 1674291843000,
                "actor": "urn:li:corpuser:jdoe",
                "impersonator": null
              },
              "lastModified": {
                "time": 1674291843000,
                "actor": "urn:li:corpuser:jdoe",
                "impersonator": null
              },
              "deleted": null,
              "dataset": null,
              "cluster": null,
              "hash": "",
              "platformSchema": {
                "com.linkedin.pegasus2avro.schema.KafkaSchema": {
                  "documentSchema": "{\"type\":\"record\",\"name\":\"SampleHdfsSchema\",\"namespace\":\"com.linkedin.dataset\",\"doc\":\"Sample HDFS dataset\",\"fields\":[{\"name\":\"field_foo\",\"type\":[\"string\"]},{\"name\":\"field_bar\",\"type\":[\"boolean\"]}]}"
                }
              },
              "fields": [
                {
                  "fieldPath": "shipment_info",
                  "jsonPath": null,
                  "nullable": false,
                  "description": {
                    "string": "Shipment info description"
                  },
                  "type": {
                    "type": {
                      "com.linkedin.pegasus2avro.schema.RecordType": {}
                    }
                  },
                  "nativeDataType": "varchar(100)",
                  "recursive": false
                },
                {
                  "fieldPath": "shipment_info.date",
                  "jsonPath": null,
                  "nullable": false,
                  "description": {
                    "string": "Shipment info date description"
                  },
                  "type": {
                    "type": {
                      "com.linkedin.pegasus2avro.schema.DateType": {}
                    }
                  },
                  "nativeDataType": "Date",
                  "recursive": false
                },
                {
                  "fieldPath": "shipment_info.target",
                  "jsonPath": null,
                  "nullable": false,
                  "description": {
                    "string": "Shipment info target description"
                  },
                  "type": {
                    "type": {
                      "com.linkedin.pegasus2avro.schema.StringType": {}
                    }
                  },
                  "nativeDataType": "text",
                  "recursive": false
                },
                {
                  "fieldPath": "shipment_info.destination",
                  "jsonPath": null,
                  "nullable": false,
                  "description": {
                    "string": "Shipment info destination description"
                  },
                  "type": {
                    "type": {
                      "com.linkedin.pegasus2avro.schema.StringType": {}
                    }
                  },
                  "nativeDataType": "varchar(100)",
                  "recursive": false
                },
                {
                  "fieldPath": "shipment_info.geo_info",
                  "jsonPath": null,
                  "nullable": false,
                  "description": {
                    "string": "Shipment info geo_info description"
                  },
                  "type": {
                    "type": {
                      "com.linkedin.pegasus2avro.schema.RecordType": {}
                    }
                  },
                  "nativeDataType": "varchar(100)",
                  "recursive": false
                },
                {
                  "fieldPath": "shipment_info.geo_info.lat",
                  "jsonPath": null,
                  "nullable": false,
                  "description": {
                    "string": "Shipment info geo_info lat"
                  },
                  "type": {
                    "type": {
                      "com.linkedin.pegasus2avro.schema.NumberType": {}
                    }
                  },
                  "nativeDataType": "float",
                  "recursive": false
                },
                {
                  "fieldPath": "shipment_info.geo_info.lng",
                  "jsonPath": null,
                  "nullable": false,
                  "description": {
                    "string": "Shipment info geo_info lng"
                  },
                  "type": {
                    "type": {
                      "com.linkedin.pegasus2avro.schema.NumberType": {}
                    }
                  },
                  "nativeDataType": "float",
                  "recursive": false
                }
              ],
              "primaryKeys": null,
              "foreignKeysSpecs": null
            }
          }
        ]
      }
    },
    "proposedDelta": null
  },
  {
    "auditHeader": null,
    "proposedSnapshot": {
      "com.linkedin.pegasus2avro.metadata.snapshot.DatasetSnapshot": {
        "urn": "urn:li:dataset:(urn:li:dataPlatform:hive,SampleHiveDataset,PROD)",
        "aspects": [
          {
            "com.linkedin.pegasus2avro.common.Status": {
              "removed": false
            }
          },
          {
            "com.linkedin.pegasus2avro.common.Ownership": {
              "owners": [
                {
                  "owner": "urn:li:corpuser:jdoe",
                  "type": "DATAOWNER",
                  "source": null
                },
                {
                  "owner": "urn:li:corpuser:datahub",
                  "type": "DATAOWNER",
                  "source": null
                }
              ],
              "lastModified": {
                "time": 1674291843000,
                "actor": "urn:li:corpuser:jdoe",
                "impersonator": null
              }
            }
          },
          {
            "com.linkedin.pegasus2avro.dataset.UpstreamLineage": {
              "upstreams": [
                {
                  "auditStamp": {
                    "time": 1674291843000,
                    "actor": "urn:li:corpuser:jdoe",
                    "impersonator": null
                  },
                  "dataset": "urn:li:dataset:(urn:li:dataPlatform:hdfs,SampleHdfsDataset,PROD)",
                  "type": "TRANSFORMED"
                }
              ]
            }
          },
          {
            "com.linkedin.pegasus2avro.common.InstitutionalMemory": {
              "elements": [
                {
                  "url": "https://www.linkedin.com",
                  "description": "Sample doc",
                  "createStamp": {
                    "time": 1674291843000,
                    "actor": "urn:li:corpuser:jdoe",
                    "impersonator": null
                  }
                }
              ]
            }
          },
          {
            "com.linkedin.pegasus2avro.schema.SchemaMetadata": {
              "schemaName": "SampleHiveSchema",
              "platform": "urn:li:dataPlatform:hive",
              "version": 0,
              "created": {
                "time": 1674291843000,
                "actor": "urn:li:corpuser:jdoe",
                "impersonator": null
              },
              "lastModified": {
                "time": 1674291843000,
                "actor": "urn:li:corpuser:jdoe",
                "impersonator": null
              },
              "deleted": null,
              "dataset": null,
              "cluster": null,
              "hash": "",
              "platformSchema": {
                "com.linkedin.pegasus2avro.schema.KafkaSchema": {
                  "documentSchema": "{\"type\":\"record\",\"name\":\"SampleHiveSchema\",\"namespace\":\"com.linkedin.dataset\",\"doc\":\"Sample Hive dataset\",\"fields\":[{\"name\":\"field_foo\",\"type\":[\"string\"]},{\"name\":\"field_bar\",\"type\":[\"boolean\"]}]}"
                }
              },
              "fields": [
                {
                  "fieldPath": "field_foo",
                  "jsonPath": null,
                  "nullable": false,
                  "description": {
                    "string": "Foo field description"
                  },
                  "type": {
                    "type": {
                      "com.linkedin.pegasus2avro.schema.BooleanType": {}
                    }
                  },
                  "nativeDataType": "varchar(100)",
                  "recursive": false,
                  "isPartOfKey": true
                },
                {
                  "fieldPath": "field_bar",
                  "jsonPath": null,
                  "nullable": false,
                  "description": {
                    "string": "Bar field description"
                  },
                  "type": {
                    "type": {
                      "com.linkedin.pegasus2avro.schema.BooleanType": {}
                    }
                  },
                  "nativeDataType": "boolean",
                  "recursive": false
                }
              ],
              "primaryKeys": null,
              "foreignKeysSpecs": null
            }
          },
          {
            "com.linkedin.pegasus2avro.common.GlobalTags": {
              "tags": [{ "tag": "urn:li:tag:Legacy" }]
            }
          }
        ]
      }
    },
    "proposedDelta": null
  },
  {
    "auditHeader": null,
    "proposedSnapshot": {
      "com.linkedin.pegasus2avro.metadata.snapshot.DatasetSnapshot": {
        "urn": "urn:li:dataset:(urn:li:dataPlatform:hive,logging_events,PROD)",
        "aspects": [
          {
            "com.linkedin.pegasus2avro.common.Status": {
              "removed": false
            }
          },
          {
            "com.linkedin.pegasus2avro.dataset.DatasetProperties": {
              "description": "table where each row represents a single log event",
              "uri": null,
              "tags": [],
              "customProperties": {
                "encoding": "utf-8"
              }
            }
          },
          {
            "com.linkedin.pegasus2avro.common.Ownership": {
              "owners": [
                {
                  "owner": "urn:li:corpuser:jdoe",
                  "type": "DATAOWNER",
                  "source": null
                },
                {
                  "owner": "urn:li:corpuser:datahub",
                  "type": "DATAOWNER",
                  "source": null
                }
              ],
              "lastModified": {
                "time": 1674291843000,
                "actor": "urn:li:corpuser:jdoe",
                "impersonator": null
              }
            }
          },
          {
            "com.linkedin.pegasus2avro.dataset.UpstreamLineage": {
              "upstreams": [
                {
                  "auditStamp": {
                    "time": 1674291843000,
                    "actor": "urn:li:corpuser:jdoe",
                    "impersonator": null
                  },
                  "dataset": "urn:li:dataset:(urn:li:dataPlatform:hive,SampleHiveDataset,PROD)",
                  "type": "TRANSFORMED"
                }
              ]
            }
          },
          {
            "com.linkedin.pegasus2avro.common.InstitutionalMemory": {
              "elements": [
                {
                  "url": "https://www.linkedin.com",
                  "description": "Sample doc",
                  "createStamp": {
                    "time": 1674291843000,
                    "actor": "urn:li:corpuser:jdoe",
                    "impersonator": null
                  }
                }
              ]
            }
          },
          {
            "com.linkedin.pegasus2avro.schema.SchemaMetadata": {
              "schemaName": "SampleHiveSchema",
              "platform": "urn:li:dataPlatform:hive",
              "version": 0,
              "created": {
                "time": 1674291843000,
                "actor": "urn:li:corpuser:jdoe",
                "impersonator": null
              },
              "lastModified": {
                "time": 1674291843000,
                "actor": "urn:li:corpuser:jdoe",
                "impersonator": null
              },
              "deleted": null,
              "dataset": null,
              "cluster": null,
              "hash": "",
              "platformSchema": {
                "com.linkedin.pegasus2avro.schema.KafkaSchema": {
                  "documentSchema": "{\"type\":\"record\",\"name\":\"SampleHiveSchema\",\"namespace\":\"com.linkedin.dataset\",\"doc\":\"Sample Hive dataset\",\"fields\":[{\"name\":\"field_foo\",\"type\":[\"string\"]},{\"name\":\"field_bar\",\"type\":[\"boolean\"]}]}"
                }
              },
              "fields": [
                {
                  "fieldPath": "event_name",
                  "jsonPath": null,
                  "nullable": false,
                  "description": {
                    "string": "Name of your logging event"
                  },
                  "type": {
                    "type": {
                      "com.linkedin.pegasus2avro.schema.BooleanType": {}
                    }
                  },
                  "nativeDataType": "varchar(100)",
                  "recursive": false
                },
                {
                  "fieldPath": "event_data",
                  "jsonPath": null,
                  "nullable": false,
                  "description": {
                    "string": "Data of your event"
                  },
                  "type": {
                    "type": {
                      "com.linkedin.pegasus2avro.schema.BooleanType": {}
                    }
                  },
                  "nativeDataType": "boolean",
                  "recursive": false
                },
                {
                  "fieldPath": "timestamp",
                  "jsonPath": null,
                  "nullable": false,
                  "description": {
                    "string": "TS the event was ingested"
                  },
                  "type": {
                    "type": {
                      "com.linkedin.pegasus2avro.schema.BooleanType": {}
                    }
                  },
                  "nativeDataType": "boolean",
                  "recursive": false
                },
                {
                  "fieldPath": "browser",
                  "jsonPath": null,
                  "nullable": false,
                  "type": {
                    "type": {
                      "com.linkedin.pegasus2avro.schema.StringType": {}
                    }
                  },
                  "nativeDataType": "string",
                  "recursive": false
                }
              ],
              "primaryKeys": null,
              "foreignKeysSpecs": null
            }
          }
        ]
      }
    },
    "proposedDelta": null
  },
  {
    "auditHeader": null,
    "proposedSnapshot": {
      "com.linkedin.pegasus2avro.metadata.snapshot.DatasetSnapshot": {
        "urn": "urn:li:dataset:(urn:li:dataPlatform:hive,fct_users_created,PROD)",
        "aspects": [
          {
            "com.linkedin.pegasus2avro.common.Status": {
              "removed": false
            }
          },
          {
            "com.linkedin.pegasus2avro.dataset.DatasetProperties": {
              "description": "table containing all the users created on a single day",
              "uri": null,
              "tags": [],
              "customProperties": {
                "encoding": "utf-8"
              }
            }
          },
          {
            "com.linkedin.pegasus2avro.common.Ownership": {
              "owners": [
                {
                  "owner": "urn:li:corpuser:jdoe",
                  "type": "DATAOWNER",
                  "source": null
                },
                {
                  "owner": "urn:li:corpuser:datahub",
                  "type": "DATAOWNER",
                  "source": null
                }
              ],
              "lastModified": {
                "time": 1674291843000,
                "actor": "urn:li:corpuser:jdoe",
                "impersonator": null
              }
            }
          },
          {
            "com.linkedin.pegasus2avro.dataset.UpstreamLineage": {
              "upstreams": [
                {
                  "auditStamp": {
                    "time": 1674291843000,
                    "actor": "urn:li:corpuser:jdoe",
                    "impersonator": null
                  },
                  "dataset": "urn:li:dataset:(urn:li:dataPlatform:hive,logging_events,PROD)",
                  "type": "TRANSFORMED"
                }
              ],
              "fineGrainedLineages": [{
                "upstreamType": "FIELD_SET",
                "upstreams": ["urn:li:schemaField:(urn:li:dataset:(urn:li:dataPlatform:hive,logging_events,PROD),event_data)"],
                "downstreamType": "FIELD",
                "upstreams": ["urn:li:schemaField:(urn:li:dataset:(urn:li:dataPlatform:hive,fct_users_created,PROD),user_name)"],
                "confidenceScore": 1.0
              }]
            }
          },
          {
            "com.linkedin.pegasus2avro.common.InstitutionalMemory": {
              "elements": [
                {
                  "url": "https://www.linkedin.com",
                  "description": "Sample doc",
                  "createStamp": {
                    "time": 1674291843000,
                    "actor": "urn:li:corpuser:jdoe",
                    "impersonator": null
                  }
                }
              ]
            }
          },
          {
            "com.linkedin.pegasus2avro.schema.SchemaMetadata": {
              "schemaName": "SampleHiveSchema",
              "platform": "urn:li:dataPlatform:hive",
              "version": 0,
              "created": {
                "time": 1674291843000,
                "actor": "urn:li:corpuser:jdoe",
                "impersonator": null
              },
              "lastModified": {
                "time": 1674291843000,
                "actor": "urn:li:corpuser:jdoe",
                "impersonator": null
              },
              "deleted": null,
              "dataset": null,
              "cluster": null,
              "hash": "",
              "platformSchema": {
                "com.linkedin.pegasus2avro.schema.KafkaSchema": {
                  "documentSchema": "{\"type\":\"record\",\"name\":\"SampleHiveSchema\",\"namespace\":\"com.linkedin.dataset\",\"doc\":\"Sample Hive dataset\",\"fields\":[{\"name\":\"field_foo\",\"type\":[\"string\"]},{\"name\":\"field_bar\",\"type\":[\"boolean\"]}]}"
                }
              },
              "fields": [
                {
                  "fieldPath": "user_id",
                  "jsonPath": null,
                  "nullable": false,
                  "description": {
                    "string": "Id of the user created"
                  },
                  "type": {
                    "type": {
                      "com.linkedin.pegasus2avro.schema.BooleanType": {}
                    }
                  },
                  "nativeDataType": "varchar(100)",
                  "recursive": false
                },
                {
                  "fieldPath": "user_name",
                  "jsonPath": null,
                  "nullable": false,
                  "description": {
                    "string": "Name of the user who signed up"
                  },
                  "type": {
                    "type": {
                      "com.linkedin.pegasus2avro.schema.BooleanType": {}
                    }
                  },
                  "nativeDataType": "boolean",
                  "recursive": false
                }
              ],
              "primaryKeys": null,
              "foreignKeysSpecs": null,
              "foreignKeys": [{
                "name": "user id",
                "foreignFields": [
                  "urn:li:schemaField:(urn:li:dataset:(urn:li:dataPlatform:hive,fct_users_deleted,PROD),user_id)"
                ],
                "sourceFields": [
                  "urn:li:schemaField:(urn:li:dataset:(urn:li:dataPlatform:hive,fct_users_created,PROD),user_id)"
                ],
                "foreignDataset": "urn:li:dataset:(urn:li:dataPlatform:hive,fct_users_deleted,PROD)"
              }]
            }
          }
        ]
      }
    },
    "proposedDelta": null
  },
  {
    "auditHeader": null,
    "proposedSnapshot": {
      "com.linkedin.pegasus2avro.metadata.snapshot.DatasetSnapshot": {
        "urn": "urn:li:dataset:(urn:li:dataPlatform:hive,fct_users_deleted,PROD)",
        "aspects": [
          {
            "com.linkedin.pegasus2avro.common.Status": {
              "removed": false
            }
          },
          {
            "com.linkedin.pegasus2avro.dataset.DatasetProperties": {
              "description": "table containing all the users deleted on a single day",
              "uri": null,
              "tags": [],
              "customProperties": {
                "encoding": "utf-8"
              }
            }
          },
          {
            "com.linkedin.pegasus2avro.common.Ownership": {
              "owners": [
                {
                  "owner": "urn:li:corpuser:jdoe",
                  "type": "DATAOWNER",
                  "source": null
                },
                {
                  "owner": "urn:li:corpuser:datahub",
                  "type": "DATAOWNER",
                  "source": null
                }
              ],
              "lastModified": {
                "time": 1674291843000,
                "actor": "urn:li:corpuser:jdoe",
                "impersonator": null
              }
            }
          },
          {
            "com.linkedin.pegasus2avro.dataset.UpstreamLineage": {
              "upstreams": [
                {
                  "auditStamp": {
                    "time": 1674291843000,
                    "actor": "urn:li:corpuser:jdoe",
                    "impersonator": null
                  },
                  "dataset": "urn:li:dataset:(urn:li:dataPlatform:hive,logging_events,PROD)",
                  "type": "TRANSFORMED"
                },
                {
                  "auditStamp": {
                    "time": 1674291843000,
                    "actor": "urn:li:corpuser:jdoe",
                    "impersonator": null
                  },
                  "dataset": "urn:li:dataset:(urn:li:dataPlatform:hive,fct_users_created,PROD)",
                  "type": "TRANSFORMED"
                }
              ]
            }
          },
          {
            "com.linkedin.pegasus2avro.common.InstitutionalMemory": {
              "elements": [
                {
                  "url": "https://www.linkedin.com",
                  "description": "Sample doc",
                  "createStamp": {
                    "time": 1674291843000,
                    "actor": "urn:li:corpuser:jdoe",
                    "impersonator": null
                  }
                }
              ]
            }
          },
          {
            "com.linkedin.pegasus2avro.schema.SchemaMetadata": {
              "schemaName": "SampleHiveSchema",
              "platform": "urn:li:dataPlatform:hive",
              "version": 0,
              "created": {
                "time": 1674291843000,
                "actor": "urn:li:corpuser:jdoe",
                "impersonator": null
              },
              "lastModified": {
                "time": 1674291843000,
                "actor": "urn:li:corpuser:jdoe",
                "impersonator": null
              },
              "deleted": null,
              "dataset": null,
              "cluster": null,
              "hash": "",
              "platformSchema": {
                "com.linkedin.pegasus2avro.schema.KafkaSchema": {
                  "documentSchema": "{\"type\":\"record\",\"name\":\"SampleHiveSchema\",\"namespace\":\"com.linkedin.dataset\",\"doc\":\"Sample Hive dataset\",\"fields\":[{\"name\":\"field_foo\",\"type\":[\"string\"]},{\"name\":\"field_bar\",\"type\":[\"boolean\"]}]}"
                }
              },
              "fields": [
                {
                  "fieldPath": "user_name",
                  "jsonPath": null,
                  "nullable": false,
                  "description": {
                    "string": "Name of the user who was deleted"
                  },
                  "type": {
                    "type": {
                      "com.linkedin.pegasus2avro.schema.StringType": {}
                    }
                  },
                  "nativeDataType": "varchar(100)",
                  "recursive": false
                },
                {
                  "fieldPath": "timestamp",
                  "jsonPath": null,
                  "nullable": false,
                  "description": {
                    "string": "Timestamp user was deleted at"
                  },
                  "type": {
                    "type": {
                      "com.linkedin.pegasus2avro.schema.NumberType": {}
                    }
                  },
                  "nativeDataType": "long",
                  "recursive": false
                },
                {
                  "fieldPath": "user_id",
                  "jsonPath": null,
                  "nullable": false,
                  "description": {
                    "string": "Id of the user deleted"
                  },
                  "type": {
                    "type": {
                      "com.linkedin.pegasus2avro.schema.StringType": {}
                    }
                  },
                  "nativeDataType": "varchar(100)",
                  "recursive": false
                },
                {
                  "fieldPath": "browser_id",
                  "jsonPath": null,
                  "nullable": false,
                  "description": {
                    "string": "Cookie attached to identify the browser"
                  },
                  "type": {
                    "type": {
                      "com.linkedin.pegasus2avro.schema.StringType": {}
                    }
                  },
                  "nativeDataType": "varchar(100)",
                  "recursive": false
                },
                {
                  "fieldPath": "session_id",
                  "jsonPath": null,
                  "nullable": false,
                  "description": {
                    "string": "Cookie attached to identify the session"
                  },
                  "type": {
                    "type": {
                      "com.linkedin.pegasus2avro.schema.StringType": {}
                    }
                  },
                  "nativeDataType": "varchar(100)",
                  "recursive": false
                },
                {
                  "fieldPath": "deletion_reason",
                  "jsonPath": null,
                  "nullable": false,
                  "description": {
                    "string": "Why the user chose to deactivate"
                  },
                  "type": {
                    "type": {
                      "com.linkedin.pegasus2avro.schema.StringType": {}
                    }
                  },
                  "nativeDataType": "varchar(100)",
                  "recursive": false
                }
              ],
              "primaryKeys": ["user_name"],
              "foreignKeysSpecs": null,
              "foreignKeys": [{
                "name": "user session",
                "foreignFields": [
                  "urn:li:schemaField:(urn:li:dataset:(urn:li:dataPlatform:hive,fct_users_created,PROD),user_id)"
                ],
                "sourceFields": [
                  "urn:li:schemaField:(urn:li:dataset:(urn:li:dataPlatform:hive,fct_users_deleted,PROD),user_id)"
                ],
                "foreignDataset": "urn:li:dataset:(urn:li:dataPlatform:hive,fct_users_created,PROD)"
              }]
            }
          }
        ]
      }
    },
    "proposedDelta": null
  },
  {
    "auditHeader": null,
    "proposedSnapshot": {
      "com.linkedin.pegasus2avro.metadata.snapshot.DataJobSnapshot": {
        "urn": "urn:li:dataJob:(urn:li:dataFlow:(airflow,dag_abc,PROD),task_123)",
        "aspects": [
          {
            "com.linkedin.pegasus2avro.common.Status": {
              "removed": false
            }
          },
          {
            "com.linkedin.pegasus2avro.common.Ownership": {
              "owners": [
                {
                  "owner": "urn:li:corpuser:datahub",
                  "type": "DATAOWNER",
                  "source": null
                }
              ],
              "lastModified": {
                "time": 1674291843000,
                "actor": "urn:li:corpuser:datahub",
                "impersonator": null
              }
            }
          },
          {
            "com.linkedin.pegasus2avro.datajob.DataJobInfo": {
              "name": "User Creations",
              "description": "Constructs the fct_users_created from logging_events",
              "type": "SQL",
              "flowUrn": "urn:li:dataFlow:(airflow,dag_abc,PROD)"
            }
          },
          {
            "com.linkedin.pegasus2avro.datajob.DataJobInputOutput": {
              "inputDatasets": [
                "urn:li:dataset:(urn:li:dataPlatform:hive,logging_events,PROD)"
              ],
              "outputDatasets": [
                "urn:li:dataset:(urn:li:dataPlatform:hive,fct_users_created,PROD)"
              ]
            }
          }
        ]
      }
    },
    "proposedDelta": null
  },
  {
    "auditHeader": null,
    "proposedSnapshot": {
      "com.linkedin.pegasus2avro.metadata.snapshot.DataJobSnapshot": {
        "urn": "urn:li:dataJob:(urn:li:dataFlow:(airflow,dag_abc,PROD),task_456)",
        "aspects": [
          {
            "com.linkedin.pegasus2avro.common.Status": {
              "removed": false
            }
          },
          {
            "com.linkedin.pegasus2avro.common.Ownership": {
              "owners": [
                {
                  "owner": "urn:li:corpuser:datahub",
                  "type": "DATAOWNER",
                  "source": null
                }
              ],
              "lastModified": {
                "time": 1674291843000,
                "actor": "urn:li:corpuser:datahub",
                "impersonator": null
              }
            }
          },
          {
            "com.linkedin.pegasus2avro.datajob.DataJobInfo": {
              "name": "User Deletions",
              "description": "Constructs the fct_users_deleted from logging_events",
              "type": "SQL",
              "flowUrn": "urn:li:dataFlow:(airflow,dag_abc,PROD)"
            }
          },
          {
            "com.linkedin.pegasus2avro.datajob.DataJobInputOutput": {
              "inputDatasets": [
                "urn:li:dataset:(urn:li:dataPlatform:hive,logging_events,PROD)"
              ],
              "outputDatasets": [
                "urn:li:dataset:(urn:li:dataPlatform:hive,fct_users_deleted,PROD)"
              ],
              "inputDatajobs": [
                "urn:li:dataJob:(urn:li:dataFlow:(airflow,dag_abc,PROD),task_123)"
              ]
            }
          }
        ]
      }
    },
    "proposedDelta": null
  },
  {
    "auditHeader": null,
    "proposedSnapshot": {
      "com.linkedin.pegasus2avro.metadata.snapshot.DataFlowSnapshot": {
        "urn": "urn:li:dataFlow:(airflow,dag_abc,PROD)",
        "aspects": [
          {
            "com.linkedin.pegasus2avro.common.Status": {
              "removed": false
            }
          },
          {
            "com.linkedin.pegasus2avro.common.Ownership": {
              "owners": [
                {
                  "owner": "urn:li:corpuser:datahub",
                  "type": "DATAOWNER",
                  "source": null
                }
              ],
              "lastModified": {
                "time": 1674291843000,
                "actor": "urn:li:corpuser:datahub",
                "impersonator": null
              }
            }
          },
          {
            "com.linkedin.pegasus2avro.datajob.DataFlowInfo": {
              "name": "Users",
              "description": "Constructs the fct_users_deleted and fct_users_created tables",
              "project": null
            }
          }
        ]
      }
    },
    "proposedDelta": null
  },
  {
    "auditHeader": null,
    "proposedSnapshot": {
      "com.linkedin.pegasus2avro.metadata.snapshot.ChartSnapshot": {
        "urn": "urn:li:chart:(looker,baz1)",
        "aspects": [
          {
            "com.linkedin.pegasus2avro.common.Status": {
              "removed": false
            }
          },
          {
            "com.linkedin.pegasus2avro.chart.ChartInfo": {
              "title": "Baz Chart 1",
              "description": "Baz Chart 1",
              "lastModified": {
                "created": {
                  "time": 0,
                  "actor": "urn:li:corpuser:jdoe",
                  "impersonator": null
                },
                "lastModified": {
                  "time": 0,
                  "actor": "urn:li:corpuser:datahub",
                  "impersonator": null
                },
                "deleted": null
              },
              "chartUrl": null,
              "inputs": [
                "urn:li:dataset:(urn:li:dataPlatform:kafka,SampleKafkaDataset,PROD)"
              ],
              "type": null,
              "access": null,
              "lastRefreshed": null
            }
          },
          {
            "com.linkedin.pegasus2avro.common.GlobalTags": {
              "tags": [{ "tag": "urn:li:tag:Legacy" }]
            }
          }
        ]
      }
    },
    "proposedDelta": null
  },
  {
    "auditHeader": null,
    "proposedSnapshot": {
      "com.linkedin.pegasus2avro.metadata.snapshot.ChartSnapshot": {
        "urn": "urn:li:chart:(looker,baz2)",
        "aspects": [
          {
            "com.linkedin.pegasus2avro.common.Status": {
              "removed": false
            }
          },
          {
            "com.linkedin.pegasus2avro.chart.ChartInfo": {
              "title": "Baz Chart 2",
              "description": "Baz Chart 2",
              "lastModified": {
                "created": {
                  "time": 0,
                  "actor": "urn:li:corpuser:jdoe",
                  "impersonator": null
                },
                "lastModified": {
                  "time": 0,
                  "actor": "urn:li:corpuser:datahub",
                  "impersonator": null
                },
                "deleted": null
              },
              "chartUrl": null,
              "inputs": {
                "array": [
                  {
                    "string": "urn:li:dataset:(urn:li:dataPlatform:hdfs,SampleHdfsDataset,PROD)"
                  }
                ]
              },
              "type": null,
              "access": null,
              "lastRefreshed": null
            }
          }
        ]
      }
    },
    "proposedDelta": null
  },
  {
    "auditHeader": null,
    "proposedSnapshot": {
      "com.linkedin.pegasus2avro.metadata.snapshot.DashboardSnapshot": {
        "urn": "urn:li:dashboard:(looker,baz)",
        "aspects": [
          {
            "com.linkedin.pegasus2avro.common.Status": {
              "removed": false
            }
          },
          {
            "com.linkedin.pegasus2avro.common.Ownership": {
              "owners": [
                {
                  "owner": "urn:li:corpGroup:bfoo",
                  "type": "DATAOWNER",
                  "source": null
                }
              ],
              "lastModified": {
                "time": 1674291843000,
                "actor": "urn:li:corpuser:jdoe",
                "impersonator": null
              }
            }
          },
          {
            "com.linkedin.pegasus2avro.dashboard.DashboardInfo": {
              "title": "Baz Dashboard",
              "description": "Baz Dashboard",
              "customProperties": {
                "prop1": "fakeprop",
                "prop2": "pikachu"
              },
              "charts": [
                "urn:li:chart:(looker,baz1)",
                "urn:li:chart:(looker,baz2)"
              ],
              "lastModified": {
                "created": {
                  "time": 0,
                  "actor": "urn:li:corpuser:jdoe",
                  "impersonator": null
                },
                "lastModified": {
                  "time": 0,
                  "actor": "urn:li:corpuser:datahub",
                  "impersonator": null
                },
                "deleted": null
              },
              "dashboardUrl": null,
              "access": null,
              "lastRefreshed": null
            }
          }
        ]
      }
    },
    "proposedDelta": null
  },
  {
    "auditHeader": null,
    "proposedSnapshot": {
      "com.linkedin.pegasus2avro.metadata.snapshot.MLModelSnapshot": {
        "urn": "urn:li:mlModel:(urn:li:dataPlatform:science,scienceModel,PROD)",
        "aspects": [
          {
            "com.linkedin.pegasus2avro.common.Ownership": {
              "owners": [
                {
                  "owner": "urn:li:corpuser:jdoe",
                  "type": "DATAOWNER"
                },
                {
                  "owner": "urn:li:corpuser:datahub",
                  "type": "DATAOWNER"
                }
              ],
              "lastModified": {
                "time": 0,
                "actor": "urn:li:corpuser:jdoe"
              }
            }
          },
          {
            "com.linkedin.pegasus2avro.ml.metadata.MLModelProperties": {
              "description": "A sample model for predicting some outcome.",
              "date": null,
              "tags": ["Sample"],
              "version": null,
              "type": "Naive Bayes classifier"
            }
          },
          {
            "com.linkedin.pegasus2avro.ml.metadata.TrainingData": {
              "trainingData": [
                {
                  "dataset": "urn:li:dataset:(urn:li:dataPlatform:hive,pageViewsHive,PROD)",
                  "motivation": "For science!",
                  "preProcessing": ["Aggregation"]
                }
              ]
            }
          },
          {
            "com.linkedin.pegasus2avro.ml.metadata.EvaluationData": {
              "evaluationData": [
                {
                  "dataset": "urn:li:dataset:(urn:li:dataPlatform:hive,pageViewsHive,PROD)"
                }
              ]
            }
          },
          {
            "com.linkedin.pegasus2avro.common.InstitutionalMemory": {
              "elements": [
                {
                  "url": "https://www.linkedin.com",
                  "description": "Sample doc",
                  "createStamp": {
                    "time": 1674291843000,
                    "actor": "urn:li:corpuser:jdoe",
                    "impersonator": null
                  }
                }
              ]
            }
          },
          {
            "com.linkedin.pegasus2avro.ml.metadata.IntendedUse": {
              "primaryUses": ["Sample Model", "Primary Use"],
              "primaryUsers": ["ENTERPRISE"],
              "outOfScopeUses": ["Production Deployment"]
            }
          },
          {
            "com.linkedin.pegasus2avro.ml.metadata.Metrics": {
              "performanceMeasures": ["performanceMeasures"],
              "decisionThreshold": ["decisionThreshold"]
            }
          },
          {
            "com.linkedin.pegasus2avro.ml.metadata.EthicalConsiderations": {
              "data": ["data"],
              "humanLife": ["humanLife"],
              "mitigations": ["mitigations"],
              "risksAndHarms": ["risksAndHarms"],
              "useCases": ["useCases"]
            }
          },
          {
            "com.linkedin.pegasus2avro.ml.metadata.CaveatsAndRecommendations": {
              "recommendations": "recommendations",
              "idealDatasetCharacteristics": ["idealDatasetCharacteristics"]
            }
          },
          {
            "com.linkedin.pegasus2avro.common.Status": {
              "removed": false
            }
          },
          {
            "com.linkedin.pegasus2avro.common.Cost": {
              "costType": "ORG_COST_TYPE",
              "cost": {
                "fieldDiscriminator": "costCode",
                "costCode": "sampleCostCode"
              }
            }
          }
        ]
      }
    },
    "proposedDelta": null
  },
  {
    "auditHeader": null,
    "proposedSnapshot": {
      "com.linkedin.pegasus2avro.metadata.snapshot.TagSnapshot": {
        "urn": "urn:li:tag:Legacy",
        "aspects": [
          {
            "com.linkedin.pegasus2avro.common.Status": {
              "removed": false
            }
          },
          {
            "com.linkedin.pegasus2avro.tag.TagProperties": {
              "name": "Legacy",
              "description": "Indicates the dataset is no longer supported"
            }
          },
          {
            "com.linkedin.pegasus2avro.common.Ownership": {
              "owners": [
                {
                  "owner": "urn:li:corpuser:jdoe",
                  "type": "DATAOWNER",
                  "source": null
                }
              ],
              "lastModified": {
                "time": 1674291843000,
                "actor": "urn:li:corpuser:jdoe",
                "impersonator": null
              }
            }
          }
        ]
      }
    },
    "proposedDelta": null
  },
  {
    "auditHeader": null,
    "proposedSnapshot": {
      "com.linkedin.pegasus2avro.metadata.snapshot.TagSnapshot": {
        "urn": "urn:li:tag:NeedsDocumentation",
        "aspects": [
          {
            "com.linkedin.pegasus2avro.common.Status": {
              "removed": false
            }
          },
          {
            "com.linkedin.pegasus2avro.tag.TagProperties": {
              "name": "NeedsDocumentation",
              "description": "Indicates the data element needs documentation"
            }
          },
          {
            "com.linkedin.pegasus2avro.common.Ownership": {
              "owners": [
                {
                  "owner": "urn:li:corpuser:jdoe",
                  "type": "DATAOWNER",
                  "source": null
                }
              ],
              "lastModified": {
                "time": 1674291843000,
                "actor": "urn:li:corpuser:jdoe",
                "impersonator": null
              }
            }
          }
        ]
      }
    },
    "proposedDelta": null
  },
  {
    "auditHeader": null,
    "proposedSnapshot": {
      "com.linkedin.pegasus2avro.metadata.snapshot.DataPlatformSnapshot": {
        "urn": "urn:li:dataPlatform:adlsGen1",
        "aspects": [
          {
            "com.linkedin.pegasus2avro.dataplatform.DataPlatformInfo": {
              "datasetNameDelimiter": "/",
              "name": "adlsGen1",
              "displayName": "Azure Data Lake (Gen 1)",
              "type": "FILE_SYSTEM",
              "logoUrl": "https://raw.githubusercontent.com/datahub-project/datahub/master/datahub-web-react/src/images/adlslogo.png"
            }
          }
        ]
      }
    },
    "proposedDelta": null
  },
  {
    "auditHeader": null,
    "proposedSnapshot": {
      "com.linkedin.pegasus2avro.metadata.snapshot.DataPlatformSnapshot": {
        "urn": "urn:li:dataPlatform:adlsGen2",
        "aspects": [
          {
            "com.linkedin.pegasus2avro.dataplatform.DataPlatformInfo": {
              "datasetNameDelimiter": "/",
              "name": "adlsGen2",
              "displayName": "Azure Data Lake (Gen 2)",
              "type": "FILE_SYSTEM",
              "logoUrl": "https://raw.githubusercontent.com/datahub-project/datahub/master/datahub-web-react/src/images/adlslogo.png"
            }
          }
        ]
      }
    },
    "proposedDelta": null
  },
  {
    "auditHeader": null,
    "proposedSnapshot": {
      "com.linkedin.pegasus2avro.metadata.snapshot.DataPlatformSnapshot": {
        "urn": "urn:li:dataPlatform:ambry",
        "aspects": [
          {
            "com.linkedin.pegasus2avro.dataplatform.DataPlatformInfo": {
              "datasetNameDelimiter": ".",
              "name": "ambry",
              "displayName": "Ambry",
              "type": "OBJECT_STORE"
            }
          }
        ]
      }
    },
    "proposedDelta": null
  },
  {
    "auditHeader": null,
    "proposedSnapshot": {
      "com.linkedin.pegasus2avro.metadata.snapshot.DataPlatformSnapshot": {
        "urn": "urn:li:dataPlatform:couchbase",
        "aspects": [
          {
            "com.linkedin.pegasus2avro.dataplatform.DataPlatformInfo": {
              "datasetNameDelimiter": ".",
              "name": "couchbase",
              "displayName": "Couchbase",
              "type": "KEY_VALUE_STORE",
              "logoUrl": "https://raw.githubusercontent.com/datahub-project/datahub/master/datahub-web-react/src/images/couchbaselogo.png"
            }
          }
        ]
      }
    },
    "proposedDelta": null
  },
  {
    "auditHeader": null,
    "proposedSnapshot": {
      "com.linkedin.pegasus2avro.metadata.snapshot.DataPlatformSnapshot": {
        "urn": "urn:li:dataPlatform:external",
        "aspects": [
          {
            "com.linkedin.pegasus2avro.dataplatform.DataPlatformInfo": {
              "datasetNameDelimiter": ".",
              "name": "external",
              "displayName": "External Source",
              "type": "OTHERS"
            }
          }
        ]
      }
    },
    "proposedDelta": null
  },
  {
    "auditHeader": null,
    "proposedSnapshot": {
      "com.linkedin.pegasus2avro.metadata.snapshot.DataPlatformSnapshot": {
        "urn": "urn:li:dataPlatform:hdfs",
        "aspects": [
          {
            "com.linkedin.pegasus2avro.dataplatform.DataPlatformInfo": {
              "datasetNameDelimiter": "/",
              "name": "hdfs",
              "displayName": "HDFS",
              "type": "FILE_SYSTEM",
              "logoUrl": "https://raw.githubusercontent.com/datahub-project/datahub/master/datahub-web-react/src/images/hadooplogo.png"
            }
          }
        ]
      }
    },
    "proposedDelta": null
  },
  {
    "auditHeader": null,
    "proposedSnapshot": {
      "com.linkedin.pegasus2avro.metadata.snapshot.DataPlatformSnapshot": {
        "urn": "urn:li:dataPlatform:hive",
        "aspects": [
          {
            "com.linkedin.pegasus2avro.dataplatform.DataPlatformInfo": {
              "datasetNameDelimiter": ".",
              "name": "hive",
              "displayName": "Hive",
              "type": "FILE_SYSTEM",
              "logoUrl": "https://raw.githubusercontent.com/datahub-project/datahub/master/datahub-web-react/src/images/hivelogo.png"
            }
          }
        ]
      }
    },
    "proposedDelta": null
  },
  {
    "auditHeader": null,
    "proposedSnapshot": {
      "com.linkedin.pegasus2avro.metadata.snapshot.DataPlatformSnapshot": {
        "urn": "urn:li:dataPlatform:s3",
        "aspects": [
          {
            "com.linkedin.pegasus2avro.dataplatform.DataPlatformInfo": {
              "datasetNameDelimiter": "/",
              "name": "s3",
              "displayName": "AWS S3",
              "type": "FILE_SYSTEM",
              "logoUrl": "https://raw.githubusercontent.com/datahub-project/datahub/master/datahub-web-react/src/images/s3.png"
            }
          }
        ]
      }
    },
    "proposedDelta": null
  },
  {
    "auditHeader": null,
    "proposedSnapshot": {
      "com.linkedin.pegasus2avro.metadata.snapshot.DataPlatformSnapshot": {
        "urn": "urn:li:dataPlatform:kafka",
        "aspects": [
          {
            "com.linkedin.pegasus2avro.dataplatform.DataPlatformInfo": {
              "datasetNameDelimiter": ".",
              "name": "kafka",
              "displayName": "Kafka",
              "type": "MESSAGE_BROKER",
              "logoUrl": "https://raw.githubusercontent.com/datahub-project/datahub/master/datahub-web-react/src/images/kafkalogo.png"
            }
          }
        ]
      }
    },
    "proposedDelta": null
  },
  {
    "auditHeader": null,
    "proposedSnapshot": {
      "com.linkedin.pegasus2avro.metadata.snapshot.DataPlatformSnapshot": {
        "urn": "urn:li:dataPlatform:kusto",
        "aspects": [
          {
            "com.linkedin.pegasus2avro.dataplatform.DataPlatformInfo": {
              "datasetNameDelimiter": ".",
              "name": "kusto",
              "displayName": "Kusto",
              "type": "OLAP_DATASTORE",
              "logoUrl": "https://raw.githubusercontent.com/datahub-project/datahub/master/datahub-web-react/src/images/kustologo.png"
            }
          }
        ]
      }
    },
    "proposedDelta": null
  },
  {
    "auditHeader": null,
    "proposedSnapshot": {
      "com.linkedin.pegasus2avro.metadata.snapshot.DataPlatformSnapshot": {
        "urn": "urn:li:dataPlatform:mongodb",
        "aspects": [
          {
            "com.linkedin.pegasus2avro.dataplatform.DataPlatformInfo": {
              "datasetNameDelimiter": ".",
              "name": "mongodb",
              "displayName": "MongoDB",
              "type": "KEY_VALUE_STORE",
              "logoUrl": "https://raw.githubusercontent.com/datahub-project/datahub/master/datahub-web-react/src/images/mongodblogo.png"
            }
          }
        ]
      }
    },
    "proposedDelta": null
  },
  {
    "auditHeader": null,
    "proposedSnapshot": {
      "com.linkedin.pegasus2avro.metadata.snapshot.DataPlatformSnapshot": {
        "urn": "urn:li:dataPlatform:mysql",
        "aspects": [
          {
            "com.linkedin.pegasus2avro.dataplatform.DataPlatformInfo": {
              "datasetNameDelimiter": ".",
              "name": "mysql",
              "displayName": "MySQL",
              "type": "RELATIONAL_DB",
              "logoUrl": "https://raw.githubusercontent.com/datahub-project/datahub/master/datahub-web-react/src/images/mysqllogo.png"
            }
          }
        ]
      }
    },
    "proposedDelta": null
  },
  {
    "auditHeader": null,
    "proposedSnapshot": {
      "com.linkedin.pegasus2avro.metadata.snapshot.DataPlatformSnapshot": {
        "urn": "urn:li:dataPlatform:oracle",
        "aspects": [
          {
            "com.linkedin.pegasus2avro.dataplatform.DataPlatformInfo": {
              "datasetNameDelimiter": ".",
              "name": "oracle",
              "displayName": "Oracle",
              "type": "RELATIONAL_DB",
              "logoUrl": "https://raw.githubusercontent.com/datahub-project/datahub/master/datahub-web-react/src/images/oraclelogo.png"
            }
          }
        ]
      }
    },
    "proposedDelta": null
  },
  {
    "auditHeader": null,
    "proposedSnapshot": {
      "com.linkedin.pegasus2avro.metadata.snapshot.DataPlatformSnapshot": {
        "urn": "urn:li:dataPlatform:pinot",
        "aspects": [
          {
            "com.linkedin.pegasus2avro.dataplatform.DataPlatformInfo": {
              "datasetNameDelimiter": ".",
              "name": "pinot",
              "displayName": "Pinot",
              "type": "OLAP_DATASTORE",
              "logoUrl": "https://raw.githubusercontent.com/datahub-project/datahub/master/datahub-web-react/src/images/pinotlogo.png"
            }
          }
        ]
      }
    },
    "proposedDelta": null
  },
  {
    "auditHeader": null,
    "proposedSnapshot": {
      "com.linkedin.pegasus2avro.metadata.snapshot.DataPlatformSnapshot": {
        "urn": "urn:li:dataPlatform:postgres",
        "aspects": [
          {
            "com.linkedin.pegasus2avro.dataplatform.DataPlatformInfo": {
              "datasetNameDelimiter": ".",
              "name": "postgres",
              "displayName": "PostgreSQL",
              "type": "RELATIONAL_DB",
              "logoUrl": "https://raw.githubusercontent.com/datahub-project/datahub/master/datahub-web-react/src/images/postgreslogo.png"
            }
          }
        ]
      }
    },
    "proposedDelta": null
  },
  {
    "auditHeader": null,
    "proposedSnapshot": {
      "com.linkedin.pegasus2avro.metadata.snapshot.DataPlatformSnapshot": {
        "urn": "urn:li:dataPlatform:presto",
        "aspects": [
          {
            "com.linkedin.pegasus2avro.dataplatform.DataPlatformInfo": {
              "datasetNameDelimiter": ".",
              "name": "presto",
              "displayName": "Presto",
              "type": "QUERY_ENGINE",
              "logoUrl": "https://raw.githubusercontent.com/datahub-project/datahub/master/datahub-web-react/src/images/prestologo.png"
            }
          }
        ]
      }
    },
    "proposedDelta": null
  },
  {
    "auditHeader": null,
    "proposedSnapshot": {
      "com.linkedin.pegasus2avro.metadata.snapshot.DataPlatformSnapshot": {
        "urn": "urn:li:dataPlatform:teradata",
        "aspects": [
          {
            "com.linkedin.pegasus2avro.dataplatform.DataPlatformInfo": {
              "datasetNameDelimiter": ".",
              "name": "teradata",
              "displayName": "Teradata",
              "type": "RELATIONAL_DB",
              "logoUrl": "https://raw.githubusercontent.com/datahub-project/datahub/master/datahub-web-react/src/images/teradatalogo.png"
            }
          }
        ]
      }
    },
    "proposedDelta": null
  },
  {
    "auditHeader": null,
    "proposedSnapshot": {
      "com.linkedin.pegasus2avro.metadata.snapshot.DataPlatformSnapshot": {
        "urn": "urn:li:dataPlatform:voldemort",
        "aspects": [
          {
            "com.linkedin.pegasus2avro.dataplatform.DataPlatformInfo": {
              "datasetNameDelimiter": ".",
              "name": "voldemort",
              "displayName": "Voldemort",
              "type": "KEY_VALUE_STORE"
            }
          }
        ]
      }
    },
    "proposedDelta": null
  },
  {
    "auditHeader": null,
    "proposedSnapshot": {
      "com.linkedin.pegasus2avro.metadata.snapshot.DataPlatformSnapshot": {
        "urn": "urn:li:dataPlatform:snowflake",
        "aspects": [
          {
            "com.linkedin.pegasus2avro.dataplatform.DataPlatformInfo": {
              "datasetNameDelimiter": ".",
              "name": "snowflake",
              "displayName": "Snowflake",
              "type": "RELATIONAL_DB",
              "logoUrl": "https://raw.githubusercontent.com/datahub-project/datahub/master/datahub-web-react/src/images/snowflakelogo.png"
            }
          }
        ]
      }
    },
    "proposedDelta": null
  },
  {
    "auditHeader": null,
    "proposedSnapshot": {
      "com.linkedin.pegasus2avro.metadata.snapshot.DataPlatformSnapshot": {
        "urn": "urn:li:dataPlatform:redshift",
        "aspects": [
          {
            "com.linkedin.pegasus2avro.dataplatform.DataPlatformInfo": {
              "datasetNameDelimiter": ".",
              "name": "redshift",
              "displayName": "Redshift",
              "type": "RELATIONAL_DB",
              "logoUrl": "https://raw.githubusercontent.com/datahub-project/datahub/master/datahub-web-react/src/images/redshiftlogo.png"
            }
          }
        ]
      }
    },
    "proposedDelta": null
  },
  {
    "auditHeader": null,
    "proposedSnapshot": {
      "com.linkedin.pegasus2avro.metadata.snapshot.DataPlatformSnapshot": {
        "urn": "urn:li:dataPlatform:mssql",
        "aspects": [
          {
            "com.linkedin.pegasus2avro.dataplatform.DataPlatformInfo": {
              "datasetNameDelimiter": ".",
              "name": "mssql",
              "displayName": "SQL Server",
              "type": "RELATIONAL_DB",
              "logoUrl": "https://raw.githubusercontent.com/datahub-project/datahub/master/datahub-web-react/src/images/mssqllogo.png"
            }
          }
        ]
      }
    },
    "proposedDelta": null
  },
  {
    "auditHeader": null,
    "proposedSnapshot": {
      "com.linkedin.pegasus2avro.metadata.snapshot.DataPlatformSnapshot": {
        "urn": "urn:li:dataPlatform:bigquery",
        "aspects": [
          {
            "com.linkedin.pegasus2avro.dataplatform.DataPlatformInfo": {
              "datasetNameDelimiter": ".",
              "name": "bigquery",
              "displayName": "BigQuery",
              "type": "RELATIONAL_DB",
              "logoUrl": "https://raw.githubusercontent.com/datahub-project/datahub/master/datahub-web-react/src/images/bigquerylogo.png"
            }
          }
        ]
      }
    },
    "proposedDelta": null
  },
  {
    "auditHeader": null,
    "proposedSnapshot": {
      "com.linkedin.pegasus2avro.metadata.snapshot.DataPlatformSnapshot": {
        "urn": "urn:li:dataPlatform:druid",
        "aspects": [
          {
            "com.linkedin.pegasus2avro.dataplatform.DataPlatformInfo": {
              "datasetNameDelimiter": ".",
              "name": "druid",
              "displayName": "Druid",
              "type": "OLAP_DATASTORE",
              "logoUrl": "https://raw.githubusercontent.com/datahub-project/datahub/master/datahub-web-react/src/images/druidlogo.png"
            }
          }
        ]
      }
    },
    "proposedDelta": null
  },
  {
    "auditHeader": null,
    "proposedSnapshot": {
      "com.linkedin.pegasus2avro.metadata.snapshot.DataPlatformSnapshot": {
        "urn": "urn:li:dataPlatform:looker",
        "aspects": [
          {
            "com.linkedin.pegasus2avro.dataplatform.DataPlatformInfo": {
              "datasetNameDelimiter": ".",
              "name": "looker",
              "displayName": "Looker",
              "type": "OTHERS",
              "logoUrl": "https://raw.githubusercontent.com/datahub-project/datahub/master/datahub-web-react/src/images/lookerlogo.png"
            }
          }
        ]
      }
    },
    "proposedDelta": null
  },
  {
    "auditHeader": null,
    "proposedSnapshot": {
      "com.linkedin.pegasus2avro.metadata.snapshot.DataPlatformSnapshot": {
        "urn": "urn:li:dataPlatform:feast",
        "aspects": [
          {
            "com.linkedin.pegasus2avro.dataplatform.DataPlatformInfo": {
              "datasetNameDelimiter": ".",
              "name": "feast",
              "displayName": "Feast",
              "type": "OTHERS",
              "logoUrl": "https://raw.githubusercontent.com/datahub-project/datahub/master/datahub-web-react/src/images/feastlogo.png"
            }
          }
        ]
      }
    },
    "proposedDelta": null
  },
  {
    "auditHeader": null,
    "proposedSnapshot": {
      "com.linkedin.pegasus2avro.metadata.snapshot.DataPlatformSnapshot": {
        "urn": "urn:li:dataPlatform:sagemaker",
        "aspects": [
          {
            "com.linkedin.pegasus2avro.dataplatform.DataPlatformInfo": {
              "datasetNameDelimiter": ".",
              "name": "sagemaker",
              "displayName": "SageMaker",
              "type": "OTHERS",
              "logoUrl": "https://raw.githubusercontent.com/datahub-project/datahub/master/datahub-web-react/src/images/sagemakerlogo.png"
            }
          }
        ]
      }
    },
    "proposedDelta": null
  },
  {
    "auditHeader": null,
    "proposedSnapshot": {
      "com.linkedin.pegasus2avro.metadata.snapshot.DataPlatformSnapshot": {
        "urn": "urn:li:dataPlatform:glue",
        "aspects": [
          {
            "com.linkedin.pegasus2avro.dataplatform.DataPlatformInfo": {
              "datasetNameDelimiter": ".",
              "name": "glue",
              "displayName": "Glue",
              "type": "OTHERS",
              "logoUrl": "https://raw.githubusercontent.com/datahub-project/datahub/master/datahub-web-react/src/images/gluelogo.png"
            }
          }
        ]
      }
    },
    "proposedDelta": null
  },
  {
    "auditHeader": null,
    "proposedSnapshot": {
      "com.linkedin.pegasus2avro.metadata.snapshot.MLPrimaryKeySnapshot": {
        "urn": "urn:li:mlPrimaryKey:(test_feature_table_all_feature_dtypes,dummy_entity_1)",
        "aspects": [
          {
            "com.linkedin.pegasus2avro.common.Status": {
              "removed": false
            }
          },
          {
            "com.linkedin.pegasus2avro.ml.metadata.MLPrimaryKeyProperties": {
              "description": "Dummy entity 1",
              "dataType": "TEXT",
              "version": null,
              "sources": [
                "urn:li:dataset:(urn:li:dataPlatform:file,feast.*,PROD)"
              ]
            }
          }
        ]
      }
    },
    "proposedDelta": null
  },
  {
    "auditHeader": null,
    "proposedSnapshot": {
      "com.linkedin.pegasus2avro.metadata.snapshot.MLPrimaryKeySnapshot": {
        "urn": "urn:li:mlPrimaryKey:(test_feature_table_all_feature_dtypes,dummy_entity_2)",
        "aspects": [
          {
            "com.linkedin.pegasus2avro.common.Status": {
              "removed": false
            }
          },
          {
            "com.linkedin.pegasus2avro.ml.metadata.MLPrimaryKeyProperties": {
              "description": "Dummy entity 2",
              "dataType": "ORDINAL",
              "version": null,
              "sources": [
                "urn:li:dataset:(urn:li:dataPlatform:file,feast.*,PROD)"
              ]
            }
          }
        ]
      }
    },
    "proposedDelta": null
  },
  {
    "auditHeader": null,
    "proposedSnapshot": {
      "com.linkedin.pegasus2avro.metadata.snapshot.MLFeatureSnapshot": {
        "urn": "urn:li:mlFeature:(test_feature_table_all_feature_dtypes,test_BOOL_LIST_feature)",
        "aspects": [
          {
            "com.linkedin.pegasus2avro.common.Status": {
              "removed": false
            }
          },
          {
            "com.linkedin.pegasus2avro.ml.metadata.MLFeatureProperties": {
              "description": null,
              "dataType": "SEQUENCE",
              "version": null,
              "sources": [
                "urn:li:dataset:(urn:li:dataPlatform:file,feast.*,PROD)"
              ]
            }
          }
        ]
      }
    },
    "proposedDelta": null
  },
  {
    "auditHeader": null,
    "proposedSnapshot": {
      "com.linkedin.pegasus2avro.metadata.snapshot.MLFeatureSnapshot": {
        "urn": "urn:li:mlFeature:(test_feature_table_all_feature_dtypes,test_BOOL_feature)",
        "aspects": [
          {
            "com.linkedin.pegasus2avro.common.Status": {
              "removed": false
            }
          },
          {
            "com.linkedin.pegasus2avro.ml.metadata.MLFeatureProperties": {
              "description": null,
              "dataType": "BINARY",
              "version": null,
              "sources": [
                "urn:li:dataset:(urn:li:dataPlatform:file,feast.*,PROD)"
              ]
            }
          }
        ]
      }
    },
    "proposedDelta": null
  },
  {
    "auditHeader": null,
    "proposedSnapshot": {
      "com.linkedin.pegasus2avro.metadata.snapshot.MLFeatureSnapshot": {
        "urn": "urn:li:mlFeature:(test_feature_table_all_feature_dtypes,test_BYTES_LIST_feature)",
        "aspects": [
          {
            "com.linkedin.pegasus2avro.common.Status": {
              "removed": false
            }
          },
          {
            "com.linkedin.pegasus2avro.ml.metadata.MLFeatureProperties": {
              "description": null,
              "dataType": "SEQUENCE",
              "version": null,
              "sources": [
                "urn:li:dataset:(urn:li:dataPlatform:file,feast.*,PROD)"
              ]
            }
          }
        ]
      }
    },
    "proposedDelta": null
  },
  {
    "auditHeader": null,
    "proposedSnapshot": {
      "com.linkedin.pegasus2avro.metadata.snapshot.MLFeatureSnapshot": {
        "urn": "urn:li:mlFeature:(test_feature_table_all_feature_dtypes,test_BYTES_feature)",
        "aspects": [
          {
            "com.linkedin.pegasus2avro.common.Status": {
              "removed": false
            }
          },
          {
            "com.linkedin.pegasus2avro.ml.metadata.MLFeatureProperties": {
              "description": null,
              "dataType": "BYTE",
              "version": null,
              "sources": [
                "urn:li:dataset:(urn:li:dataPlatform:file,feast.*,PROD)"
              ]
            }
          }
        ]
      }
    },
    "proposedDelta": null
  },
  {
    "auditHeader": null,
    "proposedSnapshot": {
      "com.linkedin.pegasus2avro.metadata.snapshot.MLFeatureSnapshot": {
        "urn": "urn:li:mlFeature:(test_feature_table_all_feature_dtypes,test_DOUBLE_LIST_feature)",
        "aspects": [
          {
            "com.linkedin.pegasus2avro.common.Status": {
              "removed": false
            }
          },
          {
            "com.linkedin.pegasus2avro.ml.metadata.MLFeatureProperties": {
              "description": null,
              "dataType": "SEQUENCE",
              "version": null,
              "sources": [
                "urn:li:dataset:(urn:li:dataPlatform:file,feast.*,PROD)"
              ]
            }
          }
        ]
      }
    },
    "proposedDelta": null
  },
  {
    "auditHeader": null,
    "proposedSnapshot": {
      "com.linkedin.pegasus2avro.metadata.snapshot.MLFeatureSnapshot": {
        "urn": "urn:li:mlFeature:(test_feature_table_all_feature_dtypes,test_DOUBLE_feature)",
        "aspects": [
          {
            "com.linkedin.pegasus2avro.common.Status": {
              "removed": false
            }
          },
          {
            "com.linkedin.pegasus2avro.ml.metadata.MLFeatureProperties": {
              "description": null,
              "dataType": "CONTINUOUS",
              "version": null,
              "sources": [
                "urn:li:dataset:(urn:li:dataPlatform:file,feast.*,PROD)"
              ]
            }
          }
        ]
      }
    },
    "proposedDelta": null
  },
  {
    "auditHeader": null,
    "proposedSnapshot": {
      "com.linkedin.pegasus2avro.metadata.snapshot.MLFeatureSnapshot": {
        "urn": "urn:li:mlFeature:(test_feature_table_all_feature_dtypes,test_FLOAT_LIST_feature)",
        "aspects": [
          {
            "com.linkedin.pegasus2avro.common.Status": {
              "removed": false
            }
          },
          {
            "com.linkedin.pegasus2avro.ml.metadata.MLFeatureProperties": {
              "description": null,
              "dataType": "SEQUENCE",
              "version": null,
              "sources": [
                "urn:li:dataset:(urn:li:dataPlatform:file,feast.*,PROD)"
              ]
            }
          }
        ]
      }
    },
    "proposedDelta": null
  },
  {
    "auditHeader": null,
    "proposedSnapshot": {
      "com.linkedin.pegasus2avro.metadata.snapshot.MLFeatureSnapshot": {
        "urn": "urn:li:mlFeature:(test_feature_table_all_feature_dtypes,test_FLOAT_feature)",
        "aspects": [
          {
            "com.linkedin.pegasus2avro.common.Status": {
              "removed": false
            }
          },
          {
            "com.linkedin.pegasus2avro.ml.metadata.MLFeatureProperties": {
              "description": null,
              "dataType": "CONTINUOUS",
              "version": null,
              "sources": [
                "urn:li:dataset:(urn:li:dataPlatform:file,feast.*,PROD)"
              ]
            }
          }
        ]
      }
    },
    "proposedDelta": null
  },
  {
    "auditHeader": null,
    "proposedSnapshot": {
      "com.linkedin.pegasus2avro.metadata.snapshot.MLFeatureSnapshot": {
        "urn": "urn:li:mlFeature:(test_feature_table_all_feature_dtypes,test_INT32_LIST_feature)",
        "aspects": [
          {
            "com.linkedin.pegasus2avro.common.Status": {
              "removed": false
            }
          },
          {
            "com.linkedin.pegasus2avro.ml.metadata.MLFeatureProperties": {
              "description": null,
              "dataType": "SEQUENCE",
              "version": null,
              "sources": [
                "urn:li:dataset:(urn:li:dataPlatform:file,feast.*,PROD)"
              ]
            }
          }
        ]
      }
    },
    "proposedDelta": null
  },
  {
    "auditHeader": null,
    "proposedSnapshot": {
      "com.linkedin.pegasus2avro.metadata.snapshot.MLFeatureSnapshot": {
        "urn": "urn:li:mlFeature:(test_feature_table_all_feature_dtypes,test_INT32_feature)",
        "aspects": [
          {
            "com.linkedin.pegasus2avro.common.Status": {
              "removed": false
            }
          },
          {
            "com.linkedin.pegasus2avro.ml.metadata.MLFeatureProperties": {
              "description": null,
              "dataType": "ORDINAL",
              "version": null,
              "sources": [
                "urn:li:dataset:(urn:li:dataPlatform:file,feast.*,PROD)"
              ]
            }
          }
        ]
      }
    },
    "proposedDelta": null
  },
  {
    "auditHeader": null,
    "proposedSnapshot": {
      "com.linkedin.pegasus2avro.metadata.snapshot.MLFeatureSnapshot": {
        "urn": "urn:li:mlFeature:(test_feature_table_all_feature_dtypes,test_INT64_LIST_feature)",
        "aspects": [
          {
            "com.linkedin.pegasus2avro.common.Status": {
              "removed": false
            }
          },
          {
            "com.linkedin.pegasus2avro.ml.metadata.MLFeatureProperties": {
              "description": null,
              "dataType": "SEQUENCE",
              "version": null,
              "sources": [
                "urn:li:dataset:(urn:li:dataPlatform:file,feast.*,PROD)"
              ]
            }
          }
        ]
      }
    },
    "proposedDelta": null
  },
  {
    "auditHeader": null,
    "proposedSnapshot": {
      "com.linkedin.pegasus2avro.metadata.snapshot.MLFeatureSnapshot": {
        "urn": "urn:li:mlFeature:(test_feature_table_all_feature_dtypes,test_INT64_feature)",
        "aspects": [
          {
            "com.linkedin.pegasus2avro.common.Status": {
              "removed": false
            }
          },
          {
            "com.linkedin.pegasus2avro.ml.metadata.MLFeatureProperties": {
              "description": null,
              "dataType": "ORDINAL",
              "version": null,
              "sources": [
                "urn:li:dataset:(urn:li:dataPlatform:file,feast.*,PROD)"
              ]
            }
          }
        ]
      }
    },
    "proposedDelta": null
  },
  {
    "auditHeader": null,
    "proposedSnapshot": {
      "com.linkedin.pegasus2avro.metadata.snapshot.MLFeatureSnapshot": {
        "urn": "urn:li:mlFeature:(test_feature_table_all_feature_dtypes,test_STRING_LIST_feature)",
        "aspects": [
          {
            "com.linkedin.pegasus2avro.common.Status": {
              "removed": false
            }
          },
          {
            "com.linkedin.pegasus2avro.ml.metadata.MLFeatureProperties": {
              "description": null,
              "dataType": "SEQUENCE",
              "version": null,
              "sources": [
                "urn:li:dataset:(urn:li:dataPlatform:file,feast.*,PROD)"
              ]
            }
          }
        ]
      }
    },
    "proposedDelta": null
  },
  {
    "auditHeader": null,
    "proposedSnapshot": {
      "com.linkedin.pegasus2avro.metadata.snapshot.MLFeatureSnapshot": {
        "urn": "urn:li:mlFeature:(test_feature_table_all_feature_dtypes,test_STRING_feature)",
        "aspects": [
          {
            "com.linkedin.pegasus2avro.common.Status": {
              "removed": false
            }
          },
          {
            "com.linkedin.pegasus2avro.ml.metadata.MLFeatureProperties": {
              "description": null,
              "dataType": "TEXT",
              "version": null,
              "sources": [
                "urn:li:dataset:(urn:li:dataPlatform:file,feast.*,PROD)"
              ]
            }
          }
        ]
      }
    },
    "proposedDelta": null
  },
  {
    "auditHeader": null,
    "proposedSnapshot": {
      "com.linkedin.pegasus2avro.metadata.snapshot.MLFeatureTableSnapshot": {
        "urn": "urn:li:mlFeatureTable:(urn:li:dataPlatform:feast,test_feature_table_all_feature_dtypes)",
        "aspects": [
          {
            "com.linkedin.pegasus2avro.common.Status": {
              "removed": false
            }
          },
          {
            "com.linkedin.pegasus2avro.common.BrowsePaths": {
              "paths": ["/feast/test_feature_table_all_feature_dtypes"]
            }
          },
          {
            "com.linkedin.pegasus2avro.ml.metadata.MLFeatureTableProperties": {
              "customProperties": {},
              "description": null,
              "mlFeatures": [
                "urn:li:mlFeature:(test_feature_table_all_feature_dtypes,test_BOOL_LIST_feature)",
                "urn:li:mlFeature:(test_feature_table_all_feature_dtypes,test_BOOL_feature)",
                "urn:li:mlFeature:(test_feature_table_all_feature_dtypes,test_BYTES_LIST_feature)",
                "urn:li:mlFeature:(test_feature_table_all_feature_dtypes,test_BYTES_feature)",
                "urn:li:mlFeature:(test_feature_table_all_feature_dtypes,test_DOUBLE_LIST_feature)",
                "urn:li:mlFeature:(test_feature_table_all_feature_dtypes,test_DOUBLE_feature)",
                "urn:li:mlFeature:(test_feature_table_all_feature_dtypes,test_FLOAT_LIST_feature)",
                "urn:li:mlFeature:(test_feature_table_all_feature_dtypes,test_FLOAT_feature)",
                "urn:li:mlFeature:(test_feature_table_all_feature_dtypes,test_INT32_LIST_feature)",
                "urn:li:mlFeature:(test_feature_table_all_feature_dtypes,test_INT32_feature)",
                "urn:li:mlFeature:(test_feature_table_all_feature_dtypes,test_INT64_LIST_feature)",
                "urn:li:mlFeature:(test_feature_table_all_feature_dtypes,test_INT64_feature)",
                "urn:li:mlFeature:(test_feature_table_all_feature_dtypes,test_STRING_LIST_feature)",
                "urn:li:mlFeature:(test_feature_table_all_feature_dtypes,test_STRING_feature)"
              ],
              "mlPrimaryKeys": [
                "urn:li:mlPrimaryKey:(test_feature_table_all_feature_dtypes,dummy_entity_1)",
                "urn:li:mlPrimaryKey:(test_feature_table_all_feature_dtypes,dummy_entity_2)"
              ]
            }
          }
        ]
      }
    },
    "proposedDelta": null
  },
  {
    "auditHeader": null,
    "proposedSnapshot": {
      "com.linkedin.pegasus2avro.metadata.snapshot.MLPrimaryKeySnapshot": {
        "urn": "urn:li:mlPrimaryKey:(test_feature_table_no_labels,dummy_entity_2)",
        "aspects": [
          {
            "com.linkedin.pegasus2avro.common.Status": {
              "removed": false
            }
          },
          {
            "com.linkedin.pegasus2avro.ml.metadata.MLPrimaryKeyProperties": {
              "description": "Dummy entity 2",
              "dataType": "ORDINAL",
              "version": null,
              "sources": [
                "urn:li:dataset:(urn:li:dataPlatform:file,feast.*,PROD)"
              ]
            }
          }
        ]
      }
    },
    "proposedDelta": null
  },
  {
    "auditHeader": null,
    "proposedSnapshot": {
      "com.linkedin.pegasus2avro.metadata.snapshot.MLFeatureSnapshot": {
        "urn": "urn:li:mlFeature:(test_feature_table_no_labels,test_BYTES_feature)",
        "aspects": [
          {
            "com.linkedin.pegasus2avro.common.Status": {
              "removed": false
            }
          },
          {
            "com.linkedin.pegasus2avro.ml.metadata.MLFeatureProperties": {
              "description": null,
              "dataType": "BYTE",
              "version": null,
              "sources": [
                "urn:li:dataset:(urn:li:dataPlatform:file,feast.*,PROD)"
              ]
            }
          }
        ]
      }
    },
    "proposedDelta": null
  },
  {
    "auditHeader": null,
    "proposedSnapshot": {
      "com.linkedin.pegasus2avro.metadata.snapshot.MLFeatureTableSnapshot": {
        "urn": "urn:li:mlFeatureTable:(urn:li:dataPlatform:feast,test_feature_table_no_labels)",
        "aspects": [
          {
            "com.linkedin.pegasus2avro.common.Status": {
              "removed": false
            }
          },
          {
            "com.linkedin.pegasus2avro.common.BrowsePaths": {
              "paths": ["/feast/test_feature_table_no_labels"]
            }
          },
          {
            "com.linkedin.pegasus2avro.ml.metadata.MLFeatureTableProperties": {
              "customProperties": {},
              "description": null,
              "mlFeatures": [
                "urn:li:mlFeature:(test_feature_table_no_labels,test_BYTES_feature)"
              ],
              "mlPrimaryKeys": [
                "urn:li:mlPrimaryKey:(test_feature_table_no_labels,dummy_entity_2)"
              ]
            }
          }
        ]
      }
    },
    "proposedDelta": null
  },
  {
    "auditHeader": null,
    "proposedSnapshot": {
      "com.linkedin.pegasus2avro.metadata.snapshot.MLPrimaryKeySnapshot": {
        "urn": "urn:li:mlPrimaryKey:(test_feature_table_single_feature,dummy_entity_1)",
        "aspects": [
          {
            "com.linkedin.pegasus2avro.common.Status": {
              "removed": false
            }
          },
          {
            "com.linkedin.pegasus2avro.ml.metadata.MLPrimaryKeyProperties": {
              "description": "Dummy entity 1",
              "dataType": "TEXT",
              "version": null,
              "sources": [
                "urn:li:dataset:(urn:li:dataPlatform:file,feast.*,PROD)"
              ]
            }
          }
        ]
      }
    },
    "proposedDelta": null
  },
  {
    "auditHeader": null,
    "proposedSnapshot": {
      "com.linkedin.pegasus2avro.metadata.snapshot.MLFeatureSnapshot": {
        "urn": "urn:li:mlFeature:(test_feature_table_single_feature,test_BYTES_feature)",
        "aspects": [
          {
            "com.linkedin.pegasus2avro.common.Status": {
              "removed": false
            }
          },
          {
            "com.linkedin.pegasus2avro.ml.metadata.MLFeatureProperties": {
              "description": null,
              "dataType": "BYTE",
              "version": null,
              "sources": [
                "urn:li:dataset:(urn:li:dataPlatform:file,feast.*,PROD)"
              ]
            }
          }
        ]
      }
    },
    "proposedDelta": null
  },
  {
    "auditHeader": null,
    "proposedSnapshot": {
      "com.linkedin.pegasus2avro.metadata.snapshot.MLFeatureTableSnapshot": {
        "urn": "urn:li:mlFeatureTable:(urn:li:dataPlatform:feast,test_feature_table_single_feature)",
        "aspects": [
          {
            "com.linkedin.pegasus2avro.common.Status": {
              "removed": false
            }
          },
          {
            "com.linkedin.pegasus2avro.common.BrowsePaths": {
              "paths": ["/feast/test_feature_table_single_feature"]
            }
          },
          {
            "com.linkedin.pegasus2avro.ml.metadata.MLFeatureTableProperties": {
              "customProperties": {},
              "description": null,
              "mlFeatures": [
                "urn:li:mlFeature:(test_feature_table_single_feature,test_BYTES_feature)"
              ],
              "mlPrimaryKeys": [
                "urn:li:mlPrimaryKey:(test_feature_table_single_feature,dummy_entity_1)"
              ]
            }
          }
        ]
      }
    },
    "proposedDelta": null
  },
  {
    "auditHeader": null,
    "proposedSnapshot": {
      "com.linkedin.pegasus2avro.metadata.snapshot.MLPrimaryKeySnapshot": {
        "urn": "urn:li:mlPrimaryKey:(user_features,user_name)",
        "aspects": [
          {
            "com.linkedin.pegasus2avro.common.Status": {
              "removed": false
            }
          },
          {
            "com.linkedin.pegasus2avro.ml.metadata.MLPrimaryKeyProperties": {
              "description": "User's user_name",
              "dataType": "TEXT",
              "version": null,
              "sources": [
                "urn:li:dataset:(urn:li:dataPlatform:hive,fct_users_created,PROD)"
              ]
            }
          }
        ]
      }
    },
    "proposedDelta": null
  },
  {
    "auditHeader": null,
    "proposedSnapshot": {
      "com.linkedin.pegasus2avro.metadata.snapshot.MLPrimaryKeySnapshot": {
        "urn": "urn:li:mlPrimaryKey:(user_features,user_id)",
        "aspects": [
          {
            "com.linkedin.pegasus2avro.common.Status": {
              "removed": false
            }
          },
          {
            "com.linkedin.pegasus2avro.ml.metadata.MLPrimaryKeyProperties": {
              "description": "User's internal ID",
              "dataType": "ORDINAL",
              "version": null,
              "sources": [
                "urn:li:dataset:(urn:li:dataPlatform:hive,fct_users_created,PROD)"
              ]
            }
          }
        ]
      }
    },
    "proposedDelta": null
  },
  {
    "auditHeader": null,
    "proposedSnapshot": {
      "com.linkedin.pegasus2avro.metadata.snapshot.MLFeatureSnapshot": {
        "urn": "urn:li:mlFeature:(user_features,regions)",
        "aspects": [
          {
            "com.linkedin.pegasus2avro.common.Status": {
              "removed": false
            }
          },
          {
            "com.linkedin.pegasus2avro.ml.metadata.MLFeatureProperties": {
              "description": null,
              "dataType": "SEQUENCE",
              "version": null,
              "sources": [
                "urn:li:dataset:(urn:li:dataPlatform:hive,fct_users_created,PROD)"
              ]
            }
          }
        ]
      }
    },
    "proposedDelta": null
  },
  {
    "auditHeader": null,
    "proposedSnapshot": {
      "com.linkedin.pegasus2avro.metadata.snapshot.MLFeatureSnapshot": {
        "urn": "urn:li:mlFeature:(user_features,is_premium_user)",
        "aspects": [
          {
            "com.linkedin.pegasus2avro.common.Status": {
              "removed": false
            }
          },
          {
            "com.linkedin.pegasus2avro.ml.metadata.MLFeatureProperties": {
              "description": null,
              "dataType": "BINARY",
              "version": null,
              "sources": [
                "urn:li:dataset:(urn:li:dataPlatform:hive,fct_users_created,PROD)"
              ]
            }
          }
        ]
      }
    },
    "proposedDelta": null
  },
  {
    "auditHeader": null,
    "proposedSnapshot": {
      "com.linkedin.pegasus2avro.metadata.snapshot.MLFeatureSnapshot": {
        "urn": "urn:li:mlFeature:(user_features,number_of_visits)",
        "aspects": [
          {
            "com.linkedin.pegasus2avro.common.Status": {
              "removed": false
            }
          },
          {
            "com.linkedin.pegasus2avro.ml.metadata.MLFeatureProperties": {
              "description": null,
              "dataType": "ORDINAL",
              "version": null,
              "sources": [
                "urn:li:dataset:(urn:li:dataPlatform:hive,fct_users_created,PROD)"
              ]
            }
          }
        ]
      }
    },
    "proposedDelta": null
  },
  {
    "auditHeader": null,
    "proposedSnapshot": {
      "com.linkedin.pegasus2avro.metadata.snapshot.MLFeatureTableSnapshot": {
        "urn": "urn:li:mlFeatureTable:(urn:li:dataPlatform:feast,user_features)",
        "aspects": [
          {
            "com.linkedin.pegasus2avro.common.Status": {
              "removed": false
            }
          },
          {
            "com.linkedin.pegasus2avro.common.BrowsePaths": {
              "paths": ["/feast/user_features"]
            }
          },
          {
            "com.linkedin.pegasus2avro.ml.metadata.MLFeatureTableProperties": {
              "customProperties": {},
              "description": null,
              "mlFeatures": [
                "urn:li:mlFeature:(user_features,regions)",
                "urn:li:mlFeature:(user_features,is_premium_user)",
                "urn:li:mlFeature:(user_features,number_of_visits)"
              ],
              "mlPrimaryKeys": [
                "urn:li:mlPrimaryKey:(user_features,user_name)",
                "urn:li:mlPrimaryKey:(user_features,user_id)"
              ]
            }
          }
        ]
      }
    },
    "proposedDelta": null
  },
  {
    "auditHeader": null,
    "proposedSnapshot": {
      "com.linkedin.pegasus2avro.metadata.snapshot.MLPrimaryKeySnapshot": {
        "urn": "urn:li:mlPrimaryKey:(user_analytics,user_name)",
        "aspects": [
          {
            "com.linkedin.pegasus2avro.common.Status": {
              "removed": false
            }
          },
          {
            "com.linkedin.pegasus2avro.ml.metadata.MLPrimaryKeyProperties": {
              "description": "User's username",
              "dataType": "TEXT",
              "version": null,
              "sources": [
                "urn:li:dataset:(urn:li:dataPlatform:hive,fct_users_created,PROD)"
              ]
            }
          }
        ]
      }
    },
    "proposedDelta": null
  },
  {
    "auditHeader": null,
    "proposedSnapshot": {
      "com.linkedin.pegasus2avro.metadata.snapshot.MLFeatureSnapshot": {
        "urn": "urn:li:mlFeature:(user_analytics,date_joined)",
        "aspects": [
          {
            "com.linkedin.pegasus2avro.common.Status": {
              "removed": false
            }
          },
          {
            "com.linkedin.pegasus2avro.ml.metadata.MLFeatureProperties": {
              "description": null,
              "dataType": "BYTE",
              "version": null,
              "sources": [
                "urn:li:dataset:(urn:li:dataPlatform:hive,fct_users_created,PROD)"
              ]
            }
          }
        ]
      }
    },
    "proposedDelta": null
  },
  {
    "auditHeader": null,
    "proposedSnapshot": {
      "com.linkedin.pegasus2avro.metadata.snapshot.MLFeatureTableSnapshot": {
        "urn": "urn:li:mlFeatureTable:(urn:li:dataPlatform:feast,user_analytics)",
        "aspects": [
          {
            "com.linkedin.pegasus2avro.common.Status": {
              "removed": false
            }
          },
          {
            "com.linkedin.pegasus2avro.common.BrowsePaths": {
              "paths": ["/feast/user_analytics"]
            }
          },
          {
            "com.linkedin.pegasus2avro.ml.metadata.MLFeatureTableProperties": {
              "customProperties": {},
              "description": null,
              "mlFeatures": ["urn:li:mlFeature:(user_analytics,date_joined)"],
              "mlPrimaryKeys": [
                "urn:li:mlPrimaryKey:(user_analytics,user_name)"
              ]
            }
          }
        ]
      }
    },
    "proposedDelta": null
  },
	{
		"auditHeader": null,
		"proposedSnapshot": {
          "com.linkedin.pegasus2avro.metadata.snapshot.GlossaryTermSnapshot": {
            "urn": "urn:li:glossaryTerm:CustomerAccount",
            "aspects": [
              {
                "com.linkedin.pegasus2avro.common.Status": {
                  "removed": false
                }
              },
              {
                "com.linkedin.pegasus2avro.glossary.GlossaryTermInfo": {
                  "definition": "account that represents an identified, named collection of balances and cumulative totals used to summarize customer transaction-related activity over a designated period of time",
                  "parentNode": "urn:li:glossaryNode:ClientsAndAccounts",
                  "sourceRef": "FIBO",
                  "termSource": "EXTERNAL",
                  "sourceUrl": "https://spec.edmcouncil.org/fibo/ontology/FBC/ProductsAndServices/ClientsAndAccounts/CustomerAccount",
                  "customProperties": {
                    "FQDN": "CustomerAccount"
                  }
                }
              },
              {
                "com.linkedin.pegasus2avro.common.Ownership": {
                  "owners": [{
                    "owner": "urn:li:corpuser:jdoe",
                    "type": "DATAOWNER"
                  }],
                  "lastModified": {
                    "time": 1674291843000,
                    "actor": "urn:li:corpuser:jdoe"
                  }
                }
              }
            ]
          }
        },
      "proposedDelta": null
	},
	{
      "auditHeader": null,
      "proposedSnapshot": {
        "com.linkedin.pegasus2avro.metadata.snapshot.GlossaryTermSnapshot": {
          "urn": "urn:li:glossaryTerm:SavingAccount",
          "aspects": [
            {
              "com.linkedin.pegasus2avro.common.Status": {
                "removed": false
              }
            },
            {
              "com.linkedin.pegasus2avro.glossary.GlossaryTermInfo": {
                "definition": "a product provided to consumers and businesses by a bank or similar depository institution such as a checking account, savings account, certificate of deposit, debit or pre-paid card, or credit card",
                "parentNode": "urn:li:glossaryNode:ClientsAndAccounts",
                "sourceRef": "FIBO",
                "termSource": "EXTERNAL",
                "sourceUrl": "https://spec.edmcouncil.org/fibo/ontology/FBC/FunctionalEntities/FinancialServicesEntities/BankingProduct",
                "customProperties": {
                  "FQDN": "SavingAccount"
                }
              }
            },
            {
              "com.linkedin.pegasus2avro.common.Ownership": {
                "owners": [{
                  "owner": "urn:li:corpuser:jdoe",
                  "type": "DATAOWNER"
                }],
                "lastModified": {
                  "time": 1674291843000,
                  "actor": "urn:li:corpuser:jdoe"
                }
              }
            }
          ]
        }
      },
      "proposedDelta": null
	},
	{
      "auditHeader": null,
      "proposedSnapshot": {
        "com.linkedin.pegasus2avro.metadata.snapshot.GlossaryTermSnapshot": {
          "urn": "urn:li:glossaryTerm:AccountBalance",
          "aspects": [{
            "com.linkedin.pegasus2avro.glossary.GlossaryTermInfo": {
              "definition": "amount of money available or owed",
              "parentNode": "urn:li:glossaryNode:ClientsAndAccounts",
              "sourceRef": "FIBO",
              "termSource": "EXTERNAL",
              "sourceUrl": "https://spec.edmcouncil.org/fibo/ontology/FBC/ProductsAndServices/ClientsAndAccounts/Balance",
              "customProperties": {
                "FQDN": "AccountBalance"
              }
            }
          },
            {
              "com.linkedin.pegasus2avro.common.Ownership": {
                "owners": [{
                  "owner": "urn:li:corpuser:jdoe",
                  "type": "DATAOWNER"
                }],
                "lastModified": {
                  "time": 1674291843000,
                  "actor": "urn:li:corpuser:jdoe"
                }
              }
            },
            {
              "com.linkedin.pegasus2avro.common.Status": {
                "removed": false
              }
            }
          ]
        }
      },
      "proposedDelta": null
	},
	{
      "auditHeader": null,
      "proposedSnapshot": {
        "com.linkedin.pegasus2avro.metadata.snapshot.GlossaryNodeSnapshot": {
          "urn": "urn:li:glossaryNode:ClientsAndAccounts",
          "aspects": [{
            "com.linkedin.pegasus2avro.glossary.GlossaryNodeInfo": {
              "definition": "Provides basic concepts such as account, account holder, account provider, relationship manager that are commonly used by financial services providers to describe customers and to determine counterparty identities"
            }
          },
            {
              "com.linkedin.pegasus2avro.common.Ownership": {
                "owners": [{
                  "owner": "urn:li:corpuser:jdoe",
                  "type": "DATAOWNER"
                }],
                "lastModified": {
                  "time": 1674291843000,
                  "actor": "urn:li:corpuser:jdoe"
                }
              }
            },
            {
              "com.linkedin.pegasus2avro.common.Status": {
                "removed": false
              }
            }
          ]
        }
      },
      "proposedDelta": null
    },
    {
      "auditHeader": null,
      "proposedSnapshot": {
        "com.linkedin.pegasus2avro.metadata.snapshot.DatasetSnapshot": {
          "urn": "urn:li:dataset:(urn:li:dataPlatform:s3,project/root/events/logging_events_bckp,PROD)",
          "aspects": [
            {
              "com.linkedin.pegasus2avro.common.Status": {
                "removed": false
              }
            },
            {
              "com.linkedin.pegasus2avro.dataset.DatasetProperties": {
                "description": "s3 backup of logging events",
                "uri": null,
                "tags": [],
                "customProperties": {
                  "encoding": "utf-8"
                }
              }
            },
            {
              "com.linkedin.pegasus2avro.common.Ownership": {
                "owners": [
                  {
                    "owner": "urn:li:corpuser:jdoe",
                    "type": "DATAOWNER",
                    "source": null
                  },
                  {
                    "owner": "urn:li:corpuser:datahub",
                    "type": "DATAOWNER",
                    "source": null
                  }
                ],
                "lastModified": {
                  "time": 1674291843000,
                  "actor": "urn:li:corpuser:jdoe",
                  "impersonator": null
                }
              }
            },
            {
              "com.linkedin.pegasus2avro.dataset.UpstreamLineage": {
                "upstreams": [
                  {
                    "auditStamp": {
                      "time": 1674291843000,
                      "actor": "urn:li:corpuser:jdoe",
                      "impersonator": null
                    },
                    "dataset": "urn:li:dataset:(urn:li:dataPlatform:hive,logging_events,PROD)",
                    "type": "COPY"
                  }
                ]
              }
            },
            {
              "com.linkedin.pegasus2avro.schema.SchemaMetadata": {
                "schemaName": "SampleHiveSchema",
                "platform": "urn:li:dataPlatform:hive",
                "version": 0,
                "created": {
                  "time": 1674291843000,
                  "actor": "urn:li:corpuser:jdoe",
                  "impersonator": null
                },
                "lastModified": {
                  "time": 1674291843000,
                  "actor": "urn:li:corpuser:jdoe",
                  "impersonator": null
                },
                "deleted": null,
                "dataset": null,
                "cluster": null,
                "hash": "",
                "platformSchema": {
                  "com.linkedin.pegasus2avro.schema.KafkaSchema": {
                    "documentSchema": "{\"type\":\"record\",\"name\":\"SampleHiveSchema\",\"namespace\":\"com.linkedin.dataset\",\"doc\":\"Sample Hive dataset\",\"fields\":[{\"name\":\"field_foo\",\"type\":[\"string\"]},{\"name\":\"field_bar\",\"type\":[\"boolean\"]}]}"
                  }
                },
                "fields": [
                  {
                    "fieldPath": "event_name",
                    "jsonPath": null,
                    "nullable": false,
                    "description": {
                      "string": "Name of your logging event"
                    },
                    "type": {
                      "type": {
                        "com.linkedin.pegasus2avro.schema.BooleanType": {}
                      }
                    },
                    "nativeDataType": "varchar(100)",
                    "recursive": false
                  },
                  {
                    "fieldPath": "event_data",
                    "jsonPath": null,
                    "nullable": false,
                    "description": {
                      "string": "Data of your event"
                    },
                    "type": {
                      "type": {
                        "com.linkedin.pegasus2avro.schema.BooleanType": {}
                      }
                    },
                    "nativeDataType": "boolean",
                    "recursive": false
                  },
                  {
                    "fieldPath": "timestamp",
                    "jsonPath": null,
                    "nullable": false,
                    "description": {
                      "string": "TS the event was ingested"
                    },
                    "type": {
                      "type": {
                        "com.linkedin.pegasus2avro.schema.BooleanType": {}
                      }
                    },
                    "nativeDataType": "boolean",
                    "recursive": false
                  },
                  {
                    "fieldPath": "browser",
                    "jsonPath": null,
                    "nullable": false,
                    "type": {
                      "type": {
                        "com.linkedin.pegasus2avro.schema.StringType": {}
                      }
                    },
                    "nativeDataType": "string",
                    "recursive": false
                  }
                ],
                "primaryKeys": null,
                "foreignKeysSpecs": null
              }
            }
          ]
        }
      },
      "proposedDelta": null
    },
  {
    "auditHeader":null,
    "entityType":"dataset",
    "entityUrn": "urn:li:dataset:(urn:li:dataPlatform:hive,SampleHiveDataset,PROD)",
    "changeType":"UPSERT",
    "aspectName":"datasetProfile",
    "aspect":{
<<<<<<< HEAD
      "value":"{\"timestampMillis\": 1629097200000, \"rowCount\": 4500, \"columnCount\": 2, \"sizeInBytes\": 842000200000, \"fieldProfiles\": [{\"fieldPath\": \"field_foo\", \"uniqueCount\": 2, \"uniqueProportion\": 0.00044, \"nullCount\": 0, \"nullProportion\": 0.0, \"sampleValues\": [\"true\", \"false\"]}, {\"fieldPath\": \"field_bar\", \"uniqueCount\": 2, \"uniqueProportion\": 0.00044, \"nullCount\": 0, \"nullProportion\": 0.0, \"sampleValues\": [\"false\"]}]}",
=======
      "value":"{\"timestampMillis\": 1664352243000, \"rowCount\": 4500, \"columnCount\": 2, \"fieldProfiles\": [{\"fieldPath\": \"field_foo\", \"uniqueCount\": 2, \"uniqueProportion\": 0.00044, \"nullCount\": 0, \"nullProportion\": 0.0, \"sampleValues\": [\"true\", \"false\"]}, {\"fieldPath\": \"field_bar\", \"uniqueCount\": 2, \"uniqueProportion\": 0.00044, \"nullCount\": 0, \"nullProportion\": 0.0, \"sampleValues\": [\"false\"]}]}",
>>>>>>> ef57a92b
      "contentType":"application/json"
    },
    "systemMetadata":null
  },
  {
    "auditHeader":null,
    "entityType":"dataset",
    "entityUrn": "urn:li:dataset:(urn:li:dataPlatform:hive,SampleHiveDataset,PROD)",
    "changeType":"UPSERT",
    "aspectName":"datasetProfile",
    "aspect":{
      "value":"{\"timestampMillis\": 1664265843000, \"rowCount\": 3500, \"columnCount\": 2, \"fieldProfiles\": [{\"fieldPath\": \"field_foo\", \"uniqueCount\": 2, \"uniqueProportion\": 0.00057, \"nullCount\": 0, \"nullProportion\": 0.0, \"sampleValues\": [\"true\", \"false\"]}, {\"fieldPath\": \"field_bar\", \"uniqueCount\": 2, \"uniqueProportion\": 0.00057, \"nullCount\": 0, \"nullProportion\": 0.0, \"sampleValues\": [\"true\"]}]}",
      "contentType":"application/json"
    },
    "systemMetadata":null
  },
  {
    "auditHeader": null,
    "entityType": "dataset",
    "entityUrn": "urn:li:dataset:(urn:li:dataPlatform:hive,SampleHiveDataset,PROD)",
    "entityKeyAspect": null,
    "changeType": "UPSERT",
    "aspectName": "datasetUsageStatistics",
    "aspect": {
      "value": "{\"timestampMillis\": 1674291843000, \"eventGranularity\": {\"unit\": \"DAY\", \"multiple\": 1}, \"uniqueUserCount\": 1, \"totalSqlQueries\": 2, \"topSqlQueries\": [\"select * from `SampleHiveDataset`\", \"select field_foo, field_bar from `SampleHiveDataset`\"], \"userCounts\": [{\"user\": \"urn:li:corpuser:unknown\", \"count\": 2, \"userEmail\": \"test_user@datahubproject.io\"}], \"fieldCounts\": [{\"fieldPath\": \"field_foo\", \"count\": 45}, {\"fieldPath\": \"field_bar\", \"count\": 10}]}",
      "contentType": "application/json"
    },
    "systemMetadata": {
      "lastObserved": 1674291843000,
      "runId": "test-bigquery-usage",
      "registryName": null,
      "registryVersion": null,
      "properties": null
    }
  },
  {
    "auditHeader":null,
    "entityType":"container",
    "entityUrn": "urn:li:container:DATABASE",
    "changeType":"UPSERT",
    "aspectName":"containerProperties",
    "aspect":{
      "value":"{\"name\": \"datahub_db\", \"description\": \"The Root DataHub DB\" }",
      "contentType":"application/json"
    },
    "systemMetadata":null
  },
  {
    "auditHeader":null,
    "entityType":"container",
    "entityUrn": "urn:li:container:DATABASE",
    "changeType":"UPSERT",
    "aspectName":"subTypes",
    "aspect":{
      "value":"{\"typeNames\": [ \"Database\" ] }",
      "contentType":"application/json"
    },
    "systemMetadata":null
  },
  {
    "auditHeader":null,
    "entityType":"container",
    "entityUrn": "urn:li:container:DATABASE",
    "changeType":"UPSERT",
    "aspectName":"dataPlatformInstance",
    "aspect":{
      "value":"{\"platform\": \"urn:li:dataPlatform:hive\" }",
      "contentType":"application/json"
    },
    "systemMetadata":null
  },
  {
    "auditHeader":null,
    "entityType":"container",
    "entityUrn": "urn:li:container:SCHEMA",
    "changeType":"UPSERT",
    "aspectName":"containerProperties",
    "aspect":{
      "value":"{\"name\": \"datahub_schema\", \"description\": \"The Root DataHub Schema\" }",
      "contentType":"application/json"
    },
    "systemMetadata":null
  },
  {
    "auditHeader":null,
    "entityType":"container",
    "entityUrn": "urn:li:container:SCHEMA",
    "changeType":"UPSERT",
    "aspectName":"dataPlatformInstance",
    "aspect":{
      "value":"{\"platform\": \"urn:li:dataPlatform:hive\" }",
      "contentType":"application/json"
    },
    "systemMetadata":null
  },
  {
    "auditHeader":null,
    "entityType":"container",
    "entityUrn": "urn:li:container:SCHEMA",
    "changeType":"UPSERT",
    "aspectName":"subTypes",
    "aspect":{
      "value":"{\"typeNames\": [ \"Schema\" ] }",
      "contentType":"application/json"
    },
    "systemMetadata":null
  },
  {
    "auditHeader":null,
    "entityType":"dataset",
    "entityUrn": "urn:li:dataset:(urn:li:dataPlatform:hive,SampleHiveDataset,PROD)",
    "changeType":"UPSERT",
    "aspectName":"container",
    "aspect":{
      "value":"{\"container\": \"urn:li:container:SCHEMA\" }",
      "contentType":"application/json"
    },
    "systemMetadata":null
  },
  {
    "auditHeader":null,
    "entityType":"container",
    "entityUrn": "urn:li:container:SCHEMA",
    "changeType":"UPSERT",
    "aspectName":"container",
    "aspect":{
      "value":"{\"container\": \"urn:li:container:DATABASE\" }",
      "contentType":"application/json"
    },
    "systemMetadata":null
  },
  {
    "auditHeader": null,
    "entityType": "assertion",
    "entityUrn": "urn:li:assertion:358c683782c93c2fc2bd4bdd4fdb0153",
    "entityKeyAspect": null,
    "changeType": "UPSERT",
    "aspectName": "assertionInfo",
    "aspect": {
      "value": "{\"customProperties\": {\"expectation_suite_name\": \"test_suite\"}, \"type\": \"DATASET\", \"datasetAssertion\": {\"dataset\": \"urn:li:dataset:(urn:li:dataPlatform:hive,SampleHiveDataset,PROD)\", \"scope\": \"DATASET_COLUMN\", \"fields\": [\"urn:li:schemaField:(urn:li:dataset:(urn:li:dataPlatform:hive,SampleHiveDataset,PROD),field_foo)\"], \"aggregation\": \"IDENTITY\", \"operator\": \"EQUAL_TO\", \"parameters\": {\"value\": {\"value\": \"true\", \"type\": \"UNKNOWN\"} }, \"nativeType\": \"expect_column_values_to_equal\", \"nativeParameters\": {\"column\": \"field_foo\", \"value\": \"true\"}}}",
      "contentType": "application/json"
    },
    "systemMetadata": null
  },
  {
    "auditHeader": null,
    "entityType": "assertion",
    "entityUrn": "urn:li:assertion:358c683782c93c2fc2bd4bdd4fdb0153",
    "entityKeyAspect": null,
    "changeType": "UPSERT",
    "aspectName": "dataPlatformInstance",
    "aspect": {
      "value": "{\"platform\": \"urn:li:dataPlatform:great-expectations\"}",
      "contentType": "application/json"
    },
    "systemMetadata": null
  },
  {
    "auditHeader": null,
    "entityType": "assertion",
    "entityUrn": "urn:li:assertion:358c683782c93c2fc2bd4bdd4fdb0153",
    "entityKeyAspect": null,
    "changeType": "UPSERT",
    "aspectName": "assertionRunEvent",
    "aspect": {
      "value": "{\"timestampMillis\": 1675155843000, \"partitionSpec\": {\"type\": \"PARTITION\", \"partition\": \"{\\\"category\\\": \\\"catA\\\"}\"}, \"runId\": \"2021-12-28T12:00:00Z\", \"assertionUrn\": \"urn:li:assertion:358c683782c93c2fc2bd4bdd4fdb0153\", \"asserteeUrn\": \"urn:li:dataset:(urn:li:dataPlatform:hive,SampleHiveDataset,PROD)\", \"batchSpec\": {\"customProperties\": {\"data_asset_name\": \"data__foo1__asset\", \"datasource_name\": \"my_hive_datasource\"}, \"nativeBatchId\": \"c8f12129f2e57412eee5fb8656154d05\", \"limit\": 10}, \"status\": \"COMPLETE\", \"result\": {\"type\": \"SUCCESS\", \"nativeResults\": {}}}",
      "contentType": "application/json"
    },
    "systemMetadata": null
  }
]<|MERGE_RESOLUTION|>--- conflicted
+++ resolved
@@ -3387,11 +3387,7 @@
     "changeType":"UPSERT",
     "aspectName":"datasetProfile",
     "aspect":{
-<<<<<<< HEAD
       "value":"{\"timestampMillis\": 1629097200000, \"rowCount\": 4500, \"columnCount\": 2, \"sizeInBytes\": 842000200000, \"fieldProfiles\": [{\"fieldPath\": \"field_foo\", \"uniqueCount\": 2, \"uniqueProportion\": 0.00044, \"nullCount\": 0, \"nullProportion\": 0.0, \"sampleValues\": [\"true\", \"false\"]}, {\"fieldPath\": \"field_bar\", \"uniqueCount\": 2, \"uniqueProportion\": 0.00044, \"nullCount\": 0, \"nullProportion\": 0.0, \"sampleValues\": [\"false\"]}]}",
-=======
-      "value":"{\"timestampMillis\": 1664352243000, \"rowCount\": 4500, \"columnCount\": 2, \"fieldProfiles\": [{\"fieldPath\": \"field_foo\", \"uniqueCount\": 2, \"uniqueProportion\": 0.00044, \"nullCount\": 0, \"nullProportion\": 0.0, \"sampleValues\": [\"true\", \"false\"]}, {\"fieldPath\": \"field_bar\", \"uniqueCount\": 2, \"uniqueProportion\": 0.00044, \"nullCount\": 0, \"nullProportion\": 0.0, \"sampleValues\": [\"false\"]}]}",
->>>>>>> ef57a92b
       "contentType":"application/json"
     },
     "systemMetadata":null
