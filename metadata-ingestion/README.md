# DataHub Metadata Ingestion

![Python version 3.6+](https://img.shields.io/badge/python-3.6%2B-blue)

This module hosts an extensible Python-based metadata ingestion system for DataHub.
This supports sending data to DataHub using Kafka or through the REST API.
It can be used through our CLI tool, with an orchestrator like Airflow, or as a library.

## Getting Started

### Prerequisites

Before running any metadata ingestion job, you should make sure that DataHub backend services are all running. If you are trying this out locally, the easiest way to do that is through [quickstart Docker images](../docker).

### Install from PyPI

The folks over at [Acryl](https://www.acryl.io/) maintain a PyPI package for DataHub metadata ingestion.

```shell
# Requires Python 3.6+
python3 -m pip install --upgrade pip wheel setuptools
python3 -m pip uninstall datahub acryl-datahub || true  # sanity check - ok if it fails
python3 -m pip install --upgrade acryl-datahub
datahub version
# If you see "command not found", try running this instead: python3 -m datahub version
```

If you run into an error, try checking the [_common setup issues_](./developing.md#Common-setup-issues).

#### Installing Plugins

We use a plugin architecture so that you can install only the dependencies you actually need.

| Plugin Name   | Install Command                                            | Provides                   |
| ------------- | ---------------------------------------------------------- | -------------------------- |
| file          | _included by default_                                      | File source and sink       |
| console       | _included by default_                                      | Console sink               |
| athena        | `pip install 'acryl-datahub[athena]'`                      | AWS Athena source          |
| bigquery      | `pip install 'acryl-datahub[bigquery]'`                    | BigQuery source            |
| glue          | `pip install 'acryl-datahub[glue]'`                        | AWS Glue source            |
| hive          | `pip install 'acryl-datahub[hive]'`                        | Hive source                |
| mssql         | `pip install 'acryl-datahub[mssql]'`                       | SQL Server source          |
| mysql         | `pip install 'acryl-datahub[mysql]'`                       | MySQL source               |
| oracle        | `pip install 'acryl-datahub[oracle]'`                      | Oracle source              |
| postgres      | `pip install 'acryl-datahub[postgres]'`                    | Postgres source            |
| redshift      | `pip install 'acryl-datahub[redshift]'`                    | Redshift source            |
| sqlalchemy    | `pip install 'acryl-datahub[sqlalchemy]'`                  | Generic SQLAlchemy source  |
| snowflake     | `pip install 'acryl-datahub[snowflake]'`                   | Snowflake source           |
| superset      | `pip install 'acryl-datahub[superset]'`                    | Supserset source           |
| mongodb       | `pip install 'acryl-datahub[mongodb]'`                     | MongoDB source             |
| ldap          | `pip install 'acryl-datahub[ldap]'` ([extra requirements]) | LDAP source                |
| kafka         | `pip install 'acryl-datahub[kafka]'`                       | Kafka source               |
| druid         | `pip install 'acryl-datahub[druid]'`                       | Druid Source               |
| dbt           | _no additional dependencies_                               | DBT source                 |
| datahub-rest  | `pip install 'acryl-datahub[datahub-rest]'`                | DataHub sink over REST API |
| datahub-kafka | `pip install 'acryl-datahub[datahub-kafka]'`               | DataHub sink over Kafka    |

These plugins can be mixed and matched as desired. For example:

```shell
pip install 'acryl-datahub[bigquery,datahub-rest]'
```

You can check the active plugins:

```shell
datahub check plugins
```

[extra requirements]: https://www.python-ldap.org/en/python-ldap-3.3.0/installing.html#build-prerequisites

#### Basic Usage

```shell
pip install 'acryl-datahub[datahub-rest]'  # install the required plugin
datahub ingest -c ./examples/recipes/example_to_datahub_rest.yml
```

### Install using Docker

[![Docker Hub](https://img.shields.io/docker/pulls/linkedin/datahub-ingestion?style=plastic)](https://hub.docker.com/r/linkedin/datahub-ingestion)
[![datahub-ingestion docker](https://github.com/linkedin/datahub/actions/workflows/docker-ingestion.yml/badge.svg)](https://github.com/linkedin/datahub/actions/workflows/docker-ingestion.yml)

If you don't want to install locally, you can alternatively run metadata ingestion within a Docker container.
We have prebuilt images available on [Docker hub](https://hub.docker.com/r/linkedin/datahub-ingestion). All plugins will be installed and enabled automatically.

_Limitation: the datahub_docker.sh convenience script assumes that the recipe and any input/output files are accessible in the current working directory or its subdirectories. Files outside the current working directory will not be found, and you'll need to invoke the Docker image directly._

```shell
./scripts/datahub_docker.sh ingest -c ./examples/recipes/example_to_datahub_rest.yml
```

### Install from source

If you'd like to install from source, see the [developer guide](./developing.md).

## Recipes

A recipe is a configuration file that tells our ingestion scripts where to pull data from (source) and where to put it (sink).
Here's a simple example that pulls metadata from MSSQL and puts it into datahub.

```yaml
# A sample recipe that pulls metadata from MSSQL and puts it into DataHub
# using the Rest API.
source:
  type: mssql
  config:
    username: sa
    password: ${MSSQL_PASSWORD}
    database: DemoData

transformers:
  - type: "fully-qualified-class-name-of-transformer"
    config:
      some_property: "some.value"

sink:
  type: "datahub-rest"
  config:
    server: "http://localhost:8080"
```

We automatically expand environment variables in the config,
similar to variable substitution in GNU bash or in docker-compose files. For details, see
https://docs.docker.com/compose/compose-file/compose-file-v2/#variable-substitution.

Running a recipe is quite easy.

```shell
datahub ingest -c ./examples/recipes/mssql_to_datahub.yml
```

A number of recipes are included in the examples/recipes directory.

## Sources

### Kafka Metadata `kafka`

Extracts:

- List of topics - from the Kafka broker
- Schemas associated with each topic - from the schema registry

```yml
source:
  type: "kafka"
  config:
    connection:
      bootstrap: "broker:9092"
      schema_registry_url: http://localhost:8081
      consumer_config: {} # passed to https://docs.confluent.io/platform/current/clients/confluent-kafka-python/index.html#deserializingconsumer
```

### MySQL Metadata `mysql`

Extracts:

- List of databases and tables
- Column types and schema associated with each table

```yml
source:
  type: mysql
  config:
    username: root
    password: example
    database: dbname
    host_port: localhost:3306
    table_pattern:
      deny:
        # Note that the deny patterns take precedence over the allow patterns.
        - "performance_schema"
      allow:
        - "schema1.table2"
      # Although the 'table_pattern' enables you to skip everything from certain schemas,
      # having another option to allow/deny on schema level is an optimization for the case when there is a large number
      # of schemas that one wants to skip and you want to avoid the time to needlessly fetch those tables only to filter
      # them out afterwards via the table_pattern.
    schema_pattern:
      deny:
        - "garbage_schema"
      allow:
        - "schema1"
```

### Microsoft SQL Server Metadata `mssql`

Extracts:

- List of databases, schema, and tables
- Column types associated with each table

```yml
source:
  type: mssql
  config:
    username: user
    password: pass
    host_port: localhost:1433
    database: DemoDatabase
    table_pattern:
      deny:
        - "^.*\\.sys_.*" # deny all tables that start with sys_
      allow:
        - "schema1.table1"
        - "schema1.table2"
    options:
      # Any options specified here will be passed to SQLAlchemy's create_engine as kwargs.
      # See https://docs.sqlalchemy.org/en/14/core/engines.html#sqlalchemy.create_engine for details.
      # Many of these options are specific to the underlying database driver, so that library's
      # documentation will be a good reference for what is supported. To find which dialect is likely
      # in use, consult this table: https://docs.sqlalchemy.org/en/14/dialects/index.html.
      charset: "utf8"
```

### Hive `hive`

Extracts:

- List of databases, schema, and tables
- Column types associated with each table
- Detailed table and storage information

```yml
source:
  type: hive
  config:
    # For more details on authentication, see the PyHive docs:
    # https://github.com/dropbox/PyHive#passing-session-configuration.
    # LDAP, Kerberos, etc. are supported using connect_args, which can be
    # added under the `options` config parameter.
    #scheme: 'hive+http' # set this if Thrift should use the HTTP transport
    #scheme: 'hive+https' # set this if Thrift should use the HTTP with SSL transport
    username: user # optional
    password: pass # optional
    host_port: localhost:10000
    database: DemoDatabase # optional, defaults to 'default'
    # table_pattern/schema_pattern is same as above
    # options is same as above
```

<details>
  <summary>Example: using ingestion with Azure HDInsight</summary>

```yml
# Connecting to Microsoft Azure HDInsight using TLS.
source:
  type: hive
  config:
    scheme: "hive+https"
    host_port: <cluster_name>.azurehdinsight.net:443
    username: admin
    password: "<password>"
    options:
      connect_args:
        http_path: "/hive2"
        auth: BASIC
    # table_pattern/schema_pattern is same as above
```

</details>

### PostgreSQL `postgres`

Extracts:

- List of databases, schema, and tables
- Column types associated with each table
- Also supports PostGIS extensions

```yml
source:
  type: postgres
  config:
    username: user
    password: pass
    host_port: localhost:5432
    database: DemoDatabase
    # table_pattern/schema_pattern is same as above
    # options is same as above
```

### Redshift `redshift`

Extracts:

- List of databases, schema, and tables
- Column types associated with each table
- Also supports PostGIS extensions

```yml
source:
  type: redshift
  config:
    username: user
    password: pass
    host_port: localhost:5432
    database: DemoDatabase
    # table_pattern/schema_pattern is same as above
    # options is same as above
```

### Snowflake `snowflake`

Extracts:

- List of databases, schema, and tables
- Column types associated with each table

```yml
source:
  type: snowflake
  config:
    username: user
    password: pass
    host_port: account_name
    database: db_name
    warehouse: "COMPUTE_WH" # optional
    role: "sysadmin" # optional
    # table_pattern/schema_pattern is same as above
    # options is same as above
```

### Superset `superset`

Extracts:

- List of charts and dashboards

```yml
source:
  type: superset
  config:
    username: user
    password: pass
    provider: db | ldap
    connect_uri: http://localhost:8088
```

See documentation for superset's `/security/login` at https://superset.apache.org/docs/rest-api for more details on superset's login api.

### Oracle `oracle`

Extracts:

- List of databases, schema, and tables
- Column types associated with each table

```yml
source:
  type: oracle
  config:
    # For more details on authentication, see the documentation:
    # https://docs.sqlalchemy.org/en/14/dialects/oracle.html#dialect-oracle-cx_oracle-connect and
    # https://cx-oracle.readthedocs.io/en/latest/user_guide/connection_handling.html#connection-strings.
    username: user
    password: pass
    host_port: localhost:5432
    database: dbname
    # table_pattern/schema_pattern is same as above
    # options is same as above
```

### Google BigQuery `bigquery`

Extracts:

- List of databases, schema, and tables
- Column types associated with each table

```yml
source:
  type: bigquery
  config:
    project_id: project # optional - can autodetect from environment
    options: # options is same as above
      # See https://github.com/mxmzdlv/pybigquery#authentication for details.
      credentials_path: "/path/to/keyfile.json" # optional
    # table_pattern/schema_pattern is same as above
```

### AWS Athena `athena`

Extracts:

- List of databases and tables
- Column types associated with each table

```yml
source:
  type: athena
  config:
    username: aws_access_key_id # Optional. If not specified, credentials are picked up according to boto3 rules.
    # See https://boto3.amazonaws.com/v1/documentation/api/latest/guide/credentials.html
    password: aws_secret_access_key # Optional.
    database: database # Optional, defaults to "default"
    aws_region: aws_region_name # i.e. "eu-west-1"
    s3_staging_dir: s3_location # "s3://<bucket-name>/prefix/"
    # The s3_staging_dir parameter is needed because Athena always writes query results to S3.
    # See https://docs.aws.amazon.com/athena/latest/ug/querying.html
    # However, the athena driver will transparently fetch these results as you would expect from any other sql client.
    work_group: athena_workgroup # "primary"
    # table_pattern/schema_pattern is same as above
```

### AWS Glue `glue`

Extracts:

- List of tables
- Column types associated with each table
- Table metadata, such as owner, description and parameters

```yml
source:
  type: glue
  config:
    aws_region: aws_region_name # i.e. "eu-west-1"
    env: environment used for the DatasetSnapshot URN, one of "DEV", "EI", "PROD" or "CORP". # Optional, defaults to "PROD".
    database_pattern: # Optional, to filter databases scanned, same as schema_pattern above.
    table_pattern: # Optional, to filter tables scanned, same as table_pattern above.
    aws_access_key_id # Optional. If not specified, credentials are picked up according to boto3 rules.
    # See https://boto3.amazonaws.com/v1/documentation/api/latest/guide/credentials.html
    aws_secret_access_key # Optional.
    aws_session_token # Optional.
```

### Druid `druid`

Extracts:

- List of databases, schema, and tables
- Column types associated with each table

**Note** It is important to define a explicitly define deny schema pattern for internal druid databases (lookup & sys)
if adding a schema pattern otherwise the crawler may crash before processing relevant databases.
This deny pattern is defined by default but is overriden by user-submitted configurations

```yml
source:
  type: druid
  config:
    # Point to broker address
    host_port: localhost:8082
    schema_pattern:
      deny:
        - "^(lookup|sys).*"
    # options is same as above
```

### Other databases using SQLAlchemy `sqlalchemy`

The `sqlalchemy` source is useful if we don't have a pre-built source for your chosen
database system, but there is an [SQLAlchemy dialect](https://docs.sqlalchemy.org/en/14/dialects/)
defined elsewhere. In order to use this, you must `pip install` the required dialect packages yourself.

Extracts:

- List of schemas and tables
- Column types associated with each table

```yml
source:
  type: sqlalchemy
  config:
    # See https://docs.sqlalchemy.org/en/14/core/engines.html#database-urls
    connect_uri: "dialect+driver://username:password@host:port/database"
    options: {} # same as above
    schema_pattern: {} # same as above
    table_pattern: {} # same as above
```

### MongoDB `mongodb`

Extracts:

- List of databases
- List of collections in each database

```yml
source:
  type: "mongodb"
  config:
    # For advanced configurations, see the MongoDB docs.
    # https://pymongo.readthedocs.io/en/stable/examples/authentication.html
    connect_uri: "mongodb://localhost"
    username: admin
    password: password
    authMechanism: "DEFAULT"
    options: {}
    database_pattern: {}
    collection_pattern: {}
    # database_pattern/collection_pattern are similar to schema_pattern/table_pattern from above
```

### LDAP `ldap`

Extracts:

- List of people
- Names, emails, titles, and manager information for each person

```yml
source:
  type: "ldap"
  config:
    ldap_server: ldap://localhost
    ldap_user: "cn=admin,dc=example,dc=org"
    ldap_password: "admin"
    base_dn: "dc=example,dc=org"
    filter: "(objectClass=*)" # optional field
```

### File `file`

Pulls metadata from a previously generated file. Note that the file sink
can produce such files, and a number of samples are included in the
[examples/mce_files](examples/mce_files) directory.

```yml
source:
  type: file
  config:
    filename: ./path/to/mce/file.json
```

### DBT `dbt`

Pull metadata from DBT output files:

- [dbt manifest file](https://docs.getdbt.com/reference/artifacts/manifest-json)
  - This file contains model, source and lineage data.
- [dbt catalog file](https://docs.getdbt.com/reference/artifacts/catalog-json)
  - This file contains schema data.
  - DBT does not record schema data for Ephemeral models, as such datahub will show Ephemeral models in the lineage, however there will be no associated schema for Ephemeral models

```yml
source:
  type: "dbt"
  config:
    manifest_path: "./path/dbt/manifest_file.json"
    catalog_path: "./path/dbt/catalog_file.json"
```

## Sinks

### DataHub Rest `datahub-rest`

Pushes metadata to DataHub using the GMA rest API. The advantage of the rest-based interface
is that any errors can immediately be reported.

```yml
sink:
  type: "datahub-rest"
  config:
    server: "http://localhost:8080"
```

### DataHub Kafka `datahub-kafka`

Pushes metadata to DataHub by publishing messages to Kafka. The advantage of the Kafka-based
interface is that it's asynchronous and can handle higher throughput. This requires the
Datahub mce-consumer container to be running.

```yml
sink:
  type: "datahub-kafka"
  config:
    connection:
      bootstrap: "localhost:9092"
      producer_config: {} # passed to https://docs.confluent.io/platform/current/clients/confluent-kafka-python/index.html#serializingproducer
```

### Console `console`

Simply prints each metadata event to stdout. Useful for experimentation and debugging purposes.

```yml
sink:
  type: "console"
```

### File `file`

Outputs metadata to a file. This can be used to decouple metadata sourcing from the
process of pushing it into DataHub, and is particularly useful for debugging purposes.
Note that the file source can read files generated by this sink.

```yml
sink:
  type: file
  config:
    filename: ./path/to/mce/file.json
```

## Transformations

Beyond basic ingestion, sometimes there might exist a need to modify the source data before passing it on to the sink.
Example use cases could be to add ownership information, add extra tags etc.

In such a scenario, it is possible to configure a recipe with a list of transformers.

```yml
transformers:
  - type: "fully-qualified-class-name-of-transformer"
    config:
      some_property: "some.value"
```

A transformer class needs to inherit from [`Transformer`](./src/datahub/ingestion/api/transform.py).

### `simple_add_dataset_ownership`

Adds a set of owners to every dataset.

```yml
transformers:
  - type: "simple_add_dataset_ownership"
    config:
      owner_urns:
        - "urn:li:corpuser:username1"
        - "urn:li:corpuser:username2"
        - "urn:li:corpGroup:groupname"
```

:::tip

If you'd like to add more complex logic for assigning ownership, you can use the more generic [`AddDatasetOwnership` transformer](./src/datahub/ingestion/transformer/add_dataset_ownership.py), which calls a user-provided function to determine the ownership of each dataset.

:::

## Using as a library

In some cases, you might want to construct the MetadataChangeEvents yourself but still use this framework to emit that metadata to DataHub. In this case, take a look at the emitter interfaces, which can easily be imported and called from your own code.

- [DataHub emitter via REST](./src/datahub/emitter/rest_emitter.py) (same requirements as `datahub-rest`). Basic usage [example](./examples/library/lineage_emitter_rest.py).
- [DataHub emitter via Kafka](./src/datahub/emitter/kafka_emitter.py) (same requirements as `datahub-kafka`). Basic usage [example](./examples/library/lineage_emitter_kafka.py).

## Lineage with Airflow
<<<<<<< HEAD

There's a couple ways to get lineage information from Airflow into DataHub.

_Note: if you're simply looking to run ingestion on a schedule, take a look at these sample DAGs: (1) [`generic_recipe_sample_dag.py`](./examples/airflow/generic_recipe_sample_dag.py) - reads a DataHub ingestion recipe file and runs it; and (2) [`mysql_sample_dag.py`](./examples/airflow/mysql_sample_dag.py) - runs a MySQL metadata ingestion pipeline using an inlined configuration._

### Using Datahub's Airflow lineage backend (recommended)

_Note: The Airflow lineage backend is only supported in Airflow 1.10.15+ and 2.0.2+._

1. First, you must configure an Airflow hook for Datahub. We support both a Datahub REST hook and a Kafka-based hook, but you only need one.

   ```sh
=======

There's a couple ways to get lineage information from Airflow into DataHub.

:::note Running ingestion on a schedule

If you're simply looking to run ingestion on a schedule, take a look at these sample DAGs:

- [`generic_recipe_sample_dag.py`](./examples/airflow/generic_recipe_sample_dag.py) - reads a DataHub ingestion recipe file and runs it
- [`mysql_sample_dag.py`](./examples/airflow/mysql_sample_dag.py) - runs a MySQL metadata ingestion pipeline using an inlined configuration.

:::

### Using Datahub's Airflow lineage backend (recommended)

:::caution

The Airflow lineage backend is only supported in Airflow 1.10.15+ and 2.0.2+.

:::

1. First, you must configure an Airflow hook for Datahub. We support both a Datahub REST hook and a Kafka-based hook, but you only need one.

   ```shell
>>>>>>> b4cf74bc
   # For REST-based:
   airflow connections add  --conn-type 'datahub_rest' 'datahub_rest_default' --conn-host 'http://localhost:8080'
   # For Kafka-based (standard Kafka sink config can be passed via extras):
   airflow connections add  --conn-type 'datahub_kafka' 'datahub_kafka_default' --conn-host 'broker:9092' --conn-extra '{}'
   ```

2. Add the following lines to your `airflow.cfg` file. You might need to
   ```ini
   [lineage]
   backend = datahub.integrations.airflow.DatahubAirflowLineageBackend
   datahub_conn_id = datahub_rest_default  # or datahub_kafka_default - whatever you named the connection in step 1
   ```
3. Configure `inlets` and `outlets` for your Airflow operators. For reference, look at the sample DAG in [`lineage_backend_demo.py`](./examples/airflow/lineage_backend_demo.py).
4. [optional] Learn more about [Airflow lineage](https://airflow.apache.org/docs/apache-airflow/stable/lineage.html), including shorthand notation and some automation.

### Emitting lineage via a separate operator

Take a look at this sample DAG:

- [`lineage_emission_dag.py`](./examples/airflow/lineage_emission_dag.py) - emits lineage using the DatahubEmitterOperator.

In order to use this example, you must first configure the Datahub hook. Like in ingestion, we support a Datahub REST hook and a Kafka-based hook. See step 1 above for details.

## Developing

See the [developing guide](./developing.md).<|MERGE_RESOLUTION|>--- conflicted
+++ resolved
@@ -637,20 +637,6 @@
 - [DataHub emitter via Kafka](./src/datahub/emitter/kafka_emitter.py) (same requirements as `datahub-kafka`). Basic usage [example](./examples/library/lineage_emitter_kafka.py).
 
 ## Lineage with Airflow
-<<<<<<< HEAD
-
-There's a couple ways to get lineage information from Airflow into DataHub.
-
-_Note: if you're simply looking to run ingestion on a schedule, take a look at these sample DAGs: (1) [`generic_recipe_sample_dag.py`](./examples/airflow/generic_recipe_sample_dag.py) - reads a DataHub ingestion recipe file and runs it; and (2) [`mysql_sample_dag.py`](./examples/airflow/mysql_sample_dag.py) - runs a MySQL metadata ingestion pipeline using an inlined configuration._
-
-### Using Datahub's Airflow lineage backend (recommended)
-
-_Note: The Airflow lineage backend is only supported in Airflow 1.10.15+ and 2.0.2+._
-
-1. First, you must configure an Airflow hook for Datahub. We support both a Datahub REST hook and a Kafka-based hook, but you only need one.
-
-   ```sh
-=======
 
 There's a couple ways to get lineage information from Airflow into DataHub.
 
@@ -674,7 +660,6 @@
 1. First, you must configure an Airflow hook for Datahub. We support both a Datahub REST hook and a Kafka-based hook, but you only need one.
 
    ```shell
->>>>>>> b4cf74bc
    # For REST-based:
    airflow connections add  --conn-type 'datahub_rest' 'datahub_rest_default' --conn-host 'http://localhost:8080'
    # For Kafka-based (standard Kafka sink config can be passed via extras):
