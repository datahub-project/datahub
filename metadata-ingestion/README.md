--- conflicted
+++ resolved
@@ -52,11 +52,8 @@
 | [mongodb](./source_docs/mongodb.md)             | `pip install 'acryl-datahub[mongodb]'`                     | MongoDB source                      |
 | [mssql](./source_docs/mssql.md)                 | `pip install 'acryl-datahub[mssql]'`                       | SQL Server source                   |
 | [mysql](./source_docs/mysql.md)                 | `pip install 'acryl-datahub[mysql]'`                       | MySQL source                        |
-<<<<<<< HEAD
-| [openapi](./source_docs/openapi.md)             | `pip install 'acryl-datahub[openapi]'`               | OpenApi Source             |
-=======
 | [mariadb](./source_docs/mariadb.md)             | `pip install 'acryl-datahub[mariadb]'`                     | MariaDB source                      |
->>>>>>> ebe0b3f7
+| [openapi](./source_docs/openapi.md)             | `pip install 'acryl-datahub[openapi]'`                     | OpenApi Source                      |
 | [oracle](./source_docs/oracle.md)               | `pip install 'acryl-datahub[oracle]'`                      | Oracle source                       |
 | [postgres](./source_docs/postgres.md)           | `pip install 'acryl-datahub[postgres]'`                    | Postgres source                     |
 | [redash](./source_docs/redash.md)               | `pip install 'acryl-datahub[redash]'`                      | Redash source                       |
@@ -155,7 +152,6 @@
 ```
 
 A number of recipes are included in the [examples/recipes](./examples/recipes) directory. For full info and context on each source and sink, see the pages described in the [table of plugins](#installing-plugins).
-
 
 ## Transformations
 
