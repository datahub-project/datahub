--- conflicted
+++ resolved
@@ -118,13 +118,8 @@
   commandLine 'bash', '-c',
     "source ${venv_name}/bin/activate && set -x && " +
     "black src/ tests/ examples/ && " +
-<<<<<<< HEAD
     "isort src/ tests/ examples/ && " +
-    "ruff check --fix src/ tests/ examples/ && " +
-    "mypy --show-traceback --show-error-codes src/ tests/ examples/"
-=======
-    "isort src/ tests/ examples/"
->>>>>>> a3c7a336
+    "ruff check --fix src/ tests/ examples/"
 }
 
 def pytest_default_env = "PYTHONDEVMODE=1"
