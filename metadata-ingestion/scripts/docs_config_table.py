--- conflicted
+++ resolved
@@ -1,11 +1,7 @@
 import html
 import json
 import re
-<<<<<<< HEAD
-from typing import Any, Dict, Iterable, List, Optional, Set, Type
-=======
-from typing import Any, ClassVar, Dict, Iterable, List, Optional, Type
->>>>>>> c18b125a
+from typing import Any, ClassVar, Dict, Iterable, List, Optional, Set, Type
 
 from pydantic import BaseModel, Field
 
@@ -369,14 +365,10 @@
 
 
 def should_hide_field(
-<<<<<<< HEAD
-    schema_field,
-    current_source: str,
+    schema_field: SchemaFieldClass, 
+    current_source: str, 
     schema_dict: Dict[str, Any],
     removed_fields: Optional[Set[str]] = None,
-=======
-    schema_field: SchemaFieldClass, current_source: str, schema_dict: Dict[str, Any]
->>>>>>> c18b125a
 ) -> bool:
     """Check if field should be hidden for the current source"""
 
