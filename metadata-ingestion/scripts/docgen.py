import dataclasses
import glob
import json
import logging
import os
import pathlib
import re
import sys
import textwrap
from importlib.metadata import metadata, requires
from typing import Dict, List, Optional

import click
from docgen_types import Platform, Plugin
from docs_config_table import gen_md_table_from_json_schema

from datahub.configuration.common import ConfigModel
from datahub.ingestion.api.decorators import SourceCapability, SupportStatus, CapabilitySetting
from datahub.ingestion.source.source_registry import source_registry

logger = logging.getLogger(__name__)


def get_snippet(long_string: str, max_length: int = 100) -> str:
    snippet = ""
    if len(long_string) > max_length:
        snippet = long_string[:max_length].strip() + "... "
    else:
        snippet = long_string.strip()

    snippet = snippet.replace("\n", " ")
    snippet = snippet.strip() + " "
    return snippet


def get_support_status_badge(support_status: SupportStatus) -> str:
    if support_status == SupportStatus.CERTIFIED:
        return "![Certified](https://img.shields.io/badge/support%20status-certified-brightgreen)"
    if support_status == SupportStatus.INCUBATING:
        return "![Incubating](https://img.shields.io/badge/support%20status-incubating-blue)"
    if support_status == SupportStatus.TESTING:
        return "![Testing](https://img.shields.io/badge/support%20status-testing-lightgrey)"

    return ""


def get_capability_supported_badge(supported: bool) -> str:
    return "✅" if supported else "❌"


def get_capability_text(src_capability: SourceCapability) -> str:
    """
    Returns markdown format cell text for a capability, hyperlinked to capability feature page if known
    """
    capability_docs_mapping: Dict[SourceCapability, str] = {
        SourceCapability.DELETION_DETECTION: "../../../../metadata-ingestion/docs/dev_guides/stateful.md#stale-entity-removal",
        SourceCapability.DOMAINS: "../../../domains.md",
        SourceCapability.PLATFORM_INSTANCE: "../../../platform-instances.md",
        SourceCapability.DATA_PROFILING: "../../../../metadata-ingestion/docs/dev_guides/sql_profiles.md",
        SourceCapability.CLASSIFICATION: "../../../../metadata-ingestion/docs/dev_guides/classification.md",
    }

    capability_doc = capability_docs_mapping.get(src_capability)
    return (
        src_capability.value
        if not capability_doc
        else f"[{src_capability.value}]({capability_doc})"
    )


def map_capability_name_to_enum(capability_name: str) -> SourceCapability:
    """
    Maps capability names from the JSON file to SourceCapability enum values.
    The JSON file uses enum names (e.g., "DATA_PROFILING") but the enum expects values (e.g., "Data Profiling").
    """
    try:
        return SourceCapability[capability_name]
    except KeyError:
        try:
            return SourceCapability(capability_name)
        except ValueError:
            raise ValueError(f"Unknown capability name: {capability_name}")


def does_extra_exist(extra_name: str) -> bool:
    for key, value in metadata("acryl-datahub").items():
        if key == "Provides-Extra" and value == extra_name:
            return True
    return False


def get_additional_deps_for_extra(extra_name: str) -> List[str]:
    all_requirements = requires("acryl-datahub") or []
    # filter for base dependencies
    base_deps = set([x.split(";")[0] for x in all_requirements if "extra ==" not in x])
    # filter for dependencies for this extra
    extra_deps = set(
        [x.split(";")[0] for x in all_requirements if f"extra == '{extra_name}'" in x]
    )
    # calculate additional deps that this extra adds
    delta_deps = extra_deps - base_deps
    return list(delta_deps)


def relocate_path(orig_path: str, relative_path: str, relocated_path: str) -> str:
    newPath = os.path.join(os.path.dirname(orig_path), relative_path)
    assert os.path.exists(newPath)

    newRelativePath = os.path.relpath(newPath, os.path.dirname(relocated_path))
    return newRelativePath


def rewrite_markdown(file_contents: str, path: str, relocated_path: str) -> str:
    def new_url(original_url: str, file_path: str) -> str:
        if original_url.startswith(("http://", "https://", "#")):
            return original_url
        import pathlib

        file_ext = pathlib.Path(original_url).suffix
        if file_ext.startswith(".md"):
            return original_url
        elif file_ext in [".png", ".svg", ".gif", ".pdf"]:
            new_url = relocate_path(path, original_url, relocated_path)
            return new_url
        return original_url

    # Look for the [text](url) syntax. Note that this will also capture images.
    #
    # We do a little bit of parenthesis matching here to account for parens in URLs.
    # See https://stackoverflow.com/a/17759264 for explanation of the second capture group.
    new_content = re.sub(
        r"\[(.*?)\]\(((?:[^)(]+|\((?:[^)(]+|\([^)(]*\))*\))*)\)",
        lambda x: f"[{x.group(1)}]({new_url(x.group(2).strip(),path)})",  # type: ignore
        file_contents,
    )

    new_content = re.sub(
        # Also look for the [text]: url syntax.
        r"^\[(.+?)\]\s*:\s*(.+?)\s*$",
        lambda x: f"[{x.group(1)}]: {new_url(x.group(2), path)}",
        new_content,
    )
    return new_content


def load_capability_data(capability_summary_path: str) -> Dict:
    """Load capability data from the capability summary JSON file."""
    try:
        with open(capability_summary_path, 'r') as f:
            return json.load(f)
    except FileNotFoundError:
        logger.error(f"Capability summary file not found: {capability_summary_path}")
        raise
    except json.JSONDecodeError as e:
        logger.error(f"Failed to parse capability summary JSON: {e}")
        raise


def create_plugin_from_capability_data(plugin_name: str, plugin_data: Dict, out_dir: str) -> Plugin:
    """Create a Plugin object from capability data."""
    plugin = Plugin(
        name=plugin_name,
        platform_id=plugin_data["platform_id"],
        platform_name=plugin_data["platform_name"],
        classname=plugin_data["classname"],
    )
    
    # Set support status
    if plugin_data.get("support_status"):
        plugin.support_status = SupportStatus[plugin_data["support_status"]]
    
    # Set capabilities
    if plugin_data.get("capabilities"):
        capabilities = []
        for cap_data in plugin_data["capabilities"]:
            capability = map_capability_name_to_enum(cap_data["capability"])
            capabilities.append(CapabilitySetting(
                capability=capability,
                supported=cap_data["supported"],
                description=cap_data["description"],
                subtype_modifier=cap_data.get("subtype_modifier", None)
            ))
        plugin.capabilities = capabilities
    
    # Load additional plugin information that's not in capability summary
    try:
        # Load source class to get additional metadata
        class_or_exception = source_registry._ensure_not_lazy(plugin_name)
        if isinstance(class_or_exception, Exception):
            raise class_or_exception
        source_type = source_registry.get(plugin_name)
        
        # Get doc order
        if hasattr(source_type, "get_platform_doc_order"):
            platform_doc_order = source_type.get_platform_doc_order()
            plugin.doc_order = platform_doc_order
        
        # Get filename
        plugin_file_name = "src/" + "/".join(source_type.__module__.split("."))
        if os.path.exists(plugin_file_name) and os.path.isdir(plugin_file_name):
            plugin_file_name = plugin_file_name + "/__init__.py"
        else:
            plugin_file_name = plugin_file_name + ".py"
        if os.path.exists(plugin_file_name):
            plugin.filename = plugin_file_name
        else:
            logger.info(
                f"Failed to locate filename for {plugin_name}. Guessed {plugin_file_name}, but that doesn't exist"
            )
        
        # Get docstring
        if hasattr(source_type, "__doc__"):
            plugin.source_docstring = textwrap.dedent(source_type.__doc__ or "")
        
        # Get extra dependencies
        try:
            extra_plugin = plugin_name if does_extra_exist(plugin_name) else None
            plugin.extra_deps = (
                get_additional_deps_for_extra(extra_plugin) if extra_plugin else []
            )
        except Exception as e:
            logger.info(
                f"Failed to load extras for {plugin_name} due to exception {e}", exc_info=e
            )
        
        # Get config class
        if hasattr(source_type, "get_config_class"):
            source_config_class: ConfigModel = source_type.get_config_class()
            
            plugin.config_json_schema = source_config_class.schema_json(indent=2)
            plugin.config_md = gen_md_table_from_json_schema(source_config_class.schema(), current_source=plugin_name)
            
            # Write the config json schema to the out_dir.
            config_dir = pathlib.Path(out_dir) / "config_schemas"
            config_dir.mkdir(parents=True, exist_ok=True)
            (config_dir / f"{plugin_name}_config.json").write_text(
                plugin.config_json_schema
            )
            
    except Exception as e:
        logger.warning(f"Failed to load additional metadata for {plugin_name}: {e}")
    
    return plugin


@dataclasses.dataclass
class PluginMetrics:
    discovered: int = 0
    loaded: int = 0
    generated: int = 0
    failed: int = 0


@dataclasses.dataclass
class PlatformMetrics:
    discovered: int = 0
    generated: int = 0
    warnings: List[str] = dataclasses.field(default_factory=list)


@click.command()
@click.option("--out-dir", type=str, required=True)
@click.option("--capability-summary", type=str, required=True, help="Path to capability summary JSON file")
@click.option("--extra-docs", type=str, required=False)
@click.option("--source", type=str, required=False)
def generate(
    out_dir: str, capability_summary: str, extra_docs: Optional[str] = None, source: Optional[str] = None
) -> None:  # noqa: C901
    plugin_metrics = PluginMetrics()
    platform_metrics = PlatformMetrics()

    platforms: Dict[str, Platform] = {}
    
    # Load capability data
    try:
        capability_data = load_capability_data(capability_summary)
        logger.info(f"Loaded capability data from {capability_summary}")
    except Exception as e:
        logger.error(f"Failed to load capability data: {e}")
        sys.exit(1)
    
    for plugin_name in sorted(source_registry.mapping.keys()):
        if source and source != plugin_name:
            continue

        if plugin_name in {
            "snowflake-summary",
            "snowflake-queries",
            "bigquery-queries",
        }:
            logger.info(f"Skipping {plugin_name} as it is on the deny list")
            continue

        plugin_metrics.discovered += 1
        try:
            if plugin_name in capability_data.get("plugin_details", {}):
                # Use capability data
                plugin_data = capability_data["plugin_details"][plugin_name]
                plugin = create_plugin_from_capability_data(plugin_name, plugin_data, out_dir=out_dir)
            else:
                logger.error(f"Plugin {plugin_name} not found in capability data")
                plugin_metrics.failed += 1
                continue
        except Exception as e:
            logger.error(
                f"Failed to load {plugin_name} due to exception {e}", exc_info=e
            )
            plugin_metrics.failed += 1
            continue
        else:
            plugin_metrics.loaded += 1

            # Add to the platform list if not already present.
            platforms.setdefault(
                plugin.platform_id,
                Platform(
                    id=plugin.platform_id,
                    name=plugin.platform_name,
                ),
            ).add_plugin(plugin_name=plugin.name, plugin=plugin)

    if extra_docs:
        for path in glob.glob(f"{extra_docs}/**/*[.md|.yaml|.yml]", recursive=True):
            if m := re.search("/docs/sources/(.*)/(.*).md", path):
                platform_name = m.group(1).lower()  # TODO: rename this to platform_id
                file_name = m.group(2)
                destination_md: str = (
                    f"../docs/generated/ingestion/sources/{platform_name}.md"
                )

                with open(path, "r") as doc_file:
                    file_contents = doc_file.read()
                final_markdown = rewrite_markdown(file_contents, path, destination_md)

                if file_name == "README":
                    # README goes as platform level docs
                    # all other docs are assumed to be plugin level
                    platforms[platform_name].custom_docs_pre = final_markdown

                elif "_" in file_name:
                    plugin_doc_parts = file_name.split("_")
                    if len(plugin_doc_parts) != 2:
                        raise ValueError(
                            f"{file_name} needs to be of the form <plugin>_pre.md or <plugin>_post.md"
                        )
                    plugin_name, suffix = plugin_doc_parts
                    if suffix == "pre":
                        platforms[platform_name].plugins[
                            plugin_name
                        ].custom_docs_pre = final_markdown
                    elif suffix == "post":
                        platforms[platform_name].plugins[
                            plugin_name
                        ].custom_docs_post = final_markdown
                    else:
                        raise ValueError(
                            f"{file_name} needs to be of the form <plugin>_pre.md or <plugin>_post.md"
                        )

                else:  # assume this is the platform post.
                    # TODO: Probably need better error checking here.
                    platforms[platform_name].plugins[
                        file_name
                    ].custom_docs_post = final_markdown
            elif yml_match := re.search("/docs/sources/(.*)/(.*)_recipe.yml", path):
                platform_name = yml_match.group(1).lower()
                plugin_name = yml_match.group(2)
                platforms[platform_name].plugins[
                    plugin_name
                ].starter_recipe = pathlib.Path(path).read_text()

    sources_dir = f"{out_dir}/sources"
    os.makedirs(sources_dir, exist_ok=True)

    # Sort platforms by platform name.
    platforms = dict(sorted(platforms.items(), key=lambda x: x[1].name.casefold()))

    i = 0
    for platform_id, platform in platforms.items():
        if source and platform_id != source:
            continue
        platform_metrics.discovered += 1
        platform_doc_file = f"{sources_dir}/{platform_id}.md"
        # if "name" not in platform_docs:
        #     # We seem to have discovered written docs that corresponds to a platform, but haven't found linkage to it from the source classes
        #     warning_msg = f"Failed to find source classes for platform {platform_id}. Did you remember to annotate your source class with @platform_name({platform_id})?"
        #     logger.error(warning_msg)
        #     metrics["source_platforms"]["warnings"].append(warning_msg)  # type: ignore
        #     continue

        with open(platform_doc_file, "w") as f:
            i += 1
            f.write(f"---\nsidebar_position: {i}\n---\n\n")
            f.write(
                "import Tabs from '@theme/Tabs';\nimport TabItem from '@theme/TabItem';\n\n"
            )
            f.write(f"# {platform.name}\n")

            if len(platform.plugins) > 1:
                # More than one plugin used to provide integration with this platform
                f.write(
                    f"There are {len(platform.plugins)} sources that provide integration with {platform.name}\n"
                )
                f.write("\n")
                f.write("<table>\n")
                f.write("<tr>")
                for col_header in ["Source Module", "Documentation"]:
                    f.write(f"<td>{col_header}</td>")
                f.write("</tr>")

                # Sort plugins in the platform.
                # It's a dict, so we need to recreate it.
                platform.plugins = dict(
                    sorted(
                        platform.plugins.items(),
                        key=lambda x: str(x[1].doc_order) if x[1].doc_order else x[0],
                    )
                )

                #                f.write("| Source Module | Documentation |\n")
                #                f.write("| ------ | ---- |\n")
                for plugin_name, plugin in platform.plugins.items():
                    f.write("<tr>\n")
                    f.write(f"<td>\n\n`{plugin_name}`\n\n</td>\n")
                    f.write(
                        f"<td>\n\n\n{plugin.source_docstring or ''} [Read more...](#module-{plugin_name})\n\n\n</td>\n"
                    )
                    f.write("</tr>\n")
                #                    f.write(
                #                        f"| `{plugin}` | {get_snippet(platform_docs['plugins'][plugin]['source_doc'])}[Read more...](#module-{plugin}) |\n"
                #                    )
                f.write("</table>\n\n")
            # insert platform level custom docs before plugin section
            f.write(platform.custom_docs_pre or "")
            # all_plugins = platform_docs["plugins"].keys()

            for plugin_name, plugin in platform.plugins.items():
                if len(platform.plugins) > 1:
                    # We only need to show this if there are multiple modules.
                    f.write(f"\n\n## Module `{plugin_name}`\n")

                if plugin.support_status != SupportStatus.UNKNOWN:
                    f.write(get_support_status_badge(plugin.support_status) + "\n\n")
                if plugin.capabilities and len(plugin.capabilities):
                    f.write("\n### Important Capabilities\n")
                    f.write("| Capability | Status | Notes |\n")
                    f.write("| ---------- | ------ | ----- |\n")
                    for cap_setting in plugin.capabilities:
                        description = cap_setting.description
                        if not description.endswith("."):
                            description += "."
                        if cap_setting.subtype_modifier:
                            description += f" Supported for types - {', '.join(cap_setting.subtype_modifier)}."
                        f.write(
                            f"| {get_capability_text(cap_setting.capability)} | {get_capability_supported_badge(cap_setting.supported)} | {description} |\n"
                        )
                    f.write("\n")

                f.write(f"{plugin.source_docstring or ''}\n")
                # Insert custom pre section
                f.write(plugin.custom_docs_pre or "")
                f.write("\n### CLI based Ingestion\n")
                if plugin.extra_deps and len(plugin.extra_deps):
                    f.write("\n#### Install the Plugin\n")
                    if plugin.extra_deps != []:
                        f.write("```shell\n")
                        f.write(f"pip install 'acryl-datahub[{plugin}]'\n")
                        f.write("```\n")
                    else:
                        f.write(
                            f"The `{plugin}` source works out of the box with `acryl-datahub`.\n"
                        )
                if plugin.starter_recipe:
                    f.write("\n### Starter Recipe\n")
                    f.write(
                        "Check out the following recipe to get started with ingestion! See [below](#config-details) for full configuration options.\n\n\n"
                    )
                    f.write(
                        "For general pointers on writing and running a recipe, see our [main recipe guide](../../../../metadata-ingestion/README.md#recipes).\n"
                    )
                    f.write("```yaml\n")
                    f.write(plugin.starter_recipe)
                    f.write("\n```\n")
                if plugin.config_json_schema:
                    assert plugin.config_md is not None
                    f.write("\n### Config Details\n")
                    f.write(
                        """<Tabs>
                <TabItem value="options" label="Options" default>\n\n"""
                    )
                    f.write(
                        "Note that a `.` is used to denote nested fields in the YAML recipe.\n\n"
                    )
                    # f.write(
                    #     "\n<details open>\n<summary>View All Configuration Options</summary>\n\n"
                    # )
                    f.write(plugin.config_md)
                    f.write("\n\n")
                    # f.write("\n</details>\n\n")
                    f.write(
                        f"""</TabItem>
<TabItem value="schema" label="Schema">

The [JSONSchema](https://json-schema.org/) for this configuration is inlined below.\n\n
```javascript
{plugin.config_json_schema}
```\n\n
</TabItem>
</Tabs>\n\n"""
                    )

                # insert custom plugin docs after config details
                f.write(plugin.custom_docs_post or "")
                if plugin.classname:
                    f.write("\n### Code Coordinates\n")
                    f.write(f"- Class Name: `{plugin.classname}`\n")
                    if plugin.filename:
                        f.write(
                            f"- Browse on [GitHub](../../../../metadata-ingestion/{plugin.filename})\n\n"
                        )
                plugin_metrics.generated += 1

            # Using an h2 tag to prevent this from showing up in page's TOC sidebar.
            f.write("\n<h2>Questions</h2>\n\n")
            f.write(
                f"If you've got any questions on configuring ingestion for {platform.name}, feel free to ping us on [our Slack](https://datahub.com/slack).\n"
            )
            platform_metrics.generated += 1
    print("Ingestion Documentation Generation Complete")
    print("############################################")
    print(
        json.dumps(
            {
                "plugin_metrics": dataclasses.asdict(plugin_metrics),
                "platform_metrics": dataclasses.asdict(platform_metrics),
            },
            indent=2,
        )
    )
    print("############################################")
    if plugin_metrics.failed > 0:
        sys.exit(1)

    # Create Lineage doc
    generate_lineage_doc(platforms)


def generate_lineage_doc(platforms: Dict[str, Platform]) -> None:
    source_dir = "../docs/generated/lineage"
    os.makedirs(source_dir, exist_ok=True)
    doc_file = f"{source_dir}/automatic-lineage-extraction.md"
    with open(doc_file, "w+") as f:
        f.write(
            """
<<<<<<< HEAD
# Automatic Lineage Extraction
=======
Data lineage is a **map that shows how data flows through your organization.** It details where your data originates, how it travels, and where it ultimately ends up. 
This can happen within a single system (like data moving between Snowflake tables) or across various platforms.

With data lineage, you can
- Maintaining Data Integrity
- Simplify and Refine Complex Relationships
- Perform [Lineage Impact Analysis](../../act-on-metadata/impact-analysis.md)
- [Propagate Metadata](https://blog.datahubproject.io/acryl-data-introduces-lineage-support-and-automated-propagation-of-governance-information-for-339c99536561) Across Lineage


## Viewing Lineage

You can view lineage under **Lineage** tab or **Lineage Visualization** screen.


<p align="center">
<img width="80%" src="https://raw.githubusercontent.com/datahub-project/static-assets/main/imgs/lineage/lineage-tab.png" />
</p>

By default, the UI shows the latest version of the lineage. The time picker can be used to filter out edges within the latest version to exclude those that were last updated outside of the time window. Selecting time windows in the patch will not show you historical lineages. It will only filter the view of the latest version of the lineage.

<p align="center">
<img width="80%" src="https://raw.githubusercontent.com/datahub-project/static-assets/main/imgs/lineage/lineage-view.png" />
</p>

In this example, data flows from Airflow/BigQuery to Snowflake tables, then to the Hive dataset, and ultimately to the features of Machine Learning Models.


:::tip The Lineage Tab is greyed out - why can't I click on it?
This means you have not yet ingested lineage metadata for that entity. Please ingest lineage to proceed.

:::

## Column Level Lineage Support

Column-level lineage **tracks changes and movements for each specific data column.** This approach is often contrasted with table-level lineage, which specifies lineage at the table level.
Below is how column-level lineage can be set with dbt and Postgres tables.

<p align="center">
<img width="80%" src="https://raw.githubusercontent.com/datahub-project/static-assets/main/imgs/lineage/column-level-lineage.png" />
</p>

## Adding Lineage

### Ingestion Source

If you're using an ingestion source that supports extraction of Lineage (e.g. **Table Lineage Capability**), then lineage information can be extracted automatically.
For detailed instructions, refer to the [source documentation](https://docs.datahub.com/integrations) for the source you are using.

### UI

As of `v0.9.5`, DataHub supports the manual editing of lineage between entities. Data experts are free to add or remove upstream and downstream lineage edges in both the Lineage Visualization screen as well as the Lineage tab on entity pages. Use this feature to supplement automatic lineage extraction or establish important entity relationships in sources that do not support automatic extraction. Editing lineage by hand is supported for Datasets, Charts, Dashboards, and Data Jobs.
Please refer to our [UI Guides on Lineage](../../features/feature-guides/ui-lineage.md) for more information.

:::caution Recommendation on UI-based lineage

Lineage added by hand and programmatically may conflict with one another to cause unwanted overwrites.
It is strongly recommend that lineage is edited manually in cases where lineage information is not also extracted in automated fashion, e.g. by running an ingestion source.

:::

### API

If you are not using a Lineage-support ingestion source, you can programmatically emit lineage edges between entities via API.
Please refer to [API Guides on Lineage](../../api/tutorials/lineage.md) for more information.


## Lineage Support
>>>>>>> 4807946d

DataHub supports **[automatic table- and column-level lineage detection](#automatic-lineage-extraction-support)** from BigQuery, Snowflake, dbt, Looker, PowerBI, and 20+ modern data tools. 
For data tools with limited native lineage tracking, [**DataHub's SQL Parser**](../../lineage/sql_parsing.md) detects lineage with 97-99% accuracy, ensuring teams will have high quality lineage graphs across all corners of their data stack.

## Types of Lineage Connections

Types of lineage connections supported in DataHub and the example codes are as follows.

* [Dataset to Dataset](../../../metadata-ingestion/examples/library/add_lineage_dataset_to_dataset.py)
* [DataJob to DataFlow](../../../metadata-ingestion/examples/library/lineage_job_dataflow.py)
* [DataJob to Dataset](../../../metadata-ingestion/examples/library/lineage_dataset_job_dataset.py)
* [Chart to Dashboard](../../../metadata-ingestion/examples/library/lineage_chart_dashboard.py)
* [Chart to Dataset](../../../metadata-ingestion/examples/library/lineage_dataset_chart.py)

## Automatic Lineage Extraction Support

This is a summary of automatic lineage extraction support in our data source. Please refer to the **Important Capabilities** table in the source documentation. Note that even if the source does not support automatic extraction, you can still add lineage manually using our API & SDKs.\n"""
        )

        f.write(
            "\n| Source | Table-Level Lineage | Column-Level Lineage | Related Configs |\n"
        )
        f.write("| ---------- | ------ | ----- |----- |\n")

        for platform_id, platform in platforms.items():
            for plugin in sorted(
                platform.plugins.values(),
                key=lambda x: str(x.doc_order) if x.doc_order else x.name,
            ):
                if len(platform.plugins) > 1:
                    # We only need to show this if there are multiple modules.
                    platform_plugin_name = f"{platform.name} `{plugin.name}`"
                else:
                    platform_plugin_name = platform.name

                # Initialize variables
                table_level_supported = "❌"
                column_level_supported = "❌"
                config_names = ""

                if plugin.capabilities and len(plugin.capabilities):
                    plugin_capabilities = plugin.capabilities

                    for cap_setting in plugin_capabilities:
                        capability_text = get_capability_text(cap_setting.capability)
                        capability_supported = get_capability_supported_badge(
                            cap_setting.supported
                        )

                        if (
                            capability_text == "Table-Level Lineage"
                            and capability_supported == "✅"
                        ):
                            table_level_supported = "✅"

                        if (
                            capability_text == "Column-level Lineage"
                            and capability_supported == "✅"
                        ):
                            column_level_supported = "✅"

                if not (table_level_supported == "❌" and column_level_supported == "❌"):
                    if plugin.config_json_schema:
                        config_properties = json.loads(plugin.config_json_schema).get(
                            "properties", {}
                        )
                        config_names = "<br />".join(
                            [
                                f"- {property_name}"
                                for property_name in config_properties
                                if "lineage" in property_name
                            ]
                        )
                lineage_not_applicable_sources = [
                    "azure-ad",
                    "csv",
                    "demo-data",
                    "dynamodb",
                    "iceberg",
                    "json-schema",
                    "ldap",
                    "openapi",
                    "pulsar",
                    "sqlalchemy",
                ]
                if platform_id not in lineage_not_applicable_sources:
                    f.write(
                        f"| [{platform_plugin_name}](../../generated/ingestion/sources/{platform_id}.md) | {table_level_supported} | {column_level_supported} | {config_names}|\n"
                    )

        f.write(
            """
        
## SQL Parser Lineage Extraction

If you're using a different database system for which we don't support column-level lineage out of the box, but you do have a database query log available, 
we have a SQL queries connector that generates column-level lineage and detailed table usage statistics from the query log.

If these does not suit your needs, you can use the new `DataHubGraph.parse_sql_lineage()` method in our SDK. (See the source code [here](https://docs.datahub.com/docs/python-sdk/clients/graph-client))

For more information, refer to the [Extracting Column-Level Lineage from SQL](https://blog.datahubproject.io/extracting-column-level-lineage-from-sql-779b8ce17567) 


:::tip Our Roadmap
We're actively working on expanding lineage support for new data sources.
Visit our [Official Roadmap](https://feature-requests.datahubproject.io/roadmap) for upcoming updates!
:::

## References

- [DataHub Basics: Lineage 101](https://www.youtube.com/watch?v=rONGpsndzRw&t=1s)
- [DataHub November 2022 Town Hall](https://www.youtube.com/watch?v=BlCLhG8lGoY&t=1s) - Including Manual Lineage Demo
- [Data in Context: Lineage Explorer in DataHub](https://blog.datahubproject.io/data-in-context-lineage-explorer-in-datahub-a53a9a476dc4)
- [Harnessing the Power of Data Lineage with DataHub](https://blog.datahubproject.io/harnessing-the-power-of-data-lineage-with-datahub-ad086358dec4)
- [Data Lineage: What It Is And Why It Matters](https://blog.datahubproject.io/data-lineage-what-it-is-and-why-it-matters-1a8d9846f0bd)
                        """
        )

    print("Lineage Documentation Generation Complete")


if __name__ == "__main__":
    logger.setLevel("INFO")
    generate()<|MERGE_RESOLUTION|>--- conflicted
+++ resolved
@@ -15,7 +15,11 @@
 from docs_config_table import gen_md_table_from_json_schema
 
 from datahub.configuration.common import ConfigModel
-from datahub.ingestion.api.decorators import SourceCapability, SupportStatus, CapabilitySetting
+from datahub.ingestion.api.decorators import (
+    CapabilitySetting,
+    SourceCapability,
+    SupportStatus,
+)
 from datahub.ingestion.source.source_registry import source_registry
 
 logger = logging.getLogger(__name__)
@@ -130,7 +134,7 @@
     # See https://stackoverflow.com/a/17759264 for explanation of the second capture group.
     new_content = re.sub(
         r"\[(.*?)\]\(((?:[^)(]+|\((?:[^)(]+|\([^)(]*\))*\))*)\)",
-        lambda x: f"[{x.group(1)}]({new_url(x.group(2).strip(),path)})",  # type: ignore
+        lambda x: f"[{x.group(1)}]({new_url(x.group(2).strip(), path)})",  # type: ignore
         file_contents,
     )
 
@@ -146,7 +150,7 @@
 def load_capability_data(capability_summary_path: str) -> Dict:
     """Load capability data from the capability summary JSON file."""
     try:
-        with open(capability_summary_path, 'r') as f:
+        with open(capability_summary_path, "r") as f:
             return json.load(f)
     except FileNotFoundError:
         logger.error(f"Capability summary file not found: {capability_summary_path}")
@@ -156,7 +160,9 @@
         raise
 
 
-def create_plugin_from_capability_data(plugin_name: str, plugin_data: Dict, out_dir: str) -> Plugin:
+def create_plugin_from_capability_data(
+    plugin_name: str, plugin_data: Dict, out_dir: str
+) -> Plugin:
     """Create a Plugin object from capability data."""
     plugin = Plugin(
         name=plugin_name,
@@ -164,24 +170,26 @@
         platform_name=plugin_data["platform_name"],
         classname=plugin_data["classname"],
     )
-    
+
     # Set support status
     if plugin_data.get("support_status"):
         plugin.support_status = SupportStatus[plugin_data["support_status"]]
-    
+
     # Set capabilities
     if plugin_data.get("capabilities"):
         capabilities = []
         for cap_data in plugin_data["capabilities"]:
             capability = map_capability_name_to_enum(cap_data["capability"])
-            capabilities.append(CapabilitySetting(
-                capability=capability,
-                supported=cap_data["supported"],
-                description=cap_data["description"],
-                subtype_modifier=cap_data.get("subtype_modifier", None)
-            ))
+            capabilities.append(
+                CapabilitySetting(
+                    capability=capability,
+                    supported=cap_data["supported"],
+                    description=cap_data["description"],
+                    subtype_modifier=cap_data.get("subtype_modifier", None),
+                )
+            )
         plugin.capabilities = capabilities
-    
+
     # Load additional plugin information that's not in capability summary
     try:
         # Load source class to get additional metadata
@@ -189,12 +197,12 @@
         if isinstance(class_or_exception, Exception):
             raise class_or_exception
         source_type = source_registry.get(plugin_name)
-        
+
         # Get doc order
         if hasattr(source_type, "get_platform_doc_order"):
             platform_doc_order = source_type.get_platform_doc_order()
             plugin.doc_order = platform_doc_order
-        
+
         # Get filename
         plugin_file_name = "src/" + "/".join(source_type.__module__.split("."))
         if os.path.exists(plugin_file_name) and os.path.isdir(plugin_file_name):
@@ -207,11 +215,11 @@
             logger.info(
                 f"Failed to locate filename for {plugin_name}. Guessed {plugin_file_name}, but that doesn't exist"
             )
-        
+
         # Get docstring
         if hasattr(source_type, "__doc__"):
             plugin.source_docstring = textwrap.dedent(source_type.__doc__ or "")
-        
+
         # Get extra dependencies
         try:
             extra_plugin = plugin_name if does_extra_exist(plugin_name) else None
@@ -220,26 +228,29 @@
             )
         except Exception as e:
             logger.info(
-                f"Failed to load extras for {plugin_name} due to exception {e}", exc_info=e
-            )
-        
+                f"Failed to load extras for {plugin_name} due to exception {e}",
+                exc_info=e,
+            )
+
         # Get config class
         if hasattr(source_type, "get_config_class"):
             source_config_class: ConfigModel = source_type.get_config_class()
-            
+
             plugin.config_json_schema = source_config_class.schema_json(indent=2)
-            plugin.config_md = gen_md_table_from_json_schema(source_config_class.schema(), current_source=plugin_name)
-            
+            plugin.config_md = gen_md_table_from_json_schema(
+                source_config_class.schema(), current_source=plugin_name
+            )
+
             # Write the config json schema to the out_dir.
             config_dir = pathlib.Path(out_dir) / "config_schemas"
             config_dir.mkdir(parents=True, exist_ok=True)
             (config_dir / f"{plugin_name}_config.json").write_text(
                 plugin.config_json_schema
             )
-            
+
     except Exception as e:
         logger.warning(f"Failed to load additional metadata for {plugin_name}: {e}")
-    
+
     return plugin
 
 
@@ -260,17 +271,25 @@
 
 @click.command()
 @click.option("--out-dir", type=str, required=True)
-@click.option("--capability-summary", type=str, required=True, help="Path to capability summary JSON file")
+@click.option(
+    "--capability-summary",
+    type=str,
+    required=True,
+    help="Path to capability summary JSON file",
+)
 @click.option("--extra-docs", type=str, required=False)
 @click.option("--source", type=str, required=False)
 def generate(
-    out_dir: str, capability_summary: str, extra_docs: Optional[str] = None, source: Optional[str] = None
-) -> None:  # noqa: C901
+    out_dir: str,
+    capability_summary: str,
+    extra_docs: Optional[str] = None,
+    source: Optional[str] = None,
+) -> None:
     plugin_metrics = PluginMetrics()
     platform_metrics = PlatformMetrics()
 
     platforms: Dict[str, Platform] = {}
-    
+
     # Load capability data
     try:
         capability_data = load_capability_data(capability_summary)
@@ -278,7 +297,7 @@
     except Exception as e:
         logger.error(f"Failed to load capability data: {e}")
         sys.exit(1)
-    
+
     for plugin_name in sorted(source_registry.mapping.keys()):
         if source and source != plugin_name:
             continue
@@ -296,7 +315,9 @@
             if plugin_name in capability_data.get("plugin_details", {}):
                 # Use capability data
                 plugin_data = capability_data["plugin_details"][plugin_name]
-                plugin = create_plugin_from_capability_data(plugin_name, plugin_data, out_dir=out_dir)
+                plugin = create_plugin_from_capability_data(
+                    plugin_name, plugin_data, out_dir=out_dir
+                )
             else:
                 logger.error(f"Plugin {plugin_name} not found in capability data")
                 plugin_metrics.failed += 1
@@ -552,78 +573,7 @@
     with open(doc_file, "w+") as f:
         f.write(
             """
-<<<<<<< HEAD
 # Automatic Lineage Extraction
-=======
-Data lineage is a **map that shows how data flows through your organization.** It details where your data originates, how it travels, and where it ultimately ends up. 
-This can happen within a single system (like data moving between Snowflake tables) or across various platforms.
-
-With data lineage, you can
-- Maintaining Data Integrity
-- Simplify and Refine Complex Relationships
-- Perform [Lineage Impact Analysis](../../act-on-metadata/impact-analysis.md)
-- [Propagate Metadata](https://blog.datahubproject.io/acryl-data-introduces-lineage-support-and-automated-propagation-of-governance-information-for-339c99536561) Across Lineage
-
-
-## Viewing Lineage
-
-You can view lineage under **Lineage** tab or **Lineage Visualization** screen.
-
-
-<p align="center">
-<img width="80%" src="https://raw.githubusercontent.com/datahub-project/static-assets/main/imgs/lineage/lineage-tab.png" />
-</p>
-
-By default, the UI shows the latest version of the lineage. The time picker can be used to filter out edges within the latest version to exclude those that were last updated outside of the time window. Selecting time windows in the patch will not show you historical lineages. It will only filter the view of the latest version of the lineage.
-
-<p align="center">
-<img width="80%" src="https://raw.githubusercontent.com/datahub-project/static-assets/main/imgs/lineage/lineage-view.png" />
-</p>
-
-In this example, data flows from Airflow/BigQuery to Snowflake tables, then to the Hive dataset, and ultimately to the features of Machine Learning Models.
-
-
-:::tip The Lineage Tab is greyed out - why can't I click on it?
-This means you have not yet ingested lineage metadata for that entity. Please ingest lineage to proceed.
-
-:::
-
-## Column Level Lineage Support
-
-Column-level lineage **tracks changes and movements for each specific data column.** This approach is often contrasted with table-level lineage, which specifies lineage at the table level.
-Below is how column-level lineage can be set with dbt and Postgres tables.
-
-<p align="center">
-<img width="80%" src="https://raw.githubusercontent.com/datahub-project/static-assets/main/imgs/lineage/column-level-lineage.png" />
-</p>
-
-## Adding Lineage
-
-### Ingestion Source
-
-If you're using an ingestion source that supports extraction of Lineage (e.g. **Table Lineage Capability**), then lineage information can be extracted automatically.
-For detailed instructions, refer to the [source documentation](https://docs.datahub.com/integrations) for the source you are using.
-
-### UI
-
-As of `v0.9.5`, DataHub supports the manual editing of lineage between entities. Data experts are free to add or remove upstream and downstream lineage edges in both the Lineage Visualization screen as well as the Lineage tab on entity pages. Use this feature to supplement automatic lineage extraction or establish important entity relationships in sources that do not support automatic extraction. Editing lineage by hand is supported for Datasets, Charts, Dashboards, and Data Jobs.
-Please refer to our [UI Guides on Lineage](../../features/feature-guides/ui-lineage.md) for more information.
-
-:::caution Recommendation on UI-based lineage
-
-Lineage added by hand and programmatically may conflict with one another to cause unwanted overwrites.
-It is strongly recommend that lineage is edited manually in cases where lineage information is not also extracted in automated fashion, e.g. by running an ingestion source.
-
-:::
-
-### API
-
-If you are not using a Lineage-support ingestion source, you can programmatically emit lineage edges between entities via API.
-Please refer to [API Guides on Lineage](../../api/tutorials/lineage.md) for more information.
-
-
-## Lineage Support
->>>>>>> 4807946d
 
 DataHub supports **[automatic table- and column-level lineage detection](#automatic-lineage-extraction-support)** from BigQuery, Snowflake, dbt, Looker, PowerBI, and 20+ modern data tools. 
 For data tools with limited native lineage tracking, [**DataHub's SQL Parser**](../../lineage/sql_parsing.md) detects lineage with 97-99% accuracy, ensuring teams will have high quality lineage graphs across all corners of their data stack.
@@ -685,7 +635,9 @@
                         ):
                             column_level_supported = "✅"
 
-                if not (table_level_supported == "❌" and column_level_supported == "❌"):
+                if not (
+                    table_level_supported == "❌" and column_level_supported == "❌"
+                ):
                     if plugin.config_json_schema:
                         config_properties = json.loads(plugin.config_json_schema).get(
                             "properties", {}
