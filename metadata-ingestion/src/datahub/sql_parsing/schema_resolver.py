import contextlib
import logging
import pathlib
from dataclasses import dataclass
from typing import Dict, List, Optional, Protocol, Set, Tuple

from typing_extensions import TypedDict

from datahub.emitter.mce_builder import (
    DEFAULT_ENV,
    make_dataset_urn_with_platform_instance,
)
from datahub.ingestion.api.closeable import Closeable
from datahub.ingestion.graph.client import DataHubGraph
from datahub.ingestion.source.bigquery_v2.bigquery_audit import BigqueryTableIdentifier
from datahub.metadata.schema_classes import SchemaFieldClass, SchemaMetadataClass
from datahub.metadata.urns import DataPlatformUrn
from datahub.sql_parsing._models import _TableName as _TableName
from datahub.sql_parsing.sql_parsing_common import PLATFORMS_WITH_CASE_SENSITIVE_TABLES
from datahub.utilities.file_backed_collections import ConnectionWrapper, FileBackedDict
from datahub.utilities.urns.field_paths import get_simple_field_path_from_v2_field_path

logger = logging.getLogger(__name__)

# A lightweight table schema: column -> type mapping.
SchemaInfo = Dict[str, str]


@dataclass
class SchemaResolverReport:
    """Report class for tracking SchemaResolver cache performance."""

    num_schema_cache_hits: int = 0
    num_schema_cache_misses: int = 0


class GraphQLSchemaField(TypedDict):
    fieldPath: str
    nativeDataType: str


class GraphQLSchemaMetadata(TypedDict):
    fields: List[GraphQLSchemaField]


class SchemaResolverInterface(Protocol):
    @property
    def platform(self) -> str: ...

    def includes_temp_tables(self) -> bool: ...

    def resolve_table(self, table: _TableName) -> Tuple[str, Optional[SchemaInfo]]: ...

    def __hash__(self) -> int:
        # Mainly to make lru_cache happy in methods that accept a schema resolver.
        return id(self)


class SchemaResolver(Closeable, SchemaResolverInterface):
    def __init__(
        self,
        *,
        platform: str,
        platform_instance: Optional[str] = None,
        env: str = DEFAULT_ENV,
        graph: Optional[DataHubGraph] = None,
        _cache_filename: Optional[pathlib.Path] = None,
        report: Optional[SchemaResolverReport] = None,
    ):
        # Also supports platform with an urn prefix.
        self._platform = DataPlatformUrn(platform).platform_name
        self.platform_instance = platform_instance
        self.env = env

        self.graph = graph
        self.report = report

        # Init cache, potentially restoring from a previous run.
        shared_conn = None
        if _cache_filename:
            shared_conn = ConnectionWrapper(filename=_cache_filename)
        self._schema_cache: FileBackedDict[Optional[SchemaInfo]] = FileBackedDict(
            shared_connection=shared_conn,
            extra_columns={"is_missing": lambda v: v is None},
        )

    @property
    def platform(self) -> str:
        return self._platform

    def includes_temp_tables(self) -> bool:
        return False

    def get_urns(self) -> Set[str]:
        return {k for k, v in self._schema_cache.items() if v is not None}

    def schema_count(self) -> int:
        return int(
            self._schema_cache.sql_query(
                f"SELECT COUNT(*) FROM {self._schema_cache.tablename} WHERE NOT is_missing"
            )[0][0]
        )

    def get_urn_for_table(
        self, table: _TableName, lower: bool = False, mixed: bool = False
    ) -> str:
        # TODO: Validate that this is the correct 2/3 layer hierarchy for the platform.

        table_name = ".".join(
            filter(None, [table.database, table.db_schema, table.table])
        )

        platform_instance = self.platform_instance

        if lower:
            table_name = table_name.lower()
            if not mixed:
                platform_instance = (
                    platform_instance.lower() if platform_instance else None
                )

        if self.platform == "bigquery":
            # Normalize shard numbers and other BigQuery weirdness.
            with contextlib.suppress(IndexError):
                table_name = BigqueryTableIdentifier.from_string_name(
                    table_name
                ).get_table_name()

        urn = make_dataset_urn_with_platform_instance(
            platform=self.platform,
            platform_instance=platform_instance,
            env=self.env,
            name=table_name,
        )
        return urn

    def resolve_urn(self, urn: str) -> Tuple[str, Optional[SchemaInfo]]:
        schema_info = self._resolve_schema_info(urn)
        if schema_info:
            return urn, schema_info

        return urn, None

    def resolve_table(self, table: _TableName) -> Tuple[str, Optional[SchemaInfo]]:
        urn = self.get_urn_for_table(table)

        schema_info = self._resolve_schema_info(urn)
        if schema_info:
            self._track_cache_hit()
            return urn, schema_info

        urn_lower = self.get_urn_for_table(table, lower=True)
        if urn_lower != urn:
            schema_info = self._resolve_schema_info(urn_lower)
            if schema_info:
                self._track_cache_hit()
                return urn_lower, schema_info

        # Our treatment of platform instances when lowercasing urns
        # is inconsistent. In some places (e.g. Snowflake), we lowercase
        # the table names but not the platform instance. In other places
        # (e.g. Databricks), we lowercase everything because it happens
        # via the automatic lowercasing helper.
        # See https://github.com/datahub-project/datahub/pull/8928.
        # While we have this sort of inconsistency, we should also
        # check the mixed case urn, as a last resort.
        urn_mixed = self.get_urn_for_table(table, lower=True, mixed=True)
        if urn_mixed not in {urn, urn_lower}:
            schema_info = self._resolve_schema_info(urn_mixed)
            if schema_info:
                self._track_cache_hit()
                return urn_mixed, schema_info

<<<<<<< HEAD
        # Log resolution failure details
        logger.debug(
            f"Schema resolution failed for table {table}. Tried URNs: "
            f"primary={urn}, lower={urn_lower}, mixed={urn_mixed}. "
            f"Cache size: {len(self._schema_cache)}, "
            f"Graph client available: {self.graph is not None}"
        )
=======
        # Track cache miss for the final attempt
        self._track_cache_miss()
>>>>>>> 0f79f621

        if self._prefers_urn_lower():
            return urn_lower, None
        else:
            return urn, None

    def _prefers_urn_lower(self) -> bool:
        return self.platform not in PLATFORMS_WITH_CASE_SENSITIVE_TABLES

    def has_urn(self, urn: str) -> bool:
        return self._schema_cache.get(urn) is not None

    def _track_cache_hit(self) -> None:
        """Track a cache hit if reporting is enabled."""
        if self.report is not None:
            self.report.num_schema_cache_hits += 1

    def _track_cache_miss(self) -> None:
        """Track a cache miss if reporting is enabled."""
        if self.report is not None:
            self.report.num_schema_cache_misses += 1

    def _resolve_schema_info(self, urn: str) -> Optional[SchemaInfo]:
        if urn in self._schema_cache:
            cached_value = self._schema_cache[urn]
            if cached_value is None:
                logger.debug(f"URN {urn} found in cache but value is None")
            return cached_value

        # TODO: For bigquery partitioned tables, add the pseudo-column _PARTITIONTIME
        # or _PARTITIONDATE where appropriate.

        if self.graph:
            logger.debug(f"Attempting to fetch schema for {urn} from DataHub graph")
            schema_info = self._fetch_schema_info(self.graph, urn)
            if schema_info:
                logger.debug(f"Successfully fetched schema for {urn} from graph")
                self._save_to_cache(urn, schema_info)
                return schema_info
            else:
                logger.debug(f"No schema found for {urn} in DataHub graph")
        else:
            logger.debug(f"No graph client available to fetch schema for {urn}")

        self._save_to_cache(urn, None)
        return None

    def add_schema_metadata(
        self, urn: str, schema_metadata: SchemaMetadataClass
    ) -> None:
        schema_info = _convert_schema_aspect_to_info(schema_metadata)
        self._save_to_cache(urn, schema_info)

    def add_raw_schema_info(self, urn: str, schema_info: SchemaInfo) -> None:
        self._save_to_cache(urn, schema_info)

    def add_graphql_schema_metadata(
        self, urn: str, schema_metadata: GraphQLSchemaMetadata
    ) -> None:
        schema_info = self.convert_graphql_schema_metadata_to_info(schema_metadata)
        self._save_to_cache(urn, schema_info)

    def with_temp_tables(
        self, temp_tables: Dict[str, Optional[List[SchemaFieldClass]]]
    ) -> SchemaResolverInterface:
        extra_schemas = {
            urn: (
                _convert_schema_field_list_to_info(fields)
                if fields is not None
                else None
            )
            for urn, fields in temp_tables.items()
        }

        return _SchemaResolverWithExtras(
            base_resolver=self, extra_schemas=extra_schemas
        )

    def _save_to_cache(self, urn: str, schema_info: Optional[SchemaInfo]) -> None:
        self._schema_cache[urn] = schema_info

    def _fetch_schema_info(self, graph: DataHubGraph, urn: str) -> Optional[SchemaInfo]:
        aspect = graph.get_aspect(urn, SchemaMetadataClass)
        if not aspect:
            return None

        return _convert_schema_aspect_to_info(aspect)

    @classmethod
    def convert_graphql_schema_metadata_to_info(
        cls, schema: GraphQLSchemaMetadata
    ) -> SchemaInfo:
        return {
            get_simple_field_path_from_v2_field_path(field["fieldPath"]): (
                # The actual types are more of a "nice to have".
                field["nativeDataType"] or "str"
            )
            for field in schema["fields"]
            # TODO: We can't generate lineage to columns nested within structs yet.
            if "." not in get_simple_field_path_from_v2_field_path(field["fieldPath"])
        }

    def close(self) -> None:
        self._schema_cache.close()


class _SchemaResolverWithExtras(SchemaResolverInterface):
    def __init__(
        self,
        base_resolver: SchemaResolver,
        extra_schemas: Dict[str, Optional[SchemaInfo]],
    ):
        self._base_resolver = base_resolver
        self._extra_schemas = extra_schemas

    @property
    def platform(self) -> str:
        return self._base_resolver.platform

    def includes_temp_tables(self) -> bool:
        return True

    def resolve_table(self, table: _TableName) -> Tuple[str, Optional[SchemaInfo]]:
        urn = self._base_resolver.get_urn_for_table(
            table, lower=self._base_resolver._prefers_urn_lower()
        )
        if urn in self._extra_schemas:
            # Track cache hit for extra schemas
            self._base_resolver._track_cache_hit()
            return urn, self._extra_schemas[urn]
        return self._base_resolver.resolve_table(table)

    def add_temp_tables(
        self, temp_tables: Dict[str, Optional[List[SchemaFieldClass]]]
    ) -> None:
        self._extra_schemas.update(
            {
                urn: (
                    _convert_schema_field_list_to_info(fields)
                    if fields is not None
                    else None
                )
                for urn, fields in temp_tables.items()
            }
        )


def _convert_schema_field_list_to_info(
    schema_fields: List[SchemaFieldClass],
) -> SchemaInfo:
    return {
        get_simple_field_path_from_v2_field_path(col.fieldPath): (
            # The actual types are more of a "nice to have".
            col.nativeDataType or "str"
        )
        for col in schema_fields
        # TODO: We can't generate lineage to columns nested within structs yet.
        if "." not in get_simple_field_path_from_v2_field_path(col.fieldPath)
    }


def _convert_schema_aspect_to_info(schema_metadata: SchemaMetadataClass) -> SchemaInfo:
    return _convert_schema_field_list_to_info(schema_metadata.fields)


def match_columns_to_schema(
    schema_info: SchemaInfo, input_columns: List[str]
) -> List[str]:
    column_from_gms: List[str] = list(schema_info.keys())  # list() to silent lint

    gms_column_map: Dict[str, str] = {
        column.lower(): column for column in column_from_gms
    }

    output_columns: List[str] = [
        gms_column_map.get(column.lower(), column) for column in input_columns
    ]

    return output_columns<|MERGE_RESOLUTION|>--- conflicted
+++ resolved
@@ -171,7 +171,6 @@
                 self._track_cache_hit()
                 return urn_mixed, schema_info
 
-<<<<<<< HEAD
         # Log resolution failure details
         logger.debug(
             f"Schema resolution failed for table {table}. Tried URNs: "
@@ -179,10 +178,8 @@
             f"Cache size: {len(self._schema_cache)}, "
             f"Graph client available: {self.graph is not None}"
         )
-=======
         # Track cache miss for the final attempt
         self._track_cache_miss()
->>>>>>> 0f79f621
 
         if self._prefers_urn_lower():
             return urn_lower, None
