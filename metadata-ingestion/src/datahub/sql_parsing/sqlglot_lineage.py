import functools
import itertools
import logging
import traceback
from collections import defaultdict
from typing import Any, Dict, List, Optional, Set, Tuple, Union

import pydantic.dataclasses
import sqlglot
import sqlglot.errors
import sqlglot.lineage
import sqlglot.optimizer.annotate_types
import sqlglot.optimizer.optimizer
import sqlglot.optimizer.qualify

from datahub.cli.env_utils import get_boolean_env_variable
from datahub.ingestion.graph.client import DataHubGraph
from datahub.metadata.schema_classes import (
    ArrayTypeClass,
    BooleanTypeClass,
    DateTypeClass,
    NullTypeClass,
    NumberTypeClass,
    SchemaFieldClass,
    SchemaFieldDataTypeClass,
    StringTypeClass,
    TimeTypeClass,
)
from datahub.sql_parsing._models import _FrozenModel, _ParserBaseModel, _TableName
from datahub.sql_parsing.schema_resolver import (
    SchemaInfo,
    SchemaResolver,
    SchemaResolverInterface,
)
from datahub.sql_parsing.sql_parsing_common import (
    DIALECTS_WITH_CASE_INSENSITIVE_COLS,
    DIALECTS_WITH_DEFAULT_UPPERCASE_COLS,
    QueryType,
    QueryTypeProps,
)
from datahub.sql_parsing.sqlglot_utils import (
    DialectOrStr,
    get_dialect,
    get_query_fingerprint_debug,
    is_dialect_instance,
    parse_statement,
)
from datahub.utilities.cooperative_timeout import (
    CooperativeTimeoutError,
    cooperative_timeout,
)

logger = logging.getLogger(__name__)

Urn = str

SQL_PARSE_RESULT_CACHE_SIZE = 1000
SQL_LINEAGE_TIMEOUT_ENABLED = get_boolean_env_variable(
    "SQL_LINEAGE_TIMEOUT_ENABLED", True
)
SQL_LINEAGE_TIMEOUT_SECONDS = 10


RULES_BEFORE_TYPE_ANNOTATION: tuple = tuple(
    filter(
        lambda func: func.__name__
        not in {
            # Skip pushdown_predicates because it sometimes throws exceptions, and we
            # don't actually need it for anything.
            "pushdown_predicates",
            # Skip normalize because it can sometimes be expensive.
            "normalize",
        },
        itertools.takewhile(
            lambda func: func != sqlglot.optimizer.annotate_types.annotate_types,
            sqlglot.optimizer.optimizer.RULES,
        ),
    )
)
# Quick check that the rules were loaded correctly.
assert 0 < len(RULES_BEFORE_TYPE_ANNOTATION) < len(sqlglot.optimizer.optimizer.RULES)


def _is_temp_table(table: sqlglot.exp.Table, dialect: sqlglot.Dialect) -> bool:
    identifier: sqlglot.exp.Identifier = table.this

    return identifier.args.get("temporary") or (
        is_dialect_instance(dialect, "redshift") and identifier.name.startswith("#")
    )


def _get_create_type_from_kind(kind: Optional[str]) -> QueryType:
    if kind and "TABLE" in kind:
        return QueryType.CREATE_TABLE_AS_SELECT
    elif kind and "VIEW" in kind:
        return QueryType.CREATE_VIEW
    else:
        return QueryType.CREATE_OTHER


def get_query_type_of_sql(
    expression: sqlglot.exp.Expression, dialect: DialectOrStr
) -> Tuple[QueryType, QueryTypeProps]:
    dialect = get_dialect(dialect)
    query_type_props: QueryTypeProps = {}

    # For creates, we need to look at the inner expression.
    if isinstance(expression, sqlglot.exp.Create):
        if _is_create_table_ddl(expression):
            return QueryType.CREATE_DDL, query_type_props

        kind = expression.args.get("kind")
        if kind:
            kind = kind.upper()
            query_type_props["kind"] = kind

        target = expression.this
        if any(
            isinstance(prop, sqlglot.exp.TemporaryProperty)
            for prop in (expression.args.get("properties") or [])
        ) or _is_temp_table(target, dialect=dialect):
            query_type_props["temporary"] = True

        query_type = _get_create_type_from_kind(kind)
        return query_type, query_type_props

    # UPGRADE: Once we use Python 3.10, replace this with a match expression.
    mapping = {
        sqlglot.exp.Select: QueryType.SELECT,
        sqlglot.exp.Insert: QueryType.INSERT,
        sqlglot.exp.Update: QueryType.UPDATE,
        sqlglot.exp.Delete: QueryType.DELETE,
        sqlglot.exp.Merge: QueryType.MERGE,
        sqlglot.exp.Subqueryable: QueryType.SELECT,  # unions, etc. are also selects
    }

    for cls, query_type in mapping.items():
        if isinstance(expression, cls):
            return query_type, query_type_props
    return QueryType.UNKNOWN, {}


class _ColumnRef(_FrozenModel):
    table: _TableName
    column: str


class ColumnRef(_FrozenModel):
    table: Urn
    column: str


class _DownstreamColumnRef(_ParserBaseModel):
    table: Optional[_TableName] = None
    column: str
    column_type: Optional[sqlglot.exp.DataType] = None


class DownstreamColumnRef(_ParserBaseModel):
    table: Optional[Urn] = None
    column: str
    column_type: Optional[SchemaFieldDataTypeClass] = None
    native_column_type: Optional[str] = None

    @pydantic.validator("column_type", pre=True)
    def _load_column_type(
        cls, v: Optional[Union[dict, SchemaFieldDataTypeClass]]
    ) -> Optional[SchemaFieldDataTypeClass]:
        if v is None:
            return None
        if isinstance(v, SchemaFieldDataTypeClass):
            return v
        return SchemaFieldDataTypeClass.from_obj(v)


class _ColumnLineageInfo(_ParserBaseModel):
    downstream: _DownstreamColumnRef
    upstreams: List[_ColumnRef]

    logic: Optional[str] = None


class ColumnLineageInfo(_ParserBaseModel):
    downstream: DownstreamColumnRef
    upstreams: List[ColumnRef]

    # Logic for this column, as a SQL expression.
    logic: Optional[str] = pydantic.Field(default=None, exclude=True)


class SqlParsingDebugInfo(_ParserBaseModel):
    confidence: float = 0.0

    tables_discovered: int = pydantic.Field(0, exclude=True)
    table_schemas_resolved: int = pydantic.Field(0, exclude=True)

    generalized_statement: Optional[str] = None

    table_error: Optional[Exception] = pydantic.Field(default=None, exclude=True)
    column_error: Optional[Exception] = pydantic.Field(default=None, exclude=True)

    @property
    def error(self) -> Optional[Exception]:
        return self.table_error or self.column_error

    @pydantic.validator("table_error", "column_error")
    def remove_variables_from_error(cls, v: Optional[Exception]) -> Optional[Exception]:
        if v and v.__traceback__:
            # Remove local variables from the traceback to avoid memory leaks.
            # See https://docs.python.org/3/library/traceback.html#traceback.clear_frames
            # and https://docs.python.org/3/reference/datamodel.html#frame.clear
            traceback.clear_frames(v.__traceback__)

        return v


class SqlParsingResult(_ParserBaseModel):
    query_type: QueryType = QueryType.UNKNOWN
    query_type_props: QueryTypeProps = {}
    query_fingerprint: Optional[str] = None

    in_tables: List[Urn]
    out_tables: List[Urn]

    column_lineage: Optional[List[ColumnLineageInfo]] = None

    # TODO include formatted original sql logic
    # TODO include list of referenced columns

    debug_info: SqlParsingDebugInfo = pydantic.Field(
        default_factory=lambda: SqlParsingDebugInfo()
    )

    @classmethod
    def make_from_error(cls, error: Exception) -> "SqlParsingResult":
        return cls(
            in_tables=[],
            out_tables=[],
            debug_info=SqlParsingDebugInfo(
                table_error=error,
            ),
        )


def _table_level_lineage(
    statement: sqlglot.Expression, dialect: sqlglot.Dialect
) -> Tuple[Set[_TableName], Set[_TableName]]:
    # Generate table-level lineage.
    modified = {
        _TableName.from_sqlglot_table(expr.this)
        for expr in statement.find_all(
            sqlglot.exp.Create,
            sqlglot.exp.Insert,
            sqlglot.exp.Update,
            sqlglot.exp.Delete,
            sqlglot.exp.Merge,
        )
        # In some cases like "MERGE ... then INSERT (col1, col2) VALUES (col1, col2)",
        # the `this` on the INSERT part isn't a table.
        if isinstance(expr.this, sqlglot.exp.Table)
    } | {
        # For statements that include a column list, like
        # CREATE DDL statements and `INSERT INTO table (col1, col2) SELECT ...`
        # the table name is nested inside a Schema object.
        _TableName.from_sqlglot_table(expr.this.this)
        for expr in statement.find_all(
            sqlglot.exp.Create,
            sqlglot.exp.Insert,
        )
        if isinstance(expr.this, sqlglot.exp.Schema)
        and isinstance(expr.this.this, sqlglot.exp.Table)
    }

    tables = (
        {
            _TableName.from_sqlglot_table(table)
            for table in statement.find_all(sqlglot.exp.Table)
        }
        # ignore references created in this query
        - modified
        # ignore CTEs created in this statement
        - {
            _TableName(database=None, db_schema=None, table=cte.alias_or_name)
            for cte in statement.find_all(sqlglot.exp.CTE)
        }
    )
    # TODO: If a CTAS has "LIMIT 0", it's not really lineage, just copying the schema.

    # Update statements implicitly read from the table being updated, so add those back in.
    if isinstance(statement, sqlglot.exp.Update):
        tables = tables | modified

    return tables, modified


# TODO: Once PEP 604 is supported (Python 3.10), we can unify these into a
# single type. See https://peps.python.org/pep-0604/#isinstance-and-issubclass.
_SupportedColumnLineageTypes = Union[
    # Note that Select and Union inherit from Subqueryable.
    sqlglot.exp.Subqueryable,
    # For actual subqueries, the statement type might also be DerivedTable.
    sqlglot.exp.DerivedTable,
]
_SupportedColumnLineageTypesTuple = (sqlglot.exp.Subqueryable, sqlglot.exp.DerivedTable)


class UnsupportedStatementTypeError(TypeError):
    pass


class SqlUnderstandingError(Exception):
    # Usually hit when we need schema info for a given statement but don't have it.
    pass


# TODO: Break this up into smaller functions.
def _column_level_lineage(  # noqa: C901
    statement: sqlglot.exp.Expression,
    dialect: sqlglot.Dialect,
    table_schemas: Dict[_TableName, SchemaInfo],
    output_table: Optional[_TableName],
    default_db: Optional[str],
    default_schema: Optional[str],
) -> List[_ColumnLineageInfo]:
    is_create_ddl = _is_create_table_ddl(statement)
    if (
        not isinstance(
            statement,
            _SupportedColumnLineageTypesTuple,
        )
        and not is_create_ddl
    ):
        raise UnsupportedStatementTypeError(
            f"Can only generate column-level lineage for select-like inner statements, not {type(statement)}"
        )

    column_lineage: List[_ColumnLineageInfo] = []

    use_case_insensitive_cols = is_dialect_instance(
        dialect, DIALECTS_WITH_CASE_INSENSITIVE_COLS
    )

    sqlglot_db_schema = sqlglot.MappingSchema(
        dialect=dialect,
        # We do our own normalization, so don't let sqlglot do it.
        normalize=False,
    )
    table_schema_normalized_mapping: Dict[_TableName, Dict[str, str]] = defaultdict(
        dict
    )
    for table, table_schema in table_schemas.items():
        normalized_table_schema: SchemaInfo = {}
        for col, col_type in table_schema.items():
            if use_case_insensitive_cols:
                col_normalized = (
                    # This is required to match Sqlglot's behavior.
                    col.upper()
                    if is_dialect_instance(
                        dialect, DIALECTS_WITH_DEFAULT_UPPERCASE_COLS
                    )
                    else col.lower()
                )
            else:
                col_normalized = col

            table_schema_normalized_mapping[table][col_normalized] = col
            normalized_table_schema[col_normalized] = col_type

        sqlglot_db_schema.add_table(
            table.as_sqlglot_table(),
            column_mapping=normalized_table_schema,
        )

    if use_case_insensitive_cols:

        def _sqlglot_force_column_normalizer(
            node: sqlglot.exp.Expression,
        ) -> sqlglot.exp.Expression:
            if isinstance(node, sqlglot.exp.Column):
                node.this.set("quoted", False)

            return node

        # logger.debug(
        #     "Prior to case normalization sql %s",
        #     statement.sql(pretty=True, dialect=dialect),
        # )
        statement = statement.transform(_sqlglot_force_column_normalizer, copy=False)
        # logger.debug(
        #     "Sql after casing normalization %s",
        #     statement.sql(pretty=True, dialect=dialect),
        # )

    def _schema_aware_fuzzy_column_resolve(
        table: Optional[_TableName], sqlglot_column: str
    ) -> str:
        default_col_name = (
            sqlglot_column.lower() if use_case_insensitive_cols else sqlglot_column
        )
        if table:
            return table_schema_normalized_mapping[table].get(
                sqlglot_column, default_col_name
            )
        else:
            return default_col_name

    # Optimize the statement + qualify column references.
    logger.debug(
        "Prior to column qualification sql %s",
        statement.sql(pretty=True, dialect=dialect),
    )
    try:
        # Second time running qualify, this time with:
        # - the select instead of the full outer statement
        # - schema info
        # - column qualification enabled
        # - running the full pre-type annotation optimizer

        # logger.debug("Schema: %s", sqlglot_db_schema.mapping)
        statement = sqlglot.optimizer.optimizer.optimize(
            statement,
            dialect=dialect,
            schema=sqlglot_db_schema,
            qualify_columns=True,
            validate_qualify_columns=False,
            identify=True,
            # sqlglot calls the db -> schema -> table hierarchy "catalog", "db", "table".
            catalog=default_db,
            db=default_schema,
            rules=RULES_BEFORE_TYPE_ANNOTATION,
        )
    except (sqlglot.errors.OptimizeError, ValueError) as e:
        raise SqlUnderstandingError(
            f"sqlglot failed to map columns to their source tables; likely missing/outdated table schema info: {e}"
        ) from e
    logger.debug("Qualified sql %s", statement.sql(pretty=True, dialect=dialect))

    # Handle the create DDL case.
    if is_create_ddl:
        assert (
            output_table is not None
        ), "output_table must be set for create DDL statements"

        create_schema: sqlglot.exp.Schema = statement.this
        sqlglot_columns = create_schema.expressions

        for column_def in sqlglot_columns:
            if not isinstance(column_def, sqlglot.exp.ColumnDef):
                # Ignore things like constraints.
                continue

            output_col = _schema_aware_fuzzy_column_resolve(
                output_table, column_def.name
            )
            output_col_type = column_def.args.get("kind")

            column_lineage.append(
                _ColumnLineageInfo(
                    downstream=_DownstreamColumnRef(
                        table=output_table,
                        column=output_col,
                        column_type=output_col_type,
                    ),
                    upstreams=[],
                )
            )

        return column_lineage

    # Try to figure out the types of the output columns.
    try:
        statement = sqlglot.optimizer.annotate_types.annotate_types(
            statement, schema=sqlglot_db_schema
        )
    except (sqlglot.errors.OptimizeError, sqlglot.errors.ParseError) as e:
        # This is not a fatal error, so we can continue.
        logger.debug("sqlglot failed to annotate or parse types: %s", e)

    try:
        assert isinstance(statement, _SupportedColumnLineageTypesTuple)

        # List output columns.
        output_columns = [
            (select_col.alias_or_name, select_col) for select_col in statement.selects
        ]
        logger.debug("output columns: %s", [col[0] for col in output_columns])
        for output_col, original_col_expression in output_columns:
            if output_col == "*":
                # If schema information is available, the * will be expanded to the actual columns.
                # Otherwise, we can't process it.
                continue

            if is_dialect_instance(dialect, "bigquery") and output_col.lower() in {
                "_partitiontime",
                "_partitiondate",
            }:
                # These are not real columns, just a way to filter by partition.
                # TODO: We should add these columns to the schema info instead.
                # Once that's done, we should actually generate lineage for these
                # if they appear in the output.
                continue

            lineage_node = sqlglot.lineage.lineage(
                output_col,
                statement,
                dialect=dialect,
                schema=sqlglot_db_schema,
            )
            # pathlib.Path("sqlglot.html").write_text(
            #     str(lineage_node.to_html(dialect=dialect))
            # )

            # Generate SELECT lineage.
            # Using a set here to deduplicate upstreams.
            direct_raw_col_upstreams: Set[_ColumnRef] = set()
            for node in lineage_node.walk():
                if node.downstream:
                    # We only want the leaf nodes.
                    pass

                elif isinstance(node.expression, sqlglot.exp.Table):
                    table_ref = _TableName.from_sqlglot_table(node.expression)

                    if node.name == "*":
                        # This will happen if we couldn't expand the * to actual columns e.g. if
                        # we don't have schema info for the table. In this case, we can't generate
                        # column-level lineage, so we skip it.
                        continue

                    # Parse the column name out of the node name.
                    # Sqlglot calls .sql(), so we have to do the inverse.
                    normalized_col = sqlglot.parse_one(node.name).this.name
                    if node.subfield:
                        normalized_col = f"{normalized_col}.{node.subfield}"

                    direct_raw_col_upstreams.add(
                        _ColumnRef(table=table_ref, column=normalized_col)
                    )
                else:
                    # This branch doesn't matter. For example, a count(*) column would go here, and
                    # we don't get any column-level lineage for that.
                    pass

            # column_logic = lineage_node.source

            if output_col.startswith("_col_"):
                # This is the format sqlglot uses for unnamed columns e.g. 'count(id)' -> 'count(id) AS _col_0'
                # This is a bit jank since we're relying on sqlglot internals, but it seems to be
                # the best way to do it.
                output_col = original_col_expression.this.sql(dialect=dialect)

            output_col = _schema_aware_fuzzy_column_resolve(output_table, output_col)

            # Guess the output column type.
            output_col_type = None
            if original_col_expression.type:
                output_col_type = original_col_expression.type

            # Fuzzy resolve upstream columns.
            direct_resolved_col_upstreams = {
                _ColumnRef(
                    table=edge.table,
                    column=_schema_aware_fuzzy_column_resolve(edge.table, edge.column),
                )
                for edge in direct_raw_col_upstreams
            }

            if not direct_resolved_col_upstreams:
                logger.debug(f'  "{output_col}" has no upstreams')
            column_lineage.append(
                _ColumnLineageInfo(
                    downstream=_DownstreamColumnRef(
                        table=output_table,
                        column=output_col,
                        column_type=output_col_type,
                    ),
                    upstreams=sorted(direct_resolved_col_upstreams),
                    # logic=column_logic.sql(pretty=True, dialect=dialect),
                )
            )

        # TODO: Also extract referenced columns (aka auxillary / non-SELECT lineage)
    except (sqlglot.errors.OptimizeError, ValueError, IndexError) as e:
        raise SqlUnderstandingError(
            f"sqlglot failed to compute some lineage: {e}"
        ) from e

    return column_lineage


def _extract_select_from_create(
    statement: sqlglot.exp.Create,
) -> sqlglot.exp.Expression:
    # TODO: Validate that this properly includes WITH clauses in all dialects.
    inner = statement.expression

    if inner:
        return inner
    else:
        return statement


_UPDATE_ARGS_NOT_SUPPORTED_BY_SELECT: Set[str] = set(
    sqlglot.exp.Update.arg_types.keys()
) - set(sqlglot.exp.Select.arg_types.keys())
_UPDATE_FROM_TABLE_ARGS_TO_MOVE = {"joins", "laterals", "pivot"}


def _extract_select_from_update(
    statement: sqlglot.exp.Update,
) -> sqlglot.exp.Select:
    statement = statement.copy()

    # The "SET" expressions need to be converted.
    # For the update command, it'll be a list of EQ expressions, but the select
    # should contain aliased columns.
    new_expressions = []
    for expr in statement.expressions:
        if isinstance(expr, sqlglot.exp.EQ) and isinstance(
            expr.left, sqlglot.exp.Column
        ):
            new_expressions.append(
                sqlglot.exp.Alias(
                    this=expr.right,
                    alias=expr.left.this,
                )
            )
        else:
            # If we don't know how to convert it, just leave it as-is. If this causes issues,
            # they'll get caught later.
            new_expressions.append(expr)

    # Special translation for the `from` clause.
    extra_args = {}
    original_from = statement.args.get("from")
    if original_from and isinstance(original_from.this, sqlglot.exp.Table):
        # Move joins, laterals, and pivots from the Update->From->Table->field
        # to the top-level Select->field.

        for k in _UPDATE_FROM_TABLE_ARGS_TO_MOVE:
            if k in original_from.this.args:
                # Mutate the from table clause in-place.
                extra_args[k] = original_from.this.args.pop(k)

    select_statement = sqlglot.exp.Select(
        **{
            **{
                k: v
                for k, v in statement.args.items()
                if k not in _UPDATE_ARGS_NOT_SUPPORTED_BY_SELECT
            },
            **extra_args,
            "expressions": new_expressions,
        }
    )

    # Update statements always implicitly have the updated table in context.
    # TODO: Retain table name alias, if one was present.
    if select_statement.args.get("from"):
        select_statement = select_statement.join(
            statement.this, append=True, join_kind="cross"
        )
    else:
        select_statement = select_statement.from_(statement.this)

    return select_statement


def _is_create_table_ddl(statement: sqlglot.exp.Expression) -> bool:
    return isinstance(statement, sqlglot.exp.Create) and isinstance(
        statement.this, sqlglot.exp.Schema
    )


def _try_extract_select(
    statement: sqlglot.exp.Expression,
) -> sqlglot.exp.Expression:
    # Try to extract the core select logic from a more complex statement.
    # If it fails, just return the original statement.

    if isinstance(statement, sqlglot.exp.Merge):
        # TODO Need to map column renames in the expressions part of the statement.
        # Likely need to use the named_selects attr.
        statement = statement.args["using"]
        if isinstance(statement, sqlglot.exp.Table):
            # If we're querying a table directly, wrap it in a SELECT.
            statement = sqlglot.exp.Select().select("*").from_(statement)
    elif isinstance(statement, sqlglot.exp.Insert):
        # TODO Need to map column renames in the expressions part of the statement.
        statement = statement.expression
    elif isinstance(statement, sqlglot.exp.Update):
        # Assumption: the output table is already captured in the modified tables list.
        statement = _extract_select_from_update(statement)
    elif isinstance(statement, sqlglot.exp.Create):
        # TODO May need to map column renames.
        # Assumption: the output table is already captured in the modified tables list.
        statement = _extract_select_from_create(statement)

    if isinstance(statement, sqlglot.exp.Subquery):
        statement = statement.unnest()

    return statement


def _translate_sqlglot_type(
    sqlglot_type: sqlglot.exp.DataType.Type,
) -> Optional[SchemaFieldDataTypeClass]:
    TypeClass: Any
    if sqlglot_type in sqlglot.exp.DataType.TEXT_TYPES:
        TypeClass = StringTypeClass
    elif sqlglot_type in sqlglot.exp.DataType.NUMERIC_TYPES or sqlglot_type in {
        sqlglot.exp.DataType.Type.DECIMAL,
    }:
        TypeClass = NumberTypeClass
    elif sqlglot_type in {
        sqlglot.exp.DataType.Type.BOOLEAN,
        sqlglot.exp.DataType.Type.BIT,
    }:
        TypeClass = BooleanTypeClass
    elif sqlglot_type in {
        sqlglot.exp.DataType.Type.DATE,
    }:
        TypeClass = DateTypeClass
    elif sqlglot_type in sqlglot.exp.DataType.TEMPORAL_TYPES:
        TypeClass = TimeTypeClass
    elif sqlglot_type in {
        sqlglot.exp.DataType.Type.ARRAY,
    }:
        TypeClass = ArrayTypeClass
    elif sqlglot_type in {
        sqlglot.exp.DataType.Type.UNKNOWN,
        sqlglot.exp.DataType.Type.NULL,
    }:
        return None
    else:
        logger.debug("Unknown sqlglot type: %s", sqlglot_type)
        return None

    return SchemaFieldDataTypeClass(type=TypeClass())


def _translate_internal_column_lineage(
    table_name_urn_mapping: Dict[_TableName, str],
    raw_column_lineage: _ColumnLineageInfo,
    dialect: sqlglot.Dialect,
) -> ColumnLineageInfo:
    downstream_urn = None
    if raw_column_lineage.downstream.table:
        downstream_urn = table_name_urn_mapping[raw_column_lineage.downstream.table]
    return ColumnLineageInfo(
        downstream=DownstreamColumnRef(
            table=downstream_urn,
            column=raw_column_lineage.downstream.column,
            column_type=(
                _translate_sqlglot_type(raw_column_lineage.downstream.column_type.this)
                if raw_column_lineage.downstream.column_type
                else None
            ),
            native_column_type=(
                raw_column_lineage.downstream.column_type.sql(dialect=dialect)
                if raw_column_lineage.downstream.column_type
                and raw_column_lineage.downstream.column_type.this
                != sqlglot.exp.DataType.Type.UNKNOWN
                else None
            ),
        ),
        upstreams=[
            ColumnRef(
                table=table_name_urn_mapping[upstream.table],
                column=upstream.column,
            )
            for upstream in raw_column_lineage.upstreams
        ],
        logic=raw_column_lineage.logic,
    )


def _sqlglot_lineage_inner(
    sql: sqlglot.exp.ExpOrStr,
    schema_resolver: SchemaResolverInterface,
    default_db: Optional[str] = None,
    default_schema: Optional[str] = None,
) -> SqlParsingResult:
    dialect = get_dialect(schema_resolver.platform)
    if is_dialect_instance(dialect, "snowflake"):
        # in snowflake, table identifiers must be uppercased to match sqlglot's behavior.
        if default_db:
            default_db = default_db.upper()
        if default_schema:
            default_schema = default_schema.upper()
    if is_dialect_instance(dialect, "redshift") and not default_schema:
        # On Redshift, there's no "USE SCHEMA <schema>" command. The default schema
        # is public, and "current schema" is the one at the front of the search path.
        # See https://docs.aws.amazon.com/redshift/latest/dg/r_search_path.html
        # and https://stackoverflow.com/questions/9067335/how-does-the-search-path-influence-identifier-resolution-and-the-current-schema?noredirect=1&lq=1
        # default_schema = "public"
        # TODO: Re-enable this.
        pass

    logger.debug("Parsing lineage from sql statement: %s", sql)
    statement = parse_statement(sql, dialect=dialect)

    original_statement = statement.copy()
    # logger.debug(
    #     "Formatted sql statement: %s",
    #     original_statement.sql(pretty=True, dialect=dialect),
    # )

    # Make sure the tables are resolved with the default db / schema.
    # This only works for Unionable statements. For other types of statements,
    # we have to do it manually afterwards, but that's slightly lower accuracy
    # because of CTEs.
    statement = sqlglot.optimizer.qualify.qualify(
        statement,
        dialect=dialect,
        # sqlglot calls the db -> schema -> table hierarchy "catalog", "db", "table".
        catalog=default_db,
        db=default_schema,
        # At this stage we only want to qualify the table names. The columns will be dealt with later.
        qualify_columns=False,
        validate_qualify_columns=False,
        # Only insert quotes where necessary.
        identify=False,
    )

    # Generate table-level lineage.
    tables, modified = _table_level_lineage(statement, dialect=dialect)

    # Prep for generating column-level lineage.
    downstream_table: Optional[_TableName] = None
    if len(modified) == 1:
        downstream_table = next(iter(modified))

    # Fetch schema info for the relevant tables.
    table_name_urn_mapping: Dict[_TableName, str] = {}
    table_name_schema_mapping: Dict[_TableName, SchemaInfo] = {}
    for table in tables | modified:
        # For select statements, qualification will be a no-op. For other statements, this
        # is where the qualification actually happens.
        qualified_table = table.qualified(
            dialect=dialect, default_db=default_db, default_schema=default_schema
        )

        urn, schema_info = schema_resolver.resolve_table(qualified_table)

        table_name_urn_mapping[qualified_table] = urn
        if schema_info:
            table_name_schema_mapping[qualified_table] = schema_info

        # Also include the original, non-qualified table name in the urn mapping.
        table_name_urn_mapping[table] = urn

    total_tables_discovered = len(tables | modified)
    total_schemas_resolved = len(table_name_schema_mapping)
    debug_info = SqlParsingDebugInfo(
        confidence=(
            0.9
            if total_tables_discovered == total_schemas_resolved
            # If we're missing any schema info, our confidence will be in the 0.2-0.5 range depending
            # on how many tables we were able to resolve.
            else 0.2 + 0.3 * total_schemas_resolved / total_tables_discovered
        ),
        tables_discovered=total_tables_discovered,
        table_schemas_resolved=total_schemas_resolved,
    )
    logger.debug(
        f"Resolved {total_schemas_resolved} of {total_tables_discovered} table schemas"
    )

    # Simplify the input statement for column-level lineage generation.
    try:
        select_statement = _try_extract_select(statement)
    except Exception as e:
        logger.debug(f"Failed to extract select from statement: {e}", exc_info=True)
        debug_info.column_error = e
        select_statement = None

    # Generate column-level lineage.
    column_lineage: Optional[List[_ColumnLineageInfo]] = None
    try:
        if select_statement is not None:
            with cooperative_timeout(
                timeout=SQL_LINEAGE_TIMEOUT_SECONDS
                if SQL_LINEAGE_TIMEOUT_ENABLED
                else None
            ):
                column_lineage = _column_level_lineage(
                    select_statement,
                    dialect=dialect,
                    table_schemas=table_name_schema_mapping,
                    output_table=downstream_table,
                    default_db=default_db,
                    default_schema=default_schema,
                )
    except UnsupportedStatementTypeError as e:
        # Inject details about the outer statement type too.
        e.args = (f"{e.args[0]} (outer statement type: {type(statement)})",)
        debug_info.column_error = e
        logger.debug(debug_info.column_error)
<<<<<<< HEAD
    except (
        SqlUnderstandingError,
        ValueError,
        IndexError,
        sqlglot.errors.SqlglotError,
    ) as e:
=======
    except CooperativeTimeoutError as e:
        logger.debug(f"Timed out while generating column-level lineage: {e}")
        debug_info.column_error = e
    except SqlUnderstandingError as e:
>>>>>>> def4b24b
        logger.debug(f"Failed to generate column-level lineage: {e}", exc_info=True)
        debug_info.column_error = e

    # TODO: Can we generate a common JOIN tables / keys section?
    # TODO: Can we generate a common WHERE clauses section?

    # Convert TableName to urns.
    in_urns = sorted(set(table_name_urn_mapping[table] for table in tables))
    out_urns = sorted(set(table_name_urn_mapping[table] for table in modified))
    column_lineage_urns = None
    if column_lineage:
        column_lineage_urns = [
            _translate_internal_column_lineage(
                table_name_urn_mapping, internal_col_lineage, dialect=dialect
            )
            for internal_col_lineage in column_lineage
        ]

    query_type, query_type_props = get_query_type_of_sql(
        original_statement, dialect=dialect
    )
    query_fingerprint, debug_info.generalized_statement = get_query_fingerprint_debug(
        original_statement, dialect=dialect
    )
    return SqlParsingResult(
        query_type=query_type,
        query_type_props=query_type_props,
        query_fingerprint=query_fingerprint,
        in_tables=in_urns,
        out_tables=out_urns,
        column_lineage=column_lineage_urns,
        debug_info=debug_info,
    )


@functools.lru_cache(maxsize=SQL_PARSE_RESULT_CACHE_SIZE)
def sqlglot_lineage(
    sql: str,
    schema_resolver: SchemaResolverInterface,
    default_db: Optional[str] = None,
    default_schema: Optional[str] = None,
) -> SqlParsingResult:
    """Parse a SQL statement and generate lineage information.

    This is a schema-aware lineage generator, meaning that it will use the
    schema information for the tables involved to generate lineage information
    for the columns involved. The schema_resolver is responsible for providing
    the table schema information. In most cases, the DataHubGraph can be used
    to construct a schema_resolver that will fetch schemas from DataHub.

    The parser supports most types of DML statements (SELECT, INSERT, UPDATE,
    DELETE, MERGE) as well as CREATE TABLE AS SELECT (CTAS) statements. It
    does not support DDL statements (CREATE TABLE, ALTER TABLE, etc.).

    The table-level lineage tends to be fairly reliable, while column-level
    can be brittle with respect to missing schema information and complex
    SQL logic like UNNESTs.

    The SQL dialect is inferred from the schema_resolver's platform. The
    set of supported dialects is the same as sqlglot's. See their
    `documentation <https://sqlglot.com/sqlglot/dialects/dialect.html#Dialects>`_
    for the full list.

    The default_db and default_schema parameters are used to resolve unqualified
    table names. For example, the statement "SELECT * FROM my_table" would be
    converted to "SELECT * FROM default_db.default_schema.my_table".

    Args:
        sql: The SQL statement to parse. This should be a single statement, not
            a multi-statement string.
        schema_resolver: The schema resolver to use for resolving table schemas.
        default_db: The default database to use for unqualified table names.
        default_schema: The default schema to use for unqualified table names.

    Returns:
        A SqlParsingResult object containing the parsed lineage information.

        The in_tables and out_tables fields contain the input and output tables
        for the statement, respectively. These are represented as urns.
        The out_tables field will be empty for SELECT statements.

        The column_lineage field contains the column-level lineage information
        for the statement. This is a list of ColumnLineageInfo objects, each
        representing the lineage for a single output column. The downstream
        field contains the output column, and the upstreams field contains the
        (urn, column) pairs for the input columns.

        The debug_info field contains debug information about the parsing. If
        table_error or column_error are set, then the parsing failed and the
        other fields may be incomplete.
    """
    try:
        return _sqlglot_lineage_inner(
            sql=sql,
            schema_resolver=schema_resolver,
            default_db=default_db,
            default_schema=default_schema,
        )
    except Exception as e:
        return SqlParsingResult.make_from_error(e)


def create_lineage_sql_parsed_result(
    query: str,
    default_db: Optional[str],
    platform: str,
    platform_instance: Optional[str],
    env: str,
    default_schema: Optional[str] = None,
    graph: Optional[DataHubGraph] = None,
) -> SqlParsingResult:
    if graph:
        needs_close = False
        schema_resolver = graph._make_schema_resolver(
            platform=platform,
            platform_instance=platform_instance,
            env=env,
        )
    else:
        needs_close = True
        schema_resolver = SchemaResolver(
            platform=platform,
            platform_instance=platform_instance,
            env=env,
            graph=None,
        )

    try:
        return sqlglot_lineage(
            query,
            schema_resolver=schema_resolver,
            default_db=default_db,
            default_schema=default_schema,
        )
    except Exception as e:
        return SqlParsingResult.make_from_error(e)
    finally:
        if needs_close:
            schema_resolver.close()


def infer_output_schema(result: SqlParsingResult) -> Optional[List[SchemaFieldClass]]:
    if result.column_lineage is None:
        return None

    output_schema = []
    for column_info in result.column_lineage:
        output_schema.append(
            SchemaFieldClass(
                fieldPath=column_info.downstream.column,
                type=(
                    column_info.downstream.column_type
                    or SchemaFieldDataTypeClass(type=NullTypeClass())
                ),
                nativeDataType=column_info.downstream.native_column_type or "",
            )
        )
    return output_schema


def view_definition_lineage_helper(
    result: SqlParsingResult, view_urn: str
) -> SqlParsingResult:
    if result.query_type is QueryType.SELECT:
        # Some platforms (e.g. postgres) store only <select statement> from view definition
        # `create view V as <select statement>` . For such view definitions, `result.out_tables` and
        # `result.column_lineage[].downstream` are empty in `sqlglot_lineage` response, whereas upstream
        # details and downstream column details are extracted correctly.
        # Here, we inject view V's urn in `result.out_tables` and `result.column_lineage[].downstream`
        # to get complete lineage result.
        result.out_tables = [view_urn]
        if result.column_lineage:
            for col_result in result.column_lineage:
                col_result.downstream.table = view_urn
    return result<|MERGE_RESOLUTION|>--- conflicted
+++ resolved
@@ -897,19 +897,15 @@
         e.args = (f"{e.args[0]} (outer statement type: {type(statement)})",)
         debug_info.column_error = e
         logger.debug(debug_info.column_error)
-<<<<<<< HEAD
+    except CooperativeTimeoutError as e:
+        logger.debug(f"Timed out while generating column-level lineage: {e}")
+        debug_info.column_error = e
     except (
         SqlUnderstandingError,
         ValueError,
         IndexError,
         sqlglot.errors.SqlglotError,
     ) as e:
-=======
-    except CooperativeTimeoutError as e:
-        logger.debug(f"Timed out while generating column-level lineage: {e}")
-        debug_info.column_error = e
-    except SqlUnderstandingError as e:
->>>>>>> def4b24b
         logger.debug(f"Failed to generate column-level lineage: {e}", exc_info=True)
         debug_info.column_error = e
 
