--- conflicted
+++ resolved
@@ -1345,7 +1345,6 @@
             return len(query_precedence)
         return idx
 
-<<<<<<< HEAD
     def _log_gen_lineage_start(
         self, downstream_urn: str, query_ids: Set[QueryId]
     ) -> None:
@@ -1362,7 +1361,6 @@
             logger.info(
                 f"[GEN-LINEAGE]   Resolved {len(queries)} queries for this downstream"
             )
-=======
     def _process_column_lineage_for_query(
         self,
         query: QueryMetadata,
@@ -1425,7 +1423,6 @@
                     SchemaFieldUrn(table_urn, upstream_ref.column),
                     query.query_id,
                 )
->>>>>>> 993b2a28
 
     def _gen_lineage_for_downstream(
         self, downstream_urn: str, queries_generated: Set[QueryId]
