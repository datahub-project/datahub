import contextlib
import dataclasses
import enum
import functools
import json
import logging
import os
import pathlib
import tempfile
import uuid
from collections import defaultdict
from datetime import datetime, timezone
from typing import Callable, Dict, Iterable, List, Optional, Set, Union, cast

import datahub.emitter.mce_builder as builder
import datahub.metadata.schema_classes as models
from datahub.configuration.time_window_config import get_time_bucket
from datahub.emitter.mce_builder import get_sys_time, make_ts_millis
from datahub.emitter.mcp import MetadataChangeProposalWrapper
from datahub.emitter.sql_parsing_builder import compute_upstream_fields
from datahub.ingestion.api.closeable import Closeable
from datahub.ingestion.api.report import Report
from datahub.ingestion.api.workunit import MetadataWorkUnit
from datahub.ingestion.graph.client import DataHubGraph
from datahub.ingestion.source.usage.usage_common import BaseUsageConfig, UsageAggregator
from datahub.metadata.urns import (
    CorpGroupUrn,
    CorpUserUrn,
    DataPlatformUrn,
    DatasetUrn,
    QueryUrn,
    SchemaFieldUrn,
    Urn,
)
from datahub.sql_parsing.fingerprint_utils import generate_hash
from datahub.sql_parsing.schema_resolver import (
    SchemaResolver,
    SchemaResolverInterface,
    _SchemaResolverWithExtras,
)
from datahub.sql_parsing.sql_parsing_common import QueryType, QueryTypeProps
from datahub.sql_parsing.sqlglot_lineage import (
    ColumnLineageInfo,
    ColumnRef,
    DownstreamColumnRef,
    SqlParsingResult,
    _sqlglot_lineage_cached,
    infer_output_schema,
    sqlglot_lineage,
)
from datahub.sql_parsing.sqlglot_utils import (
    _parse_statement,
    get_query_fingerprint,
    try_format_query,
)
from datahub.sql_parsing.tool_meta_extractor import (
    ToolMetaExtractor,
    ToolMetaExtractorReport,
)
from datahub.utilities.cooperative_timeout import CooperativeTimeoutError
from datahub.utilities.file_backed_collections import (
    ConnectionWrapper,
    FileBackedDict,
    FileBackedList,
)
from datahub.utilities.groupby import groupby_unsorted
from datahub.utilities.lossy_collections import LossyDict, LossyList
from datahub.utilities.ordered_set import OrderedSet
from datahub.utilities.perf_timer import PerfTimer

logger = logging.getLogger(__name__)
QueryId = str
UrnStr = str


class QueryLogSetting(enum.Enum):
    DISABLED = "DISABLED"
    STORE_ALL = "STORE_ALL"
    STORE_FAILED = "STORE_FAILED"


_DEFAULT_USER_URN = CorpUserUrn("_ingestion")
_MISSING_SESSION_ID = "__MISSING_SESSION_ID"
_DEFAULT_QUERY_LOG_SETTING = QueryLogSetting[
    os.getenv("DATAHUB_SQL_AGG_QUERY_LOG") or QueryLogSetting.DISABLED.name
]
MAX_UPSTREAM_TABLES_COUNT = 300
MAX_FINEGRAINEDLINEAGE_COUNT = 2000


@dataclasses.dataclass
class LoggedQuery:
    query: str
    session_id: Optional[str]
    timestamp: Optional[datetime]
    user: Optional[UrnStr]
    default_db: Optional[str]
    default_schema: Optional[str]


@dataclasses.dataclass
class ObservedQuery:
    query: str
    session_id: Optional[str] = None
    timestamp: Optional[datetime] = None
    user: Optional[Union[CorpUserUrn, CorpGroupUrn]] = None
    default_db: Optional[str] = None
    default_schema: Optional[str] = None
    query_hash: Optional[str] = None
    usage_multiplier: int = 1

    # Use this to store addtitional key-value information about query for debugging
    extra_info: Optional[dict] = None


@dataclasses.dataclass
class ViewDefinition:
    view_definition: str
    default_db: Optional[str] = None
    default_schema: Optional[str] = None


@dataclasses.dataclass
class QueryMetadata:
    query_id: QueryId

    # raw_query_string: str
    formatted_query_string: str

    session_id: str  # will be _MISSING_SESSION_ID if not present
    query_type: QueryType
    lineage_type: str  # from models.DatasetLineageTypeClass
    latest_timestamp: Optional[datetime]
    actor: Optional[Union[CorpUserUrn, CorpGroupUrn]]

    upstreams: List[UrnStr]  # this is direct upstreams, which may be temp tables
    column_lineage: List[ColumnLineageInfo]
    column_usage: Dict[UrnStr, Set[UrnStr]]  # TODO: Change to an OrderedSet
    confidence_score: float

    used_temp_tables: bool = True

    origin: Optional[Urn] = None

    def make_created_audit_stamp(self) -> models.AuditStampClass:
        return models.AuditStampClass(
            time=make_ts_millis(self.latest_timestamp) or 0,
            actor=(self.actor or _DEFAULT_USER_URN).urn(),
        )

    def make_last_modified_audit_stamp(self) -> models.AuditStampClass:
        return models.AuditStampClass(
            time=make_ts_millis(self.latest_timestamp or datetime.now(tz=timezone.utc))
            or 0,
            actor=(self.actor or _DEFAULT_USER_URN).urn(),
        )

    def get_subjects(
        self,
        downstream_urn: Optional[str],
        include_fields: bool,
    ) -> List[UrnStr]:
        query_subject_urns = OrderedSet[UrnStr]()
        for upstream in self.upstreams:
            query_subject_urns.add(upstream)
            if include_fields:
                for column in sorted(self.column_usage.get(upstream, [])):
                    query_subject_urns.add(
                        builder.make_schema_field_urn(upstream, column)
                    )
        if downstream_urn:
            query_subject_urns.add(downstream_urn)
            if include_fields:
                for column_lineage in self.column_lineage:
                    query_subject_urns.add(
                        builder.make_schema_field_urn(
                            downstream_urn, column_lineage.downstream.column
                        )
                    )
        return list(query_subject_urns)

    def make_query_properties(self) -> models.QueryPropertiesClass:
        return models.QueryPropertiesClass(
            statement=models.QueryStatementClass(
                value=self.formatted_query_string,
                language=models.QueryLanguageClass.SQL,
            ),
            source=models.QuerySourceClass.SYSTEM,
            created=self.make_created_audit_stamp(),
            lastModified=self.make_last_modified_audit_stamp(),
        )


def make_query_subjects(urns: List[UrnStr]) -> models.QuerySubjectsClass:
    return models.QuerySubjectsClass(
        subjects=[models.QuerySubjectClass(entity=urn) for urn in urns]
    )


@dataclasses.dataclass
class KnownQueryLineageInfo:
    query_text: str

    downstream: UrnStr
    upstreams: List[UrnStr]
    column_lineage: Optional[List[ColumnLineageInfo]] = None
    column_usage: Optional[Dict[UrnStr, Set[UrnStr]]] = None

    timestamp: Optional[datetime] = None
    session_id: Optional[str] = None
    query_type: QueryType = QueryType.UNKNOWN
    query_id: Optional[str] = None


@dataclasses.dataclass
class KnownLineageMapping:
    upstream_urn: UrnStr
    downstream_urn: UrnStr
    lineage_type: str = models.DatasetLineageTypeClass.COPY


@dataclasses.dataclass
class TableRename:
    original_urn: UrnStr
    new_urn: UrnStr
    query: Optional[str] = None
    session_id: str = _MISSING_SESSION_ID
    timestamp: Optional[datetime] = None


@dataclasses.dataclass
class TableSwap:
    urn1: UrnStr
    urn2: UrnStr
    query: Optional[str] = None
    session_id: str = _MISSING_SESSION_ID
    timestamp: Optional[datetime] = None

    def id(self) -> str:
        # TableSwap(A,B) is same as TableSwap(B,A)
        return str(hash(frozenset([self.urn1, self.urn2])))


@dataclasses.dataclass
class PreparsedQuery:
    # If not provided, we will generate one using the fingerprint generator.
    query_id: Optional[QueryId]

    query_text: str

    upstreams: List[UrnStr]
    downstream: Optional[UrnStr] = None
    column_lineage: Optional[List[ColumnLineageInfo]] = None
    column_usage: Optional[Dict[UrnStr, Set[UrnStr]]] = None
    inferred_schema: Optional[List[models.SchemaFieldClass]] = None
    confidence_score: float = 1.0

    query_count: int = 1
    user: Optional[Union[CorpUserUrn, CorpGroupUrn]] = None
    timestamp: Optional[datetime] = None
    session_id: str = _MISSING_SESSION_ID
    query_type: QueryType = QueryType.UNKNOWN
    query_type_props: QueryTypeProps = dataclasses.field(
        default_factory=lambda: QueryTypeProps()
    )
    # Use this to store addtitional key-value information about query for debugging
    extra_info: Optional[dict] = None
    origin: Optional[Urn] = None


@dataclasses.dataclass
class SqlAggregatorReport(Report):
    _aggregator: "SqlParsingAggregator"
    query_log_path: Optional[str] = None

    # Observed queries.
    num_observed_queries: int = 0
    num_observed_queries_failed: int = 0
    num_observed_queries_column_timeout: int = 0
    num_observed_queries_column_failed: int = 0
    observed_query_parse_failures: LossyList[str] = dataclasses.field(
        default_factory=LossyList
    )

    # Views.
    num_view_definitions: int = 0
    num_views_failed: int = 0
    num_views_column_timeout: int = 0
    num_views_column_failed: int = 0
    views_parse_failures: LossyDict[UrnStr, str] = dataclasses.field(
        default_factory=LossyDict
    )

    # SQL parsing (over all invocations).
    num_sql_parsed: int = 0
    sql_parsing_timer: PerfTimer = dataclasses.field(default_factory=PerfTimer)
    sql_fingerprinting_timer: PerfTimer = dataclasses.field(default_factory=PerfTimer)
    sql_formatting_timer: PerfTimer = dataclasses.field(default_factory=PerfTimer)
    sql_parsing_cache_stats: Optional[dict] = dataclasses.field(default=None)
    parse_statement_cache_stats: Optional[dict] = dataclasses.field(default=None)
    format_query_cache_stats: Optional[dict] = dataclasses.field(default=None)

    # Other lineage loading metrics.
    num_known_query_lineage: int = 0
    num_preparsed_queries: int = 0
    num_known_mapping_lineage: int = 0
    num_table_renames: int = 0
    num_table_swaps: int = 0

    # Temp tables.
    num_temp_sessions: Optional[int] = None
    num_inferred_temp_schemas: Optional[int] = None
    num_queries_with_temp_tables_in_session: int = 0
    queries_with_temp_upstreams: LossyDict[QueryId, LossyList] = dataclasses.field(
        default_factory=LossyDict
    )
    queries_with_non_authoritative_session: LossyList[QueryId] = dataclasses.field(
        default_factory=LossyList
    )
    make_schema_resolver_timer: PerfTimer = dataclasses.field(default_factory=PerfTimer)

    # Lineage-related.
    schema_resolver_count: Optional[int] = None
    num_unique_query_fingerprints: Optional[int] = None
    num_urns_with_lineage: Optional[int] = None
    num_lineage_skipped_due_to_filters: int = 0
    num_table_lineage_trimmed_due_to_large_size: int = 0
    num_column_lineage_trimmed_due_to_large_size: int = 0

    # Queries.
    num_queries_entities_generated: int = 0
    num_queries_used_in_lineage: Optional[int] = None
    num_queries_skipped_due_to_filters: int = 0

    # Usage-related.
    usage_skipped_missing_timestamp: int = 0
    num_query_usage_stats_generated: int = 0
    num_query_usage_stats_outside_window: int = 0

    # Operation-related.
    num_operations_generated: int = 0
    num_operations_skipped_due_to_filters: int = 0

    # Tool Metadata Extraction
    tool_meta_report: Optional[ToolMetaExtractorReport] = None

    def compute_stats(self) -> None:
        if self._aggregator._closed:
            return
        self.schema_resolver_count = self._aggregator._schema_resolver.schema_count()
        self.num_unique_query_fingerprints = len(self._aggregator._query_map)

        self.num_urns_with_lineage = len(self._aggregator._lineage_map)
        self.num_temp_sessions = len(self._aggregator._temp_lineage_map)
        self.num_inferred_temp_schemas = len(self._aggregator._inferred_temp_schemas)

        self.sql_parsing_cache_stats = _sqlglot_lineage_cached.cache_info()._asdict()
        self.parse_statement_cache_stats = _parse_statement.cache_info()._asdict()
        self.format_query_cache_stats = try_format_query.cache_info()._asdict()

        return super().compute_stats()


class SqlParsingAggregator(Closeable):
    def __init__(
        self,
        *,
        platform: str,
        platform_instance: Optional[str] = None,
        env: str = builder.DEFAULT_ENV,
        schema_resolver: Optional[SchemaResolver] = None,
        graph: Optional[DataHubGraph] = None,
        eager_graph_load: bool = True,
        generate_lineage: bool = True,
        generate_queries: bool = True,
        generate_query_subject_fields: bool = True,
        generate_usage_statistics: bool = False,
        generate_query_usage_statistics: bool = False,
        generate_operations: bool = False,
        usage_config: Optional[BaseUsageConfig] = None,
        is_temp_table: Optional[Callable[[str], bool]] = None,
        is_allowed_table: Optional[Callable[[str], bool]] = None,
        format_queries: bool = True,
        query_log: QueryLogSetting = _DEFAULT_QUERY_LOG_SETTING,
    ) -> None:
        self.platform = DataPlatformUrn(platform)
        self.platform_instance = platform_instance
        self.env = env

        self.generate_lineage = generate_lineage
        self.generate_queries = generate_queries
        self.generate_query_subject_fields = generate_query_subject_fields
        self.generate_usage_statistics = generate_usage_statistics
        self.generate_query_usage_statistics = generate_query_usage_statistics
        self.generate_operations = generate_operations
        if self.generate_queries and not (
            self.generate_lineage or self.generate_query_usage_statistics
        ):
            logger.warning(
                "Queries will not be generated, as neither lineage nor query usage statistics are enabled"
            )

        self.usage_config = usage_config
        if (
            self.generate_usage_statistics or self.generate_query_usage_statistics
        ) and self.usage_config is None:
            raise ValueError("Usage statistics generation requires a usage config")

        self.report = SqlAggregatorReport(_aggregator=self)

        # can be used by BQ where we have a "temp_table_dataset_prefix"
        self._is_temp_table = is_temp_table
        self._is_allowed_table = is_allowed_table

        self.format_queries = format_queries
        self.query_log = query_log

        # The exit stack helps ensure that we close all the resources we open.
        self._exit_stack = contextlib.ExitStack()
        self._closed: bool = False

        # Set up the schema resolver.
        self._schema_resolver: SchemaResolver
        if schema_resolver is not None:
            # If explicitly provided, use it.
            assert self.platform.platform_name == schema_resolver.platform
            assert self.platform_instance == schema_resolver.platform_instance
            assert self.env == schema_resolver.env
            self._schema_resolver = schema_resolver
        elif graph is not None and eager_graph_load and self._need_schemas:
            # Bulk load schemas using the graph client.
            self._schema_resolver = graph.initialize_schema_resolver_from_datahub(
                platform=self.platform.urn(),
                platform_instance=self.platform_instance,
                env=self.env,
            )
        else:
            # Otherwise, use a lazy-loading schema resolver.
            self._schema_resolver = self._exit_stack.enter_context(
                SchemaResolver(
                    platform=self.platform.platform_name,
                    platform_instance=self.platform_instance,
                    env=self.env,
                    graph=graph,
                )
            )
        # Schema resolver for special case (_MISSING_SESSION_ID)
        # This is particularly useful for via temp table lineage if session id is not available.
        self._missing_session_schema_resolver = _SchemaResolverWithExtras(
            base_resolver=self._schema_resolver, extra_schemas={}
        )

        # Initialize internal data structures.
        # This leans pretty heavily on the our query fingerprinting capabilities.
        # In particular, it must be true that if two queries have the same fingerprint,
        # they must generate the same lineage.

        self._shared_connection: Optional[ConnectionWrapper] = None
        if self.query_log != QueryLogSetting.DISABLED:
            # Initialize and log a file to store the queries.
            query_log_path = pathlib.Path(tempfile.mkdtemp()) / "query_log.db"
            self.report.query_log_path = str(query_log_path)

            # By providing a filename explicitly here, we also ensure that the file
            # is not automatically deleted on exit.
            self._shared_connection = self._exit_stack.enter_context(
                ConnectionWrapper(filename=query_log_path)
            )

        # Stores the logged queries.
        self._logged_queries = FileBackedList[LoggedQuery](
            shared_connection=self._shared_connection, tablename="stored_queries"
        )
        self._exit_stack.push(self._logged_queries)

        # Map of query_id -> QueryMetadata
        self._query_map = FileBackedDict[QueryMetadata](
            shared_connection=self._shared_connection, tablename="query_map"
        )
        self._exit_stack.push(self._query_map)

        # Map of downstream urn -> { query ids }
        self._lineage_map = FileBackedDict[OrderedSet[QueryId]](
            shared_connection=self._shared_connection, tablename="lineage_map"
        )
        self._exit_stack.push(self._lineage_map)

        # Map of view urn -> view definition
        self._view_definitions = FileBackedDict[ViewDefinition](
            shared_connection=self._shared_connection, tablename="view_definitions"
        )
        self._exit_stack.push(self._view_definitions)

        # Map of session ID -> {temp table name -> query id}
        # Needs to use the query_map to find the info about the query.
        self._temp_lineage_map = FileBackedDict[Dict[UrnStr, OrderedSet[QueryId]]](
            shared_connection=self._shared_connection, tablename="temp_lineage_map"
        )
        self._exit_stack.push(self._temp_lineage_map)

        # Map of query ID -> schema fields, only for query IDs that generate temp tables.
        self._inferred_temp_schemas = FileBackedDict[List[models.SchemaFieldClass]](
            shared_connection=self._shared_connection,
            tablename="inferred_temp_schemas",
        )
        self._exit_stack.push(self._inferred_temp_schemas)

        # Map of table renames, from original UrnStr to new UrnStr.
        self._table_renames = FileBackedDict[UrnStr](
            shared_connection=self._shared_connection, tablename="table_renames"
        )
        self._exit_stack.push(self._table_renames)

        # Map of table swaps, from unique swap id to TableSwap
        self._table_swaps = FileBackedDict[TableSwap](
            shared_connection=self._shared_connection, tablename="table_swaps"
        )
        self._exit_stack.push(self._table_swaps)

        # Usage aggregator. This will only be initialized if usage statistics are enabled.
        # TODO: Replace with FileBackedDict.
        # TODO: The BaseUsageConfig class is much too broad for our purposes, and has a number of
        # configs that won't be respected here. Using it is misleading.
        self._usage_aggregator: Optional[UsageAggregator[UrnStr]] = None
        if self.generate_usage_statistics:
            assert self.usage_config is not None
            self._usage_aggregator = UsageAggregator(config=self.usage_config)

        # Query usage aggregator.
        # Map of query ID -> { bucket -> count }
        self._query_usage_counts: Optional[FileBackedDict[Dict[datetime, int]]] = None
        if self.generate_query_usage_statistics:
            self._query_usage_counts = FileBackedDict[Dict[datetime, int]](
                shared_connection=self._shared_connection,
                tablename="query_usage_counts",
            )
            self._exit_stack.push(self._query_usage_counts)

        # Tool Extractor
        self._tool_meta_extractor = ToolMetaExtractor.create(graph)
        self.report.tool_meta_report = self._tool_meta_extractor.report

    def close(self) -> None:
        # Compute stats once before closing connections
        self.report.compute_stats()
        self._closed = True
        self._exit_stack.close()

    @property
    def _need_schemas(self) -> bool:
        # Unless the aggregator is totally disabled, we will need schema information.
        return (
            self.generate_lineage
            or self.generate_usage_statistics
            or self.generate_queries
            or self.generate_operations
            or self.generate_query_usage_statistics
        )

    def register_schema(
        self, urn: Union[str, DatasetUrn], schema: models.SchemaMetadataClass
    ) -> None:
        # If lineage or usage is enabled, adds the schema to the schema resolver
        # by putting the condition in here, we can avoid all the conditional
        # logic that we previously needed in each source

        if self._need_schemas:
            self._schema_resolver.add_schema_metadata(str(urn), schema)

    def register_schemas_from_stream(
        self, stream: Iterable[MetadataWorkUnit]
    ) -> Iterable[MetadataWorkUnit]:
        for wu in stream:
            schema_metadata = wu.get_aspect_of_type(models.SchemaMetadataClass)
            if schema_metadata:
                self.register_schema(wu.get_urn(), schema_metadata)

            yield wu

    def _maybe_format_query(self, query: str) -> str:
        if self.format_queries:
            with self.report.sql_formatting_timer:
                return try_format_query(query, self.platform.platform_name)
        return query

    @functools.lru_cache(maxsize=128)
    def _name_from_urn(self, urn: UrnStr) -> Optional[str]:
        urn_obj = DatasetUrn.from_string(urn)
        if urn_obj.platform != self.platform.urn():
            # If this is external (e.g. s3), we don't know the name.
            return None

        name = urn_obj.name
        if (
            platform_instance := self._schema_resolver.platform_instance
        ) and name.startswith(platform_instance):
            # Remove the platform instance from the name.
            name = name[len(platform_instance) + 1 :]
        return name

    def is_temp_table(self, urn: UrnStr) -> bool:
        if self._is_temp_table is None:
            return False
        name = self._name_from_urn(urn)
        if name is None:
            # External tables are not temp tables.
            return False
        return self._is_temp_table(name)

    def is_allowed_table(self, urn: UrnStr, allow_external: bool = True) -> bool:
        if self.is_temp_table(urn):
            return False
        if self._is_allowed_table is None:
            return True
        name = self._name_from_urn(urn)
        if name is None:
            # Treat external tables specially.
            return allow_external
        return self._is_allowed_table(name)

    def add(
        self,
        item: Union[
            KnownQueryLineageInfo,
            KnownLineageMapping,
            PreparsedQuery,
            ObservedQuery,
            TableRename,
            TableSwap,
        ],
    ) -> None:
        if isinstance(item, KnownQueryLineageInfo):
            self.add_known_query_lineage(item)
        elif isinstance(item, KnownLineageMapping):
            self.add_known_lineage_mapping(item.upstream_urn, item.downstream_urn)
        elif isinstance(item, PreparsedQuery):
            self.add_preparsed_query(item)
        elif isinstance(item, ObservedQuery):
            self.add_observed_query(item)
        elif isinstance(item, TableRename):
            self.add_table_rename(item)
        elif isinstance(item, TableSwap):
            self.add_table_swap(item)
        else:
            raise ValueError(f"Cannot add unknown item type: {type(item)}")

    def add_known_query_lineage(
        self, known_query_lineage: KnownQueryLineageInfo, merge_lineage: bool = False
    ) -> None:
        """Add a query and it's precomputed lineage to the aggregator.

        This is useful for cases where we have lineage information that was
        computed outside of the SQL parsing aggregator, e.g. from a data
        warehouse's system tables.

        This will also generate an operation aspect for the query if there is
        a timestamp and the query type field is set to a mutation type.

        Args:
            known_query_lineage: The known query lineage information.
            merge_lineage: Whether to merge the lineage with any existing lineage
                for the query ID.
        """

        self.report.num_known_query_lineage += 1

        # Generate a fingerprint for the query.
        query_fingerprint = known_query_lineage.query_id
        if not query_fingerprint:
            with self.report.sql_fingerprinting_timer:
                query_fingerprint = get_query_fingerprint(
                    known_query_lineage.query_text,
                    platform=self.platform.platform_name,
                )
        formatted_query = self._maybe_format_query(known_query_lineage.query_text)

        # Register the query.
        self._add_to_query_map(
            QueryMetadata(
                query_id=query_fingerprint,
                formatted_query_string=formatted_query,
                session_id=known_query_lineage.session_id or _MISSING_SESSION_ID,
                query_type=known_query_lineage.query_type,
                lineage_type=models.DatasetLineageTypeClass.TRANSFORMED,
                latest_timestamp=known_query_lineage.timestamp,
                actor=None,
                upstreams=known_query_lineage.upstreams,
                column_lineage=known_query_lineage.column_lineage or [],
                column_usage=known_query_lineage.column_usage or {},
                confidence_score=1.0,
            ),
            merge_lineage=merge_lineage,
        )

        # Register the lineage.
        self._lineage_map.for_mutation(
            known_query_lineage.downstream, OrderedSet()
        ).add(query_fingerprint)

    def add_known_lineage_mapping(
        self,
        upstream_urn: UrnStr,
        downstream_urn: UrnStr,
        lineage_type: str = models.DatasetLineageTypeClass.COPY,
    ) -> None:
        """Add a known lineage mapping to the aggregator.

        By mapping, we mean that the downstream is effectively a copy or
        alias of the upstream. This is useful for things like external tables
        (e.g. Redshift Spectrum, Redshift UNLOADs, Snowflake external tables).

        Because this method takes in urns, it does not require that the urns
        are part of the platform that the aggregator is configured for.

        The known lineage mapping does not contribute to usage statistics or operations.

        Args:
            upstream_urn: The upstream dataset URN.
            downstream_urn: The downstream dataset URN.
        """
        logger.debug(
            f"Adding lineage to the map, downstream: {downstream_urn}, upstream: {upstream_urn}"
        )
        self.report.num_known_mapping_lineage += 1

        # We generate a fake "query" object to hold the lineage.
        query_id = self._known_lineage_query_id()

        # Generate CLL if schema of downstream is known
        column_lineage: List[ColumnLineageInfo] = (
            self._generate_identity_column_lineage(
                upstream_urn=upstream_urn, downstream_urn=downstream_urn
            )
        )

        # Register the query.
        self._add_to_query_map(
            QueryMetadata(
                query_id=query_id,
                formatted_query_string="-skip-",
                session_id=_MISSING_SESSION_ID,
                query_type=QueryType.UNKNOWN,
                lineage_type=lineage_type,
                latest_timestamp=None,
                actor=None,
                upstreams=[upstream_urn],
                column_lineage=column_lineage,
                column_usage={},
                confidence_score=1.0,
            )
        )

        # Register the lineage.
        self._lineage_map.for_mutation(downstream_urn, OrderedSet()).add(query_id)

    def _generate_identity_column_lineage(
        self, *, upstream_urn: UrnStr, downstream_urn: UrnStr
    ) -> List[ColumnLineageInfo]:
        column_lineage: List[ColumnLineageInfo] = []
        if self._schema_resolver.has_urn(downstream_urn):
            schema = self._schema_resolver._resolve_schema_info(downstream_urn)
            if schema:
                column_lineage = [
                    ColumnLineageInfo(
                        downstream=DownstreamColumnRef(
                            table=downstream_urn, column=field_path
                        ),
                        upstreams=[ColumnRef(table=upstream_urn, column=field_path)],
                    )
                    for field_path in schema
                ]

        return column_lineage

    def add_view_definition(
        self,
        view_urn: Union[DatasetUrn, UrnStr],
        view_definition: str,
        default_db: Optional[str] = None,
        default_schema: Optional[str] = None,
    ) -> None:
        """Add a view definition to the aggregator.

        View definitions always contribute to lineage, but do not count towards
        usage statistics or operations.

        The actual processing of view definitions is deferred until output time,
        since all schemas will be registered at that point.
        """

        self.report.num_view_definitions += 1

        self._view_definitions[str(view_urn)] = ViewDefinition(
            view_definition=view_definition,
            default_db=default_db,
            default_schema=default_schema,
        )

    def add_observed_query(
        self,
        observed: ObservedQuery,
        is_known_temp_table: bool = False,
        require_out_table_schema: bool = False,
    ) -> None:
        """Add an observed query to the aggregator.

        This will always generate usage. If it's a mutation query, it will also generate
        lineage and an operation. If it's a temp table, the lineage gets logged in a separate
        map, which will get used in subsequent queries with the same session ID.

        This assumes that queries come in order of increasing timestamps.
        """
        self.report.num_observed_queries += 1

        # All queries with no session ID are assumed to be part of the same session.
        session_id = observed.session_id or _MISSING_SESSION_ID

        with self.report.make_schema_resolver_timer:
            # Load in the temp tables for this session.
            schema_resolver: SchemaResolverInterface = (
                self._make_schema_resolver_for_session(session_id)
            )
            session_has_temp_tables = schema_resolver.includes_temp_tables()

        # Run the SQL parser.
        parsed = self._run_sql_parser(
            observed.query,
            default_db=observed.default_db,
            default_schema=observed.default_schema,
            schema_resolver=schema_resolver,
            session_id=session_id,
            timestamp=observed.timestamp,
            user=observed.user,
        )
        if parsed.debug_info.error:
            self.report.observed_query_parse_failures.append(
                f"{parsed.debug_info.error} on query: {observed.query[:100]}"
            )
        if parsed.debug_info.table_error:
            self.report.num_observed_queries_failed += 1
            return  # we can't do anything with this query
        elif parsed.debug_info.column_error:
            self.report.num_observed_queries_column_failed += 1
            if isinstance(parsed.debug_info.column_error, CooperativeTimeoutError):
                self.report.num_observed_queries_column_timeout += 1

        query_fingerprint = observed.query_hash or parsed.query_fingerprint
        self.add_preparsed_query(
            PreparsedQuery(
                query_id=query_fingerprint,
                query_text=observed.query,
                query_count=observed.usage_multiplier,
                timestamp=observed.timestamp,
                user=observed.user,
                session_id=session_id,
                query_type=parsed.query_type,
                query_type_props=parsed.query_type_props,
                upstreams=parsed.in_tables,
                downstream=parsed.out_tables[0] if parsed.out_tables else None,
                column_lineage=parsed.column_lineage,
                # TODO: We need a full list of columns referenced, not just the out tables.
                column_usage=compute_upstream_fields(parsed),
                inferred_schema=infer_output_schema(parsed),
                confidence_score=parsed.debug_info.confidence,
                extra_info=observed.extra_info,
            ),
            is_known_temp_table=is_known_temp_table,
            require_out_table_schema=require_out_table_schema,
            session_has_temp_tables=session_has_temp_tables,
            _is_internal=True,
        )

    def add_preparsed_query(
        self,
        parsed: PreparsedQuery,
        is_known_temp_table: bool = False,
        require_out_table_schema: bool = False,
        session_has_temp_tables: bool = True,
        _is_internal: bool = False,
    ) -> None:
        # Adding tool specific metadata extraction here allows it
        # to work for both ObservedQuery and PreparsedQuery as
        # add_preparsed_query it used within add_observed_query.
        self._tool_meta_extractor.extract_bi_metadata(parsed)

        if not _is_internal:
            self.report.num_preparsed_queries += 1

        if parsed.timestamp:
            # Sanity check - some of our usage subroutines require the timestamp to be in UTC.
            # Ideally we'd actually reject missing tzinfo too, but we can tighten that later.
            assert parsed.timestamp.tzinfo in {None, timezone.utc}

        query_fingerprint = parsed.query_id
        if not query_fingerprint:
            query_fingerprint = get_query_fingerprint(
                parsed.query_text,
                platform=self.platform.platform_name,
            )

        # Format the query.
        formatted_query = self._maybe_format_query(parsed.query_text)

        # Register the query's usage.
        if not self._usage_aggregator:
            pass  # usage is not enabled
        elif parsed.timestamp is None:
            self.report.usage_skipped_missing_timestamp += 1
        else:
            upstream_fields = parsed.column_usage or {}
            for upstream_urn in parsed.upstreams:
                # If the upstream table is a temp table or otherwise denied by filters, don't log usage for it.
                if not self.is_allowed_table(upstream_urn, allow_external=False) or (
                    require_out_table_schema
                    and not self._schema_resolver.has_urn(upstream_urn)
                ):
                    continue

                self._usage_aggregator.aggregate_event(
                    resource=upstream_urn,
                    start_time=parsed.timestamp,
                    query=formatted_query,
                    user=parsed.user.urn() if parsed.user else None,
                    fields=sorted(upstream_fields.get(upstream_urn, [])),
                    count=parsed.query_count,
                )

        if self._query_usage_counts is not None and parsed.timestamp is not None:
            assert self.usage_config is not None
            bucket = get_time_bucket(
                parsed.timestamp, self.usage_config.bucket_duration
            )
            counts = self._query_usage_counts.for_mutation(query_fingerprint, {})
            counts[bucket] = counts.get(bucket, 0) + parsed.query_count

        # Register the query.
        self._add_to_query_map(
            QueryMetadata(
                query_id=query_fingerprint,
                formatted_query_string=formatted_query,
                session_id=parsed.session_id,
                query_type=parsed.query_type,
                lineage_type=models.DatasetLineageTypeClass.TRANSFORMED,
                latest_timestamp=parsed.timestamp,
                actor=parsed.user,
                upstreams=parsed.upstreams,
                column_lineage=parsed.column_lineage or [],
                column_usage=parsed.column_usage or {},
                confidence_score=parsed.confidence_score,
                used_temp_tables=session_has_temp_tables,
                origin=parsed.origin,
            )
        )

        if not parsed.downstream:
            return
        out_table = parsed.downstream

        # Register the query's lineage.
        if (
            is_known_temp_table
            or (
                parsed.query_type.is_create()
                and parsed.query_type_props.get("temporary")
            )
            or self.is_temp_table(out_table)
            or (
                require_out_table_schema
                and not self._schema_resolver.has_urn(out_table)
            )
        ):
            # Infer the schema of the output table and track it for later.
            if parsed.inferred_schema is not None:
                self._inferred_temp_schemas[query_fingerprint] = parsed.inferred_schema

            # Also track the lineage for the temp table, for merging purposes later.
            self._temp_lineage_map.for_mutation(parsed.session_id, {}).setdefault(
                out_table, OrderedSet()
            ).add(query_fingerprint)

            # Also update schema resolver for missing session id
            if parsed.session_id == _MISSING_SESSION_ID and parsed.inferred_schema:
                self._missing_session_schema_resolver.add_temp_tables(
                    {out_table: parsed.inferred_schema}
                )

        else:
            # Non-temp tables immediately generate lineage.
            self._lineage_map.for_mutation(out_table, OrderedSet()).add(
                query_fingerprint
            )

    def add_table_rename(
        self,
        table_rename: TableRename,
    ) -> None:
        """Add a table rename to the aggregator.

        This will make all observed queries that reference the original urn
        will instead generate lineage for the new urn.
        """

        self.report.num_table_renames += 1

        # This will not work if the table is renamed multiple times.
        self._table_renames[table_rename.original_urn] = table_rename.new_urn

        original_table = self._name_from_urn(table_rename.original_urn)
        new_table = self._name_from_urn(table_rename.new_urn)

        self.add_preparsed_query(
            PreparsedQuery(
                query_id=None,
                query_text=table_rename.query
                or f"--Datahub generated query text--\n"
                f"alter table {original_table} rename to {new_table}",
                upstreams=[table_rename.original_urn],
                downstream=table_rename.new_urn,
                column_lineage=self._generate_identity_column_lineage(
                    downstream_urn=table_rename.new_urn,
                    upstream_urn=table_rename.original_urn,
                ),
                session_id=table_rename.session_id,
                timestamp=table_rename.timestamp,
            )
        )

    def add_table_swap(self, table_swap: TableSwap) -> None:
        """Add a table swap to the aggregator.

        Args:
            table_swap.urn1, table_swap.urn2: The dataset URNs to swap.
        """

        if table_swap.id() in self._table_swaps:
            # We have already processed this table swap once
            return

        self.report.num_table_swaps += 1
        self._table_swaps[table_swap.id()] = table_swap
        table1 = self._name_from_urn(table_swap.urn1)
        table2 = self._name_from_urn(table_swap.urn2)

        # NOTE: Both queries are different on purpose. Currently, we can not
        # store (A->B) and (B->A) lineage against same query.

        # NOTE: we do not store upstreams for temp table on purpose, as that would
        # otherwise overwrite original upstream query of temp table because
        # currently a temporay table can have only one upstream query.

        if not self.is_temp_table(table_swap.urn2):
            self.add_preparsed_query(
                PreparsedQuery(
                    query_id=None,
                    query_text=f"--Datahub generated query text--"
                    f"\nalter table {table1} swap with {table2}",
                    upstreams=[table_swap.urn1],
                    downstream=table_swap.urn2,
                    column_lineage=self._generate_identity_column_lineage(
                        upstream_urn=table_swap.urn1, downstream_urn=table_swap.urn2
                    ),
                    session_id=table_swap.session_id,
                    timestamp=table_swap.timestamp,
                )
            )

        if not self.is_temp_table(table_swap.urn1):
            self.add_preparsed_query(
                PreparsedQuery(
                    query_id=None,
                    query_text=f"--Datahub generated query text--\n"
                    f"alter table {table2} swap with {table1}",
                    upstreams=[table_swap.urn2],
                    downstream=table_swap.urn1,
                    column_lineage=self._generate_identity_column_lineage(
                        upstream_urn=table_swap.urn2, downstream_urn=table_swap.urn1
                    ),
                    session_id=table_swap.session_id,
                    timestamp=table_swap.timestamp,
                )
            )

    def _make_schema_resolver_for_session(
        self, session_id: str
    ) -> SchemaResolverInterface:
        schema_resolver: SchemaResolverInterface = self._schema_resolver
        if session_id == _MISSING_SESSION_ID:
            schema_resolver = self._missing_session_schema_resolver
        elif session_id in self._temp_lineage_map:
            temp_table_schemas: Dict[str, Optional[List[models.SchemaFieldClass]]] = {}
            for temp_table_urn, query_ids in self._temp_lineage_map[session_id].items():
                for query_id in query_ids:
                    temp_table_schemas[temp_table_urn] = (
                        self._inferred_temp_schemas.get(query_id)
                    )
                    if temp_table_schemas:
                        break

            if temp_table_schemas:
                schema_resolver = self._schema_resolver.with_temp_tables(
                    temp_table_schemas
                )
                self.report.num_queries_with_temp_tables_in_session += 1

        return schema_resolver

    def _process_view_definition(
        self, view_urn: UrnStr, view_definition: ViewDefinition
    ) -> None:
        # Note that in some cases, the view definition will be a SELECT statement
        # instead of a CREATE VIEW ... AS SELECT statement. In those cases, we can't
        # trust the parsed query type or downstream urn.

        # Run the SQL parser.
        parsed = self._run_sql_parser(
            view_definition.view_definition,
            default_db=view_definition.default_db,
            default_schema=view_definition.default_schema,
            schema_resolver=self._schema_resolver,
        )
        if parsed.debug_info.error:
            self.report.views_parse_failures[view_urn] = (
                f"{parsed.debug_info.error} on query: {view_definition.view_definition[:100]}"
            )
        if parsed.debug_info.table_error:
            self.report.num_views_failed += 1
            return  # we can't do anything with this query
        elif isinstance(parsed.debug_info.column_error, CooperativeTimeoutError):
            self.report.num_views_column_timeout += 1
        elif parsed.debug_info.column_error:
            self.report.num_views_column_failed += 1

        query_fingerprint = self._view_query_id(view_urn)
        formatted_view_definition = self._maybe_format_query(
            view_definition.view_definition
        )

        # Register the query.
        self._add_to_query_map(
            QueryMetadata(
                query_id=query_fingerprint,
                formatted_query_string=formatted_view_definition,
                session_id=_MISSING_SESSION_ID,
                query_type=QueryType.CREATE_VIEW,
                lineage_type=models.DatasetLineageTypeClass.VIEW,
                latest_timestamp=None,
                actor=None,
                upstreams=parsed.in_tables,
                column_lineage=parsed.column_lineage or [],
                column_usage=compute_upstream_fields(parsed),
                confidence_score=parsed.debug_info.confidence,
            )
        )

        # Register the query's lineage.
        self._lineage_map.for_mutation(view_urn, OrderedSet()).add(query_fingerprint)

    def _run_sql_parser(
        self,
        query: str,
        default_db: Optional[str],
        default_schema: Optional[str],
        schema_resolver: SchemaResolverInterface,
        session_id: str = _MISSING_SESSION_ID,
        timestamp: Optional[datetime] = None,
        user: Optional[Union[CorpUserUrn, CorpGroupUrn]] = None,
    ) -> SqlParsingResult:
        with self.report.sql_parsing_timer:
            parsed = sqlglot_lineage(
                query,
                schema_resolver=schema_resolver,
                default_db=default_db,
                default_schema=default_schema,
            )
        self.report.num_sql_parsed += 1

        # Conditionally log the query.
        if self.query_log == QueryLogSetting.STORE_ALL or (
            self.query_log == QueryLogSetting.STORE_FAILED and parsed.debug_info.error
        ):
            query_log_entry = LoggedQuery(
                query=query,
                session_id=session_id if session_id != _MISSING_SESSION_ID else None,
                timestamp=timestamp,
                user=user.urn() if user else None,
                default_db=default_db,
                default_schema=default_schema,
            )
            self._logged_queries.append(query_log_entry)

        # Also add some extra logging.
        if parsed.debug_info.error:
            logger.debug(
                f"Error parsing query {query}: {parsed.debug_info.error}",
                exc_info=parsed.debug_info.error,
            )

        return parsed

    def _add_to_query_map(
        self, new: QueryMetadata, merge_lineage: bool = False
    ) -> None:
        query_fingerprint = new.query_id

        if query_fingerprint in self._query_map:
            current = self._query_map.for_mutation(query_fingerprint)

            # This assumes that queries come in order of increasing timestamps,
            # so the current query is more authoritative than the previous one.
            current.formatted_query_string = new.formatted_query_string
            current.latest_timestamp = new.latest_timestamp or current.latest_timestamp
            current.actor = new.actor or current.actor

            if current.used_temp_tables and not new.used_temp_tables:
                # If we see the same query again, but in a different session,
                # it's possible that we didn't capture the temp tables in the newer session,
                # but did in the older one. If that happens, we treat the older session's
                # lineage as more authoritative. This isn't technically correct, but it's
                # better than using the newer session's lineage, which is likely incorrect.
                self.report.queries_with_non_authoritative_session.append(
                    query_fingerprint
                )
                return
            current.session_id = new.session_id

            if not merge_lineage:
                # An invariant of the fingerprinting is that if two queries have the
                # same fingerprint, they must also have the same lineage. We overwrite
                # here just in case more schemas got registered in the interim.
                current.upstreams = new.upstreams
                current.column_lineage = new.column_lineage
                current.column_usage = new.column_usage
                current.confidence_score = new.confidence_score
            else:
                # In the case of known query lineage, we might get things one at a time.
                # TODO: We don't yet support merging CLL for a single query.
                current.upstreams = list(
                    OrderedSet(current.upstreams) | OrderedSet(new.upstreams)
                )
                current.confidence_score = min(
                    current.confidence_score, new.confidence_score
                )
        else:
            self._query_map[query_fingerprint] = new

    def gen_metadata(self) -> Iterable[MetadataChangeProposalWrapper]:
        queries_generated: Set[QueryId] = set()

        yield from self._gen_lineage_mcps(queries_generated)
        self.report.num_queries_used_in_lineage = len(queries_generated)
        yield from self._gen_usage_statistics_mcps()
        yield from self._gen_operation_mcps(queries_generated)
        yield from self._gen_remaining_queries(queries_generated)

    def _gen_lineage_mcps(
        self, queries_generated: Set[QueryId]
    ) -> Iterable[MetadataChangeProposalWrapper]:
        if not self.generate_lineage:
            return

        # Process all views and inject them into the lineage map.
        # The parsing of view definitions is deferred until this point
        # to ensure the availability of all schema metadata.
        for view_urn, view_definition in self._view_definitions.items():
            self._process_view_definition(view_urn, view_definition)
        self._view_definitions.clear()

        # Generate lineage and queries.
        for downstream_urn in sorted(self._lineage_map):
            yield from self._gen_lineage_for_downstream(
                downstream_urn, queries_generated=queries_generated
            )

    @classmethod
    def _query_type_precedence(cls, query_type: str) -> int:
        query_precedence = [
            models.DatasetLineageTypeClass.COPY,
            models.DatasetLineageTypeClass.VIEW,
            models.DatasetLineageTypeClass.TRANSFORMED,
        ]

        # Lower value = higher precedence.
        idx = query_precedence.index(query_type)
        if idx == -1:
            return len(query_precedence)
        return idx

    def _gen_lineage_for_downstream(
        self, downstream_urn: str, queries_generated: Set[QueryId]
    ) -> Iterable[MetadataChangeProposalWrapper]:
        if not self.is_allowed_table(downstream_urn):
            self.report.num_lineage_skipped_due_to_filters += 1
            return

        query_ids = self._lineage_map[downstream_urn]
        queries: List[QueryMetadata] = [
            self._resolve_query_with_temp_tables(self._query_map[query_id])
            for query_id in query_ids
        ]

        # Sort the queries by highest precedence first, then by latest timestamp.
        # In case of ties, prefer queries with a known query type.
        # Tricky: by converting the timestamp to a number, we also can ignore the
        # differences between naive and aware datetimes.
        queries = sorted(
            # Sorted is a stable sort, so in the case of total ties, we want
            # to prefer the most recently added query.
            reversed(queries),
            key=lambda query: (
                self._query_type_precedence(query.lineage_type),
                -(make_ts_millis(query.latest_timestamp) or 0),
                query.query_type == QueryType.UNKNOWN,
            ),
        )

        queries_map: Dict[QueryId, QueryMetadata] = {
            query.query_id: query for query in queries
        }

        # mapping of upstream urn -> query id that produced it
        upstreams: Dict[UrnStr, QueryId] = {}
        # mapping of downstream column -> { upstream column -> query id that produced it }
        cll: Dict[str, Dict[SchemaFieldUrn, QueryId]] = defaultdict(dict)

        for query in queries:
            # Using setdefault to respect the precedence of queries.

            for upstream in query.upstreams:
                upstreams.setdefault(upstream, query.query_id)

            for lineage_info in query.column_lineage:
                for upstream_ref in lineage_info.upstreams:
                    cll[lineage_info.downstream.column].setdefault(
                        SchemaFieldUrn(upstream_ref.table, upstream_ref.column),
                        query.query_id,
                    )

        # Finally, we can build our lineage edge.
        required_queries = OrderedSet[QueryId]()
        upstream_aspect = models.UpstreamLineageClass(upstreams=[])
        for upstream_urn, query_id in upstreams.items():
            required_queries.add(query_id)

            upstream_aspect.upstreams.append(
                models.UpstreamClass(
                    dataset=upstream_urn,
                    type=queries_map[query_id].lineage_type,
                    query=(
                        self._query_urn(query_id)
                        if self.can_generate_query(query_id)
                        else None
                    ),
                    created=query.make_created_audit_stamp(),
                    auditStamp=models.AuditStampClass(
                        time=get_sys_time(),
                        actor=_DEFAULT_USER_URN.urn(),
                    ),
                )
            )
        upstream_aspect.fineGrainedLineages = []
        for downstream_column, all_upstream_columns in cll.items():
            # Group by query ID.
            for query_id, upstream_columns_for_query in groupby_unsorted(
                all_upstream_columns.items(),
                key=lambda x: x[1],
            ):
                upstream_columns = [x[0] for x in upstream_columns_for_query]
                required_queries.add(query_id)

                upstream_aspect.fineGrainedLineages.append(
                    models.FineGrainedLineageClass(
                        upstreamType=models.FineGrainedLineageUpstreamTypeClass.FIELD_SET,
                        upstreams=[
                            upstream_column.urn()
                            for upstream_column in upstream_columns
                        ],
                        downstreamType=models.FineGrainedLineageDownstreamTypeClass.FIELD,
                        downstreams=[
                            SchemaFieldUrn(downstream_urn, downstream_column).urn()
                        ],
                        query=(
                            self._query_urn(query_id)
                            if self.can_generate_query(query_id)
                            else None
                        ),
                        confidenceScore=queries_map[query_id].confidence_score,
                    )
                )

        if len(upstream_aspect.upstreams) > MAX_UPSTREAM_TABLES_COUNT:
            logger.warning(
                f"Too many upstream tables for {downstream_urn}: {len(upstream_aspect.upstreams)}"
                f"Keeping only {MAX_UPSTREAM_TABLES_COUNT} table level upstreams/"
            )
            upstream_aspect.upstreams = upstream_aspect.upstreams[
                :MAX_UPSTREAM_TABLES_COUNT
            ]
            self.report.num_table_lineage_trimmed_due_to_large_size += 1
        if len(upstream_aspect.fineGrainedLineages) > MAX_FINEGRAINEDLINEAGE_COUNT:
            logger.warning(
                f"Too many upstream columns for {downstream_urn}: {len(upstream_aspect.fineGrainedLineages)}"
                f"Keeping only {MAX_FINEGRAINEDLINEAGE_COUNT} column level upstreams/"
            )
            upstream_aspect.fineGrainedLineages = upstream_aspect.fineGrainedLineages[
                :MAX_FINEGRAINEDLINEAGE_COUNT
            ]
            self.report.num_column_lineage_trimmed_due_to_large_size += 1

        upstream_aspect.fineGrainedLineages = (
            upstream_aspect.fineGrainedLineages or None
        )

        if not upstream_aspect.upstreams and not upstream_aspect.fineGrainedLineages:
            return

        yield MetadataChangeProposalWrapper(
            entityUrn=downstream_urn,
            aspect=upstream_aspect,
        )

        for query_id in required_queries:
            # Avoid generating the same query twice.
            if query_id in queries_generated:
                continue
            queries_generated.add(query_id)

            query = queries_map[query_id]
            yield from self._gen_query(query, downstream_urn)

    @classmethod
    def _query_urn(cls, query_id: QueryId) -> str:
        return QueryUrn(query_id).urn()

    @classmethod
    def _composite_query_id(cls, composed_of_queries: List[QueryId]) -> str:
        combined = json.dumps(composed_of_queries)
        return f"composite_{generate_hash(combined)}"

    @classmethod
    def _view_query_id(cls, view_urn: UrnStr) -> str:
        return f"view_{DatasetUrn.url_encode(view_urn)}"

    @classmethod
    def _known_lineage_query_id(cls) -> str:
        return f"known_{uuid.uuid4()}"

    @classmethod
    def _is_known_lineage_query_id(cls, query_id: QueryId) -> bool:
        # Our query fingerprints are hex and won't have underscores, so this will
        # never conflict with a real query fingerprint.
        return query_id.startswith("known_")

    def _gen_remaining_queries(
        self, queries_generated: Set[QueryId]
    ) -> Iterable[MetadataChangeProposalWrapper]:
        if not self.generate_queries or not self.generate_query_usage_statistics:
            return

        assert self._query_usage_counts is not None
        for query_id in self._query_usage_counts:
            if query_id in queries_generated:
                continue
            queries_generated.add(query_id)

            yield from self._gen_query(self._query_map[query_id])

    def can_generate_query(self, query_id: QueryId) -> bool:
        return self.generate_queries and not self._is_known_lineage_query_id(query_id)

    def _gen_query(
        self, query: QueryMetadata, downstream_urn: Optional[str] = None
    ) -> Iterable[MetadataChangeProposalWrapper]:
        query_id = query.query_id
        if not self.can_generate_query(query_id):
            return

        # If a query doesn't involve any allowed tables, skip it.
        if downstream_urn is None and not any(
            self.is_allowed_table(urn) for urn in query.upstreams
        ):
            self.report.num_queries_skipped_due_to_filters += 1
            return

        yield from MetadataChangeProposalWrapper.construct_many(
            entityUrn=self._query_urn(query_id),
            aspects=[
<<<<<<< HEAD
                query.make_query_properties(),
                make_query_subjects(
                    query.get_subjects(
                        downstream_urn=downstream_urn,
                        include_fields=self.generate_query_subject_fields,
                    )
=======
                models.QueryPropertiesClass(
                    statement=models.QueryStatementClass(
                        value=query.formatted_query_string,
                        language=models.QueryLanguageClass.SQL,
                    ),
                    source=models.QuerySourceClass.SYSTEM,
                    created=query.make_created_audit_stamp(),
                    lastModified=query.make_last_modified_audit_stamp(),
                    origin=query.origin.urn() if query.origin else None,
                ),
                models.QuerySubjectsClass(
                    subjects=[
                        models.QuerySubjectClass(entity=urn)
                        for urn in query_subject_urns
                    ]
>>>>>>> d138a64a
                ),
                models.DataPlatformInstanceClass(
                    platform=self.platform.urn(),
                ),
            ],
        )
        self.report.num_queries_entities_generated += 1

        if self._query_usage_counts is not None:
            assert self.usage_config is not None

            # This is slightly lossy, since we only store one unique
            # user per query instead of tracking all of them.
            # We also lose information because we don't keep track
            # of users / lastExecutedAt timestamps per bucket.
            user = query.actor

            query_counter = self._query_usage_counts.get(query_id)
            if not query_counter:
                return

            all_buckets = self.usage_config.buckets()

            for bucket, count in query_counter.items():
                if bucket not in all_buckets:
                    # What happens if we get a query with a timestamp that's outside our configured window?
                    # Theoretically this should never happen, since the audit logs are also fetched
                    # for the window. However, it's useful to have reporting for it, just in case.
                    self.report.num_query_usage_stats_outside_window += 1
                    continue

                yield MetadataChangeProposalWrapper(
                    entityUrn=self._query_urn(query_id),
                    aspect=models.QueryUsageStatisticsClass(
                        timestampMillis=make_ts_millis(bucket),
                        eventGranularity=models.TimeWindowSizeClass(
                            unit=self.usage_config.bucket_duration, multiple=1
                        ),
                        queryCount=count,
                        uniqueUserCount=1,
                        userCounts=(
                            [
                                models.DatasetUserUsageCountsClass(
                                    user=user.urn(),
                                    count=count,
                                )
                            ]
                            if user
                            else None
                        ),
                    ),
                )

                self.report.num_query_usage_stats_generated += 1

    def _resolve_query_with_temp_tables(
        self,
        base_query: QueryMetadata,
    ) -> QueryMetadata:
        # TODO: Add special handling for COPY operations, which should mirror the schema
        # of the thing being copied in order to generate CLL.

        session_id = base_query.session_id

        composed_of_queries = OrderedSet[QueryId]()

        @dataclasses.dataclass
        class QueryLineageInfo:
            upstreams: List[UrnStr]  # this is direct upstreams, with *no temp tables*
            column_lineage: List[ColumnLineageInfo]
            confidence_score: float

            def _merge_lineage_from(self, other_query: "QueryLineageInfo") -> None:
                self.upstreams += other_query.upstreams
                self.column_lineage += other_query.column_lineage
                self.confidence_score = min(
                    self.confidence_score, other_query.confidence_score
                )

        def _recurse_into_query(
            query: QueryMetadata, recursion_path: List[QueryId]
        ) -> QueryLineageInfo:
            if query.query_id in recursion_path:
                # This is a cycle, so we just return the query as-is.
                return QueryLineageInfo(
                    upstreams=query.upstreams,
                    column_lineage=query.column_lineage,
                    confidence_score=query.confidence_score,
                )
            recursion_path = [*recursion_path, query.query_id]
            composed_of_queries.add(query.query_id)

            # Find all the temp tables that this query depends on.
            temp_upstream_queries: Dict[UrnStr, QueryLineageInfo] = {}
            for upstream in query.upstreams:
                upstream_query_ids = self._temp_lineage_map.get(session_id, {}).get(
                    upstream
                )
                if upstream_query_ids:
                    for upstream_query_id in upstream_query_ids:
                        upstream_query = self._query_map.get(upstream_query_id)
                        if (
                            upstream_query
                            and upstream_query.query_id not in composed_of_queries
                        ):
                            temp_query_lineage_info = _recurse_into_query(
                                upstream_query, recursion_path
                            )
                            if upstream in temp_upstream_queries:
                                temp_upstream_queries[upstream]._merge_lineage_from(
                                    temp_query_lineage_info
                                )
                            else:
                                temp_upstream_queries[upstream] = (
                                    temp_query_lineage_info
                                )

            # Compute merged upstreams.
            new_upstreams = OrderedSet[UrnStr]()
            for upstream in query.upstreams:
                if upstream in temp_upstream_queries:
                    new_upstreams.update(temp_upstream_queries[upstream].upstreams)
                else:
                    new_upstreams.add(upstream)

            # Compute merged column lineage.
            new_cll = []
            for lineage_info in query.column_lineage:
                new_column_upstreams: List[ColumnRef] = []
                for existing_col_upstream in lineage_info.upstreams:
                    if existing_col_upstream.table in temp_upstream_queries:
                        new_column_upstreams.extend(
                            [
                                temp_col_upstream
                                for temp_lineage_info in temp_upstream_queries[
                                    existing_col_upstream.table
                                ].column_lineage
                                for temp_col_upstream in temp_lineage_info.upstreams
                                if temp_lineage_info.downstream.column
                                == existing_col_upstream.column
                            ]
                        )
                    else:
                        new_column_upstreams.append(existing_col_upstream)

                new_cll.append(
                    ColumnLineageInfo(
                        downstream=lineage_info.downstream,
                        upstreams=new_column_upstreams,
                    )
                )

            # Compute merged confidence score.
            new_confidence_score = min(
                [
                    query.confidence_score,
                    *[
                        temp_upstream_query.confidence_score
                        for temp_upstream_query in temp_upstream_queries.values()
                    ],
                ]
            )

            return QueryLineageInfo(
                upstreams=list(new_upstreams),
                column_lineage=new_cll,
                confidence_score=new_confidence_score,
            )

        resolved_lineage_info = _recurse_into_query(base_query, [])

        # Fast path if there were no temp tables.
        if len(composed_of_queries) == 1:
            return base_query

        # If this query does actually depend on temp tables:
        # - Clone the query into a new object
        # - Generate a new composite fingerprint
        # - Update the lineage info
        # - Update the query text to combine the queries

        ordered_queries = [
            self._query_map[query_id] for query_id in reversed(composed_of_queries)
        ]
        if all(q.latest_timestamp for q in ordered_queries):
            ordered_queries = sorted(
                ordered_queries,
                key=lambda query: make_ts_millis(query.latest_timestamp) or 0,
            )
        composite_query_id = self._composite_query_id(
            [q.query_id for q in ordered_queries]
        )
        composed_of_queries_truncated: LossyList[str] = LossyList()
        for query_id in composed_of_queries:
            composed_of_queries_truncated.append(query_id)
        self.report.queries_with_temp_upstreams[composite_query_id] = (
            composed_of_queries_truncated
        )

        merged_query_text = ";\n\n".join(
            [q.formatted_query_string for q in ordered_queries]
        )

        resolved_query = dataclasses.replace(
            base_query,
            query_id=composite_query_id,
            formatted_query_string=merged_query_text,
            upstreams=resolved_lineage_info.upstreams,
            column_lineage=resolved_lineage_info.column_lineage,
            confidence_score=resolved_lineage_info.confidence_score,
        )

        return resolved_query

    def _gen_usage_statistics_mcps(self) -> Iterable[MetadataChangeProposalWrapper]:
        if not self._usage_aggregator:
            return

        for wu in self._usage_aggregator.generate_workunits(
            resource_urn_builder=lambda urn: urn,
            user_urn_builder=lambda urn: urn,
        ):
            # TODO: We should change the usage aggregator to return MCPWs directly.
            yield cast(MetadataChangeProposalWrapper, wu.metadata)

    def _gen_operation_mcps(
        self, queries_generated: Set[QueryId]
    ) -> Iterable[MetadataChangeProposalWrapper]:
        if not self.generate_operations:
            return

        for downstream_urn, query_ids in self._lineage_map.items():
            for query_id in query_ids:
                yield from self._gen_operation_for_downstream(downstream_urn, query_id)

                # Avoid generating the same query twice.
                if query_id in queries_generated:
                    continue
                queries_generated.add(query_id)
                yield from self._gen_query(self._query_map[query_id], downstream_urn)

    def _gen_operation_for_downstream(
        self, downstream_urn: UrnStr, query_id: QueryId
    ) -> Iterable[MetadataChangeProposalWrapper]:
        query = self._query_map[query_id]
        if query.latest_timestamp is None:
            return

        operation_type = query.query_type.to_operation_type()
        if operation_type is None:
            # We don't generate operations for SELECTs.
            return

        if not self.is_allowed_table(downstream_urn):
            self.report.num_operations_skipped_due_to_filters += 1
            return

        self.report.num_operations_generated += 1
        aspect = models.OperationClass(
            timestampMillis=make_ts_millis(datetime.now(tz=timezone.utc)),
            operationType=operation_type,
            lastUpdatedTimestamp=make_ts_millis(query.latest_timestamp),
            actor=query.actor.urn() if query.actor else None,
            customProperties=(
                {"query_urn": self._query_urn(query_id)}
                if self.can_generate_query(query_id)
                else None
            ),
        )
        yield MetadataChangeProposalWrapper(entityUrn=downstream_urn, aspect=aspect)<|MERGE_RESOLUTION|>--- conflicted
+++ resolved
@@ -1484,30 +1484,12 @@
         yield from MetadataChangeProposalWrapper.construct_many(
             entityUrn=self._query_urn(query_id),
             aspects=[
-<<<<<<< HEAD
                 query.make_query_properties(),
                 make_query_subjects(
                     query.get_subjects(
                         downstream_urn=downstream_urn,
                         include_fields=self.generate_query_subject_fields,
                     )
-=======
-                models.QueryPropertiesClass(
-                    statement=models.QueryStatementClass(
-                        value=query.formatted_query_string,
-                        language=models.QueryLanguageClass.SQL,
-                    ),
-                    source=models.QuerySourceClass.SYSTEM,
-                    created=query.make_created_audit_stamp(),
-                    lastModified=query.make_last_modified_audit_stamp(),
-                    origin=query.origin.urn() if query.origin else None,
-                ),
-                models.QuerySubjectsClass(
-                    subjects=[
-                        models.QuerySubjectClass(entity=urn)
-                        for urn in query_subject_urns
-                    ]
->>>>>>> d138a64a
                 ),
                 models.DataPlatformInstanceClass(
                     platform=self.platform.urn(),
