--- conflicted
+++ resolved
@@ -40,14 +40,8 @@
         # let the fuzzy resolution logic handle it.
         # MariaDB is a fork of MySQL, so we reuse the same dialect.
         return "mysql, normalization_strategy = lowercase"
-<<<<<<< HEAD
-    # Dremio is based upon drill. Not 100% compatibility
-    elif platform == "dremio":
-        return "drill"
     elif platform == "timescaledb":
         return "postgres"
-=======
->>>>>>> 6eb27d62
     else:
         return platform
 
