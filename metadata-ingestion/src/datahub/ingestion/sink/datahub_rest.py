--- conflicted
+++ resolved
@@ -20,18 +20,8 @@
 logger = logging.getLogger(__name__)
 
 
-<<<<<<< HEAD
-class DatahubRestSinkConfig(ConfigModel):
-    """Configuration class for holding connectivity to datahub gms"""
-
-    server: str = "http://localhost:8080"
-    token: Optional[str]
-    timeout_sec: Optional[int]
-    ca_cert: Optional[str]
-=======
 class DatahubRestSinkConfig(DatahubClientConfig):
     pass
->>>>>>> 1a5121a5
 
 
 @dataclass
@@ -50,12 +40,8 @@
             self.config.token,
             connect_timeout_sec=self.config.timeout_sec,  # reuse timeout_sec for connect timeout
             read_timeout_sec=self.config.timeout_sec,
-<<<<<<< HEAD
-            ca_cert=self.config.ca_cert,
-=======
             extra_headers=self.config.extra_headers,
             ca_certificate_path=self.config.ca_certificate_path,
->>>>>>> 1a5121a5
         )
         self.emitter.test_connection()
         self.executor = concurrent.futures.ThreadPoolExecutor(
