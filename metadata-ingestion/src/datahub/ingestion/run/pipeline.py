import contextlib
import enum
import itertools
import logging
import os
import platform
import shutil
import sys
import threading
import time
from dataclasses import dataclass
from typing import Any, Dict, Iterable, Iterator, List, Optional

import click
import humanfriendly
import psutil

from datahub._version import nice_version_name
from datahub.configuration.common import (
    ConfigModel,
    IgnorableError,
    PipelineExecutionError,
)
from datahub.ingestion.api.closeable import Closeable
from datahub.ingestion.api.committable import CommitPolicy
from datahub.ingestion.api.common import EndOfStream, PipelineContext, RecordEnvelope
from datahub.ingestion.api.global_context import set_graph_context
from datahub.ingestion.api.pipeline_run_listener import PipelineRunListener
from datahub.ingestion.api.report import Report
from datahub.ingestion.api.sink import Sink, SinkReport
from datahub.ingestion.api.source import Extractor, Source
from datahub.ingestion.api.transform import Transformer
from datahub.ingestion.extractor.extractor_registry import extractor_registry
from datahub.ingestion.graph.client import DataHubGraph, get_default_graph
from datahub.ingestion.reporting.reporting_provider_registry import (
    reporting_provider_registry,
)
from datahub.ingestion.run.pipeline_config import PipelineConfig, ReporterConfig
from datahub.ingestion.run.sink_callback import DeadLetterQueueCallback, LoggingCallback
from datahub.ingestion.sink.datahub_rest import DatahubRestSink
from datahub.ingestion.sink.sink_registry import sink_registry
from datahub.ingestion.source.source_registry import source_registry
from datahub.ingestion.transformer.system_metadata_transformer import (
    SystemMetadataTransformer,
)
from datahub.ingestion.transformer.transform_registry import transform_registry
from datahub.telemetry import stats
from datahub.telemetry.telemetry import telemetry_instance
from datahub.utilities._custom_package_loader import model_version_name
from datahub.utilities.global_warning_util import (
    clear_global_warnings,
    get_global_warnings,
)
from datahub.utilities.lossy_collections import LossyList

logger = logging.getLogger(__name__)
_REPORT_PRINT_INTERVAL_SECONDS = 60


<<<<<<< HEAD
=======
class LoggingCallback(WriteCallback):
    def __init__(self, name: str = "") -> None:
        super().__init__()
        self.name = name

    def on_success(
        self, record_envelope: RecordEnvelope, success_metadata: dict
    ) -> None:
        logger.debug(
            f"{self.name} sink wrote workunit {record_envelope.metadata['workunit_id']}"
        )

    def on_failure(
        self,
        record_envelope: RecordEnvelope,
        failure_exception: Exception,
        failure_metadata: dict,
    ) -> None:
        logger.error(
            f"{self.name} failed to write record with workunit {record_envelope.metadata['workunit_id']}",
            extra={"failure_metadata": failure_metadata},
            exc_info=failure_exception,
        )


class DeadLetterQueueCallback(WriteCallback, Closeable):
    def __init__(self, ctx: PipelineContext, config: Optional[FileSinkConfig]) -> None:
        if not config:
            config = FileSinkConfig.parse_obj({"filename": "failed_events.json"})
        self.file_sink: FileSink = FileSink(ctx, config)
        self.logging_callback = LoggingCallback(name="failure-queue")
        logger.info(f"Failure logging enabled. Will log to {config.filename}.")

    def on_success(
        self, record_envelope: RecordEnvelope, success_metadata: dict
    ) -> None:
        pass

    def on_failure(
        self,
        record_envelope: RecordEnvelope,
        failure_exception: Exception,
        failure_metadata: dict,
    ) -> None:
        if "workunit_id" in record_envelope.metadata:
            if isinstance(record_envelope.record, MetadataChangeProposalClass):
                mcp = cast(MetadataChangeProposalClass, record_envelope.record)
                if mcp.systemMetadata:
                    if not mcp.systemMetadata.properties:
                        mcp.systemMetadata.properties = {}
                    if "workunit_id" not in mcp.systemMetadata.properties:
                        # update the workunit id
                        mcp.systemMetadata.properties["workunit_id"] = (
                            record_envelope.metadata["workunit_id"]
                        )
                record_envelope.record = mcp
        self.file_sink.write_record_async(record_envelope, self.logging_callback)

    def close(self) -> None:
        self.file_sink.close()


>>>>>>> 9cafdef7
class PipelineInitError(Exception):
    pass


class PipelineStatus(enum.Enum):
    UNKNOWN = enum.auto()
    COMPLETED = enum.auto()
    ERROR = enum.auto()
    CANCELLED = enum.auto()


@contextlib.contextmanager
def _add_init_error_context(step: str) -> Iterator[None]:
    """Enriches any exceptions raised with information about the step that failed."""

    try:
        yield
    except PipelineInitError:
        raise
    except Exception as e:
        raise PipelineInitError(f"Failed to {step}: {e}") from e


@dataclass
class CliReport(Report):
    cli_version: str = nice_version_name()
    cli_entry_location: str = __file__
    models_version: str = model_version_name()
    py_version: str = sys.version
    py_exec_path: str = sys.executable
    os_details: str = platform.platform()

    mem_info: Optional[str] = None
    peak_memory_usage: Optional[str] = None
    _peak_memory_usage: int = 0

    disk_info: Optional[dict] = None
    peak_disk_usage: Optional[str] = None
    _initial_disk_usage: int = -1
    _peak_disk_usage: int = 0

    thread_count: Optional[int] = None
    peak_thread_count: Optional[int] = None

    def compute_stats(self) -> None:
        try:
            mem_usage = psutil.Process(os.getpid()).memory_info().rss
            if self._peak_memory_usage < mem_usage:
                self._peak_memory_usage = mem_usage
                self.peak_memory_usage = humanfriendly.format_size(
                    self._peak_memory_usage
                )
            self.mem_info = humanfriendly.format_size(mem_usage)
        except Exception as e:
            logger.warning(f"Failed to compute memory usage: {e}")

        try:
            disk_usage = shutil.disk_usage("/")
            if self._initial_disk_usage < 0:
                self._initial_disk_usage = disk_usage.used
            if self._peak_disk_usage < disk_usage.used:
                self._peak_disk_usage = disk_usage.used
                self.peak_disk_usage = humanfriendly.format_size(self._peak_disk_usage)
            self.disk_info = {
                "total": humanfriendly.format_size(disk_usage.total),
                "used": humanfriendly.format_size(disk_usage.used),
                "used_initally": humanfriendly.format_size(self._initial_disk_usage),
                "free": humanfriendly.format_size(disk_usage.free),
            }
        except Exception as e:
            logger.warning(f"Failed to compute disk usage: {e}")

        try:
            self.thread_count = threading.active_count()
            self.peak_thread_count = max(self.peak_thread_count or 0, self.thread_count)
        except Exception as e:
            logger.warning(f"Failed to compute thread count: {e}")

        return super().compute_stats()


def _make_default_rest_sink(ctx: PipelineContext) -> DatahubRestSink:
    graph = get_default_graph()
    sink_config = graph._make_rest_sink_config()

    return DatahubRestSink(ctx, sink_config)


class Pipeline:
    config: PipelineConfig
    ctx: PipelineContext
    source: Source
    extractor: Extractor
    sink_type: str
    sink: Sink[ConfigModel, SinkReport]
    transformers: List[Transformer]

    def __init__(
        self,
        config: PipelineConfig,
        dry_run: bool = False,
        preview_mode: bool = False,
        preview_workunits: int = 10,
        report_to: Optional[str] = "datahub",
        no_progress: bool = False,
    ):
        self.config = config
        self.dry_run = dry_run
        self.preview_mode = preview_mode
        self.preview_workunits = preview_workunits
        self.report_to = report_to
        self.reporters: List[PipelineRunListener] = []
        self.no_progress = no_progress
        self.num_intermediate_workunits = 0
        self.last_time_printed = int(time.time())
        self.cli_report = CliReport()

        with contextlib.ExitStack() as exit_stack, contextlib.ExitStack() as inner_exit_stack:
            self.graph: Optional[DataHubGraph] = None
            with _add_init_error_context("connect to DataHub"):
                if self.config.datahub_api:
                    self.graph = exit_stack.enter_context(
                        DataHubGraph(self.config.datahub_api)
                    )
                    self.graph.test_connection()

            with _add_init_error_context("set up framework context"):
                self.ctx = PipelineContext(
                    run_id=self.config.run_id,
                    graph=self.graph,
                    pipeline_name=self.config.pipeline_name,
                    dry_run=dry_run,
                    preview_mode=preview_mode,
                    pipeline_config=self.config,
                )

            if self.config.sink is None:
                logger.info(
                    "No sink configured, attempting to use the default datahub-rest sink."
                )
                with _add_init_error_context("configure the default rest sink"):
                    self.sink_type = "datahub-rest"
                    self.sink = exit_stack.enter_context(
                        _make_default_rest_sink(self.ctx)
                    )
            else:
                self.sink_type = self.config.sink.type
                with _add_init_error_context(
                    f"find a registered sink for type {self.sink_type}"
                ):
                    sink_class = sink_registry.get(self.sink_type)

                with _add_init_error_context(f"configure the sink ({self.sink_type})"):
                    sink_config = self.config.sink.dict().get("config") or {}
                    self.sink = exit_stack.enter_context(
                        sink_class.create(sink_config, self.ctx)
                    )
                    logger.debug(
                        f"Sink type {self.sink_type} ({sink_class}) configured"
                    )
            logger.info(f"Sink configured successfully. {self.sink.configured()}")

            if self.graph is None and isinstance(self.sink, DatahubRestSink):
                with _add_init_error_context("setup default datahub client"):
                    self.graph = self.sink.emitter.to_graph()
                    self.graph.test_connection()
            self.ctx.graph = self.graph
            telemetry_instance.set_context(server=self.graph)

            with set_graph_context(self.graph):
                with _add_init_error_context("configure reporters"):
                    self._configure_reporting(report_to)

                with _add_init_error_context(
                    f"find a registered source for type {self.source_type}"
                ):
                    source_class = source_registry.get(self.source_type)

                with _add_init_error_context(
                    f"configure the source ({self.source_type})"
                ):
                    self.source = inner_exit_stack.enter_context(
                        source_class.create(
                            self.config.source.dict().get("config", {}), self.ctx
                        )
                    )
                    logger.debug(
                        f"Source type {self.source_type} ({source_class}) configured"
                    )
                    logger.info("Source configured successfully.")

                extractor_type = self.config.source.extractor
                with _add_init_error_context(
                    f"configure the extractor ({extractor_type})"
                ):
                    extractor_class = extractor_registry.get(extractor_type)
                    self.extractor = inner_exit_stack.enter_context(
                        extractor_class(self.config.source.extractor_config, self.ctx)
                    )

                with _add_init_error_context("configure transformers"):
                    self._configure_transforms()

            # If all of the initialization succeeds, we can preserve the exit stack until the pipeline run.
            # We need to use an exit stack so that if we have an exception during initialization,
            # things that were already initialized are still cleaned up.
            # We need to separate the source/extractor from the rest because stateful
            # ingestion requires the source to be closed before the state can be updated.
            self.inner_exit_stack = inner_exit_stack.pop_all()
            self.exit_stack = exit_stack.pop_all()

    @property
    def source_type(self) -> str:
        return self.config.source.type

    def _configure_transforms(self) -> None:
        self.transformers = []
        if self.config.transformers is not None:
            for transformer in self.config.transformers:
                transformer_type = transformer.type
                transformer_class = transform_registry.get(transformer_type)
                transformer_config = transformer.dict().get("config", {})
                self.transformers.append(
                    transformer_class.create(transformer_config, self.ctx)
                )
                logger.debug(
                    f"Transformer type:{transformer_type},{transformer_class} configured"
                )

        # Add the system metadata transformer at the end of the list.
        self.transformers.append(SystemMetadataTransformer(self.ctx))

    def _configure_reporting(self, report_to: Optional[str]) -> None:
        if self.dry_run:
            # In dry run mode, we don't want to report anything.
            return

        if not report_to:
            # Reporting is disabled.
            pass
        elif report_to == "datahub":
            # we add the default datahub reporter unless a datahub reporter is already configured
            if not self.config.reporting or "datahub" not in [
                reporter.type for reporter in self.config.reporting
            ]:
                self.config.reporting.append(
                    ReporterConfig.parse_obj({"type": "datahub"})
                )
        elif report_to:
            # we assume this is a file name, and add the file reporter
            self.config.reporting.append(
                ReporterConfig.parse_obj(
                    {"type": "file", "config": {"filename": report_to}}
                )
            )

        for reporter in self.config.reporting:
            reporter_type = reporter.type
            reporter_class = reporting_provider_registry.get(reporter_type)
            reporter_config_dict = reporter.dict().get("config", {})
            try:
                self.reporters.append(
                    reporter_class.create(
                        config_dict=reporter_config_dict,
                        ctx=self.ctx,
                        sink=self.sink,
                    )
                )
                logger.debug(
                    f"Reporter type:{reporter_type},{reporter_class} configured."
                )
            except Exception as e:
                if reporter.required:
                    raise
                elif isinstance(e, IgnorableError):
                    logger.debug(f"Reporter type {reporter_type} is disabled: {e}")
                else:
                    logger.warning(
                        f"Failed to configure reporter: {reporter_type}", exc_info=e
                    )

    def _notify_reporters_on_ingestion_start(self) -> None:
        for reporter in self.reporters:
            try:
                reporter.on_start(ctx=self.ctx)
            except Exception as e:
                logger.warning("Reporting failed on start", exc_info=e)

    def _notify_reporters_on_ingestion_completion(self) -> None:
        for reporter in self.reporters:
            try:
                reporter.on_completion(
                    status=(
                        "CANCELLED"
                        if self.final_status == PipelineStatus.CANCELLED
                        else (
                            "FAILURE"
                            if self.has_failures()
                            else (
                                "SUCCESS"
                                if self.final_status == PipelineStatus.COMPLETED
                                else "UNKNOWN"
                            )
                        )
                    ),
                    report=self._get_structured_report(),
                    ctx=self.ctx,
                )
            except Exception as e:
                logger.warning("Reporting failed on completion", exc_info=e)

    @classmethod
    def create(
        cls,
        config_dict: dict,
        dry_run: bool = False,
        preview_mode: bool = False,
        preview_workunits: int = 10,
        report_to: Optional[str] = "datahub",
        no_progress: bool = False,
        raw_config: Optional[dict] = None,
    ) -> "Pipeline":
        config = PipelineConfig.from_dict(config_dict, raw_config)
        return cls(
            config,
            dry_run=dry_run,
            preview_mode=preview_mode,
            preview_workunits=preview_workunits,
            report_to=report_to,
            no_progress=no_progress,
        )

    def _time_to_print(self) -> bool:
        self.num_intermediate_workunits += 1
        current_time = int(time.time())
        # TODO: Replace with ProgressTimer.
        if current_time - self.last_time_printed > _REPORT_PRINT_INTERVAL_SECONDS:
            # we print
            self.num_intermediate_workunits = 0
            self.last_time_printed = current_time
            return True
        return False

    def run(self) -> None:
        with self.exit_stack, self.inner_exit_stack:
            if self.config.flags.generate_memory_profiles:
                import memray

                self.exit_stack.enter_context(
                    memray.Tracker(
                        f"{self.config.flags.generate_memory_profiles}/{self.config.run_id}.bin"
                    )
                )

            self.final_status = PipelineStatus.UNKNOWN
            self._notify_reporters_on_ingestion_start()
            callback = None
            try:
                callback = (
                    LoggingCallback()
                    if not self.config.failure_log.enabled
                    else self.exit_stack.enter_context(
                        DeadLetterQueueCallback(
                            self.ctx, self.config.failure_log.log_config
                        )
                    )
                )
                for wu in itertools.islice(
                    self.source.get_workunits(),
                    self.preview_workunits if self.preview_mode else None,
                ):
                    try:
                        if self._time_to_print() and not self.no_progress:
                            self.pretty_print_summary(currently_running=True)
                    except Exception as e:
                        logger.warning(f"Failed to print summary {e}")

                    if not self.dry_run:
                        self.sink.handle_work_unit_start(wu)
                    try:
                        # Most of this code is meant to be fully stream-based instead of generating all records into memory.
                        # However, the extractor in particular will never generate a particularly large list. We want the
                        # exception reporting to be associated with the source, and not the transformer. As such, we
                        # need to materialize the generator returned by get_records().
                        record_envelopes = list(self.extractor.get_records(wu))
                    except Exception as e:
                        self.source.get_report().failure(
                            "Source produced bad metadata", context=wu.id, exc=e
                        )
                        continue
                    try:
                        for record_envelope in self.transform(record_envelopes):
                            if not self.dry_run:
                                try:
                                    self.sink.write_record_async(
                                        record_envelope, callback
                                    )
                                except Exception as e:
                                    # In case the sink's error handling is bad, we still want to report the error.
                                    self.sink.report.report_failure(
                                        f"Failed to write record: {e}"
                                    )

                    except (RuntimeError, SystemExit):
                        raise
                    except Exception as e:
                        logger.error(
                            "Failed to process some records. Continuing.",
                            exc_info=e,
                        )
                        # TODO: Transformer errors should be reported more loudly / as part of the pipeline report.

                    if not self.dry_run:
                        self.sink.handle_work_unit_end(wu)

                # no more data is coming, we need to let the transformers produce any additional records if they are holding on to state
                for record_envelope in self.transform(
                    [
                        RecordEnvelope(
                            record=EndOfStream(),
                            metadata={"workunit_id": "end-of-stream"},
                        )
                    ]
                ):
                    if not self.dry_run and not isinstance(
                        record_envelope.record, EndOfStream
                    ):
                        # TODO: propagate EndOfStream and other control events to sinks, to allow them to flush etc.
                        self.sink.write_record_async(record_envelope, callback)

                # Stateful ingestion generates the updated state objects as part of the
                # source's close method. Because of that, we need to close the source
                # before we call process_commits.
                self.inner_exit_stack.close()

                self.process_commits()
                self.final_status = PipelineStatus.COMPLETED
            except (SystemExit, KeyboardInterrupt) as e:
                self.final_status = PipelineStatus.CANCELLED
                logger.error("Caught error", exc_info=e)
                raise
            except Exception as exc:
                self.final_status = PipelineStatus.ERROR
                self._handle_uncaught_pipeline_exception(exc)
            finally:
                clear_global_warnings()

                self._notify_reporters_on_ingestion_completion()

    def transform(self, records: Iterable[RecordEnvelope]) -> Iterable[RecordEnvelope]:
        """
        Transforms the given sequence of records by passing the records through the transformers
        :param records: the records to transform
        :return: the transformed records
        """
        for transformer in self.transformers:
            records = transformer.transform(records)

        return records

    def process_commits(self) -> None:
        """
        Evaluates the commit_policy for each committable in the context and triggers the commit operation
        on the committable if its required commit policies are satisfied.
        """
        has_errors: bool = (
            True
            if self.source.get_report().failures or self.sink.get_report().failures
            else False
        )
        has_warnings: bool = bool(
            self.source.get_report().warnings or self.sink.get_report().warnings
        )

        for name, committable in self.ctx.get_committables():
            commit_policy: CommitPolicy = committable.commit_policy

            logger.info(
                f"Processing commit request for {name}. Commit policy = {commit_policy},"
                f" has_errors={has_errors}, has_warnings={has_warnings}"
            )

            if (
                commit_policy == CommitPolicy.ON_NO_ERRORS_AND_NO_WARNINGS
                and (has_errors or has_warnings)
            ) or (commit_policy == CommitPolicy.ON_NO_ERRORS and has_errors):
                logger.warning(
                    f"Skipping commit request for {name} since policy requirements are not met."
                )
                continue

            try:
                committable.commit()
            except Exception as e:
                logger.error(f"Failed to commit changes for {name}.", e)
                raise e
            else:
                logger.info(f"Successfully committed changes for {name}.")

    def raise_from_status(self, raise_warnings: bool = False) -> None:
        if self.source.get_report().failures:
            raise PipelineExecutionError(
                "Source reported errors", self.source.get_report()
            )
        if self.sink.get_report().failures:
            raise PipelineExecutionError("Sink reported errors", self.sink.get_report())
        if raise_warnings:
            if self.source.get_report().warnings:
                raise PipelineExecutionError(
                    "Source reported warnings", self.source.get_report()
                )
            if self.sink.get_report().warnings:
                raise PipelineExecutionError(
                    "Sink reported warnings", self.sink.get_report()
                )

    def log_ingestion_stats(self) -> None:
        source_failures = self._approx_all_vals(self.source.get_report().failures)
        source_warnings = self._approx_all_vals(self.source.get_report().warnings)
        sink_failures = len(self.sink.get_report().failures)
        sink_warnings = len(self.sink.get_report().warnings)
        global_warnings = len(get_global_warnings())

        telemetry_instance.ping(
            "ingest_stats",
            {
                "source_type": self.source_type,
                "sink_type": self.sink_type,
                "transformer_types": [
                    transformer.type for transformer in self.config.transformers or []
                ],
                "records_written": stats.discretize(
                    self.sink.get_report().total_records_written
                ),
                "source_failures": stats.discretize(source_failures),
                "source_warnings": stats.discretize(source_warnings),
                "sink_failures": stats.discretize(sink_failures),
                "sink_warnings": stats.discretize(sink_warnings),
                "global_warnings": global_warnings,
                "failures": stats.discretize(source_failures + sink_failures),
                "warnings": stats.discretize(
                    source_warnings + sink_warnings + global_warnings
                ),
                "has_pipeline_name": bool(self.config.pipeline_name),
            },
        )

    def _approx_all_vals(self, d: LossyList[Any]) -> int:
        return d.total_elements

    def _get_text_color(self, running: bool, failures: bool, warnings: bool) -> str:
        if running:
            return "cyan"
        else:
            if failures:
                return "bright_red"
            elif warnings:
                return "bright_yellow"
            else:
                return "bright_green"

    def has_failures(self) -> bool:
        return bool(
            self.source.get_report().failures or self.sink.get_report().failures
        )

    def pretty_print_summary(
        self, warnings_as_failure: bool = False, currently_running: bool = False
    ) -> int:
        workunits_produced = self.sink.get_report().total_records_written

        if (
            not workunits_produced
            and not currently_running
            and self.final_status == PipelineStatus.ERROR
        ):
            # If the pipeline threw an uncaught exception before doing anything, printing
            # out the report would just be annoying.
            pass
        else:
            click.echo()
            click.secho("Cli report:", bold=True)
            click.echo(self.cli_report.as_string())
            click.secho(f"Source ({self.source_type}) report:", bold=True)
            click.echo(self.source.get_report().as_string())
            click.secho(f"Sink ({self.sink_type}) report:", bold=True)
            click.echo(self.sink.get_report().as_string())
            global_warnings = get_global_warnings()
            if len(global_warnings) > 0:
                click.secho("Global Warnings:", bold=True)
                click.echo(global_warnings)
            click.echo()

        duration_message = f"in {humanfriendly.format_timespan(self.source.get_report().running_time)}."
        if currently_running:
            message_template = f"⏳ Pipeline running {{status}} so far; produced {workunits_produced} events {duration_message}"
        else:
            message_template = f"Pipeline finished {{status}}; produced {workunits_produced} events {duration_message}"

        if self.source.get_report().failures or self.sink.get_report().failures:
            num_failures_source = self._approx_all_vals(
                self.source.get_report().failures
            )
            num_failures_sink = len(self.sink.get_report().failures)
            click.secho(
                message_template.format(
                    status=f"with at least {num_failures_source + num_failures_sink} failures"
                ),
                fg=self._get_text_color(
                    running=currently_running, failures=True, warnings=False
                ),
                bold=True,
            )
            return 1
        elif (
            self.source.get_report().warnings
            or self.sink.get_report().warnings
            or len(global_warnings) > 0
        ):
            num_warn_source = self._approx_all_vals(self.source.get_report().warnings)
            num_warn_sink = len(self.sink.get_report().warnings)
            num_warn_global = len(global_warnings)
            click.secho(
                message_template.format(
                    status=f"with at least {num_warn_source + num_warn_sink + num_warn_global} warnings"
                ),
                fg=self._get_text_color(
                    running=currently_running, failures=False, warnings=True
                ),
                bold=True,
            )
            return 1 if warnings_as_failure else 0
        else:
            click.secho(
                message_template.format(status="successfully"),
                fg=self._get_text_color(
                    running=currently_running, failures=False, warnings=False
                ),
                bold=True,
            )
            return 0

    def _handle_uncaught_pipeline_exception(self, exc: Exception) -> None:
        logger.exception(
            f"Ingestion pipeline threw an uncaught exception: {exc}", stacklevel=2
        )
        self.source.get_report().report_failure(
            title="Pipeline Error",
            message="Ingestion pipeline raised an unexpected exception!",
            exc=exc,
            log=False,
        )

    def _get_structured_report(self) -> Dict[str, Any]:
        return {
            "cli": self.cli_report.as_obj(),
            "source": {
                "type": self.source_type,
                "report": self.source.get_report().as_obj(),
            },
            "sink": {
                "type": self.sink_type,
                "report": self.sink.get_report().as_obj(),
            },
        }<|MERGE_RESOLUTION|>--- conflicted
+++ resolved
@@ -21,7 +21,6 @@
     IgnorableError,
     PipelineExecutionError,
 )
-from datahub.ingestion.api.closeable import Closeable
 from datahub.ingestion.api.committable import CommitPolicy
 from datahub.ingestion.api.common import EndOfStream, PipelineContext, RecordEnvelope
 from datahub.ingestion.api.global_context import set_graph_context
@@ -57,71 +56,6 @@
 _REPORT_PRINT_INTERVAL_SECONDS = 60
 
 
-<<<<<<< HEAD
-=======
-class LoggingCallback(WriteCallback):
-    def __init__(self, name: str = "") -> None:
-        super().__init__()
-        self.name = name
-
-    def on_success(
-        self, record_envelope: RecordEnvelope, success_metadata: dict
-    ) -> None:
-        logger.debug(
-            f"{self.name} sink wrote workunit {record_envelope.metadata['workunit_id']}"
-        )
-
-    def on_failure(
-        self,
-        record_envelope: RecordEnvelope,
-        failure_exception: Exception,
-        failure_metadata: dict,
-    ) -> None:
-        logger.error(
-            f"{self.name} failed to write record with workunit {record_envelope.metadata['workunit_id']}",
-            extra={"failure_metadata": failure_metadata},
-            exc_info=failure_exception,
-        )
-
-
-class DeadLetterQueueCallback(WriteCallback, Closeable):
-    def __init__(self, ctx: PipelineContext, config: Optional[FileSinkConfig]) -> None:
-        if not config:
-            config = FileSinkConfig.parse_obj({"filename": "failed_events.json"})
-        self.file_sink: FileSink = FileSink(ctx, config)
-        self.logging_callback = LoggingCallback(name="failure-queue")
-        logger.info(f"Failure logging enabled. Will log to {config.filename}.")
-
-    def on_success(
-        self, record_envelope: RecordEnvelope, success_metadata: dict
-    ) -> None:
-        pass
-
-    def on_failure(
-        self,
-        record_envelope: RecordEnvelope,
-        failure_exception: Exception,
-        failure_metadata: dict,
-    ) -> None:
-        if "workunit_id" in record_envelope.metadata:
-            if isinstance(record_envelope.record, MetadataChangeProposalClass):
-                mcp = cast(MetadataChangeProposalClass, record_envelope.record)
-                if mcp.systemMetadata:
-                    if not mcp.systemMetadata.properties:
-                        mcp.systemMetadata.properties = {}
-                    if "workunit_id" not in mcp.systemMetadata.properties:
-                        # update the workunit id
-                        mcp.systemMetadata.properties["workunit_id"] = (
-                            record_envelope.metadata["workunit_id"]
-                        )
-                record_envelope.record = mcp
-        self.file_sink.write_record_async(record_envelope, self.logging_callback)
-
-    def close(self) -> None:
-        self.file_sink.close()
-
-
->>>>>>> 9cafdef7
 class PipelineInitError(Exception):
     pass
 
