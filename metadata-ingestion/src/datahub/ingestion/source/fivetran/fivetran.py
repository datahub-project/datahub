--- conflicted
+++ resolved
@@ -792,15 +792,10 @@
         datajob = DataJob(
             id=connector.connector_id,
             flow_urn=dataflow_urn,
-<<<<<<< HEAD
+            platform_instance=self.config.platform_instance,
             name=connector_name,
             description=description,
             owners=owner_set,
-=======
-            platform_instance=self.config.platform_instance,
-            name=connector.connector_name,
-            owners={owner_email} if owner_email else set(),
->>>>>>> da3f82ea
         )
 
         # Map connector source and destination table with dataset entity
