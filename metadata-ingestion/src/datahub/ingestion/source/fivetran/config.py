import dataclasses
import logging
import warnings
from typing import Dict, Optional

import pydantic
from pydantic import Field, model_validator
from typing_extensions import Literal

from datahub.configuration.common import (
    AllowDenyPattern,
    ConfigModel,
    ConfigurationWarning,
)
from datahub.configuration.source_common import DatasetSourceConfigMixin
from datahub.configuration.validate_field_rename import pydantic_renamed_field
from datahub.emitter.mce_builder import DEFAULT_ENV
from datahub.ingestion.api.report import Report
from datahub.ingestion.source.bigquery_v2.bigquery_connection import (
    BigQueryConnectionConfig,
)
from datahub.ingestion.source.snowflake.snowflake_connection import (
    SnowflakeConnectionConfig,
)
from datahub.ingestion.source.state.stale_entity_removal_handler import (
    StaleEntityRemovalSourceReport,
    StatefulStaleMetadataRemovalConfig,
)
from datahub.ingestion.source.state.stateful_ingestion_base import (
    StatefulIngestionConfigBase,
)
from datahub.ingestion.source.unity.connection import UnityCatalogConnectionConfig
from datahub.utilities.lossy_collections import LossyList
from datahub.utilities.perf_timer import PerfTimer

logger = logging.getLogger(__name__)


class Constant:
    """
    keys used in fivetran plugin
    """

    ORCHESTRATOR = "fivetran"
    # table column name
    SOURCE_SCHEMA_NAME = "source_schema_name"
    SOURCE_TABLE_NAME = "source_table_name"
    SOURCE_TABLE_ID = "source_table_id"
    SOURCE_COLUMN_NAME = "source_column_name"
    DESTINATION_SCHEMA_NAME = "destination_schema_name"
    DESTINATION_TABLE_NAME = "destination_table_name"
    DESTINATION_TABLE_ID = "destination_table_id"
    DESTINATION_COLUMN_NAME = "destination_column_name"
    SYNC_ID = "sync_id"
    MESSAGE_DATA = "message_data"
    TIME_STAMP = "time_stamp"
    STATUS = "status"
    USER_ID = "user_id"
    EMAIL = "email"
    CONNECTOR_ID = "connection_id"
    CONNECTOR_NAME = "connection_name"
    CONNECTOR_TYPE_ID = "connector_type_id"
    PAUSED = "paused"
    SYNC_FREQUENCY = "sync_frequency"
    DESTINATION_ID = "destination_id"
    CONNECTING_USER_ID = "connecting_user_id"
    # Job status constants
    SUCCESSFUL = "SUCCESSFUL"
    FAILURE_WITH_TASK = "FAILURE_WITH_TASK"
    CANCELED = "CANCELED"
    GOOGLE_SHEETS_CONNECTOR_TYPE = "google_sheets"


# Key: Connector Type, Value: Platform ID/Name
KNOWN_DATA_PLATFORM_MAPPING = {
    "google_cloud_postgresql": "postgres",
    "postgres": "postgres",
    "snowflake": "snowflake",
    Constant.GOOGLE_SHEETS_CONNECTOR_TYPE: Constant.GOOGLE_SHEETS_CONNECTOR_TYPE,
}

# Note: (As of Oct 2025) Fivetran Platform Connector has stale lineage metadata for Google Sheets column data (deleted/renamed).
# Ref: https://fivetran.com/docs/connectors/files/google-sheets#deletingdata
# TODO: Remove Google Sheets connector type from DISABLE_LINEAGE_FOR_CONNECTOR_TYPES
DISABLE_COL_LINEAGE_FOR_CONNECTOR_TYPES = [Constant.GOOGLE_SHEETS_CONNECTOR_TYPE]


class SnowflakeDestinationConfig(SnowflakeConnectionConfig):
    database: str = Field(description="The fivetran connector log database.")
    log_schema: str = Field(description="The fivetran connector log schema.")


class BigQueryDestinationConfig(BigQueryConnectionConfig):
    dataset: str = Field(description="The fivetran connector log dataset.")


class DatabricksDestinationConfig(UnityCatalogConnectionConfig):
    catalog: str = Field(description="The fivetran connector log catalog.")
    log_schema: str = Field(description="The fivetran connector log schema.")

    @pydantic.field_validator("warehouse_id")
    @classmethod
    def warehouse_id_should_not_be_empty(cls, warehouse_id: Optional[str]) -> str:
        if warehouse_id is None or (warehouse_id and warehouse_id.strip() == ""):
            raise ValueError("Fivetran requires warehouse_id to be set")
        return warehouse_id


class FivetranAPIConfig(ConfigModel):
    api_key: str = Field(description="Fivetran API key")
    api_secret: str = Field(description="Fivetran API secret")
    base_url: str = Field(
        default="https://api.fivetran.com", description="Fivetran API base URL"
    )
    request_timeout_sec: int = Field(
        default=30, description="Request timeout in seconds"
    )


class FivetranLogConfig(ConfigModel):
    destination_platform: Literal["snowflake", "bigquery", "databricks"] = (
        pydantic.Field(
            default="snowflake",
            description="The destination platform where fivetran connector log tables are dumped.",
        )
    )
    snowflake_destination_config: Optional[SnowflakeDestinationConfig] = pydantic.Field(
        default=None,
        description="If destination platform is 'snowflake', provide snowflake configuration.",
    )
    bigquery_destination_config: Optional[BigQueryDestinationConfig] = pydantic.Field(
        default=None,
        description="If destination platform is 'bigquery', provide bigquery configuration.",
    )
    databricks_destination_config: Optional[DatabricksDestinationConfig] = (
        pydantic.Field(
            default=None,
            description="If destination platform is 'databricks', provide databricks configuration.",
        )
    )
    _rename_destination_config = pydantic_renamed_field(
        "destination_config", "snowflake_destination_config"
    )

    @model_validator(mode="after")
    def validate_destination_platfrom_and_config(self) -> "FivetranLogConfig":
        if self.destination_platform == "snowflake":
            if self.snowflake_destination_config is None:
                raise ValueError(
                    "If destination platform is 'snowflake', user must provide snowflake destination configuration in the recipe."
                )
        elif self.destination_platform == "bigquery":
            if self.bigquery_destination_config is None:
                raise ValueError(
                    "If destination platform is 'bigquery', user must provide bigquery destination configuration in the recipe."
                )
        elif self.destination_platform == "databricks":
            if self.databricks_destination_config is None:
                raise ValueError(
                    "If destination platform is 'databricks', user must provide databricks destination configuration in the recipe."
                )
        else:
            raise ValueError(
                f"Destination platform '{self.destination_platform}' is not yet supported."
            )
        return self


@dataclasses.dataclass
class MetadataExtractionPerfReport(Report):
    connectors_metadata_extraction_sec: PerfTimer = dataclasses.field(
        default_factory=PerfTimer
    )
    connectors_lineage_extraction_sec: PerfTimer = dataclasses.field(
        default_factory=PerfTimer
    )
    connectors_jobs_extraction_sec: PerfTimer = dataclasses.field(
        default_factory=PerfTimer
    )


@dataclasses.dataclass
class FivetranSourceReport(StaleEntityRemovalSourceReport):
    connectors_scanned: int = 0
    fivetran_rest_api_call_count: int = 0
    filtered_connectors: LossyList[str] = dataclasses.field(default_factory=LossyList)
    metadata_extraction_perf: MetadataExtractionPerfReport = dataclasses.field(
        default_factory=MetadataExtractionPerfReport
    )

    def report_connectors_scanned(self, count: int = 1) -> None:
        self.connectors_scanned += count

    def report_connectors_dropped(self, connector: str) -> None:
        self.filtered_connectors.append(connector)

    def report_fivetran_rest_api_call_count(self) -> None:
        self.fivetran_rest_api_call_count += 1


class PlatformDetail(ConfigModel):
    platform: Optional[str] = pydantic.Field(
        default=None,
        description="Override the platform type detection.",
    )
    platform_instance: Optional[str] = pydantic.Field(
        default=None,
        description="The instance of the platform that all assets produced by this recipe belong to",
    )
    env: str = pydantic.Field(
        default=DEFAULT_ENV,
        description="The environment that all assets produced by DataHub platform ingestion source belong to",
    )
    database: Optional[str] = pydantic.Field(
        default=None,
        description="The database that all assets produced by this connector belong to. "
        "For destinations, this defaults to the fivetran log config's database.",
    )
    include_schema_in_urn: bool = pydantic.Field(
        default=True,
        description="Include schema in the dataset URN. In some cases, the schema is not relevant to the dataset URN and Fivetran sets it to the source and destination table names in the connector.",
    )


class FivetranSourceConfig(StatefulIngestionConfigBase, DatasetSourceConfigMixin):
    fivetran_log_config: FivetranLogConfig = pydantic.Field(
        description="Fivetran log connector destination server configurations.",
    )
    connector_patterns: AllowDenyPattern = Field(
        default=AllowDenyPattern.allow_all(),
        description="Filtering regex patterns for connector names.",
    )
    destination_patterns: AllowDenyPattern = Field(
        default=AllowDenyPattern.allow_all(),
        description="Regex patterns for destination ids to filter in ingestion. "
        "Fivetran destination IDs are usually two word identifiers e.g. canyon_tolerable, and are not the same as the destination database name. "
        "They're visible in the Fivetran UI under Destinations -> Overview -> Destination Group ID.",
    )
    include_column_lineage: bool = Field(
        default=True,
        description="Populates table->table column lineage.",
    )

    # Configuration for stateful ingestion
    stateful_ingestion: Optional[StatefulStaleMetadataRemovalConfig] = pydantic.Field(
        default=None, description="Fivetran Stateful Ingestion Config."
    )

    # Fivetran connector all sources to platform instance mapping
    sources_to_platform_instance: Dict[str, PlatformDetail] = pydantic.Field(
        default={},
        description="A mapping from connector id to its platform/instance/env/database details.",
    )
    # Fivetran destination to platform instance mapping
    destination_to_platform_instance: Dict[str, PlatformDetail] = pydantic.Field(
        default={},
        description="A mapping of destination id to its platform/instance/env details.",
    )

<<<<<<< HEAD
    @model_validator(mode="before")
    @classmethod
=======
    """
    Use Fivetran REST API to get :
    - Google Sheets Connector details and emit related entities
    Fivetran Platform Connector syncs limited information about the Google Sheets Connector.
    """
    api_config: Optional[FivetranAPIConfig] = Field(
        default=None,
        description="Fivetran REST API configuration, used to provide wider support for connections.",
    )

    @pydantic.root_validator(pre=True)
>>>>>>> 680a1eea
    def compat_sources_to_database(cls, values: Dict) -> Dict:
        if "sources_to_database" in values:
            warnings.warn(
                "The sources_to_database field is deprecated, please use sources_to_platform_instance instead.",
                ConfigurationWarning,
                stacklevel=2,
            )
            mapping = values.pop("sources_to_database")

            values.setdefault("sources_to_platform_instance", {})
            for key, value in mapping.items():
                values["sources_to_platform_instance"].setdefault(key, {})
                values["sources_to_platform_instance"][key].setdefault(
                    "database", value
                )

        return values

    history_sync_lookback_period: int = pydantic.Field(
        7,
        description="The number of days to look back when extracting connectors' sync history.",
    )<|MERGE_RESOLUTION|>--- conflicted
+++ resolved
@@ -1,10 +1,10 @@
 import dataclasses
 import logging
 import warnings
-from typing import Dict, Optional
+from typing import Any, Dict, Optional
 
 import pydantic
-from pydantic import Field, model_validator
+from pydantic import Field, field_validator, model_validator
 from typing_extensions import Literal
 
 from datahub.configuration.common import (
@@ -98,7 +98,7 @@
     catalog: str = Field(description="The fivetran connector log catalog.")
     log_schema: str = Field(description="The fivetran connector log schema.")
 
-    @pydantic.field_validator("warehouse_id")
+    @field_validator("warehouse_id", mode="after")
     @classmethod
     def warehouse_id_should_not_be_empty(cls, warehouse_id: Optional[str]) -> str:
         if warehouse_id is None or (warehouse_id and warehouse_id.strip() == ""):
@@ -142,28 +142,30 @@
         "destination_config", "snowflake_destination_config"
     )
 
-    @model_validator(mode="after")
-    def validate_destination_platfrom_and_config(self) -> "FivetranLogConfig":
-        if self.destination_platform == "snowflake":
-            if self.snowflake_destination_config is None:
+    @model_validator(mode="before")
+    @classmethod
+    def validate_destination_platform_and_config(cls, values: Any) -> Any:
+        destination_platform = values["destination_platform"]
+        if destination_platform == "snowflake":
+            if "snowflake_destination_config" not in values:
                 raise ValueError(
                     "If destination platform is 'snowflake', user must provide snowflake destination configuration in the recipe."
                 )
-        elif self.destination_platform == "bigquery":
-            if self.bigquery_destination_config is None:
+        elif destination_platform == "bigquery":
+            if "bigquery_destination_config" not in values:
                 raise ValueError(
                     "If destination platform is 'bigquery', user must provide bigquery destination configuration in the recipe."
                 )
-        elif self.destination_platform == "databricks":
-            if self.databricks_destination_config is None:
+        elif destination_platform == "databricks":
+            if "databricks_destination_config" not in values:
                 raise ValueError(
                     "If destination platform is 'databricks', user must provide databricks destination configuration in the recipe."
                 )
         else:
             raise ValueError(
-                f"Destination platform '{self.destination_platform}' is not yet supported."
+                f"Destination platform '{destination_platform}' is not yet supported."
             )
-        return self
+        return values
 
 
 @dataclasses.dataclass
@@ -257,10 +259,6 @@
         description="A mapping of destination id to its platform/instance/env details.",
     )
 
-<<<<<<< HEAD
-    @model_validator(mode="before")
-    @classmethod
-=======
     """
     Use Fivetran REST API to get :
     - Google Sheets Connector details and emit related entities
@@ -271,9 +269,9 @@
         description="Fivetran REST API configuration, used to provide wider support for connections.",
     )
 
-    @pydantic.root_validator(pre=True)
->>>>>>> 680a1eea
-    def compat_sources_to_database(cls, values: Dict) -> Dict:
+    @model_validator(mode="before")
+    @classmethod
+    def compat_sources_to_database(cls, values: Any) -> Any:
         if "sources_to_database" in values:
             warnings.warn(
                 "The sources_to_database field is deprecated, please use sources_to_platform_instance instead.",
