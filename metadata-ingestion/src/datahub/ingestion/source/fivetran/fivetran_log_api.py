import functools
import json
import logging
from collections import defaultdict
from typing import Any, Dict, List, Optional, Tuple

import sqlglot
from sqlalchemy import create_engine

from datahub.configuration.common import AllowDenyPattern, ConfigurationError
from datahub.ingestion.source.fivetran.config import (
    Constant,
    FivetranLogConfig,
    FivetranSourceReport,
)
from datahub.ingestion.source.fivetran.data_classes import (
    ColumnLineage,
    Connector,
    Job,
    TableLineage,
)
from datahub.ingestion.source.fivetran.fivetran_query import FivetranLogQuery

logger: logging.Logger = logging.getLogger(__name__)


class FivetranLogAPI:
    def __init__(self, fivetran_log_config: FivetranLogConfig) -> None:
        self.fivetran_log_config = fivetran_log_config
        (
            self.engine,
            self.fivetran_log_query,
            self.fivetran_log_database,
        ) = self._initialize_fivetran_variables()

    def _initialize_fivetran_variables(
        self,
    ) -> Tuple[Any, FivetranLogQuery, str]:
        fivetran_log_query = FivetranLogQuery()
        destination_platform = self.fivetran_log_config.destination_platform
        # For every destination, create sqlalchemy engine,
        # set db_clause to generate select queries and set fivetran_log_database class variable
        if destination_platform == "snowflake":
            snowflake_destination_config = (
                self.fivetran_log_config.snowflake_destination_config
            )
            if snowflake_destination_config is not None:
                engine = create_engine(
                    snowflake_destination_config.get_sql_alchemy_url(),
                    **snowflake_destination_config.get_options(),
                )
                engine.execute(
                    fivetran_log_query.use_database(
                        snowflake_destination_config.database,
                    )
                )
                fivetran_log_query.set_db(
                    snowflake_destination_config.log_schema,
                )
                fivetran_log_database = snowflake_destination_config.database
        elif destination_platform == "bigquery":
            bigquery_destination_config = (
                self.fivetran_log_config.bigquery_destination_config
            )
            if bigquery_destination_config is not None:
                engine = create_engine(
                    bigquery_destination_config.get_sql_alchemy_url(),
                )
                fivetran_log_query.set_db(bigquery_destination_config.dataset)
                fivetran_log_database = bigquery_destination_config.dataset
        else:
            raise ConfigurationError(
                f"Destination platform '{destination_platform}' is not yet supported."
            )
        return (
            engine,
            fivetran_log_query,
            fivetran_log_database,
        )

    def _query(self, query: str) -> List[Dict]:
        # Automatically transpile snowflake query syntax to the target dialect.
        if self.fivetran_log_config.destination_platform != "snowflake":
            query = sqlglot.parse_one(query, dialect="snowflake").sql(
                dialect=self.fivetran_log_config.destination_platform, pretty=True
            )
        logger.info(f"Executing query: {query}")
        resp = self.engine.execute(query)
        return [row for row in resp]

<<<<<<< HEAD
    def _get_column_lineage_metadata(self) -> Dict[Tuple[str, str], List]:
=======
    def _get_column_lineage_metadata(
        self, connector_ids: List[str]
    ) -> Dict[Tuple[str, str], List]:
>>>>>>> a1d4a749
        """
        Returns dict of column lineage metadata with key as (<SOURCE_TABLE_ID>, <DESTINATION_TABLE_ID>)
        """
        all_column_lineage = defaultdict(list)
        column_lineage_result = self._query(
            self.fivetran_log_query.get_column_lineage_query(
                connector_ids=connector_ids
            )
        )
        for column_lineage in column_lineage_result:
            key = (
                column_lineage[Constant.SOURCE_TABLE_ID],
                column_lineage[Constant.DESTINATION_TABLE_ID],
            )
            all_column_lineage[key].append(column_lineage)
        return dict(all_column_lineage)

<<<<<<< HEAD
    def _get_table_lineage_metadata(self) -> Dict[str, List]:
=======
    def _get_table_lineage_metadata(self, connector_ids: List[str]) -> Dict[str, List]:
>>>>>>> a1d4a749
        """
        Returns dict of table lineage metadata with key as 'CONNECTOR_ID'
        """
        connectors_table_lineage_metadata = defaultdict(list)
        table_lineage_result = self._query(
            self.fivetran_log_query.get_table_lineage_query(connector_ids=connector_ids)
        )
        for table_lineage in table_lineage_result:
            connectors_table_lineage_metadata[
                table_lineage[Constant.CONNECTOR_ID]
            ].append(table_lineage)
        return dict(connectors_table_lineage_metadata)

    def _extract_connector_lineage(
        self,
        table_lineage_result: Optional[List],
        column_lineage_metadata: Dict[Tuple[str, str], List],
    ) -> List[TableLineage]:
        table_lineage_list: List[TableLineage] = []
        if table_lineage_result is None:
            return table_lineage_list
        for table_lineage in table_lineage_result:
            # Join the column lineage into the table lineage.
            column_lineage_result = column_lineage_metadata.get(
                (
                    table_lineage[Constant.SOURCE_TABLE_ID],
                    table_lineage[Constant.DESTINATION_TABLE_ID],
                )
            )
            column_lineage_list: List[ColumnLineage] = []
            if column_lineage_result:
                column_lineage_list = [
                    ColumnLineage(
                        source_column=column_lineage[Constant.SOURCE_COLUMN_NAME],
                        destination_column=column_lineage[
                            Constant.DESTINATION_COLUMN_NAME
                        ],
                    )
                    for column_lineage in column_lineage_result
                ]

            table_lineage_list.append(
                TableLineage(
                    source_table=f"{table_lineage[Constant.SOURCE_SCHEMA_NAME]}.{table_lineage[Constant.SOURCE_TABLE_NAME]}",
                    destination_table=f"{table_lineage[Constant.DESTINATION_SCHEMA_NAME]}.{table_lineage[Constant.DESTINATION_TABLE_NAME]}",
                    column_lineage=column_lineage_list,
                )
            )

        return table_lineage_list

    def _get_all_connector_sync_logs(
        self, syncs_interval: int, connector_ids: List[str]
    ) -> Dict[str, Dict[str, Dict[str, Tuple[float, Optional[str]]]]]:
        sync_logs: Dict[str, Dict[str, Dict[str, Tuple[float, Optional[str]]]]] = {}

        query = self.fivetran_log_query.get_sync_logs_query(
            syncs_interval=syncs_interval,
            connector_ids=connector_ids,
        )

        for row in self._query(query):
            connector_id = row[Constant.CONNECTOR_ID]
            sync_id = row[Constant.SYNC_ID]

            if connector_id not in sync_logs:
                sync_logs[connector_id] = {}

            sync_logs[connector_id][sync_id] = {
                "sync_start": (row["start_time"].timestamp(), None),
                "sync_end": (row["end_time"].timestamp(), row["end_message_data"]),
            }

        return sync_logs

    def _get_jobs_list(
        self, connector_sync_log: Optional[Dict[str, Dict]]
    ) -> List[Job]:
        jobs: List[Job] = []
        if connector_sync_log is None:
            return jobs
        for sync_id in connector_sync_log.keys():
            if len(connector_sync_log[sync_id]) != 2:
                # If both sync-start and sync-end event log not present for this sync that means sync is still in progress
                continue

            message_data = connector_sync_log[sync_id]["sync_end"][1]
            if message_data is None:
                continue
            message_data = json.loads(message_data)
            if isinstance(message_data, str):
                # Sometimes message_data contains json string inside string
                # Ex: '"{\"status\":\"SUCCESSFUL\"}"'
                # Hence, need to do json loads twice.
                message_data = json.loads(message_data)

            jobs.append(
                Job(
                    job_id=sync_id,
                    start_time=round(connector_sync_log[sync_id]["sync_start"][0]),
                    end_time=round(connector_sync_log[sync_id]["sync_end"][0]),
                    status=message_data[Constant.STATUS],
                )
            )
        return jobs

    @functools.lru_cache()
    def _get_users(self) -> Dict[str, str]:
        users = self._query(self.fivetran_log_query.get_users_query())
        if not users:
            return {}
        return {user[Constant.USER_ID]: user[Constant.EMAIL] for user in users}

    def get_user_email(self, user_id: str) -> Optional[str]:
        if not user_id:
            return None
        return self._get_users().get(user_id)

    def _fill_connectors_lineage(self, connectors: List[Connector]) -> None:
<<<<<<< HEAD
        table_lineage_metadata = self._get_table_lineage_metadata()
        column_lineage_metadata = self._get_column_lineage_metadata()
=======
        connector_ids = [connector.connector_id for connector in connectors]
        table_lineage_metadata = self._get_table_lineage_metadata(connector_ids)
        column_lineage_metadata = self._get_column_lineage_metadata(connector_ids)
>>>>>>> a1d4a749
        for connector in connectors:
            connector.lineage = self._extract_connector_lineage(
                table_lineage_result=table_lineage_metadata.get(connector.connector_id),
                column_lineage_metadata=column_lineage_metadata,
            )

    def _fill_connectors_jobs(
        self, connectors: List[Connector], syncs_interval: int
    ) -> None:
        connector_ids = [connector.connector_id for connector in connectors]
        sync_logs = self._get_all_connector_sync_logs(
            syncs_interval, connector_ids=connector_ids
        )
        for connector in connectors:
            connector.jobs = self._get_jobs_list(sync_logs.get(connector.connector_id))

    def get_allowed_connectors_list(
        self,
        connector_patterns: AllowDenyPattern,
        destination_patterns: AllowDenyPattern,
        report: FivetranSourceReport,
        syncs_interval: int,
    ) -> List[Connector]:
        connectors: List[Connector] = []
        with report.metadata_extraction_perf.connectors_metadata_extraction_sec:
            logger.info("Fetching connector list")
            connector_list = self._query(self.fivetran_log_query.get_connectors_query())
            for connector in connector_list:
                connector_name = connector[Constant.CONNECTOR_NAME]
                if not connector_patterns.allowed(connector_name):
                    report.report_connectors_dropped(connector_name)
                    continue
                if not destination_patterns.allowed(
                    destination_id := connector[Constant.DESTINATION_ID]
                ):
                    report.report_connectors_dropped(
                        f"{connector_name} (destination_id: {destination_id})"
                    )
                    continue
                connectors.append(
                    Connector(
                        connector_id=connector[Constant.CONNECTOR_ID],
                        connector_name=connector_name,
                        connector_type=connector[Constant.CONNECTOR_TYPE_ID],
                        paused=connector[Constant.PAUSED],
                        sync_frequency=connector[Constant.SYNC_FREQUENCY],
                        destination_id=destination_id,
                        user_id=connector[Constant.CONNECTING_USER_ID],
                        lineage=[],  # filled later
                        jobs=[],  # filled later
                    )
                )

        if not connectors:
            # Some of our queries don't work well when there's no connectors, since
            # we push down connector id filters.
<<<<<<< HEAD
            return []
=======
            logger.info("No allowed connectors found")
            return []
        logger.info(f"Found {len(connectors)} allowed connectors")
>>>>>>> a1d4a749

        with report.metadata_extraction_perf.connectors_lineage_extraction_sec:
            logger.info("Fetching connector lineage")
            self._fill_connectors_lineage(connectors)
        with report.metadata_extraction_perf.connectors_jobs_extraction_sec:
            logger.info("Fetching connector job run history")
            self._fill_connectors_jobs(connectors, syncs_interval)
        return connectors<|MERGE_RESOLUTION|>--- conflicted
+++ resolved
@@ -88,13 +88,9 @@
         resp = self.engine.execute(query)
         return [row for row in resp]
 
-<<<<<<< HEAD
-    def _get_column_lineage_metadata(self) -> Dict[Tuple[str, str], List]:
-=======
     def _get_column_lineage_metadata(
         self, connector_ids: List[str]
     ) -> Dict[Tuple[str, str], List]:
->>>>>>> a1d4a749
         """
         Returns dict of column lineage metadata with key as (<SOURCE_TABLE_ID>, <DESTINATION_TABLE_ID>)
         """
@@ -112,11 +108,7 @@
             all_column_lineage[key].append(column_lineage)
         return dict(all_column_lineage)
 
-<<<<<<< HEAD
-    def _get_table_lineage_metadata(self) -> Dict[str, List]:
-=======
     def _get_table_lineage_metadata(self, connector_ids: List[str]) -> Dict[str, List]:
->>>>>>> a1d4a749
         """
         Returns dict of table lineage metadata with key as 'CONNECTOR_ID'
         """
@@ -236,14 +228,9 @@
         return self._get_users().get(user_id)
 
     def _fill_connectors_lineage(self, connectors: List[Connector]) -> None:
-<<<<<<< HEAD
-        table_lineage_metadata = self._get_table_lineage_metadata()
-        column_lineage_metadata = self._get_column_lineage_metadata()
-=======
         connector_ids = [connector.connector_id for connector in connectors]
         table_lineage_metadata = self._get_table_lineage_metadata(connector_ids)
         column_lineage_metadata = self._get_column_lineage_metadata(connector_ids)
->>>>>>> a1d4a749
         for connector in connectors:
             connector.lineage = self._extract_connector_lineage(
                 table_lineage_result=table_lineage_metadata.get(connector.connector_id),
@@ -300,13 +287,9 @@
         if not connectors:
             # Some of our queries don't work well when there's no connectors, since
             # we push down connector id filters.
-<<<<<<< HEAD
-            return []
-=======
             logger.info("No allowed connectors found")
             return []
         logger.info(f"Found {len(connectors)} allowed connectors")
->>>>>>> a1d4a749
 
         with report.metadata_extraction_perf.connectors_lineage_extraction_sec:
             logger.info("Fetching connector lineage")
