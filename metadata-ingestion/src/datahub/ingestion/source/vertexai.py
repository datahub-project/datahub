import dataclasses
import logging
from datetime import datetime
from typing import Any, Dict, Iterable, List, Optional, Tuple, TypeVar, Union

from google.api_core.exceptions import GoogleAPICallError
from google.cloud import aiplatform
from google.cloud.aiplatform import (
    AutoMLForecastingTrainingJob,
    AutoMLImageTrainingJob,
    AutoMLTabularTrainingJob,
    AutoMLTextTrainingJob,
    AutoMLVideoTrainingJob,
    Endpoint,
    ExperimentRun,
)
from google.cloud.aiplatform.base import VertexAiResourceNoun
from google.cloud.aiplatform.metadata.experiment_resources import Experiment
from google.cloud.aiplatform.models import Model, VersionInfo
from google.oauth2 import service_account
from pydantic import PrivateAttr
from pydantic.fields import Field

import datahub.emitter.mce_builder as builder
from datahub.configuration.source_common import EnvConfigMixin
from datahub.emitter.mcp import MetadataChangeProposalWrapper
from datahub.emitter.mcp_builder import ProjectIdKey, gen_containers
from datahub.ingestion.api.common import PipelineContext
from datahub.ingestion.api.decorators import (
    SupportStatus,
    capability,
    config_class,
    platform_name,
    support_status,
)
from datahub.ingestion.api.source import Source, SourceCapability, SourceReport
from datahub.ingestion.api.source_helpers import auto_workunit
from datahub.ingestion.api.workunit import MetadataWorkUnit
from datahub.ingestion.source.common.gcp_credentials_config import GCPCredential
from datahub.ingestion.source.common.subtypes import MLAssetSubTypes
from datahub.ingestion.source.mlflow import ContainerKeyWithId
from datahub.metadata.com.linkedin.pegasus2avro.ml.metadata import (
    MLTrainingRunProperties,
)
from datahub.metadata.schema_classes import (
    AuditStampClass,
    ContainerClass,
    DataPlatformInstanceClass,
    DataProcessInstanceInputClass,
    DataProcessInstancePropertiesClass,
    DataProcessInstanceRunEventClass,
    DataProcessInstanceRunResultClass,
    DataProcessRunStatusClass,
    DatasetPropertiesClass,
    MetadataAttributionClass,
    MLHyperParamClass,
    MLMetricClass,
    MLModelDeploymentPropertiesClass,
    MLModelGroupPropertiesClass,
    MLModelPropertiesClass,
    MLTrainingRunPropertiesClass,
    RunResultTypeClass,
    SubTypesClass,
    TimeStampClass,
    VersionPropertiesClass,
    VersionTagClass,
)
from datahub.metadata.urns import DataPlatformUrn, MlModelUrn, VersionSetUrn
from datahub.utilities.time import datetime_to_ts_millis

T = TypeVar("T")

logger = logging.getLogger(__name__)


class VertexAIConfig(EnvConfigMixin):
    credential: Optional[GCPCredential] = Field(
        default=None, description="GCP credential information"
    )
    project_id: str = Field(description=("Project ID in Google Cloud Platform"))
    region: str = Field(
        description=("Region of your project in Google Cloud Platform"),
    )
    bucket_uri: Optional[str] = Field(
        default=None,
        description=("Bucket URI used in your project"),
    )
    vertexai_url: Optional[str] = Field(
        default="https://console.cloud.google.com/vertex-ai",
        description=("VertexUI URI"),
    )

    _credentials_path: Optional[str] = PrivateAttr(None)

    def __init__(self, **data: Any):
        super().__init__(**data)
        if self.credential:
            self._credentials_path = self.credential.create_credential_temp_file(
                project_id=self.project_id
            )


@dataclasses.dataclass
class TrainingJobMetadata:
    job: VertexAiResourceNoun
    input_dataset: Optional[VertexAiResourceNoun] = None
    output_model: Optional[Model] = None
    output_model_version: Optional[VersionInfo] = None


@dataclasses.dataclass
class ModelMetadata:
    model: Model
    model_version: VersionInfo
    training_job_urn: Optional[str] = None
    endpoints: Optional[List[Endpoint]] = None


@platform_name("Vertex AI", id="vertexai")
@config_class(VertexAIConfig)
@support_status(SupportStatus.TESTING)
@capability(
    SourceCapability.DESCRIPTIONS,
    "Extract descriptions for Vertex AI Registered Models and Model Versions",
)
@capability(SourceCapability.TAGS, "Extract tags for Vertex AI Registered Model Stages")
class VertexAISource(Source):
    platform: str = "vertexai"

    def __init__(self, ctx: PipelineContext, config: VertexAIConfig):
        super().__init__(ctx)
        self.config = config
        self.report = SourceReport()

        credentials = (
            service_account.Credentials.from_service_account_file(
                self.config._credentials_path
            )
            if self.config.credential
            else None
        )

        aiplatform.init(
            project=config.project_id, location=config.region, credentials=credentials
        )
        self.client = aiplatform
        self.endpoints: Optional[Dict[str, List[Endpoint]]] = None
        self.datasets: Optional[Dict[str, VertexAiResourceNoun]] = None
        self.experiments: Optional[List[Experiment]] = None

    def get_report(self) -> SourceReport:
        return self.report

    def get_workunits_internal(self) -> Iterable[MetadataWorkUnit]:
        """
        Main Function to fetch and yields mcps for various VertexAI resources.
        - Models and Model Versions from the Model Registry
        - Training Jobs
        """

        # Ingest Project
        yield from self._gen_project_workunits()
        # Fetch and Ingest Models, Model Versions a from Model Registry
        yield from auto_workunit(self._get_ml_models_mcps())
        # Fetch and Ingest Training Jobs
        yield from auto_workunit(self._get_training_jobs_mcps())
        # Fetch and Ingest Experiments
        yield from self._get_experiments_workunits()
        # Fetch and Ingest Experiment Runs
        yield from auto_workunit(self._get_experiment_runs_mcps())

    def _get_experiments_workunits(self) -> Iterable[MetadataWorkUnit]:
        # List all experiments
        self.experiments = aiplatform.Experiment.list()

        logger.info("Fetching experiments from VertexAI server")
        for experiment in self.experiments:
            yield from self._gen_experiment_workunits(experiment)

    def _get_experiment_runs_mcps(self) -> Iterable[MetadataChangeProposalWrapper]:
        if self.experiments is None:
            self.experiments = aiplatform.Experiment.list()
        for experiment in self.experiments:
            logger.info(f"Fetching experiment runs for experiment {experiment.name}")
            experiment_runs = aiplatform.ExperimentRun.list(experiment=experiment.name)
            for run in experiment_runs:
                yield from self._gen_experiment_run_mcps(experiment, run)

    def _gen_experiment_workunits(
        self, experiment: Experiment
    ) -> Iterable[MetadataWorkUnit]:
        yield from gen_containers(
            parent_container_key=self._get_project_container(),
            container_key=ContainerKeyWithId(
                platform=self.platform,
                id=self._make_vertexai_experiment_name(experiment.name),
            ),
            name=experiment.name,
            sub_types=[MLAssetSubTypes.VERTEX_EXPERIMENT],
            extra_properties={
                "name": experiment.name,
                "resourceName": experiment.resource_name,
                "dashboardURL": experiment.dashboard_url
                if experiment.dashboard_url
                else "",
            },
            external_url=self._make_experiment_external_url(experiment),
        )

    def _get_experiment_run_params(self, run: ExperimentRun) -> List[MLHyperParamClass]:
        return [
            MLHyperParamClass(name=k, value=str(v)) for k, v in run.get_params().items()
        ]

    def _get_experiment_run_metrics(self, run: ExperimentRun) -> List[MLMetricClass]:
        return [
            MLMetricClass(name=k, value=str(v)) for k, v in run.get_metrics().items()
        ]

    def _get_run_create_time_duration(
        self, run: ExperimentRun
    ) -> Tuple[Optional[int], Optional[int]]:
        executions = run.get_executions()
        if len(executions) == 0:
            return None, None
        min_create_time = min([exec.create_time for exec in executions])
        max_upload_time = max([exec.update_time for exec in executions])
        create_time_millis = int(min_create_time.timestamp() * 1000)
        duration = max_upload_time.timestamp() * 1000 - create_time_millis
        return create_time_millis, duration

    def _get_run_result_status(self, status: str) -> Union[str, RunResultTypeClass]:
        if status == "COMPLETE":
            return RunResultTypeClass.SUCCESS
        elif status == "FAILED":
            return RunResultTypeClass.FAILURE
        elif status == "RUNNING":  # No Corresponding RunResultTypeClass for RUNNING
            return "RUNNING"
        else:
            return RunResultTypeClass.SKIPPED

    def _make_custom_properties_for_run(
        self, experiment: Experiment, run: ExperimentRun
    ) -> dict:
        properties: Dict[str, str] = dict()
        properties["externalUrl"] = self._make_experiment_run_external_url(
            experiment, run
        )
        for exec in run.get_executions():
            exec_name = exec.name
            properties[f"created time ({exec_name})"] = str(exec.create_time)
            properties[f"update time ({exec_name}) "] = str(exec.update_time)
        return properties

    def _gen_experiment_run_mcps(
        self, experiment: Experiment, run: ExperimentRun
    ) -> Iterable[MetadataChangeProposalWrapper]:
        experiment_key = ContainerKeyWithId(
            platform=self.platform,
            id=self._make_vertexai_experiment_name(experiment.name),
        )

        run_name = self._make_vertexai_experiment_run_name(
            entity_id=f"{experiment.name}-{run.name}"
        )
        run_urn = builder.make_data_process_instance_urn(run_name)

        created_time, duration = self._get_run_create_time_duration(run)
        created_actor = "urn:li:corpuser:datahub"
        run_result_type = self._get_run_result_status(run.get_state())

        yield from MetadataChangeProposalWrapper.construct_many(
            entityUrn=str(run_urn),
            aspects=[
                DataProcessInstancePropertiesClass(
                    name=run.name,
                    created=AuditStampClass(
                        time=created_time
                        if created_time
                        else datetime_to_ts_millis(datetime.now()),
                        actor=created_actor,
                    ),
                    externalUrl=self._make_experiment_run_external_url(experiment, run),
                    customProperties=self._make_custom_properties_for_run(
                        experiment, run
                    ),
                ),
                ContainerClass(container=experiment_key.as_urn()),
                MLTrainingRunPropertiesClass(
                    hyperParams=self._get_experiment_run_params(run),
                    trainingMetrics=self._get_experiment_run_metrics(run),
                    externalUrl=self._make_experiment_run_external_url(experiment, run),
                    id=f"{experiment.name}-{run.name}",
                ),
                DataPlatformInstanceClass(platform=str(DataPlatformUrn(self.platform))),
                SubTypesClass(typeNames=[MLAssetSubTypes.VERTEX_EXPERIMENT_RUN]),
                DataProcessInstanceRunEventClass(
                    status=DataProcessRunStatusClass.STARTED,
                    timestampMillis=created_time,
                    result=DataProcessInstanceRunResultClass(
                        type=self._get_run_result_status(run.get_state()),
                        nativeResultType=self.platform,
                    ),
                    durationMillis=duration,
                )
                if isinstance(run_result_type, RunResultTypeClass)
                and created_time is not None
                else None,
            ],
        )

    def _gen_project_workunits(self) -> Iterable[MetadataWorkUnit]:
        yield from gen_containers(
            container_key=self._get_project_container(),
            name=self.config.project_id,
            sub_types=[MLAssetSubTypes.VERTEX_PROJECT],
        )

    def _get_ml_models_mcps(self) -> Iterable[MetadataChangeProposalWrapper]:
        """
        Fetch List of Models in Model Registry and generate a corresponding mcp.
        """
        registered_models = self.client.Model.list()
        for model in registered_models:
            # create mcp for Model Group (= Model in VertexAI)
            yield from self._gen_ml_group_mcps(model)
            model_versions = model.versioning_registry.list_versions()
            for model_version in model_versions:
                # create mcp for Model (= Model Version in VertexAI)
                logger.info(
                    f"Ingesting a model (name: {model.display_name} id:{model.name})"
                )
                yield from self._get_ml_model_mcps(
                    model=model, model_version=model_version
                )

    def _get_ml_model_mcps(
        self, model: Model, model_version: VersionInfo
    ) -> Iterable[MetadataChangeProposalWrapper]:
        model_meta: ModelMetadata = self._get_ml_model_metadata(model, model_version)
        # Create ML Model Entity
        yield from self._gen_ml_model_mcps(model_meta)
        # Create Endpoint Entity
        yield from self._gen_endpoints_mcps(model_meta)

    def _get_ml_model_metadata(
        self, model: Model, model_version: VersionInfo
    ) -> ModelMetadata:
        model_meta = ModelMetadata(model=model, model_version=model_version)
        # Search for endpoints associated with the model
        endpoints = self._search_endpoint(model)
        model_meta.endpoints = endpoints
        return model_meta

    def _get_training_jobs_mcps(self) -> Iterable[MetadataChangeProposalWrapper]:
        """
        Fetches training jobs from Vertex AI and generates corresponding mcps.
        This method retrieves various types of training jobs from Vertex AI, including
        CustomJob, CustomTrainingJob, CustomContainerTrainingJob, CustomPythonPackageTrainingJob,
        AutoMLTabularTrainingJob, AutoMLTextTrainingJob, AutoMLImageTrainingJob, AutoMLVideoTrainingJob,
        and AutoMLForecastingTrainingJob. For each job, it generates mcps containing metadata
        about the job, its inputs, and its outputs.
        """
        class_names = [
            "CustomJob",
            "CustomTrainingJob",
            "CustomContainerTrainingJob",
            "CustomPythonPackageTrainingJob",
            "AutoMLTabularTrainingJob",
            "AutoMLTextTrainingJob",
            "AutoMLImageTrainingJob",
            "AutoMLVideoTrainingJob",
            "AutoMLForecastingTrainingJob",
        ]
        # Iterate over class names and call the list() function
        for class_name in class_names:
            logger.info(f"Fetching a list of {class_name}s from VertexAI server")
            for job in getattr(self.client, class_name).list():
                yield from self._get_training_job_mcps(job)

    def _get_training_job_mcps(
        self, job: VertexAiResourceNoun
    ) -> Iterable[MetadataChangeProposalWrapper]:
        job_meta: TrainingJobMetadata = self._get_training_job_metadata(job)
        # Create DataProcessInstance for the training job
        yield from self._gen_training_job_mcps(job_meta)
        # Create Dataset entity for Input Dataset of Training job
        yield from self._get_input_dataset_mcps(job_meta)
        # Create ML Model entity for output ML model of this training job
        yield from self._gen_output_model_mcps(job_meta)

    def _gen_output_model_mcps(
        self, job_meta: TrainingJobMetadata
    ) -> Iterable[MetadataChangeProposalWrapper]:
        if job_meta.output_model and job_meta.output_model_version:
            job = job_meta.job
            job_urn = builder.make_data_process_instance_urn(
                self._make_vertexai_job_name(entity_id=job.name)
            )

            yield from self._gen_ml_model_mcps(
                ModelMetadata(
                    model=job_meta.output_model,
                    model_version=job_meta.output_model_version,
                    training_job_urn=job_urn,
                )
            )

    def _gen_training_job_mcps(
        self, job_meta: TrainingJobMetadata
    ) -> Iterable[MetadataChangeProposalWrapper]:
        """
        Generate a mcp for VertexAI Training Job
        """
        job = job_meta.job
        job_id = self._make_vertexai_job_name(entity_id=job.name)
        job_urn = builder.make_data_process_instance_urn(job_id)

        created_time = (
            datetime_to_ts_millis(job.create_time)
            if job.create_time
            else datetime_to_ts_millis(datetime.now())
        )

        # If Training job has Input Dataset
        dataset_urn = (
            builder.make_dataset_urn(
                platform=self.platform,
                name=self._make_vertexai_dataset_name(
                    entity_id=job_meta.input_dataset.name
                ),
                env=self.config.env,
            )
            if job_meta.input_dataset
            else None
        )

        yield from MetadataChangeProposalWrapper.construct_many(
            job_urn,
            aspects=[
                DataProcessInstancePropertiesClass(
                    name=job.display_name,
                    created=AuditStampClass(
                        time=created_time,
                        actor="urn:li:corpuser:datahub",
                    ),
                    externalUrl=self._make_job_external_url(job),
                    customProperties={
                        "jobType": job.__class__.__name__,
                    },
                ),
                MLTrainingRunProperties(
                    externalUrl=self._make_job_external_url(job), id=job.name
                ),
                SubTypesClass(typeNames=[MLAssetSubTypes.VERTEX_TRAINING_JOB]),
                ContainerClass(container=self._get_project_container().as_urn()),
                DataPlatformInstanceClass(platform=str(DataPlatformUrn(self.platform))),
                DataProcessInstanceInputClass(inputs=[dataset_urn])
                if dataset_urn
                else None,
            ],
        )

    def _gen_ml_group_mcps(
        self,
        model: Model,
    ) -> Iterable[MetadataChangeProposalWrapper]:
        """
        Generate an MLModelGroup mcp for a VertexAI  Model.
        """
        ml_model_group_urn = self._make_ml_model_group_urn(model)

        yield from MetadataChangeProposalWrapper.construct_many(
            ml_model_group_urn,
            aspects=[
                MLModelGroupPropertiesClass(
                    name=model.display_name,
                    description=model.description,
                    created=(
                        TimeStampClass(
                            time=datetime_to_ts_millis(model.create_time),
                            actor="urn:li:corpuser:datahub",
                        )
                        if model.create_time
                        else None
                    ),
                    lastModified=(
                        TimeStampClass(
                            time=datetime_to_ts_millis(model.update_time),
                            actor="urn:li:corpuser:datahub",
                        )
                        if model.update_time
                        else None
                    ),
                    customProperties=None,
                ),
                SubTypesClass(typeNames=[MLAssetSubTypes.VERTEX_MODEL_GROUP]),
                ContainerClass(container=self._get_project_container().as_urn()),
                DataPlatformInstanceClass(platform=str(DataPlatformUrn(self.platform))),
            ],
        )

    def _make_ml_model_group_urn(self, model: Model) -> str:
        urn = builder.make_ml_model_group_urn(
            platform=self.platform,
            group_name=self._make_vertexai_model_group_name(model.name),
            env=self.config.env,
        )
        return urn

    def _get_project_container(self) -> ProjectIdKey:
        return ProjectIdKey(project_id=self.config.project_id, platform=self.platform)

    def _is_automl_job(self, job: VertexAiResourceNoun) -> bool:
        return isinstance(
            job,
            (
                AutoMLTabularTrainingJob,
                AutoMLTextTrainingJob,
                AutoMLImageTrainingJob,
                AutoMLVideoTrainingJob,
                AutoMLForecastingTrainingJob,
            ),
        )

    def _search_model_version(
        self, model: Model, version_id: str
    ) -> Optional[VersionInfo]:
        for version in model.versioning_registry.list_versions():
            if version.version_id == version_id:
                return version
        return None

    def _search_dataset(self, dataset_id: str) -> Optional[VertexAiResourceNoun]:
        """
        Search for a dataset by its ID in Vertex AI.
        This method iterates through different types of datasets (Text, Tabular, Image,
        TimeSeries, and Video) to find a dataset that matches the given dataset ID.
        """

        dataset_types = [
            "TextDataset",
            "TabularDataset",
            "ImageDataset",
            "TimeSeriesDataset",
            "VideoDataset",
        ]

        if self.datasets is None:
            self.datasets = {}

            for dtype in dataset_types:
                dataset_class = getattr(self.client.datasets, dtype)
                for ds in dataset_class.list():
                    self.datasets[ds.name] = ds

        return self.datasets.get(dataset_id)

    def _get_input_dataset_mcps(
        self, job_meta: TrainingJobMetadata
    ) -> Iterable[MetadataChangeProposalWrapper]:
        """
        Create a DatasetPropertiesClass aspect for a given Vertex AI dataset.
        """
        ds = job_meta.input_dataset

        if ds:
            # Create URN of Input Dataset for Training Job
            dataset_name = self._make_vertexai_dataset_name(entity_id=ds.name)
            dataset_urn = builder.make_dataset_urn(
                platform=self.platform,
                name=dataset_name,
                env=self.config.env,
            )

            yield from MetadataChangeProposalWrapper.construct_many(
                dataset_urn,
                aspects=[
                    DatasetPropertiesClass(
                        name=ds.display_name,
                        created=(
                            TimeStampClass(time=datetime_to_ts_millis(ds.create_time))
                            if ds.create_time
                            else None
                        ),
                        description=f"Dataset: {ds.display_name}",
                        customProperties={
                            "resourceName": ds.resource_name,
                        },
                        qualifiedName=ds.resource_name,
                    ),
                    SubTypesClass(typeNames=[MLAssetSubTypes.VERTEX_DATASET]),
                    ContainerClass(container=self._get_project_container().as_urn()),
                    DataPlatformInstanceClass(
                        platform=str(DataPlatformUrn(self.platform))
                    ),
                ],
            )

    def _get_training_job_metadata(
        self, job: VertexAiResourceNoun
    ) -> TrainingJobMetadata:
        """
        Retrieve metadata for a given Vertex AI training job.
        This method extracts metadata for a Vertex AI training job, including input datasets
        and output models. It checks if the job is an AutoML job and retrieves the relevant
        input dataset and output model information.
        """
        job_meta = TrainingJobMetadata(job=job)
        # Check if the job is an AutoML job
        job_conf = job.to_dict()
        # Check if input dataset is present in the job configuration
        if "inputDataConfig" in job_conf and "datasetId" in job_conf["inputDataConfig"]:
            # Create URN of Input Dataset for Training Job
            dataset_id = job_conf["inputDataConfig"]["datasetId"]
            logger.info(
                f"Found input dataset (id: {dataset_id}) for training job ({job.display_name})"
            )

            if dataset_id:
                input_ds = self._search_dataset(dataset_id)
                if input_ds:
                    logger.info(
                        f"Found the name of input dataset ({input_ds.display_name}) with dataset id ({dataset_id})"
                    )
                    job_meta.input_dataset = input_ds

        # Check if output model is present in the job configuration
        if (
            "modelToUpload" in job_conf
            and "name" in job_conf["modelToUpload"]
            and job_conf["modelToUpload"]["name"]
            and job_conf["modelToUpload"]["versionId"]
        ):
            model_name = job_conf["modelToUpload"]["name"]
            model_version_str = job_conf["modelToUpload"]["versionId"]
            try:
                model = Model(model_name=model_name)
                model_version = self._search_model_version(model, model_version_str)
                if model and model_version:
                    logger.info(
                        f"Found output model (name:{model.display_name} id:{model_version_str}) "
                        f"for training job: {job.display_name}"
                    )
                    job_meta.output_model = model
                    job_meta.output_model_version = model_version
            except GoogleAPICallError as e:
                self.report.report_failure(
                    title="Unable to fetch model and model version",
                    message="Encountered an error while fetching output model and model version which training job generates",
                    exc=e,
                )

        return job_meta

    def _gen_endpoints_mcps(
        self, model_meta: ModelMetadata
    ) -> Iterable[MetadataChangeProposalWrapper]:
        model: Model = model_meta.model
        model_version: VersionInfo = model_meta.model_version

        if model_meta.endpoints:
            for endpoint in model_meta.endpoints:
                endpoint_urn = builder.make_ml_model_deployment_urn(
                    platform=self.platform,
                    deployment_name=self._make_vertexai_endpoint_name(
                        entity_id=endpoint.name
                    ),
                    env=self.config.env,
                )

                yield from MetadataChangeProposalWrapper.construct_many(
                    entityUrn=endpoint_urn,
                    aspects=[
                        MLModelDeploymentPropertiesClass(
                            description=model.description,
                            createdAt=datetime_to_ts_millis(endpoint.create_time),
                            version=VersionTagClass(
                                versionTag=str(model_version.version_id)
                            ),
                            customProperties={"displayName": endpoint.display_name},
                        ),
                        ContainerClass(
                            container=self._get_project_container().as_urn()
                        ),
                        # TODO add Subtype when metadata for MLModelDeployment is updated (not supported)
                        # SubTypesClass(typeNames=[MLTypes.ENDPOINT])
                    ],
                )

    def _gen_ml_model_mcps(
        self, ModelMetadata: ModelMetadata
    ) -> Iterable[MetadataChangeProposalWrapper]:
        """
        Generate an MLModel and Endpoint mcp for an VertexAI Model Version.
        """

        model: Model = ModelMetadata.model
        model_version: VersionInfo = ModelMetadata.model_version
        training_job_urn: Optional[str] = ModelMetadata.training_job_urn
        endpoints: Optional[List[Endpoint]] = ModelMetadata.endpoints
        endpoint_urns: List[str] = list()

        logging.info(f"generating model mcp for {model.name}")

        # Generate list of endpoint URL
        if endpoints:
            for endpoint in endpoints:
                logger.info(
                    f"found endpoint ({endpoint.display_name}) for model ({model.resource_name})"
                )
                endpoint_urns.append(
                    builder.make_ml_model_deployment_urn(
                        platform=self.platform,
                        deployment_name=self._make_vertexai_endpoint_name(
                            entity_id=endpoint.display_name
                        ),
                        env=self.config.env,
                    )
                )

        # Create URN for Model and Model Version
        model_group_urn = self._make_ml_model_group_urn(model)
        model_name = self._make_vertexai_model_name(entity_id=model.name)
        model_urn = self._make_ml_model_urn(model_version, model_name=model_name)

        yield from MetadataChangeProposalWrapper.construct_many(
            entityUrn=model_urn,
            aspects=[
                MLModelPropertiesClass(
                    name=f"{model.display_name}_{model_version.version_id}",
                    description=model_version.version_description,
                    customProperties={
                        "versionId": f"{model_version.version_id}",
                        "resourceName": model.resource_name,
                    },
                    created=(
                        TimeStampClass(
                            time=datetime_to_ts_millis(
                                model_version.version_create_time
                            ),
                            actor="urn:li:corpuser:datahub",
                        )
                        if model_version.version_create_time
                        else None
                    ),
                    lastModified=(
                        TimeStampClass(
                            datetime_to_ts_millis(model_version.version_update_time)
                        )
                        if model_version.version_update_time
                        else None
                    ),
                    version=VersionTagClass(versionTag=str(model_version.version_id)),
                    groups=[model_group_urn],  # link model version to model group
                    trainingJobs=(
                        [training_job_urn] if training_job_urn else None
                    ),  # link to training job
                    deployments=endpoint_urns,
                    externalUrl=self._make_model_version_external_url(model),
                    type="ML Model",
                ),
                ContainerClass(
                    container=self._get_project_container().as_urn(),
                ),
                SubTypesClass(typeNames=[MLAssetSubTypes.VERTEX_MODEL]),
                DataPlatformInstanceClass(platform=str(DataPlatformUrn(self.platform))),
                VersionPropertiesClass(
                    version=VersionTagClass(
                        versionTag=str(model_version.version_id),
                        metadataAttribution=(
                            MetadataAttributionClass(
                                time=int(model_version.version_create_time.timestamp() * 1000),
                                actor="urn:li:corpuser:datahub",
                            )
                            if model_version.version_create_time
                            else None
                        ),
                    ),
                    versionSet=str(self._get_version_set_urn(model)),
                    sortId=str(model_version.version_id).zfill(10),
                    aliases=None,
                ),
            ],
        )

    def _get_version_set_urn(self, model: Model) -> VersionSetUrn:
        guid_dict = {"platform": self.platform, "name": model.name}
        version_set_urn = VersionSetUrn(
            id=builder.datahub_guid(guid_dict),
            entity_type=MlModelUrn.ENTITY_TYPE,
        )
        return version_set_urn

    def _search_endpoint(self, model: Model) -> List[Endpoint]:
        """
        Search for an endpoint associated with the model.
        """
        if self.endpoints is None:
            endpoint_dict: Dict[str, List[Endpoint]] = {}
            for endpoint in self.client.Endpoint.list():
                for resource in endpoint.list_models():
                    if resource.model not in endpoint_dict:
                        endpoint_dict[resource.model] = []
                    endpoint_dict[resource.model].append(endpoint)
            self.endpoints = endpoint_dict

<<<<<<< HEAD
        endpoints = self.endpoints.get(model.resource_name, [])
        return endpoints
=======
        return self.endpoints.get(model.resource_name, [])
>>>>>>> cffc6d46

    def _make_ml_model_urn(self, model_version: VersionInfo, model_name: str) -> str:
        urn = builder.make_ml_model_urn(
            platform=self.platform,
            model_name=f"{model_name}_{model_version.version_id}",
            env=self.config.env,
        )
        return urn

    def _make_training_job_urn(self, job: VertexAiResourceNoun) -> str:
        job_id = self._make_vertexai_job_name(entity_id=job.name)
        urn = builder.make_data_process_instance_urn(dataProcessInstanceId=job_id)
        return urn

    def _make_vertexai_model_group_name(
        self,
        entity_id: str,
    ) -> str:
        return f"{self.config.project_id}.model_group.{entity_id}"

    def _make_vertexai_endpoint_name(self, entity_id: str) -> str:
        return f"{self.config.project_id}.endpoint.{entity_id}"

    def _make_vertexai_model_name(self, entity_id: str) -> str:
        return f"{self.config.project_id}.model.{entity_id}"

    def _make_vertexai_dataset_name(self, entity_id: str) -> str:
        return f"{self.config.project_id}.dataset.{entity_id}"

    def _make_vertexai_job_name(
        self,
        entity_id: Optional[str],
    ) -> str:
        return f"{self.config.project_id}.job.{entity_id}"

    def _make_vertexai_experiment_name(self, entity_id: Optional[str]) -> str:
        return f"{self.config.project_id}.experiment.{entity_id}"

    def _make_vertexai_experiment_run_name(self, entity_id: Optional[str]) -> str:
        return f"{self.config.project_id}.experiment_run.{entity_id}"

    def _make_job_external_url(self, job: VertexAiResourceNoun) -> str:
        """
        Model external URL in Vertex AI
        Sample URLs:
        https://console.cloud.google.com/vertex-ai/training/training-pipelines?project=acryl-poc&trainingPipelineId=5401695018589093888
        """
        external_url: str = (
            f"{self.config.vertexai_url}/training/training-pipelines?trainingPipelineId={job.name}"
            f"?project={self.config.project_id}"
        )
        return external_url

    def _make_model_external_url(self, model: Model) -> str:
        """
        Model external URL in Vertex AI
        Sample URL:
        https://console.cloud.google.com/vertex-ai/models/locations/us-west2/models/812468724182286336?project=acryl-poc
        """
        external_url: str = (
            f"{self.config.vertexai_url}/models/locations/{self.config.region}/models/{model.name}"
            f"?project={self.config.project_id}"
        )
        return external_url

    def _make_model_version_external_url(self, model: Model) -> str:
        """
        Model Version external URL in Vertex AI
        Sample URL:
        https://console.cloud.google.com/vertex-ai/models/locations/us-west2/models/812468724182286336/versions/1?project=acryl-poc
        """
        external_url: str = (
            f"{self.config.vertexai_url}/models/locations/{self.config.region}/models/{model.name}"
            f"/versions/{model.version_id}"
            f"?project={self.config.project_id}"
        )
        return external_url

    def _make_experiment_external_url(self, experiment: Experiment) -> str:
        """
        Experiment external URL in Vertex AI
        https://console.cloud.google.com/vertex-ai/experiments/locations/us-west2/experiments/experiment-run-with-automljob-1/runs?project=acryl-poc
        """

        external_url: str = (
            f"{self.config.vertexai_url}/experiments/locations/{self.config.region}/experiments/{experiment.name}"
            f"/runs?project={self.config.project_id}"
        )
        return external_url

    def _make_experiment_run_external_url(
        self, experiment: Experiment, run: ExperimentRun
    ) -> str:
        """
        Experiment Run external URL in Vertex AI
        https://console.cloud.google.com/vertex-ai/experiments/locations/us-west2/experiments/experiment-run-with-automljob-1/runs/experiment-run-with-automljob-1-automl-job-with-run-1/charts?project=acryl-poc
        """

        external_url: str = (
            f"{self.config.vertexai_url}/experiments/locations/{self.config.region}/experiments/{experiment.name}"
            f"/runs/{experiment.name}-{run.name}/charts?project={self.config.project_id}"
        )
        return external_url<|MERGE_RESOLUTION|>--- conflicted
+++ resolved
@@ -805,12 +805,7 @@
                     endpoint_dict[resource.model].append(endpoint)
             self.endpoints = endpoint_dict
 
-<<<<<<< HEAD
-        endpoints = self.endpoints.get(model.resource_name, [])
-        return endpoints
-=======
         return self.endpoints.get(model.resource_name, [])
->>>>>>> cffc6d46
 
     def _make_ml_model_urn(self, model_version: VersionInfo, model_name: str) -> str:
         urn = builder.make_ml_model_urn(
