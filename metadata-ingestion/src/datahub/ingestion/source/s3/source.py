--- conflicted
+++ resolved
@@ -51,16 +51,11 @@
 )
 from datahub.ingestion.api.source import Source, SourceReport
 from datahub.ingestion.api.workunit import MetadataWorkUnit
-<<<<<<< HEAD
-=======
 from datahub.ingestion.source.aws.s3_boto_utils import get_s3_tags, list_folders
->>>>>>> 827b7fc2
 from datahub.ingestion.source.aws.s3_util import (
     get_bucket_name,
     get_bucket_relative_path,
     get_key_prefix,
-    get_s3_tags,
-    list_folders,
     strip_s3_prefix,
 )
 from datahub.ingestion.source.data_lake.data_lake_utils import ContainerWUCreator
