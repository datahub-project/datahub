import base64
import json
import logging
from collections import namedtuple
from typing import Any, Dict, Iterable, List, Optional, Tuple, Union

from pydantic.dataclasses import dataclass
from pydantic.fields import Field

# This import verifies that the dependencies are available.
from sqlalchemy import create_engine, text
from sqlalchemy.engine.reflection import Inspector

from datahub.configuration.common import AllowDenyPattern
from datahub.emitter.mce_builder import make_dataset_urn_with_platform_instance
from datahub.emitter.mcp import MetadataChangeProposalWrapper
from datahub.ingestion.api.common import PipelineContext
from datahub.ingestion.api.decorators import (
    SourceCapability,
    SupportStatus,
    capability,
    config_class,
    platform_name,
    support_status,
)
from datahub.ingestion.api.workunit import MetadataWorkUnit
from datahub.ingestion.source.common.subtypes import (
    DatasetContainerSubTypes,
    DatasetSubTypes,
)
from datahub.ingestion.source.sql.sql_common import (
    SQLAlchemySource,
    SqlWorkUnit,
    get_schema_metadata,
)
from datahub.ingestion.source.sql.sql_config import (
    BasicSQLAlchemyConfig,
    SQLCommonConfig,
)
from datahub.ingestion.source.sql.sql_utils import (
    add_table_to_schema_container,
    gen_database_container,
    gen_database_key,
    gen_schema_container,
    gen_schema_key,
    get_domain_wu,
)
from datahub.ingestion.source.sql.sqlalchemy_uri import make_sqlalchemy_uri
from datahub.ingestion.source.state.stateful_ingestion_base import JobId
from datahub.metadata.com.linkedin.pegasus2avro.common import StatusClass
from datahub.metadata.com.linkedin.pegasus2avro.metadata.snapshot import DatasetSnapshot
from datahub.metadata.com.linkedin.pegasus2avro.mxe import MetadataChangeEvent
from datahub.metadata.com.linkedin.pegasus2avro.schema import SchemaField
from datahub.metadata.schema_classes import (
<<<<<<< HEAD
    ArrayTypeClass,
    BooleanTypeClass,
    BytesTypeClass,
    ChangeTypeClass,
=======
>>>>>>> 0f44d603
    DatasetPropertiesClass,
    DateTypeClass,
    MapTypeClass,
    NumberTypeClass,
    RecordTypeClass,
    SchemaFieldDataTypeClass,
    StringTypeClass,
    SubTypesClass,
    TimeTypeClass,
    UnionTypeClass,
    ViewPropertiesClass,
)
from datahub.utilities.groupby import groupby_unsorted
from datahub.utilities.hive_schema_to_avro import get_schema_fields_for_hive_column
from datahub.utilities.str_enum import StrEnum

logger: logging.Logger = logging.getLogger(__name__)

TableKey = namedtuple("TableKey", ["schema", "table"])


class HiveMetastoreConfigMode(StrEnum):
    hive = "hive"
    presto = "presto"
    presto_on_hive = "presto-on-hive"
    trino = "trino"


@dataclass
class ViewDataset:
    dataset_name: str
    schema_name: str
    columns: List[dict]
    view_definition: Optional[str] = None


class HiveMetastore(BasicSQLAlchemyConfig):
    views_where_clause_suffix: str = Field(
        default="",
        description="Where clause to specify what Presto views should be ingested.",
    )
    tables_where_clause_suffix: str = Field(
        default="",
        description="Where clause to specify what Hive tables should be ingested.",
    )
    schemas_where_clause_suffix: str = Field(
        default="",
        description="Where clause to specify what Hive schemas should be ingested.",
    )
    ingestion_job_id: str = ""
    host_port: str = Field(
        default="localhost:3306",
        description="Host URL and port to connect to. Example: localhost:3306",
    )
    scheme: str = Field(default="mysql+pymysql", description="", hidden_from_docs=True)

    database_pattern: AllowDenyPattern = Field(
        default=AllowDenyPattern.allow_all(),
        description="Regex patterns for hive/presto database to filter in ingestion. Specify regex to only match the database name. e.g. to match all tables in database analytics, use the regex 'analytics'",
    )

    metastore_db_name: Optional[str] = Field(
        default=None,
        description="Name of the Hive metastore's database (usually: metastore). For backward compatibility, if this field is not provided, the database field will be used. If both the 'database' and 'metastore_db_name' fields are set then the 'database' field will be used to filter the hive/presto/trino database",
    )
    mode: HiveMetastoreConfigMode = Field(
        default=HiveMetastoreConfigMode.hive,
        description=f"The ingested data will be stored under this platform. Valid options: {[e.value for e in HiveMetastoreConfigMode]}",
    )
    use_catalog_subtype: bool = Field(
        default=True,
        description="Container Subtype name to be 'Database' or 'Catalog' Valid options: ['True', 'False']",
    )
    use_dataset_pascalcase_subtype: bool = Field(
        default=False,
        description="Dataset Subtype name to be 'Table' or 'View' Valid options: ['True', 'False']",
    )

    include_view_lineage: bool = Field(
        default=False, description="", hidden_from_docs=True
    )

    include_catalog_name_in_ids: bool = Field(
        default=False,
        description="Add the Presto catalog name (e.g. hive) to the generated dataset urns. `urn:li:dataset:(urn:li:dataPlatform:hive,hive.user.logging_events,PROD)` versus `urn:li:dataset:(urn:li:dataPlatform:hive,user.logging_events,PROD)`",
    )

    enable_properties_merge: bool = Field(
        default=True,
        description="By default, the connector enables merging of properties with what exists on the server. Set this to False to enable the default connector behavior of overwriting properties on each ingestion.",
    )

    simplify_nested_field_paths: bool = Field(
        default=False,
        description="Simplify v2 field paths to v1 by default. If the schema has Union or Array types, still falls back to v2. Note: This is ignored when use_schema_field_v2 is True.",
    )

    use_schema_field_v2: bool = Field(
        default=False,
        description="Use Schema Field v2 format for all fields. This provides better support for nested structures, unions, and complex types. When enabled, simplify_nested_field_paths is ignored.",
    )

    def get_sql_alchemy_url(
        self, uri_opts: Optional[Dict[str, Any]] = None, database: Optional[str] = None
    ) -> str:
        if not ((self.host_port and self.scheme) or self.sqlalchemy_uri):
            raise ValueError("host_port and schema or connect_uri required.")

        return self.sqlalchemy_uri or make_sqlalchemy_uri(
            self.scheme,
            self.username,
            self.password.get_secret_value() if self.password is not None else None,
            self.host_port,
            self.metastore_db_name if self.metastore_db_name else self.database,
            uri_opts=uri_opts,
        )


@platform_name("Hive Metastore")
@config_class(HiveMetastore)
@support_status(SupportStatus.CERTIFIED)
@capability(
    SourceCapability.DELETION_DETECTION, "Enabled by default via stateful ingestion"
)
@capability(SourceCapability.DATA_PROFILING, "Not Supported", False)
@capability(SourceCapability.CLASSIFICATION, "Not Supported", False)
@capability(
    SourceCapability.LINEAGE_COARSE, "View lineage is not supported", supported=False
)
class HiveMetastoreSource(SQLAlchemySource):
    """
    This plugin extracts the following:

    - Metadata for Presto views and Hive tables (external / managed)
    - Column types associated with each table / view
    - Detailed table / view property info
    """

    _TABLES_SQL_STATEMENT = """
    SELECT source.* FROM
    (SELECT t.TBL_ID, d.NAME as schema_name, t.TBL_NAME as table_name, t.TBL_TYPE as table_type,
           FROM_UNIXTIME(t.CREATE_TIME, '%Y-%m-%d') as create_date, p.PKEY_NAME as col_name, p.INTEGER_IDX as col_sort_order,
           p.PKEY_COMMENT as col_description, p.PKEY_TYPE as col_type, 1 as is_partition_col, s.LOCATION as table_location
    FROM TBLS t
    JOIN DBS d ON t.DB_ID = d.DB_ID
    JOIN SDS s ON t.SD_ID = s.SD_ID
    JOIN PARTITION_KEYS p ON t.TBL_ID = p.TBL_ID
    WHERE t.TBL_TYPE IN ('EXTERNAL_TABLE', 'MANAGED_TABLE')
    {where_clause_suffix}
    UNION
    SELECT t.TBL_ID, d.NAME as schema_name, t.TBL_NAME as table_name, t.TBL_TYPE as table_type,
           FROM_UNIXTIME(t.CREATE_TIME, '%Y-%m-%d') as create_date, c.COLUMN_NAME as col_name, c.INTEGER_IDX as col_sort_order,
            c.COMMENT as col_description, c.TYPE_NAME as col_type, 0 as is_partition_col, s.LOCATION as table_location
    FROM TBLS t
    JOIN DBS d ON t.DB_ID = d.DB_ID
    JOIN SDS s ON t.SD_ID = s.SD_ID
    JOIN COLUMNS_V2 c ON s.CD_ID = c.CD_ID
    WHERE t.TBL_TYPE IN ('EXTERNAL_TABLE', 'MANAGED_TABLE')
    {where_clause_suffix}
    ) source
    ORDER by tbl_id desc, col_sort_order asc;
    """

    _TABLES_POSTGRES_SQL_STATEMENT = """
    SELECT source.* FROM
    (SELECT t."TBL_ID" as tbl_id, d."NAME" as schema_name, t."TBL_NAME" as table_name, t."TBL_TYPE" as table_type,
            to_char(to_timestamp(t."CREATE_TIME"), 'YYYY-MM-DD') as create_date, p."PKEY_NAME" as col_name, p."INTEGER_IDX" as col_sort_order,
            p."PKEY_COMMENT" as col_description, p."PKEY_TYPE" as col_type, 1 as is_partition_col, s."LOCATION" as table_location
    FROM "TBLS" t
    JOIN "DBS" d ON t."DB_ID" = d."DB_ID"
    JOIN "SDS" s ON t."SD_ID" = s."SD_ID"
    JOIN "PARTITION_KEYS" p ON t."TBL_ID" = p."TBL_ID"
    WHERE t."TBL_TYPE" IN ('EXTERNAL_TABLE', 'MANAGED_TABLE')
    {where_clause_suffix}
    UNION
    SELECT t."TBL_ID" as tbl_id, d."NAME" as schema_name, t."TBL_NAME" as table_name, t."TBL_TYPE" as table_type,
           to_char(to_timestamp(t."CREATE_TIME"), 'YYYY-MM-DD') as create_date, c."COLUMN_NAME" as col_name,
           c."INTEGER_IDX" as col_sort_order, c."COMMENT" as col_description, c."TYPE_NAME" as col_type, 0 as is_partition_col, s."LOCATION" as table_location
    FROM "TBLS" t
    JOIN "DBS" d ON t."DB_ID" = d."DB_ID"
    JOIN "SDS" s ON t."SD_ID" = s."SD_ID"
    JOIN "COLUMNS_V2" c ON s."CD_ID" = c."CD_ID"
    WHERE t."TBL_TYPE" IN ('EXTERNAL_TABLE', 'MANAGED_TABLE')
    {where_clause_suffix}
    ) source
    ORDER by tbl_id desc, col_sort_order asc;
    """

    _VIEWS_POSTGRES_SQL_STATEMENT = """
    SELECT t."TBL_ID", d."NAME" as "schema", t."TBL_NAME" "name", t."TBL_TYPE", t."VIEW_ORIGINAL_TEXT" as "view_original_text"
    FROM "TBLS" t
    JOIN "DBS" d ON t."DB_ID" = d."DB_ID"
    WHERE t."VIEW_EXPANDED_TEXT" = '/* Presto View */'
    {where_clause_suffix}
    ORDER BY t."TBL_ID" desc;
    """

    _VIEWS_SQL_STATEMENT = """
    SELECT t.TBL_ID, d.NAME as `schema`, t.TBL_NAME name, t.TBL_TYPE, t.VIEW_ORIGINAL_TEXT as view_original_text
    FROM TBLS t
    JOIN DBS d ON t.DB_ID = d.DB_ID
    WHERE t.VIEW_EXPANDED_TEXT = '/* Presto View */'
    {where_clause_suffix}
    ORDER BY t.TBL_ID desc;
    """

    _HIVE_VIEWS_SQL_STATEMENT = """
    SELECT source.* FROM
    (SELECT t.TBL_ID, d.NAME as schema_name, t.TBL_NAME as table_name, t.TBL_TYPE as table_type, t.VIEW_EXPANDED_TEXT as view_expanded_text, tp.PARAM_VALUE as description,
           FROM_UNIXTIME(t.CREATE_TIME, '%Y-%m-%d') as create_date, c.COLUMN_NAME as col_name, c.INTEGER_IDX as col_sort_order,
            c.COMMENT as col_description, c.TYPE_NAME as col_type
    FROM TBLS t
    JOIN DBS d ON t.DB_ID = d.DB_ID
    JOIN SDS s ON t.SD_ID = s.SD_ID
    JOIN COLUMNS_V2 c ON s.CD_ID = c.CD_ID
    LEFT JOIN TABLE_PARAMS tp ON (t.TBL_ID = tp.TBL_ID AND tp.PARAM_KEY='comment')
    WHERE t.TBL_TYPE IN ('VIRTUAL_VIEW')
    {where_clause_suffix}
    ) source
    ORDER by tbl_id desc, col_sort_order asc;
    """

    _HIVE_VIEWS_POSTGRES_SQL_STATEMENT = """
    SELECT source.* FROM
    (SELECT t."TBL_ID" as tbl_id, d."NAME" as schema_name, t."TBL_NAME" as table_name, t."TBL_TYPE" as table_type, t."VIEW_EXPANDED_TEXT" as view_expanded_text, tp."PARAM_VALUE" as description,
           to_char(to_timestamp(t."CREATE_TIME"), 'YYYY-MM-DD') as create_date, c."COLUMN_NAME" as col_name,
           c."INTEGER_IDX" as col_sort_order, c."TYPE_NAME" as col_type
    FROM "TBLS" t
    JOIN "DBS" d ON t."DB_ID" = d."DB_ID"
    JOIN "SDS" s ON t."SD_ID" = s."SD_ID"
    JOIN "COLUMNS_V2" c ON s."CD_ID" = c."CD_ID"
    LEFT JOIN "TABLE_PARAMS" tp ON (t."TBL_ID" = tp."TBL_ID" AND tp."PARAM_KEY"='comment')
    WHERE t."TBL_TYPE" IN ('VIRTUAL_VIEW')
    {where_clause_suffix}
    ) source
    ORDER by tbl_id desc, col_sort_order asc;
    """

    _HIVE_PROPERTIES_SQL_STATEMENT = """
    SELECT d.NAME as schema_name, t.TBL_NAME as table_name, tp.PARAM_KEY, tp.PARAM_VALUE
    FROM TABLE_PARAMS tp
    JOIN TBLS t on t.TBL_ID = tp.TBL_ID
    JOIN DBS d on d.DB_ID = t.DB_ID
    WHERE 1
    {where_clause_suffix}
    ORDER BY tp.TBL_ID desc;
    """

    _HIVE_PROPERTIES_POSTGRES_SQL_STATEMENT = """
    SELECT d."NAME" as schema_name, t."TBL_NAME" as table_name, tp."PARAM_KEY", tp."PARAM_VALUE"
    FROM "TABLE_PARAMS" tp
    JOIN "TBLS" t on t."TBL_ID" = tp."TBL_ID"
    JOIN "DBS" d on d."DB_ID" = t."DB_ID"
    WHERE 1 = 1
    {where_clause_suffix}
    ORDER BY tp."TBL_ID" desc;
    """

    _PRESTO_VIEW_PREFIX = "/* Presto View: "
    _PRESTO_VIEW_SUFFIX = " */"

    _SCHEMAS_SQL_STATEMENT = """
    SELECT d.NAME as `schema`
    FROM DBS d
    WHERE 1
    {where_clause_suffix}
    ORDER BY d.NAME desc;
    """

    _SCHEMAS_POSTGRES_SQL_STATEMENT = """
    SELECT d."NAME" as "schema"
    FROM "DBS" d
    WHERE 1 = 1
    {where_clause_suffix}
    ORDER BY d."NAME" desc;
    """

    def __init__(self, config: HiveMetastore, ctx: PipelineContext) -> None:
        super().__init__(config, ctx, config.mode.value)
        self.config: HiveMetastore = config
        self._alchemy_client = SQLAlchemyClient(config)
        self.database_container_subtype = (
            DatasetContainerSubTypes.CATALOG
            if config.use_catalog_subtype
            else DatasetContainerSubTypes.DATABASE
        )
        self.view_subtype = (
            DatasetSubTypes.VIEW.title()
            if config.use_dataset_pascalcase_subtype
            else DatasetSubTypes.VIEW.lower()
        )
        self.table_subtype = (
            DatasetSubTypes.TABLE.title()
            if config.use_dataset_pascalcase_subtype
            else DatasetSubTypes.TABLE.lower()
        )

    def get_db_name(self, inspector: Inspector) -> str:
        if self.config.database:
            return f"{self.config.database}"
        else:
            return super().get_db_name(inspector)

    @classmethod
    def create(cls, config_dict, ctx):
        config = HiveMetastore.parse_obj(config_dict)
        return cls(config, ctx)

    def gen_database_containers(
        self,
        database: str,
        extra_properties: Optional[Dict[str, Any]] = None,
    ) -> Iterable[MetadataWorkUnit]:
        database_container_key = gen_database_key(
            database,
            platform=self.platform,
            platform_instance=self.config.platform_instance,
            env=self.config.env,
        )

        yield from gen_database_container(
            database=database,
            database_container_key=database_container_key,
            sub_types=[self.database_container_subtype],
            domain_registry=self.domain_registry,
            domain_config=self.config.domain,
            extra_properties=extra_properties,
        )

    def gen_schema_containers(
        self,
        schema: str,
        database: str,
        extra_properties: Optional[Dict[str, Any]] = None,
    ) -> Iterable[MetadataWorkUnit]:
        assert isinstance(self.config, HiveMetastore)
        where_clause_suffix: str = ""
        if (
            self.config.schemas_where_clause_suffix
            or self._get_db_filter_where_clause()
        ):
            where_clause_suffix = f"{self.config.schemas_where_clause_suffix} {self._get_db_filter_where_clause()}"

        statement: str = (
            HiveMetastoreSource._SCHEMAS_POSTGRES_SQL_STATEMENT.format(
                where_clause_suffix=where_clause_suffix
            )
            if "postgresql" in self.config.scheme
            else HiveMetastoreSource._SCHEMAS_SQL_STATEMENT.format(
                where_clause_suffix=where_clause_suffix
            )
        )

        iter_res = self._alchemy_client.execute_query(statement)
        for row in iter_res:
            schema = row["schema"]
            if not self.config.database_pattern.allowed(schema):
                continue
            database_container_key = gen_database_key(
                database,
                platform=self.platform,
                platform_instance=self.config.platform_instance,
                env=self.config.env,
            )

            schema_container_key = gen_schema_key(
                db_name=database,
                schema=schema,
                platform=self.platform,
                platform_instance=self.config.platform_instance,
                env=self.config.env,
            )

            yield from gen_schema_container(
                database=database,
                schema=schema,
                sub_types=[DatasetContainerSubTypes.SCHEMA],
                database_container_key=database_container_key,
                schema_container_key=schema_container_key,
                domain_registry=self.domain_registry,
                domain_config=self.config.domain,
                extra_properties=extra_properties,
            )

    def get_default_ingestion_job_id(self) -> JobId:
        """
        Default ingestion job name that sql_common provides.
        Subclasses can override as needed.
        """
        return JobId(self.config.ingestion_job_id)

    def _get_table_properties(
        self, db_name: str, scheme: str, where_clause_suffix: str
    ) -> Dict[str, Dict[str, str]]:
        statement: str = (
            HiveMetastoreSource._HIVE_PROPERTIES_POSTGRES_SQL_STATEMENT.format(
                where_clause_suffix=where_clause_suffix
            )
            if "postgresql" in scheme
            else HiveMetastoreSource._HIVE_PROPERTIES_SQL_STATEMENT.format(
                where_clause_suffix=where_clause_suffix
            )
        )
        iter_res = self._alchemy_client.execute_query(statement)
        table_properties: Dict[str, Dict[str, str]] = {}
        for row in iter_res:
            dataset_name = f"{row['schema_name']}.{row['table_name']}"
            if self.config.include_catalog_name_in_ids:
                dataset_name = f"{db_name}.{dataset_name}"
            if row["PARAM_KEY"] and row["PARAM_VALUE"]:
                table_properties.setdefault(dataset_name, {})[row["PARAM_KEY"]] = row[
                    "PARAM_VALUE"
                ]

        return table_properties

    def loop_tables(
        self,
        inspector: Inspector,
        schema: str,
        sql_config: SQLCommonConfig,
    ) -> Iterable[Union[SqlWorkUnit, MetadataWorkUnit]]:
        # In mysql we get tables for all databases and we should filter out the non metastore one
        if (
            "mysql" in self.config.scheme
            and self.config.metastore_db_name
            and self.config.metastore_db_name != schema
        ):
            return

        assert isinstance(sql_config, HiveMetastore)
        where_clause_suffix = f"{sql_config.tables_where_clause_suffix} {self._get_db_filter_where_clause()}"
        statement: str = (
            HiveMetastoreSource._TABLES_POSTGRES_SQL_STATEMENT.format(
                where_clause_suffix=where_clause_suffix
            )
            if "postgresql" in sql_config.scheme
            else HiveMetastoreSource._TABLES_SQL_STATEMENT.format(
                where_clause_suffix=where_clause_suffix
            )
        )

        db_name = self.get_db_name(inspector)

        properties_cache = self._get_table_properties(
            db_name=db_name,
            scheme=sql_config.scheme,
            where_clause_suffix=where_clause_suffix,
        )

        iter_res = self._alchemy_client.execute_query(statement)

        for key, group in groupby_unsorted(iter_res, self._get_table_key):
            schema_name = (
                f"{db_name}.{key.schema}"
                if self.config.include_catalog_name_in_ids
                else key.schema
            )

            dataset_name = self.get_identifier(
                schema=schema_name, entity=key.table, inspector=inspector
            )

            self.report.report_entity_scanned(dataset_name, ent_type="table")

            if not self.config.database_pattern.allowed(key.schema):
                self.report.report_dropped(f"{dataset_name}")
                continue

            if not sql_config.table_pattern.allowed(dataset_name):
                self.report.report_dropped(dataset_name)
                continue

            columns = list(group)
            if len(columns) == 0:
                self.report.report_warning(dataset_name, "missing column information")

            dataset_urn: str = make_dataset_urn_with_platform_instance(
                self.platform,
                dataset_name,
                self.config.platform_instance,
                self.config.env,
            )
            dataset_snapshot = DatasetSnapshot(
                urn=dataset_urn,
                aspects=[StatusClass(removed=False)],
            )

            # add table schema fields
            schema_fields = self.get_schema_fields(dataset_name, columns, inspector)

            self._set_partition_key(columns, schema_fields)

            schema_metadata = get_schema_metadata(
                self.report,
                dataset_name,
                self.platform,
                columns,
                None,
                None,
                schema_fields,
                self.config.simplify_nested_field_paths,
            )
            dataset_snapshot.aspects.append(schema_metadata)

            # add table properties
            properties: Dict[str, str] = properties_cache.get(dataset_name, {})
            properties["table_type"] = str(columns[-1]["table_type"] or "")
            properties["table_location"] = str(columns[-1]["table_location"] or "")
            properties["create_date"] = str(columns[-1]["create_date"] or "")

            par_columns: str = ", ".join(
                [c["col_name"] for c in columns if c["is_partition_col"]]
            )
            if par_columns != "":
                properties["partitioned_columns"] = par_columns

            table_description = properties.get("comment")
            yield from self.add_hive_dataset_to_container(
                dataset_urn=dataset_urn, inspector=inspector, schema=key.schema
            )

            if self.config.enable_properties_merge:
                from datahub.specific.dataset import DatasetPatchBuilder

                patch_builder: DatasetPatchBuilder = DatasetPatchBuilder(
                    urn=dataset_snapshot.urn
                )
                patch_builder.set_display_name(key.table)

                if table_description:
                    patch_builder.set_description(description=table_description)

                for prop, value in properties.items():
                    patch_builder.add_custom_property(key=prop, value=value)
                yield from [
                    MetadataWorkUnit(
                        id=f"{mcp_raw.entityUrn}-{DatasetPropertiesClass.ASPECT_NAME}",
                        mcp_raw=mcp_raw,
                    )
                    for mcp_raw in patch_builder.build()
                ]
            else:
                # we add to the MCE to keep compatibility with previous output
                # if merging is disabled
                dataset_properties = DatasetPropertiesClass(
                    name=key.table,
                    description=table_description,
                    customProperties=properties,
                )
                dataset_snapshot.aspects.append(dataset_properties)

            # construct mce
            mce = MetadataChangeEvent(proposedSnapshot=dataset_snapshot)
            yield SqlWorkUnit(id=dataset_name, mce=mce)

            dpi_aspect = self.get_dataplatform_instance_aspect(dataset_urn=dataset_urn)
            if dpi_aspect:
                yield dpi_aspect

            yield MetadataChangeProposalWrapper(
                entityUrn=dataset_urn,
                aspect=SubTypesClass(typeNames=[self.table_subtype]),
            ).as_workunit()

            if self.config.domain:
                assert self.domain_registry
                yield from get_domain_wu(
                    dataset_name=dataset_name,
                    entity_urn=dataset_urn,
                    domain_config=self.config.domain,
                    domain_registry=self.domain_registry,
                )

    def add_hive_dataset_to_container(
        self, dataset_urn: str, inspector: Inspector, schema: str
    ) -> Iterable[MetadataWorkUnit]:
        db_name = self.get_db_name(inspector)
        schema_container_key = gen_schema_key(
            db_name=db_name,
            schema=schema,
            platform=self.platform,
            platform_instance=self.config.platform_instance,
            env=self.config.env,
        )
        yield from add_table_to_schema_container(
            dataset_urn=dataset_urn,
            parent_container_key=schema_container_key,
        )

    def get_hive_view_columns(self, inspector: Inspector) -> Iterable[ViewDataset]:
        where_clause_suffix = ""
        if self.config.views_where_clause_suffix or self._get_db_filter_where_clause():
            where_clause_suffix = f"{self.config.views_where_clause_suffix} {self._get_db_filter_where_clause()}"

        statement: str = (
            HiveMetastoreSource._HIVE_VIEWS_POSTGRES_SQL_STATEMENT.format(
                where_clause_suffix=where_clause_suffix
            )
            if "postgresql" in self.config.scheme
            else HiveMetastoreSource._HIVE_VIEWS_SQL_STATEMENT.format(
                where_clause_suffix=where_clause_suffix
            )
        )

        iter_res = self._alchemy_client.execute_query(statement)
        for key, group in groupby_unsorted(iter_res, self._get_table_key):
            db_name = self.get_db_name(inspector)

            schema_name = (
                f"{db_name}.{key.schema}"
                if self.config.include_catalog_name_in_ids
                else key.schema
            )

            dataset_name = self.get_identifier(
                schema=schema_name, entity=key.table, inspector=inspector
            )

            if not self.config.database_pattern.allowed(key.schema):
                self.report.report_dropped(f"{dataset_name}")
                continue

            columns = list(group)

            if len(columns) == 0:
                self.report.report_warning(dataset_name, "missing column information")

            yield ViewDataset(
                dataset_name=dataset_name,
                schema_name=key.schema,
                columns=columns,
                view_definition=columns[-1]["view_expanded_text"],
            )

    def get_presto_view_columns(self, inspector: Inspector) -> Iterable[ViewDataset]:
        where_clause_suffix = ""
        if self.config.views_where_clause_suffix or self._get_db_filter_where_clause():
            where_clause_suffix = f"{self.config.views_where_clause_suffix} {self._get_db_filter_where_clause()}"

        statement: str = (
            HiveMetastoreSource._VIEWS_POSTGRES_SQL_STATEMENT.format(
                where_clause_suffix=where_clause_suffix
            )
            if "postgresql" in self.config.scheme
            else HiveMetastoreSource._VIEWS_SQL_STATEMENT.format(
                where_clause_suffix=where_clause_suffix
            )
        )

        iter_res = self._alchemy_client.execute_query(statement)
        for row in iter_res:
            db_name = self.get_db_name(inspector)
            schema_name = (
                f"{db_name}.{row['schema']}"
                if self.config.include_catalog_name_in_ids
                else row["schema"]
            )
            dataset_name = self.get_identifier(
                schema=schema_name,
                entity=row["name"],
                inspector=inspector,
            )

            columns, view_definition = self._get_presto_view_column_metadata(
                row["view_original_text"]
            )

            if len(columns) == 0:
                self.report.report_warning(dataset_name, "missing column information")

            yield ViewDataset(
                dataset_name=dataset_name,
                schema_name=row["schema"],
                columns=columns,
                view_definition=view_definition,
            )

    def loop_views(
        self,
        inspector: Inspector,
        schema: str,
        sql_config: SQLCommonConfig,
    ) -> Iterable[Union[SqlWorkUnit, MetadataWorkUnit]]:
        assert isinstance(sql_config, HiveMetastore)

        # In mysql we get tables for all databases and we should filter out the non metastore one
        if (
            "mysql" in self.config.scheme
            and self.config.metastore_db_name
            and self.config.metastore_db_name != schema
        ):
            return

        iter: Iterable[ViewDataset]
        if self.config.mode in [HiveMetastoreConfigMode.hive]:
            iter = self.get_hive_view_columns(inspector=inspector)
        else:
            iter = self.get_presto_view_columns(inspector=inspector)
        for dataset in iter:
            self.report.report_entity_scanned(dataset.dataset_name, ent_type="view")

            if not sql_config.view_pattern.allowed(dataset.dataset_name):
                self.report.report_dropped(dataset.dataset_name)
                continue

            dataset_urn = make_dataset_urn_with_platform_instance(
                self.platform,
                dataset.dataset_name,
                self.config.platform_instance,
                self.config.env,
            )
            dataset_snapshot = DatasetSnapshot(
                urn=dataset_urn,
                aspects=[StatusClass(removed=False)],
            )

            # add view schema fields
            schema_fields = self.get_schema_fields(
                dataset.dataset_name,
                dataset.columns,
                inspector,
            )

            schema_metadata = get_schema_metadata(
                self.report,
                dataset.dataset_name,
                self.platform,
                dataset.columns,
                canonical_schema=schema_fields,
                simplify_nested_field_paths=self.config.simplify_nested_field_paths,
            )
            dataset_snapshot.aspects.append(schema_metadata)

            # add view properties
            properties: Dict[str, str] = {
                "is_view": "True",
            }
            dataset_properties = DatasetPropertiesClass(
                name=dataset.dataset_name.split(".")[-1],
                description=None,
                customProperties=properties,
            )
            dataset_snapshot.aspects.append(dataset_properties)

            # add view properties
            view_properties = ViewPropertiesClass(
                materialized=False,
                viewLogic=dataset.view_definition if dataset.view_definition else "",
                viewLanguage="SQL",
            )
            dataset_snapshot.aspects.append(view_properties)

            yield from self.add_hive_dataset_to_container(
                dataset_urn=dataset_urn, inspector=inspector, schema=dataset.schema_name
            )

            # construct mce
            mce = MetadataChangeEvent(proposedSnapshot=dataset_snapshot)
            yield SqlWorkUnit(id=dataset.dataset_name, mce=mce)

            dpi_aspect = self.get_dataplatform_instance_aspect(dataset_urn=dataset_urn)
            if dpi_aspect:
                yield dpi_aspect

            # Add views subtype
            yield MetadataChangeProposalWrapper(
                entityUrn=dataset_urn,
                aspect=SubTypesClass(typeNames=[self.view_subtype]),
            ).as_workunit()

            # Add views definition
            view_properties_aspect = ViewPropertiesClass(
                materialized=False,
                viewLanguage="SQL",
                viewLogic=dataset.view_definition if dataset.view_definition else "",
            )
            yield MetadataChangeProposalWrapper(
                entityUrn=dataset_urn,
                aspect=view_properties_aspect,
            ).as_workunit()

            if self.config.domain:
                assert self.domain_registry
                yield from get_domain_wu(
                    dataset_name=dataset.dataset_name,
                    entity_urn=dataset_urn,
                    domain_registry=self.domain_registry,
                    domain_config=self.config.domain,
                )

    def _get_db_filter_where_clause(self) -> str:
        if self.config.metastore_db_name is None:
            return ""  # read metastore_db_name field discription why
        if self.config.database:
            if "postgresql" in self.config.scheme:
                return f"AND d.\"NAME\" = '{self.config.database}'"
            else:
                return f"AND d.NAME = '{self.config.database}'"

        return ""

    def _get_table_key(self, row: Dict[str, Any]) -> TableKey:
        return TableKey(schema=row["schema_name"], table=row["table_name"])

    def _get_presto_view_column_metadata(
        self, view_original_text: str
    ) -> Tuple[List[Dict], str]:
        """
        Get Column Metadata from VIEW_ORIGINAL_TEXT from TBLS table for Presto Views.
        Columns are sorted the same way as they appear in Presto Create View SQL.
        :param view_original_text:
        :return:
        """
        # remove encoded Presto View data prefix and suffix
        encoded_view_info = view_original_text.split(
            HiveMetastoreSource._PRESTO_VIEW_PREFIX, 1
        )[-1].rsplit(HiveMetastoreSource._PRESTO_VIEW_SUFFIX, 1)[0]

        # view_original_text is b64 encoded:
        decoded_view_info = base64.b64decode(encoded_view_info)
        view_definition = json.loads(decoded_view_info).get("originalSql")

        columns = json.loads(decoded_view_info).get("columns")
        for col in columns:
            col["col_name"], col["col_type"] = col["name"], col["type"]

        return list(columns), view_definition

    def close(self) -> None:
        if self._alchemy_client.connection is not None:
            self._alchemy_client.connection.close()
        super().close()

    def get_schema_fields_for_column(
        self,
        dataset_name: str,
        column: Dict[Any, Any],
        inspector: Inspector,
        pk_constraints: Optional[Dict[Any, Any]] = None,
        partition_keys: Optional[List[str]] = None,
        tags: Optional[List[str]] = None,
    ) -> List[SchemaField]:
        """
        Generate schema fields with optional v2 support for better nested structure handling
        """

        # Handle SQLAlchemy Row objects and dictionary access
        def safe_get_column_value(
            col_obj: Dict[Any, Any], key: str, default: str = ""
        ) -> str:
            """Safely get column value from SQLAlchemy Row or dict."""
            try:
                if hasattr(col_obj, "_mapping"):
                    # SQLAlchemy Row object
                    return col_obj._mapping.get(key, default)
                elif hasattr(col_obj, "get"):
                    # Dictionary-like object
                    return col_obj.get(key, default)
                else:
                    # Try direct attribute access or indexing
                    try:
                        return col_obj.get(key, default)
                    except (KeyError, TypeError):
                        return getattr(col_obj, key, default)
            except Exception:
                return default

        col_name = safe_get_column_value(column, "col_name")
        col_type = safe_get_column_value(column, "col_type")
        description = safe_get_column_value(column, "col_description", "")

        # Clean column name - remove any array notation that might come from Hive
        if col_name and isinstance(col_name, str):
            col_name = col_name.rstrip("[]")

        # Check if we should use Schema Field v2
        if self.config.use_schema_field_v2:
            try:
                return self._generate_schema_fields_v2(
                    field_name=col_name,
                    field_type=col_type,
                    description=description,
                    dataset_name=dataset_name,
                )
            except Exception as e:
                logger.warning(
                    f"Failed to parse type {col_type} for {dataset_name} with v2, falling back to v1: {e}"
                )
                # Fallback to v1 if v2 parsing completely fails
                return get_schema_fields_for_hive_column(
                    col_name,
                    col_type,
                    description=description,
                    default_nullable=True,
                )
        else:
            # Use original v1 implementation
            return get_schema_fields_for_hive_column(
                col_name,
                col_type,
                description=description,
                default_nullable=True,
            )

    def _generate_schema_fields_v2(
        self,
        field_name: str,
        field_type: str,
        description: str,
        dataset_name: str,
    ) -> List[SchemaField]:
        """
        Generate v2 schema fields following the official DataHub v2 specification
        """
        all_fields = []
        clean_field_name = field_name.rstrip("[]") if field_name else ""

        # Generate fields based on the DataHub v2 specification patterns
        field_type_clean = field_type.strip().lower()

        if field_type_clean.startswith("struct<"):
            all_fields.extend(
                self._generate_struct_fields_v2(
                    clean_field_name, field_type, description
                )
            )
        elif field_type_clean.startswith("array<"):
            all_fields.extend(
                self._generate_array_fields_v2(
                    clean_field_name, field_type, description
                )
            )
        elif field_type_clean.startswith("map<"):
            all_fields.extend(
                self._generate_map_fields_v2(clean_field_name, field_type, description)
            )
        elif field_type_clean.startswith("uniontype<"):
            all_fields.extend(
                self._generate_union_fields_v2(
                    clean_field_name, field_type, description
                )
            )
        else:
            # Simple primitive field
            primitive_type = self._get_v2_type_name(field_type)
            field_path = f"[version=2.0].[type={primitive_type}].{clean_field_name}"
            datahub_type = self._map_hive_type_to_datahub_type(field_type)

            field = SchemaField(
                fieldPath=field_path,
                type=datahub_type,
                nativeDataType=field_type,
                description=description,
                nullable=True,
                recursive=False,
            )
            all_fields.append(field)

        return all_fields

    def _generate_struct_fields_v2(
        self, field_name: str, field_type: str, description: str
    ) -> List[SchemaField]:
        """Generate struct fields according to v2 spec"""
        fields = []

        # Main struct field: [version=2.0].[type=struct].field_name
        struct_path = f"[version=2.0].[type=struct].{field_name}"
        struct_field = SchemaField(
            fieldPath=struct_path,
            type=SchemaFieldDataTypeClass(type=RecordTypeClass()),
            nativeDataType=field_type,
            description=description,
            nullable=True,
            recursive=False,
        )
        fields.append(struct_field)

        # Parse struct contents and generate nested fields
        struct_content = field_type[7:-1]  # Remove 'struct<' and '>'
        struct_fields_parsed = self._parse_struct_fields(struct_content)

        for sub_field_name, sub_field_type in struct_fields_parsed:
            nested_fields = self._generate_nested_struct_fields_v2(
                sub_field_name,
                sub_field_type,
                f"[version=2.0].[type=struct].{field_name}",
            )
            fields.extend(nested_fields)

        return fields

    def _generate_array_fields_v2(
        self, field_name: str, field_type: str, description: str
    ) -> List[SchemaField]:
        """Generate array fields according to v2 spec"""
        fields = []

        # Parse array element type
        element_type = field_type[6:-1]  # Remove 'array<' and '>'
        element_type_name = self._get_v2_type_name(element_type)

        # Main array field: [version=2.0].[type=array].[type=element_type].field_name
        array_path = (
            f"[version=2.0].[type=array].[type={element_type_name}].{field_name}"
        )
        array_field = SchemaField(
            fieldPath=array_path,
            type=SchemaFieldDataTypeClass(type=ArrayTypeClass()),
            nativeDataType=field_type,
            description=description,
            nullable=True,
            recursive=False,
        )
        fields.append(array_field)

        # If element type is complex, generate nested fields
        if element_type.lower().strip().startswith(("struct<", "uniontype<", "map<")):
            nested_fields = self._generate_nested_struct_fields_v2(
                field_name,
                element_type,
                f"[version=2.0].[type=array].[type={element_type_name}]",
            )
            fields.extend(nested_fields)

        return fields

    def _generate_map_fields_v2(
        self, field_name: str, field_type: str, description: str
    ) -> List[SchemaField]:
        """Generate map fields according to v2 spec"""
        fields = []

        # Parse map types
        map_content = field_type[4:-1]  # Remove 'map<' and '>'
        key_type, value_type = self._parse_map_types(map_content)
        value_type_name = self._get_v2_type_name(value_type)

        # Main map field: [version=2.0].[type=map].[type=value_type].field_name
        map_path = f"[version=2.0].[type=map].[type={value_type_name}].{field_name}"
        map_field = SchemaField(
            fieldPath=map_path,
            type=SchemaFieldDataTypeClass(type=MapTypeClass()),
            nativeDataType=field_type,
            description=description,
            nullable=True,
            recursive=False,
        )
        fields.append(map_field)

        # If value type is complex, generate nested fields
        if value_type.lower().strip().startswith(("struct<", "uniontype<", "array<")):
            nested_fields = self._generate_nested_struct_fields_v2(
                field_name,
                value_type,
                f"[version=2.0].[type=map].[type={value_type_name}]",
            )
            fields.extend(nested_fields)

        return fields

    def _generate_union_fields_v2(
        self, field_name: str, field_type: str, description: str
    ) -> List[SchemaField]:
        """Generate union fields according to v2 spec"""
        fields = []

        # Main union field: [version=2.0].[type=union].field_name
        union_path = f"[version=2.0].[type=union].{field_name}"
        union_field = SchemaField(
            fieldPath=union_path,
            type=SchemaFieldDataTypeClass(type=UnionTypeClass()),
            nativeDataType=field_type,
            description=description,
            nullable=True,
            recursive=False,
        )
        fields.append(union_field)

        # Parse union types and generate member fields
        union_content = field_type[10:-1]  # Remove 'uniontype<' and '>'
        union_types = self._parse_union_types(union_content)

        for member_type in union_types:
            member_type_name = self._get_v2_type_name(member_type)
            base_path = f"[version=2.0].[type=union].[type={member_type_name}]"

            if member_type.lower().strip().startswith(("struct<", "array<", "map<")):
                # Complex member type - generate the member field and its nested fields
                if member_type.lower().strip().startswith("struct<"):
                    member_field_path = f"{base_path}.{field_name}"
                    member_field = SchemaField(
                        fieldPath=member_field_path,
                        type=SchemaFieldDataTypeClass(type=RecordTypeClass()),
                        nativeDataType=member_type,
                        description="",
                        nullable=True,
                        recursive=False,
                    )
                    fields.append(member_field)

                    # Generate nested fields for struct members
                    struct_content = member_type[7:-1]  # Remove 'struct<' and '>'
                    struct_fields_parsed = self._parse_struct_fields(struct_content)

                    for sub_field_name, sub_field_type in struct_fields_parsed:
                        nested_fields = self._generate_nested_struct_fields_v2(
                            sub_field_name, sub_field_type, member_field_path
                        )
                        fields.extend(nested_fields)

                elif member_type.lower().strip().startswith("array<"):
                    element_type = member_type[6:-1]
                    element_type_name = self._get_v2_type_name(element_type)
                    member_field_path = (
                        f"{base_path}.[type={element_type_name}].{field_name}"
                    )
                    member_field = SchemaField(
                        fieldPath=member_field_path,
                        type=SchemaFieldDataTypeClass(type=ArrayTypeClass()),
                        nativeDataType=member_type,
                        description="",
                        nullable=True,
                        recursive=False,
                    )
                    fields.append(member_field)

                elif member_type.lower().strip().startswith("map<"):
                    map_content = member_type[4:-1]
                    key_type, value_type = self._parse_map_types(map_content)
                    value_type_name = self._get_v2_type_name(value_type)
                    member_field_path = (
                        f"{base_path}.[type={value_type_name}].{field_name}"
                    )
                    member_field = SchemaField(
                        fieldPath=member_field_path,
                        type=SchemaFieldDataTypeClass(type=MapTypeClass()),
                        nativeDataType=member_type,
                        description="",
                        nullable=True,
                        recursive=False,
                    )
                    fields.append(member_field)
            else:
                # Simple member type: [version=2.0].[type=union].[type=member_type].field_name
                member_field_path = f"{base_path}.{field_name}"
                member_datahub_type = self._map_hive_type_to_datahub_type(member_type)
                member_field = SchemaField(
                    fieldPath=member_field_path,
                    type=member_datahub_type,
                    nativeDataType=member_type,
                    description="",
                    nullable=True,
                    recursive=False,
                )
                fields.append(member_field)

        return fields

    def _generate_nested_struct_fields_v2(
        self, field_name: str, field_type: str, parent_path: str
    ) -> List[SchemaField]:
        """Generate nested fields for struct members"""
        fields = []
        field_type_clean = field_type.strip().lower()

        if field_type_clean.startswith("struct<"):
            # Nested struct field
            field_path = f"{parent_path}.[type=struct].{field_name}"
            struct_field = SchemaField(
                fieldPath=field_path,
                type=SchemaFieldDataTypeClass(type=RecordTypeClass()),
                nativeDataType=field_type,
                description="",
                nullable=True,
                recursive=False,
            )
            fields.append(struct_field)

            # Parse and generate fields for struct members
            struct_content = field_type[7:-1]
            struct_fields_parsed = self._parse_struct_fields(struct_content)

            for sub_field_name, sub_field_type in struct_fields_parsed:
                nested_fields = self._generate_nested_struct_fields_v2(
                    sub_field_name, sub_field_type, field_path
                )
                fields.extend(nested_fields)

        elif field_type_clean.startswith("array<"):
            # Nested array field
            element_type = field_type[6:-1]
            element_type_name = self._get_v2_type_name(element_type)
            field_path = (
                f"{parent_path}.[type=array].[type={element_type_name}].{field_name}"
            )

            array_field = SchemaField(
                fieldPath=field_path,
                type=SchemaFieldDataTypeClass(type=ArrayTypeClass()),
                nativeDataType=field_type,
                description="",
                nullable=True,
                recursive=False,
            )
            fields.append(array_field)

            # If array element is complex, generate nested fields
            if element_type.lower().strip().startswith(("struct<", "map<")):
                nested_fields = self._generate_nested_struct_fields_v2(
                    field_name,
                    element_type,
                    f"{parent_path}.[type=array].[type={element_type_name}]",
                )
                fields.extend(nested_fields)

        elif field_type_clean.startswith("map<"):
            # Nested map field
            map_content = field_type[4:-1]
            key_type, value_type = self._parse_map_types(map_content)
            value_type_name = self._get_v2_type_name(value_type)
            field_path = (
                f"{parent_path}.[type=map].[type={value_type_name}].{field_name}"
            )

            map_field = SchemaField(
                fieldPath=field_path,
                type=SchemaFieldDataTypeClass(type=MapTypeClass()),
                nativeDataType=field_type,
                description="",
                nullable=True,
                recursive=False,
            )
            fields.append(map_field)

            # If map value is complex, generate nested fields
            if value_type.lower().strip().startswith(("struct<", "array<")):
                nested_fields = self._generate_nested_struct_fields_v2(
                    field_name,
                    value_type,
                    f"{parent_path}.[type=map].[type={value_type_name}]",
                )
                fields.extend(nested_fields)
        else:
            # Simple field
            primitive_type = self._get_v2_type_name(field_type)
            field_path = f"{parent_path}.[type={primitive_type}].{field_name}"
            datahub_type = self._map_hive_type_to_datahub_type(field_type)

            simple_field = SchemaField(
                fieldPath=field_path,
                type=datahub_type,
                nativeDataType=field_type,
                description="",
                nullable=True,
                recursive=False,
            )
            fields.append(simple_field)

        return fields

    def _get_v2_type_name(self, hive_type: str) -> str:
        """Map Hive types to v2 type names used in field paths"""
        hive_type_lower = hive_type.lower().strip()

        # Handle complex types
        if hive_type_lower.startswith("struct<"):
            return "struct"
        elif hive_type_lower.startswith("array<"):
            return "array"
        elif hive_type_lower.startswith("map<"):
            return "map"
        elif hive_type_lower.startswith("uniontype<"):
            return "union"

        # Handle parameterized primitive types
        if hive_type_lower.startswith("varchar") or hive_type_lower.startswith("char"):
            return "string"
        elif hive_type_lower.startswith("decimal"):
            return "double"

        # Handle standard primitive types
        type_mapping = {
            "string": "string",
            "int": "int",
            "integer": "int",
            "bigint": "long",
            "smallint": "int",
            "tinyint": "int",
            "double": "double",
            "float": "float",
            "boolean": "boolean",
            "date": "date",
            "timestamp": "timestamp",
            "binary": "bytes",
        }

        return type_mapping.get(hive_type_lower, "string")

    def _map_hive_type_to_datahub_type(
        self, hive_type: str
    ) -> SchemaFieldDataTypeClass:
        """Map Hive types to DataHub schema field types"""
        hive_type_lower = hive_type.lower()

        if (
            hive_type_lower in ["string", "varchar", "char"]
            or hive_type_lower.startswith("varchar")
            or hive_type_lower.startswith("char")
        ):
            return SchemaFieldDataTypeClass(type=StringTypeClass())
        elif (
            hive_type_lower in ["int", "integer", "smallint", "tinyint"]
            or hive_type_lower == "bigint"
            or hive_type_lower == "double"
            or hive_type_lower.startswith("decimal")
            or hive_type_lower == "float"
        ):
            return SchemaFieldDataTypeClass(type=NumberTypeClass())
        elif hive_type_lower == "boolean":
            return SchemaFieldDataTypeClass(type=BooleanTypeClass())
        elif hive_type_lower == "date":
            return SchemaFieldDataTypeClass(type=DateTypeClass())
        elif hive_type_lower == "timestamp":
            return SchemaFieldDataTypeClass(type=TimeTypeClass())
        elif hive_type_lower == "binary":
            return SchemaFieldDataTypeClass(type=BytesTypeClass())
        else:
            return SchemaFieldDataTypeClass(type=StringTypeClass())

    def _parse_struct_fields(self, struct_content: str) -> List[Tuple[str, str]]:
        """Parse struct field definitions with better handling of nested types"""
        if not struct_content.strip():
            return []

        fields = []
        current_field = ""
        bracket_count = 0
        angle_count = 0

        i = 0
        while i < len(struct_content):
            char = struct_content[i]

            if char == "<":
                angle_count += 1
                current_field += char
            elif char == ">":
                angle_count -= 1
                current_field += char
            elif char in "([":
                bracket_count += 1
                current_field += char
            elif char in ")]":
                bracket_count -= 1
                current_field += char
            elif char == "," and bracket_count == 0 and angle_count == 0:
                # Process the current field
                if current_field.strip():
                    field_parts = current_field.split(":", 1)
                    if len(field_parts) == 2:
                        field_name = field_parts[0].strip()
                        field_type = field_parts[1].strip()
                        fields.append((field_name, field_type))
                    else:
                        logger.warning(f"Could not parse struct field: {current_field}")
                current_field = ""
            else:
                current_field += char

            i += 1

        # Handle the last field
        if current_field.strip():
            field_parts = current_field.split(":", 1)
            if len(field_parts) == 2:
                field_name = field_parts[0].strip()
                field_type = field_parts[1].strip()
                fields.append((field_name, field_type))
            else:
                logger.warning(f"Could not parse struct field: {current_field}")

        return fields

    def _parse_map_types(self, map_content: str) -> Tuple[str, str]:
        """Parse map key and value types with better nested type handling"""
        if not map_content.strip():
            return "string", "string"

        bracket_count = 0
        angle_count = 0
        comma_positions = []

        # Find all comma positions that are at the top level (not inside nested types)
        for i, char in enumerate(map_content):
            if char == "<":
                angle_count += 1
            elif char == ">":
                angle_count -= 1
            elif char in "([":
                bracket_count += 1
            elif char in ")]":
                bracket_count -= 1
            elif char == "," and bracket_count == 0 and angle_count == 0:
                comma_positions.append(i)

        # For maps, we expect exactly one top-level comma separating key and value
        if len(comma_positions) == 1:
            split_pos = comma_positions[0]
            key_type = map_content[:split_pos].strip()
            value_type = map_content[split_pos + 1 :].strip()
            return key_type, value_type
        elif len(comma_positions) == 0:
            # No comma found, might be malformed - try simple split as fallback
            parts = map_content.split(",", 1)
            if len(parts) == 2:
                return parts[0].strip(), parts[1].strip()

        # Fallback for malformed or complex cases
        logger.warning(
            f"Could not parse map type: map<{map_content}>. Using string defaults."
        )
        return "string", "string"

    def _parse_union_types(self, union_content: str) -> List[str]:
        """Parse union member types with better nested type handling"""
        if not union_content.strip():
            return []

        types = []
        current_type = ""
        bracket_count = 0
        angle_count = 0

        for char in union_content + ",":
            if char == "<":
                angle_count += 1
                current_type += char
            elif char == ">":
                angle_count -= 1
                current_type += char
            elif char in "([":
                bracket_count += 1
                current_type += char
            elif char in ")]":
                bracket_count -= 1
                current_type += char
            elif char == "," and bracket_count == 0 and angle_count == 0:
                if current_type.strip():
                    types.append(current_type.strip())
                current_type = ""
            else:
                current_type += char

        return types

    def _set_partition_key(self, columns, schema_fields):
        if len(columns) > 0:
            partition_key_names = set()
            for column in columns:
                if column["is_partition_col"]:
                    partition_key_names.add(column["col_name"])

            for schema_field in schema_fields:
                name = schema_field.fieldPath.split(".")[-1]
                if name in partition_key_names:
                    schema_field.isPartitioningKey = True


class SQLAlchemyClient:
    def __init__(self, config: SQLCommonConfig):
        self.config = config
        self.connection = self._get_connection()

    def _get_connection(self) -> Any:
        url = self.config.get_sql_alchemy_url()
        engine = create_engine(url, **self.config.options)
        conn = engine.connect()
        return conn

    def execute_query(self, query: str) -> Iterable:
        """
        Create an iterator to execute sql.
        """
        results = self.connection.execute(text(query))
        return iter(results)<|MERGE_RESOLUTION|>--- conflicted
+++ resolved
@@ -52,13 +52,10 @@
 from datahub.metadata.com.linkedin.pegasus2avro.mxe import MetadataChangeEvent
 from datahub.metadata.com.linkedin.pegasus2avro.schema import SchemaField
 from datahub.metadata.schema_classes import (
-<<<<<<< HEAD
     ArrayTypeClass,
     BooleanTypeClass,
     BytesTypeClass,
     ChangeTypeClass,
-=======
->>>>>>> 0f44d603
     DatasetPropertiesClass,
     DateTypeClass,
     MapTypeClass,
