--- conflicted
+++ resolved
@@ -133,20 +133,6 @@
     def get_sql_alchemy_url(self):
         pass
 
-<<<<<<< HEAD
-    def get_identifier(self, schema: str, table: str) -> str:
-        # TODO: move this to the source itself
-        return f"{schema}.{table}"
-
-    def standardize_schema_table_names(
-        self, schema: str, entity: str
-    ) -> Tuple[str, str]:
-        # Some SQLAlchemy dialects need a standardization step to clean the schema
-        # and table names. See BigQuery for an example of when this is useful.
-        return schema, entity
-
-=======
->>>>>>> cabcdd05
 
 class BasicSQLAlchemyConfig(SQLAlchemyConfig):
     username: Optional[str] = None
@@ -304,28 +290,20 @@
             inspector = inspect(conn)
             yield inspector
 
-<<<<<<< HEAD
-    def get_workunits(self) -> Iterable[Union[MetadataWorkUnit, SqlWorkUnit]]:
-=======
     def get_schema_names(self, inspector):
         return inspector.get_schema_names()
 
-    def get_workunits(self) -> Iterable[SqlWorkUnit]:
->>>>>>> cabcdd05
+    def get_workunits(self) -> Iterable[Union[MetadataWorkUnit, SqlWorkUnit]]:
         sql_config = self.config
         if logger.isEnabledFor(logging.DEBUG):
             # If debug logging is enabled, we also want to echo each SQL query issued.
             sql_config.options.setdefault("echo", True)
 
         for inspector in self.get_inspectors():
-<<<<<<< HEAD
             if sql_config.profiling.enabled:
                 profiler = self._get_profiler_instance(inspector)
 
-            for schema in inspector.get_schema_names():
-=======
             for schema in self.get_schema_names(inspector):
->>>>>>> cabcdd05
                 if not sql_config.schema_pattern.allowed(schema):
                     self.report.report_dropped(f"{schema}.*")
                     continue
@@ -336,12 +314,11 @@
                 if sql_config.include_views:
                     yield from self.loop_views(inspector, schema, sql_config)
 
-<<<<<<< HEAD
                 if sql_config.profiling.enabled:
                     yield from self.loop_profiler(
                         inspector, profiler, schema, sql_config
                     )
-=======
+
     def standardize_schema_table_names(
         self, schema: str, entity: str
     ) -> Tuple[str, str]:
@@ -359,7 +336,6 @@
             return self.config.get_identifier(schema=schema, table=entity)  # type: ignore
         else:
             return f"{schema}.{entity}"
->>>>>>> cabcdd05
 
     def loop_tables(
         self,
