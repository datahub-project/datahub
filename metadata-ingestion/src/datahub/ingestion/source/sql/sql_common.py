import datetime
import logging
import traceback
from abc import abstractmethod
from collections import OrderedDict
from dataclasses import dataclass, field
from enum import Enum
from typing import (
    TYPE_CHECKING,
    Any,
    Callable,
    Dict,
    Iterable,
    List,
    Optional,
    Set,
    Tuple,
    Type,
    Union,
)
from urllib.parse import quote_plus

import pydantic
import sqlalchemy.dialects.postgresql.base
from pydantic.fields import Field
from sqlalchemy import create_engine, inspect
from sqlalchemy.engine.reflection import Inspector
from sqlalchemy.exc import ProgrammingError
from sqlalchemy.sql import sqltypes as types
from sqlalchemy.types import TypeDecorator, TypeEngine

from datahub.configuration.common import AllowDenyPattern
from datahub.emitter.mce_builder import (
    make_data_platform_urn,
    make_dataplatform_instance_urn,
    make_dataset_urn_with_platform_instance,
    make_tag_urn,
)
from datahub.emitter.mcp import MetadataChangeProposalWrapper
from datahub.emitter.mcp_builder import PlatformKey
from datahub.ingestion.api.common import PipelineContext
from datahub.ingestion.api.workunit import MetadataWorkUnit
from datahub.ingestion.source.ge_profiling_config import GEProfilingConfig
from datahub.ingestion.source.sql.sql_utils import (
    add_table_to_schema_container,
    gen_database_containers,
    gen_schema_containers,
    get_domain_wu,
)
from datahub.ingestion.source.state.sql_common_state import (
    BaseSQLAlchemyCheckpointState,
)
from datahub.ingestion.source.state.stale_entity_removal_handler import (
    StaleEntityRemovalHandler,
    StaleEntityRemovalSourceReport,
    StatefulStaleMetadataRemovalConfig,
)
from datahub.ingestion.source.state.stateful_ingestion_base import (
    StatefulIngestionConfigBase,
    StatefulIngestionSourceBase,
)
from datahub.metadata.com.linkedin.pegasus2avro.common import StatusClass
from datahub.metadata.com.linkedin.pegasus2avro.dataset import UpstreamLineage
from datahub.metadata.com.linkedin.pegasus2avro.metadata.snapshot import DatasetSnapshot
from datahub.metadata.com.linkedin.pegasus2avro.mxe import MetadataChangeEvent
from datahub.metadata.com.linkedin.pegasus2avro.schema import (
    ArrayTypeClass,
    BooleanTypeClass,
    BytesTypeClass,
    DateTypeClass,
    EnumTypeClass,
    ForeignKeyConstraint,
    MySqlDDL,
    NullTypeClass,
    NumberTypeClass,
    RecordTypeClass,
    SchemaField,
    SchemaFieldDataType,
    SchemaMetadata,
    StringTypeClass,
    TimeTypeClass,
)
from datahub.metadata.schema_classes import (
    ChangeTypeClass,
    DataPlatformInstanceClass,
    DatasetLineageTypeClass,
    DatasetPropertiesClass,
    GlobalTagsClass,
    SubTypesClass,
    TagAssociationClass,
    UpstreamClass,
    ViewPropertiesClass,
)
from datahub.telemetry import telemetry
from datahub.utilities.lossy_collections import LossyList
from datahub.utilities.registries.domain_registry import DomainRegistry
from datahub.utilities.source_helpers import (
    auto_stale_entity_removal,
    auto_status_aspect,
)
from datahub.utilities.sqlalchemy_query_combiner import SQLAlchemyQueryCombinerReport

if TYPE_CHECKING:
    from datahub.ingestion.source.ge_data_profiler import (
        DatahubGEProfiler,
        GEProfilerRequest,
    )

logger: logging.Logger = logging.getLogger(__name__)

MISSING_COLUMN_INFO = "missing column information"


def _platform_alchemy_uri_tester_gen(
    platform: str, opt_starts_with: Optional[str] = None
) -> Tuple[str, Callable[[str], bool]]:
    return platform, lambda x: x.startswith(
        platform if not opt_starts_with else opt_starts_with
    )


PLATFORM_TO_SQLALCHEMY_URI_TESTER_MAP: Dict[str, Callable[[str], bool]] = OrderedDict(
    [
        _platform_alchemy_uri_tester_gen("athena", "awsathena"),
        _platform_alchemy_uri_tester_gen("bigquery"),
        _platform_alchemy_uri_tester_gen("clickhouse"),
        _platform_alchemy_uri_tester_gen("druid"),
        _platform_alchemy_uri_tester_gen("hana"),
        _platform_alchemy_uri_tester_gen("hive"),
        _platform_alchemy_uri_tester_gen("mongodb"),
        _platform_alchemy_uri_tester_gen("mssql"),
        _platform_alchemy_uri_tester_gen("mysql"),
        _platform_alchemy_uri_tester_gen("oracle"),
        _platform_alchemy_uri_tester_gen("pinot"),
        _platform_alchemy_uri_tester_gen("presto"),
        (
            "redshift",
            lambda x: (
                x.startswith(("jdbc:postgres:", "postgresql"))
                and x.find("redshift.amazonaws") > 0
            )
            or x.startswith("redshift"),
        ),
        # Don't move this before redshift.
        _platform_alchemy_uri_tester_gen("postgres", "postgresql"),
        _platform_alchemy_uri_tester_gen("snowflake"),
        _platform_alchemy_uri_tester_gen("trino"),
        _platform_alchemy_uri_tester_gen("vertica"),
    ]
)


def get_platform_from_sqlalchemy_uri(sqlalchemy_uri: str) -> str:
    for platform, tester in PLATFORM_TO_SQLALCHEMY_URI_TESTER_MAP.items():
        if tester(sqlalchemy_uri):
            return platform
    return "external"


def make_sqlalchemy_uri(
    scheme: str,
    username: Optional[str],
    password: Optional[str],
    at: Optional[str],
    db: Optional[str],
    uri_opts: Optional[Dict[str, Any]] = None,
) -> str:
    url = f"{scheme}://"
    if username is not None:
        url += f"{quote_plus(username)}"
        if password is not None:
            url += f":{quote_plus(password)}"
        url += "@"
    if at is not None:
        url += f"{at}"
    if db is not None:
        url += f"/{db}"
    if uri_opts is not None:
        if db is None:
            url += "/"
        params = "&".join(
            f"{key}={quote_plus(value)}" for (key, value) in uri_opts.items() if value
        )
        url = f"{url}?{params}"
    return url


class SqlContainerSubTypes(str, Enum):
    DATABASE = "Database"
    SCHEMA = "Schema"


@dataclass
class SQLSourceReport(StaleEntityRemovalSourceReport):
    tables_scanned: int = 0
    views_scanned: int = 0
    entities_profiled: int = 0
    filtered: LossyList[str] = field(default_factory=LossyList)

    query_combiner: Optional[SQLAlchemyQueryCombinerReport] = None

    def report_entity_scanned(self, name: str, ent_type: str = "table") -> None:
        """
        Entity could be a view or a table
        """
        if ent_type == "table":
            self.tables_scanned += 1
        elif ent_type == "view":
            self.views_scanned += 1
        else:
            raise KeyError(f"Unknown entity {ent_type}.")

    def report_entity_profiled(self, name: str) -> None:
        self.entities_profiled += 1

    def report_dropped(self, ent_name: str) -> None:
        self.filtered.append(ent_name)

    def report_from_query_combiner(
        self, query_combiner_report: SQLAlchemyQueryCombinerReport
    ) -> None:
        self.query_combiner = query_combiner_report


class SQLAlchemyConfig(StatefulIngestionConfigBase):
    options: dict = pydantic.Field(
        default_factory=dict,
        description="Any options specified here will be passed to SQLAlchemy's create_engine as kwargs. See https://docs.sqlalchemy.org/en/14/core/engines.html#sqlalchemy.create_engine for details.",
    )
    # Although the 'table_pattern' enables you to skip everything from certain schemas,
    # having another option to allow/deny on schema level is an optimization for the case when there is a large number
    # of schemas that one wants to skip and you want to avoid the time to needlessly fetch those tables only to filter
    # them out afterwards via the table_pattern.
    schema_pattern: AllowDenyPattern = Field(
        default=AllowDenyPattern.allow_all(),
        description="Regex patterns for schemas to filter in ingestion. Specify regex to only match the schema name. e.g. to match all tables in schema analytics, use the regex 'analytics'",
    )
    table_pattern: AllowDenyPattern = Field(
        default=AllowDenyPattern.allow_all(),
        description="Regex patterns for tables to filter in ingestion. Specify regex to match the entire table name in database.schema.table format. e.g. to match all tables starting with customer in Customer database and public schema, use the regex 'Customer.public.customer.*'",
    )
    view_pattern: AllowDenyPattern = Field(
        default=AllowDenyPattern.allow_all(),
        description="Regex patterns for views to filter in ingestion. Note: Defaults to table_pattern if not specified. Specify regex to match the entire view name in database.schema.view format. e.g. to match all views starting with customer in Customer database and public schema, use the regex 'Customer.public.customer.*'",
    )
    profile_pattern: AllowDenyPattern = Field(
        default=AllowDenyPattern.allow_all(),
        description="Regex patterns to filter tables for profiling during ingestion. Allowed by the `table_pattern`.",
    )
    domain: Dict[str, AllowDenyPattern] = Field(
        default=dict(),
        description='Attach domains to databases, schemas or tables during ingestion using regex patterns. Domain key can be a guid like *urn:li:domain:ec428203-ce86-4db3-985d-5a8ee6df32ba* or a string like "Marketing".) If you provide strings, then datahub will attempt to resolve this name to a guid, and will error out if this fails. There can be multiple domain keys specified.',
    )

    include_views: Optional[bool] = Field(
        default=True, description="Whether views should be ingested."
    )
    include_tables: Optional[bool] = Field(
        default=True, description="Whether tables should be ingested."
    )

    include_table_location_lineage: bool = Field(
        default=True,
        description="If the source supports it, include table lineage to the underlying storage location.",
    )

    profiling: GEProfilingConfig = GEProfilingConfig()
    # Custom Stateful Ingestion settings
    stateful_ingestion: Optional[StatefulStaleMetadataRemovalConfig] = None

    @pydantic.root_validator(pre=True)
    def view_pattern_is_table_pattern_unless_specified(
        cls, values: Dict[str, Any]
    ) -> Dict[str, Any]:
        view_pattern = values.get("view_pattern")
        table_pattern = values.get("table_pattern")
        if table_pattern and not view_pattern:
            logger.info(f"Applying table_pattern {table_pattern} to view_pattern.")
            values["view_pattern"] = table_pattern
        return values

    @pydantic.root_validator()
    def ensure_profiling_pattern_is_passed_to_profiling(
        cls, values: Dict[str, Any]
    ) -> Dict[str, Any]:
        profiling: Optional[GEProfilingConfig] = values.get("profiling")
        if profiling is not None and profiling.enabled:
            profiling._allow_deny_patterns = values["profile_pattern"]
        return values

    @abstractmethod
    def get_sql_alchemy_url(self):
        pass


class BasicSQLAlchemyConfig(SQLAlchemyConfig):
    username: Optional[str] = Field(default=None, description="username")
    password: Optional[pydantic.SecretStr] = Field(
        default=None, exclude=True, description="password"
    )
    host_port: str = Field(description="host URL")
    database: Optional[str] = Field(default=None, description="database (catalog)")
    database_alias: Optional[str] = Field(
        default=None, description="Alias to apply to database when ingesting."
    )
    scheme: str = Field(description="scheme")
    sqlalchemy_uri: Optional[str] = Field(
        default=None,
        description="URI of database to connect to. See https://docs.sqlalchemy.org/en/14/core/engines.html#database-urls. Takes precedence over other connection parameters.",
    )

    def get_sql_alchemy_url(self, uri_opts: Optional[Dict[str, Any]] = None) -> str:
        if not ((self.host_port and self.scheme) or self.sqlalchemy_uri):
            raise ValueError("host_port and schema or connect_uri required.")

        return self.sqlalchemy_uri or make_sqlalchemy_uri(
            self.scheme,  # type: ignore
            self.username,
            self.password.get_secret_value() if self.password is not None else None,
            self.host_port,  # type: ignore
            self.database,
            uri_opts=uri_opts,
        )


class SqlWorkUnit(MetadataWorkUnit):
    pass


_field_type_mapping: Dict[Type[TypeEngine], Type] = {
    types.Integer: NumberTypeClass,
    types.Numeric: NumberTypeClass,
    types.Boolean: BooleanTypeClass,
    types.Enum: EnumTypeClass,
    types._Binary: BytesTypeClass,
    types.LargeBinary: BytesTypeClass,
    types.PickleType: BytesTypeClass,
    types.ARRAY: ArrayTypeClass,
    types.String: StringTypeClass,
    types.Date: DateTypeClass,
    types.DATE: DateTypeClass,
    types.Time: TimeTypeClass,
    types.DateTime: TimeTypeClass,
    types.DATETIME: TimeTypeClass,
    types.TIMESTAMP: TimeTypeClass,
    types.JSON: RecordTypeClass,
    # Because the postgresql dialect is used internally by many other dialects,
    # we add some postgres types here. This is ok to do because the postgresql
    # dialect is built-in to sqlalchemy.
    sqlalchemy.dialects.postgresql.base.BYTEA: BytesTypeClass,
    sqlalchemy.dialects.postgresql.base.DOUBLE_PRECISION: NumberTypeClass,
    sqlalchemy.dialects.postgresql.base.INET: StringTypeClass,
    sqlalchemy.dialects.postgresql.base.MACADDR: StringTypeClass,
    sqlalchemy.dialects.postgresql.base.MONEY: NumberTypeClass,
    sqlalchemy.dialects.postgresql.base.OID: StringTypeClass,
    sqlalchemy.dialects.postgresql.base.REGCLASS: BytesTypeClass,
    sqlalchemy.dialects.postgresql.base.TIMESTAMP: TimeTypeClass,
    sqlalchemy.dialects.postgresql.base.TIME: TimeTypeClass,
    sqlalchemy.dialects.postgresql.base.INTERVAL: TimeTypeClass,
    sqlalchemy.dialects.postgresql.base.BIT: BytesTypeClass,
    sqlalchemy.dialects.postgresql.base.UUID: StringTypeClass,
    sqlalchemy.dialects.postgresql.base.TSVECTOR: BytesTypeClass,
    sqlalchemy.dialects.postgresql.base.ENUM: EnumTypeClass,
    # When SQLAlchemy is unable to map a type into its internal hierarchy, it
    # assigns the NullType by default. We want to carry this warning through.
    types.NullType: NullTypeClass,
}
_known_unknown_field_types: Set[Type[TypeEngine]] = {
    types.Interval,
    types.CLOB,
}


def register_custom_type(tp: Type[TypeEngine], output: Optional[Type] = None) -> None:
    if output:
        _field_type_mapping[tp] = output
    else:
        _known_unknown_field_types.add(tp)


class _CustomSQLAlchemyDummyType(TypeDecorator):
    impl = types.LargeBinary


def make_sqlalchemy_type(name: str) -> Type[TypeEngine]:
    # This usage of type() dynamically constructs a class.
    # See https://stackoverflow.com/a/15247202/5004662 and
    # https://docs.python.org/3/library/functions.html#type.
    sqlalchemy_type: Type[TypeEngine] = type(
        name,
        (_CustomSQLAlchemyDummyType,),
        {
            "__repr__": lambda self: f"{name}()",
        },
    )
    return sqlalchemy_type


def get_column_type(
    sql_report: SQLSourceReport, dataset_name: str, column_type: Any
) -> SchemaFieldDataType:
    """
    Maps SQLAlchemy types (https://docs.sqlalchemy.org/en/13/core/type_basics.html) to corresponding schema types
    """

    TypeClass: Optional[Type] = None
    for sql_type in _field_type_mapping.keys():
        if isinstance(column_type, sql_type):
            TypeClass = _field_type_mapping[sql_type]
            break
    if TypeClass is None:
        for sql_type in _known_unknown_field_types:
            if isinstance(column_type, sql_type):
                TypeClass = NullTypeClass
                break

    if TypeClass is None:
        sql_report.report_warning(
            dataset_name, f"unable to map type {column_type!r} to metadata schema"
        )
        TypeClass = NullTypeClass

    return SchemaFieldDataType(type=TypeClass())


def get_schema_metadata(
    sql_report: SQLSourceReport,
    dataset_name: str,
    platform: str,
    columns: List[dict],
    pk_constraints: Optional[dict] = None,
    foreign_keys: Optional[List[ForeignKeyConstraint]] = None,
    canonical_schema: List[SchemaField] = [],
) -> SchemaMetadata:
    schema_metadata = SchemaMetadata(
        schemaName=dataset_name,
        platform=make_data_platform_urn(platform),
        version=0,
        hash="",
        platformSchema=MySqlDDL(tableSchema=""),
        fields=canonical_schema,
    )
    if foreign_keys is not None and foreign_keys != []:
        schema_metadata.foreignKeys = foreign_keys

    return schema_metadata


# config flags to emit telemetry for
config_options_to_report = [
    "include_views",
    "include_tables",
]


class SQLAlchemySource(StatefulIngestionSourceBase):
    """A Base class for all SQL Sources that use SQLAlchemy to extend"""

    def __init__(self, config: SQLAlchemyConfig, ctx: PipelineContext, platform: str):
        super(SQLAlchemySource, self).__init__(config, ctx)
        self.config = config
        self.platform = platform
        self.report: SQLSourceReport = SQLSourceReport()

        # Create and register the stateful ingestion use-case handlers.
        self.stale_entity_removal_handler = StaleEntityRemovalHandler(
            source=self,
            config=self.config,
            state_type_class=BaseSQLAlchemyCheckpointState,
            pipeline_name=self.ctx.pipeline_name,
            run_id=self.ctx.run_id,
        )

        config_report = {
            config_option: config.dict().get(config_option)
            for config_option in config_options_to_report
        }

        config_report = {
            **config_report,
            "profiling_enabled": config.profiling.enabled,
            "platform": platform,
        }

        telemetry.telemetry_instance.ping(
            "sql_config",
            config_report,
        )

        if config.profiling.enabled:
            telemetry.telemetry_instance.ping(
                "sql_profiling_config",
                config.profiling.config_for_telemetry(),
            )

        self.domain_registry: Optional[DomainRegistry] = None
        if self.config.domain:
            self.domain_registry = DomainRegistry(
                cached_domains=[k for k in self.config.domain], graph=self.ctx.graph
            )

    def warn(self, log: logging.Logger, key: str, reason: str) -> None:
        self.report.report_warning(key, reason)
        log.warning(f"{key} => {reason}")

    def error(self, log: logging.Logger, key: str, reason: str) -> None:
        self.report.report_failure(key, reason)
        log.error(f"{key} => {reason}")

    def get_inspectors(self) -> Iterable[Inspector]:
        # This method can be overridden in the case that you want to dynamically
        # run on multiple databases.

        url = self.config.get_sql_alchemy_url()
        logger.debug(f"sql_alchemy_url={url}")
        engine = create_engine(url, **self.config.options)
        with engine.connect() as conn:
            inspector = inspect(conn)
            yield inspector

    def get_db_name(self, inspector: Inspector) -> str:
        engine = inspector.engine

        if engine and hasattr(engine, "url") and hasattr(engine.url, "database"):
            return str(engine.url.database).strip('"').lower()
        else:
            raise Exception("Unable to get database name from Sqlalchemy inspector")

    def get_schema_names(self, inspector):
        return inspector.get_schema_names()

    def get_platform_instance_id(self) -> str:
        """
        The source identifier such as the specific source host address required for stateful ingestion.
        Individual subclasses need to override this method appropriately.
        """
        config_dict = self.config.dict()
        host_port = config_dict.get("host_port", "no_host_port")
        database = config_dict.get("database", "no_database")
        return f"{self.platform}_{host_port}_{database}"

    def get_allowed_schemas(self, inspector: Inspector, db_name: str) -> Iterable[str]:
        # this function returns the schema names which are filtered by schema_pattern.
        for schema in self.get_schema_names(inspector):
            if not self.config.schema_pattern.allowed(schema):
                self.report.report_dropped(f"{schema}.*")
                continue
            else:
                self.add_information_for_schema(inspector, schema)
                yield schema

    def gen_database_containers(
        self,
        database: str,
    ) -> Iterable[MetadataWorkUnit]:
        yield from gen_database_containers(
            database=database,
            sub_types=[SqlContainerSubTypes.DATABASE],
            platform=self.platform,
            domain_config=self.config.domain,
            domain_registry=self.domain_registry,
            platform_instance=self.config.platform_instance,
            env=self.config.env,
            report=self.report,
        )

    def gen_schema_containers(
        self,
        schema: str,
        database: str,
    ) -> Iterable[MetadataWorkUnit]:
        yield from gen_schema_containers(
            database=database,
            schema=schema,
            sub_types=[SqlContainerSubTypes.SCHEMA],
            platform=self.platform,
            domain_config=self.config.domain,
            domain_registry=self.domain_registry,
            platform_instance=self.config.platform_instance,
            env=self.config.env,
            report=self.report,
        )

    def add_table_to_schema_container(
        self,
        dataset_urn: str,
        db_name: str,
        schema: str,
        schema_container_key: Optional[PlatformKey] = None,
    ) -> Iterable[MetadataWorkUnit]:
        yield from add_table_to_schema_container(
            dataset_urn=dataset_urn,
            db_name=db_name,
            schema=schema,
            schema_container_key=schema_container_key,
            platform=self.platform,
            platform_instance=self.config.platform_instance,
            env=self.config.env,
            report=self.report,
        )

    def get_workunits_internal(self) -> Iterable[Union[MetadataWorkUnit, SqlWorkUnit]]:
        sql_config = self.config
        if logger.isEnabledFor(logging.DEBUG):
            # If debug logging is enabled, we also want to echo each SQL query issued.
            sql_config.options.setdefault("echo", True)

        # Extra default SQLAlchemy option for better connection pooling and threading.
        # https://docs.sqlalchemy.org/en/14/core/pooling.html#sqlalchemy.pool.QueuePool.params.max_overflow
        if sql_config.profiling.enabled:
            sql_config.options.setdefault(
                "max_overflow", sql_config.profiling.max_workers
            )

        for inspector in self.get_inspectors():
            profiler = None
            profile_requests: List["GEProfilerRequest"] = []
            if sql_config.profiling.enabled:
                profiler = self.get_profiler_instance(inspector)

            db_name = self.get_db_name(inspector)
            yield from self.gen_database_containers(
                database=db_name,
            )

            for schema in self.get_allowed_schemas(inspector, db_name):
                self.add_information_for_schema(inspector, schema)

                yield from self.gen_schema_containers(
                    database=db_name,
                    schema=schema,
                )

                if sql_config.include_tables:
                    yield from self.loop_tables(inspector, schema, sql_config)

                if sql_config.include_views:
                    yield from self.loop_views(inspector, schema, sql_config)

                if profiler:
                    profile_requests += list(
                        self.loop_profiler_requests(inspector, schema, sql_config)
                    )

            if profiler and profile_requests:
                yield from self.loop_profiler(
                    profile_requests, profiler, platform=self.platform
                )

    def get_workunits(self) -> Iterable[MetadataWorkUnit]:
        return auto_stale_entity_removal(
            self.stale_entity_removal_handler,
            auto_status_aspect(self.get_workunits_internal()),
        )

    def standardize_schema_table_names(
        self, schema: str, entity: str
    ) -> Tuple[str, str]:
        # Some SQLAlchemy dialects need a standardization step to clean the schema
        # and table names. See BigQuery for an example of when this is useful.
        return schema, entity

    def get_identifier(
        self, *, schema: str, entity: str, inspector: Inspector, **kwargs: Any
    ) -> str:
        # Many SQLAlchemy dialects have three-level hierarchies. This method, which
        # subclasses can override, enables them to modify the identifiers as needed.
        if hasattr(self.config, "get_identifier"):
            # This path is deprecated and will eventually be removed.
            return self.config.get_identifier(schema=schema, table=entity)  # type: ignore
        else:
            return f"{schema}.{entity}"

    def get_foreign_key_metadata(
        self,
        dataset_urn: str,
        schema: str,
        fk_dict: Dict[str, str],
        inspector: Inspector,
    ) -> ForeignKeyConstraint:
        referred_schema: Optional[str] = fk_dict.get("referred_schema")

        if not referred_schema:
            referred_schema = schema

        referred_dataset_name = self.get_identifier(
            schema=referred_schema,
            entity=fk_dict["referred_table"],
            inspector=inspector,
        )

        source_fields = [
            f"urn:li:schemaField:({dataset_urn},{f})"
            for f in fk_dict["constrained_columns"]
        ]
        foreign_dataset = make_dataset_urn_with_platform_instance(
            platform=self.platform,
            name=referred_dataset_name,
            platform_instance=self.config.platform_instance,
            env=self.config.env,
        )
        foreign_fields = [
            f"urn:li:schemaField:({foreign_dataset},{f})"
            for f in fk_dict["referred_columns"]
        ]

        return ForeignKeyConstraint(
            fk_dict["name"], foreign_fields, source_fields, foreign_dataset
        )

    def normalise_dataset_name(self, dataset_name: str) -> str:
        return dataset_name

<<<<<<< HEAD
=======
    def _gen_domain_urn(self, dataset_name: str) -> Optional[str]:
        domain_urn: Optional[str] = None

        for domain, pattern in self.config.domain.items():
            if pattern.allowed(dataset_name):
                domain_urn = make_domain_urn(
                    self.domain_registry.get_domain_urn(domain)
                )

        return domain_urn

    def _get_domain_wu(
        self,
        dataset_name: str,
        entity_urn: str,
        sql_config: SQLAlchemyConfig,
    ) -> Iterable[MetadataWorkUnit]:
        domain_urn = self._gen_domain_urn(dataset_name)
        if domain_urn:
            wus = add_domain_to_entity_wu(
                entity_urn=entity_urn,
                domain_urn=domain_urn,
            )
            for wu in wus:
                self.report.report_workunit(wu)
                yield wu

>>>>>>> 9f20a23e
    def loop_tables(  # noqa: C901
        self,
        inspector: Inspector,
        schema: str,
        sql_config: SQLAlchemyConfig,
    ) -> Iterable[Union[SqlWorkUnit, MetadataWorkUnit]]:
        tables_seen: Set[str] = set()
        try:
            for table in inspector.get_table_names(schema):
                schema, table = self.standardize_schema_table_names(
                    schema=schema, entity=table
                )
                dataset_name = self.get_identifier(
                    schema=schema, entity=table, inspector=inspector
                )

                dataset_name = self.normalise_dataset_name(dataset_name)

                if dataset_name not in tables_seen:
                    tables_seen.add(dataset_name)
                else:
                    logger.debug(f"{dataset_name} has already been seen, skipping...")
                    continue

                self.report.report_entity_scanned(dataset_name, ent_type="table")
                if not sql_config.table_pattern.allowed(dataset_name):
                    self.report.report_dropped(dataset_name)
                    continue

                try:
                    yield from self._process_table(
                        dataset_name, inspector, schema, table, sql_config
                    )
                except Exception as e:
                    logger.warning(
                        f"Unable to ingest {schema}.{table} due to an exception.\n {traceback.format_exc()}"
                    )
                    self.report.report_warning(
                        f"{schema}.{table}", f"Ingestion error: {e}"
                    )
        except Exception as e:
            self.report.report_failure(f"{schema}", f"Tables error: {e}")

    def add_information_for_schema(self, inspector: Inspector, schema: str) -> None:
        pass

    def get_extra_tags(
        self, inspector: Inspector, schema: str, table: str
    ) -> Optional[Dict[str, List[str]]]:
        return None

    def _process_table(
        self,
        dataset_name: str,
        inspector: Inspector,
        schema: str,
        table: str,
        sql_config: SQLAlchemyConfig,
    ) -> Iterable[Union[SqlWorkUnit, MetadataWorkUnit]]:
        columns = self._get_columns(dataset_name, inspector, schema, table)
        dataset_urn = make_dataset_urn_with_platform_instance(
            self.platform,
            dataset_name,
            self.config.platform_instance,
            self.config.env,
        )
        dataset_snapshot = DatasetSnapshot(
            urn=dataset_urn,
            aspects=[StatusClass(removed=False)],
        )

        description, properties, location_urn = self.get_table_properties(
            inspector, schema, table
        )

        # Tablename might be different from the real table if we ran some normalisation ont it.
        # Getting normalized table name from the dataset_name
        # Table is the last item in the dataset name
        normalised_table = table
        splits = dataset_name.split(".")
        if splits:
            normalised_table = splits[-1]
            if properties and normalised_table != table:
                properties["original_table_name"] = table

        dataset_properties = DatasetPropertiesClass(
            name=normalised_table,
            description=description,
            customProperties=properties,
        )
        dataset_snapshot.aspects.append(dataset_properties)

        if self.config.include_table_location_lineage and location_urn:
            external_upstream_table = UpstreamClass(
                dataset=location_urn,
                type=DatasetLineageTypeClass.COPY,
            )
            lineage_mcpw = MetadataChangeProposalWrapper(
                entityType="dataset",
                changeType=ChangeTypeClass.UPSERT,
                entityUrn=dataset_snapshot.urn,
                aspectName="upstreamLineage",
                aspect=UpstreamLineage(upstreams=[external_upstream_table]),
            )
            lineage_wu = MetadataWorkUnit(
                id=f"{self.platform}-{lineage_mcpw.entityUrn}-{lineage_mcpw.aspectName}",
                mcp=lineage_mcpw,
            )
            self.report.report_workunit(lineage_wu)
            yield lineage_wu

        extra_tags = self.get_extra_tags(inspector, schema, table)
        pk_constraints: dict = inspector.get_pk_constraint(table, schema)
        foreign_keys = self._get_foreign_keys(dataset_urn, inspector, schema, table)
        schema_fields = self.get_schema_fields(
            dataset_name, columns, pk_constraints, tags=extra_tags
        )
        schema_metadata = get_schema_metadata(
            self.report,
            dataset_name,
            self.platform,
            columns,
            pk_constraints,
            foreign_keys,
            schema_fields,
        )
        dataset_snapshot.aspects.append(schema_metadata)
        db_name = self.get_db_name(inspector)

        yield from self.add_table_to_schema_container(
            dataset_urn=dataset_urn, db_name=db_name, schema=schema
        )
        mce = MetadataChangeEvent(proposedSnapshot=dataset_snapshot)
        wu = SqlWorkUnit(id=dataset_name, mce=mce)
        self.report.report_workunit(wu)
        yield wu
        dpi_aspect = self.get_dataplatform_instance_aspect(dataset_urn=dataset_urn)
        if dpi_aspect:
            yield dpi_aspect
        subtypes_aspect = MetadataWorkUnit(
            id=f"{dataset_name}-subtypes",
            mcp=MetadataChangeProposalWrapper(
                entityType="dataset",
                changeType=ChangeTypeClass.UPSERT,
                entityUrn=dataset_urn,
                aspectName="subTypes",
                aspect=SubTypesClass(typeNames=["table"]),
            ),
        )
        self.report.report_workunit(subtypes_aspect)
        yield subtypes_aspect

<<<<<<< HEAD
        if self.config.domain and self.domain_registry:
            yield from get_domain_wu(
                dataset_name=dataset_name,
                entity_urn=dataset_urn,
                entity_type="dataset",
                domain_registry=self.domain_registry,
                domain_config=self.config.domain,
                report=self.report,
            )
=======
        yield from self._get_domain_wu(
            dataset_name=dataset_name,
            entity_urn=dataset_urn,
            sql_config=sql_config,
        )
>>>>>>> 9f20a23e

    def get_database_properties(
        self, inspector: Inspector, database: str
    ) -> Optional[Dict[str, str]]:
        return None

    def get_schema_properties(
        self, inspector: Inspector, database: str, schema: str
    ) -> Optional[Dict[str, str]]:
        return None

    def get_table_properties(
        self, inspector: Inspector, schema: str, table: str
    ) -> Tuple[Optional[str], Dict[str, str], Optional[str]]:
        description: Optional[str] = None
        properties: Dict[str, str] = {}

        # The location cannot be fetched generically, but subclasses may override
        # this method and provide a location.
        location: Optional[str] = None

        try:
            # SQLAlchemy stubs are incomplete and missing this method.
            # PR: https://github.com/dropbox/sqlalchemy-stubs/pull/223.
            table_info: dict = inspector.get_table_comment(table, schema)  # type: ignore
        except NotImplementedError:
            return description, properties, location
        except ProgrammingError as pe:
            # Snowflake needs schema names quoted when fetching table comments.
            logger.debug(
                f"Encountered ProgrammingError. Retrying with quoted schema name for schema {schema} and table {table}",
                pe,
            )
            table_info: dict = inspector.get_table_comment(table, f'"{schema}"')  # type: ignore

        description = table_info.get("text")
        if type(description) is tuple:
            # Handling for value type tuple which is coming for dialect 'db2+ibm_db'
            description = table_info["text"][0]

        # The "properties" field is a non-standard addition to SQLAlchemy's interface.
        properties = table_info.get("properties", {})
        return description, properties, location

    def get_dataplatform_instance_aspect(
        self, dataset_urn: str
    ) -> Optional[SqlWorkUnit]:
        # If we are a platform instance based source, emit the instance aspect
        if self.config.platform_instance:
            mcp = MetadataChangeProposalWrapper(
                entityType="dataset",
                changeType=ChangeTypeClass.UPSERT,
                entityUrn=dataset_urn,
                aspectName="dataPlatformInstance",
                aspect=DataPlatformInstanceClass(
                    platform=make_data_platform_urn(self.platform),
                    instance=make_dataplatform_instance_urn(
                        self.platform, self.config.platform_instance
                    ),
                ),
            )
            wu = SqlWorkUnit(id=f"{dataset_urn}-dataPlatformInstance", mcp=mcp)
            self.report.report_workunit(wu)
            return wu
        else:
            return None

    def _get_columns(
        self, dataset_name: str, inspector: Inspector, schema: str, table: str
    ) -> List[dict]:
        columns = []
        try:
            columns = inspector.get_columns(table, schema)
            if len(columns) == 0:
                self.report.report_warning(MISSING_COLUMN_INFO, dataset_name)
        except Exception as e:
            self.report.report_warning(
                dataset_name,
                f"unable to get column information due to an error -> {e}",
            )
        return columns

    def _get_foreign_keys(
        self, dataset_urn: str, inspector: Inspector, schema: str, table: str
    ) -> List[ForeignKeyConstraint]:
        try:
            foreign_keys = [
                self.get_foreign_key_metadata(dataset_urn, schema, fk_rec, inspector)
                for fk_rec in inspector.get_foreign_keys(table, schema)
            ]
        except KeyError:
            # certain databases like MySQL cause issues due to lower-case/upper-case irregularities
            logger.debug(
                f"{dataset_urn}: failure in foreign key extraction... skipping"
            )
            foreign_keys = []
        return foreign_keys

    def get_schema_fields(
        self,
        dataset_name: str,
        columns: List[dict],
        pk_constraints: Optional[dict] = None,
        tags: Optional[Dict[str, List[str]]] = None,
    ) -> List[SchemaField]:
        canonical_schema = []
        for column in columns:
            column_tags: Optional[List[str]] = None
            if tags:
                column_tags = tags.get(column["name"], [])
            fields = self.get_schema_fields_for_column(
                dataset_name, column, pk_constraints, tags=column_tags
            )
            canonical_schema.extend(fields)
        return canonical_schema

    def get_schema_fields_for_column(
        self,
        dataset_name: str,
        column: dict,
        pk_constraints: Optional[dict] = None,
        tags: Optional[List[str]] = None,
    ) -> List[SchemaField]:
        gtc: Optional[GlobalTagsClass] = None
        if tags:
            tags_str = [make_tag_urn(t) for t in tags]
            tags_tac = [TagAssociationClass(t) for t in tags_str]
            gtc = GlobalTagsClass(tags_tac)
        field = SchemaField(
            fieldPath=column["name"],
            type=get_column_type(self.report, dataset_name, column["type"]),
            nativeDataType=column.get("full_type", repr(column["type"])),
            description=column.get("comment", None),
            nullable=column["nullable"],
            recursive=False,
            globalTags=gtc,
        )
        if (
            pk_constraints is not None
            and isinstance(pk_constraints, dict)  # some dialects (hive) return list
            and column["name"] in pk_constraints.get("constrained_columns", [])
        ):
            field.isPartOfKey = True
        return [field]

    def loop_views(
        self,
        inspector: Inspector,
        schema: str,
        sql_config: SQLAlchemyConfig,
    ) -> Iterable[Union[SqlWorkUnit, MetadataWorkUnit]]:
        try:
            for view in inspector.get_view_names(schema):
                schema, view = self.standardize_schema_table_names(
                    schema=schema, entity=view
                )
                dataset_name = self.get_identifier(
                    schema=schema, entity=view, inspector=inspector
                )
                dataset_name = self.normalise_dataset_name(dataset_name)

                self.report.report_entity_scanned(dataset_name, ent_type="view")

                if not sql_config.view_pattern.allowed(dataset_name):
                    self.report.report_dropped(dataset_name)
                    continue

                try:
                    yield from self._process_view(
                        dataset_name=dataset_name,
                        inspector=inspector,
                        schema=schema,
                        view=view,
                        sql_config=sql_config,
                    )
                except Exception as e:
                    logger.warning(
                        f"Unable to ingest view {schema}.{view} due to an exception.\n {traceback.format_exc()}"
                    )
                    self.report.report_warning(
                        f"{schema}.{view}", f"Ingestion error: {e}"
                    )
        except Exception as e:
            self.report.report_failure(f"{schema}", f"Views error: {e}")

    def _process_view(
        self,
        dataset_name: str,
        inspector: Inspector,
        schema: str,
        view: str,
        sql_config: SQLAlchemyConfig,
    ) -> Iterable[Union[SqlWorkUnit, MetadataWorkUnit]]:
        try:
            columns = inspector.get_columns(view, schema)
        except KeyError:
            # For certain types of views, we are unable to fetch the list of columns.
            self.report.report_warning(
                dataset_name, "unable to get schema for this view"
            )
            schema_metadata = None
        else:
            schema_fields = self.get_schema_fields(dataset_name, columns)
            schema_metadata = get_schema_metadata(
                self.report,
                dataset_name,
                self.platform,
                columns,
                canonical_schema=schema_fields,
            )
        description, properties, _ = self.get_table_properties(inspector, schema, view)
        try:
            view_definition = inspector.get_view_definition(view, schema)
            if view_definition is None:
                view_definition = ""
            else:
                # Some dialects return a TextClause instead of a raw string,
                # so we need to convert them to a string.
                view_definition = str(view_definition)
        except NotImplementedError:
            view_definition = ""
        properties["view_definition"] = view_definition
        properties["is_view"] = "True"
        dataset_urn = make_dataset_urn_with_platform_instance(
            self.platform,
            dataset_name,
            self.config.platform_instance,
            self.config.env,
        )
        dataset_snapshot = DatasetSnapshot(
            urn=dataset_urn,
            aspects=[StatusClass(removed=False)],
        )
        db_name = self.get_db_name(inspector)
        yield from self.add_table_to_schema_container(
            dataset_urn=dataset_urn,
            db_name=db_name,
            schema=schema,
        )

        dataset_properties = DatasetPropertiesClass(
            name=view,
            description=description,
            customProperties=properties,
        )
        dataset_snapshot.aspects.append(dataset_properties)
        if schema_metadata:
            dataset_snapshot.aspects.append(schema_metadata)
        mce = MetadataChangeEvent(proposedSnapshot=dataset_snapshot)
        wu = SqlWorkUnit(id=dataset_name, mce=mce)
        self.report.report_workunit(wu)
        yield wu
        dpi_aspect = self.get_dataplatform_instance_aspect(dataset_urn=dataset_urn)
        if dpi_aspect:
            yield dpi_aspect
        subtypes_aspect = MetadataWorkUnit(
            id=f"{view}-subtypes",
            mcp=MetadataChangeProposalWrapper(
                entityType="dataset",
                changeType=ChangeTypeClass.UPSERT,
                entityUrn=dataset_urn,
                aspectName="subTypes",
                aspect=SubTypesClass(typeNames=["view"]),
            ),
        )
        self.report.report_workunit(subtypes_aspect)
        yield subtypes_aspect
        if "view_definition" in properties:
            view_definition_string = properties["view_definition"]
            view_properties_aspect = ViewPropertiesClass(
                materialized=False, viewLanguage="SQL", viewLogic=view_definition_string
            )
            view_properties_wu = MetadataChangeProposalWrapper(
                entityUrn=dataset_urn,
                aspect=view_properties_aspect,
            ).as_workunit()
            self.report.report_workunit(view_properties_wu)
            yield view_properties_wu

<<<<<<< HEAD
        if self.config.domain and self.domain_registry:
            yield from get_domain_wu(
                dataset_name=dataset_name,
                entity_urn=dataset_urn,
                entity_type="dataset",
                domain_config=sql_config.domain,
                domain_registry=self.domain_registry,
                report=self.report,
            )
=======
        yield from self._get_domain_wu(
            dataset_name=dataset_name,
            entity_urn=dataset_urn,
            sql_config=sql_config,
        )

    def get_parent_container_key(self, db_name: str, schema: str) -> PlatformKey:
        return self.gen_schema_key(db_name, schema)

    def add_table_to_schema_container(
        self, dataset_urn: str, db_name: str, schema: str
    ) -> Iterable[Union[MetadataWorkUnit, SqlWorkUnit]]:
        parent_container_key = self.get_parent_container_key(db_name, schema)
        container_workunits = add_dataset_to_container(
            container_key=parent_container_key,
            dataset_urn=dataset_urn,
        )
        for wu in container_workunits:
            self.report.report_workunit(wu)
            yield wu
>>>>>>> 9f20a23e

    def get_profiler_instance(self, inspector: Inspector) -> "DatahubGEProfiler":
        from datahub.ingestion.source.ge_data_profiler import DatahubGEProfiler

        return DatahubGEProfiler(
            conn=inspector.bind,
            report=self.report,
            config=self.config.profiling,
            platform=self.platform,
        )

    def get_profile_args(self) -> Dict:
        """Passed down to GE profiler"""
        return {}

    # Override if needed
    def generate_partition_profiler_query(
        self, schema: str, table: str, partition_datetime: Optional[datetime.datetime]
    ) -> Tuple[Optional[str], Optional[str]]:
        return None, None

    def is_table_partitioned(
        self, database: Optional[str], schema: str, table: str
    ) -> Optional[bool]:
        return None

    # Override if needed
    def generate_profile_candidates(
        self,
        inspector: Inspector,
        threshold_time: Optional[datetime.datetime],
        schema: str,
    ) -> Optional[List[str]]:
        raise NotImplementedError()

    # Override if you want to do additional checks
    def is_dataset_eligible_for_profiling(
        self,
        dataset_name: str,
        sql_config: SQLAlchemyConfig,
        inspector: Inspector,
        profile_candidates: Optional[List[str]],
    ) -> bool:
        return (
            sql_config.table_pattern.allowed(dataset_name)
            and sql_config.profile_pattern.allowed(dataset_name)
        ) and (
            profile_candidates is None
            or (profile_candidates is not None and dataset_name in profile_candidates)
        )

    def loop_profiler_requests(
        self,
        inspector: Inspector,
        schema: str,
        sql_config: SQLAlchemyConfig,
    ) -> Iterable["GEProfilerRequest"]:
        from datahub.ingestion.source.ge_data_profiler import GEProfilerRequest

        tables_seen: Set[str] = set()
        profile_candidates = None  # Default value if profile candidates not available.
        if (
            sql_config.profiling.profile_if_updated_since_days is not None
            or sql_config.profiling.profile_table_size_limit is not None
            or sql_config.profiling.profile_table_row_limit is None
        ):
            try:
                threshold_time: Optional[datetime.datetime] = None
                if sql_config.profiling.profile_if_updated_since_days is not None:
                    threshold_time = datetime.datetime.now(
                        datetime.timezone.utc
                    ) - datetime.timedelta(
                        sql_config.profiling.profile_if_updated_since_days
                    )
                profile_candidates = self.generate_profile_candidates(
                    inspector, threshold_time, schema
                )
            except NotImplementedError:
                logger.debug("Source does not support generating profile candidates.")

        for table in inspector.get_table_names(schema):
            schema, table = self.standardize_schema_table_names(
                schema=schema, entity=table
            )
            dataset_name = self.get_identifier(
                schema=schema, entity=table, inspector=inspector
            )
            if not self.is_dataset_eligible_for_profiling(
                dataset_name, sql_config, inspector, profile_candidates
            ):
                if self.config.profiling.report_dropped_profiles:
                    self.report.report_dropped(f"profile of {dataset_name}")
                continue

            dataset_name = self.normalise_dataset_name(dataset_name)

            if dataset_name not in tables_seen:
                tables_seen.add(dataset_name)
            else:
                logger.debug(f"{dataset_name} has already been seen, skipping...")
                continue

            missing_column_info_warn = self.report.warnings.get(MISSING_COLUMN_INFO)
            if (
                missing_column_info_warn is not None
                and dataset_name in missing_column_info_warn
            ):
                continue

            (partition, custom_sql) = self.generate_partition_profiler_query(
                schema, table, self.config.profiling.partition_datetime
            )

            if partition is None and self.is_table_partitioned(
                database=None, schema=schema, table=table
            ):
                self.report.report_warning(
                    "profile skipped as partitioned table is empty or partition id was invalid",
                    dataset_name,
                )
                continue

            if (
                partition is not None
                and not self.config.profiling.partition_profiling_enabled
            ):
                logger.debug(
                    f"{dataset_name} and partition {partition} is skipped because profiling.partition_profiling_enabled property is disabled"
                )
                continue

            self.report.report_entity_profiled(dataset_name)
            logger.debug(
                f"Preparing profiling request for {schema}, {table}, {partition}"
            )
            yield GEProfilerRequest(
                pretty_name=dataset_name,
                batch_kwargs=self.prepare_profiler_args(
                    inspector=inspector,
                    schema=schema,
                    table=table,
                    partition=partition,
                    custom_sql=custom_sql,
                ),
            )

    def loop_profiler(
        self,
        profile_requests: List["GEProfilerRequest"],
        profiler: "DatahubGEProfiler",
        platform: Optional[str] = None,
    ) -> Iterable[MetadataWorkUnit]:
        for request, profile in profiler.generate_profiles(
            profile_requests,
            self.config.profiling.max_workers,
            platform=platform,
            profiler_args=self.get_profile_args(),
        ):
            if profile is None:
                continue
            dataset_name = request.pretty_name
            dataset_urn = make_dataset_urn_with_platform_instance(
                self.platform,
                dataset_name,
                self.config.platform_instance,
                self.config.env,
            )
            mcp = MetadataChangeProposalWrapper(
                entityType="dataset",
                entityUrn=dataset_urn,
                changeType=ChangeTypeClass.UPSERT,
                aspectName="datasetProfile",
                aspect=profile,
            )
            wu = MetadataWorkUnit(id=f"profile-{dataset_name}", mcp=mcp)
            self.report.report_workunit(wu)

            yield wu

    def prepare_profiler_args(
        self,
        inspector: Inspector,
        schema: str,
        table: str,
        partition: Optional[str],
        custom_sql: Optional[str] = None,
    ) -> dict:
        return dict(
            schema=schema, table=table, partition=partition, custom_sql=custom_sql
        )

    def get_report(self):
        return self.report<|MERGE_RESOLUTION|>--- conflicted
+++ resolved
@@ -492,8 +492,6 @@
                 "sql_profiling_config",
                 config.profiling.config_for_telemetry(),
             )
-
-        self.domain_registry: Optional[DomainRegistry] = None
         if self.config.domain:
             self.domain_registry = DomainRegistry(
                 cached_domains=[k for k in self.config.domain], graph=self.ctx.graph
@@ -711,36 +709,6 @@
     def normalise_dataset_name(self, dataset_name: str) -> str:
         return dataset_name
 
-<<<<<<< HEAD
-=======
-    def _gen_domain_urn(self, dataset_name: str) -> Optional[str]:
-        domain_urn: Optional[str] = None
-
-        for domain, pattern in self.config.domain.items():
-            if pattern.allowed(dataset_name):
-                domain_urn = make_domain_urn(
-                    self.domain_registry.get_domain_urn(domain)
-                )
-
-        return domain_urn
-
-    def _get_domain_wu(
-        self,
-        dataset_name: str,
-        entity_urn: str,
-        sql_config: SQLAlchemyConfig,
-    ) -> Iterable[MetadataWorkUnit]:
-        domain_urn = self._gen_domain_urn(dataset_name)
-        if domain_urn:
-            wus = add_domain_to_entity_wu(
-                entity_urn=entity_urn,
-                domain_urn=domain_urn,
-            )
-            for wu in wus:
-                self.report.report_workunit(wu)
-                yield wu
-
->>>>>>> 9f20a23e
     def loop_tables(  # noqa: C901
         self,
         inspector: Inspector,
@@ -893,23 +861,11 @@
         self.report.report_workunit(subtypes_aspect)
         yield subtypes_aspect
 
-<<<<<<< HEAD
-        if self.config.domain and self.domain_registry:
-            yield from get_domain_wu(
-                dataset_name=dataset_name,
-                entity_urn=dataset_urn,
-                entity_type="dataset",
-                domain_registry=self.domain_registry,
-                domain_config=self.config.domain,
-                report=self.report,
-            )
-=======
         yield from self._get_domain_wu(
             dataset_name=dataset_name,
             entity_urn=dataset_urn,
             sql_config=sql_config,
         )
->>>>>>> 9f20a23e
 
     def get_database_properties(
         self, inspector: Inspector, database: str
@@ -1189,7 +1145,6 @@
             self.report.report_workunit(view_properties_wu)
             yield view_properties_wu
 
-<<<<<<< HEAD
         if self.config.domain and self.domain_registry:
             yield from get_domain_wu(
                 dataset_name=dataset_name,
@@ -1199,28 +1154,6 @@
                 domain_registry=self.domain_registry,
                 report=self.report,
             )
-=======
-        yield from self._get_domain_wu(
-            dataset_name=dataset_name,
-            entity_urn=dataset_urn,
-            sql_config=sql_config,
-        )
-
-    def get_parent_container_key(self, db_name: str, schema: str) -> PlatformKey:
-        return self.gen_schema_key(db_name, schema)
-
-    def add_table_to_schema_container(
-        self, dataset_urn: str, db_name: str, schema: str
-    ) -> Iterable[Union[MetadataWorkUnit, SqlWorkUnit]]:
-        parent_container_key = self.get_parent_container_key(db_name, schema)
-        container_workunits = add_dataset_to_container(
-            container_key=parent_container_key,
-            dataset_urn=dataset_urn,
-        )
-        for wu in container_workunits:
-            self.report.report_workunit(wu)
-            yield wu
->>>>>>> 9f20a23e
 
     def get_profiler_instance(self, inspector: Inspector) -> "DatahubGEProfiler":
         from datahub.ingestion.source.ge_data_profiler import DatahubGEProfiler
