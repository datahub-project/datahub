--- conflicted
+++ resolved
@@ -61,16 +61,12 @@
     StringTypeClass,
     TimeTypeClass,
 )
-<<<<<<< HEAD
-from datahub.metadata.schema_classes import ChangeTypeClass, DatasetPropertiesClass
-from datahub.telemetry import telemetry
-=======
 from datahub.metadata.schema_classes import (
     ChangeTypeClass,
     DataPlatformInstanceClass,
     DatasetPropertiesClass,
 )
->>>>>>> d3b7cece
+from datahub.telemetry import telemetry
 from datahub.utilities.sqlalchemy_query_combiner import SQLAlchemyQueryCombinerReport
 
 if TYPE_CHECKING:
