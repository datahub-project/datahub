import datetime
import logging
import platform
import re
import sys
from collections import defaultdict
from typing import Any, Dict, Iterable, List, NoReturn, Optional, Tuple, Union, cast
from unittest.mock import patch

import oracledb
import sqlalchemy.engine
<<<<<<< HEAD
from pydantic import Field, field_validator, model_validator
=======
from pydantic import ValidationInfo, field_validator
from pydantic.fields import Field
>>>>>>> 9fbbf200
from sqlalchemy import event, sql
from sqlalchemy.dialects.oracle.base import ischema_names
from sqlalchemy.engine.reflection import Inspector
from sqlalchemy.sql import sqltypes
from sqlalchemy.types import FLOAT, INTEGER, TIMESTAMP

import datahub.metadata.schema_classes as models
from datahub.configuration.common import AllowDenyPattern
from datahub.emitter.mce_builder import make_dataset_urn_with_platform_instance
from datahub.emitter.mcp import MetadataChangeProposalWrapper
from datahub.ingestion.api.decorators import (
    SourceCapability,
    SupportStatus,
    capability,
    config_class,
    platform_name,
    support_status,
)
from datahub.ingestion.api.source import TestConnectionReport
from datahub.ingestion.api.source_helpers import auto_workunit
from datahub.ingestion.api.workunit import MetadataWorkUnit
from datahub.ingestion.source.common.subtypes import (
    DatasetSubTypes,
    SourceCapabilityModifier,
)
from datahub.ingestion.source.sql.sql_common import (
    SQLAlchemySource,
    SqlWorkUnit,
    get_schema_metadata,
    make_sqlalchemy_type,
)
from datahub.ingestion.source.sql.sql_config import (
    BasicSQLAlchemyConfig,
)
from datahub.ingestion.source.sql.stored_procedures.base import BaseProcedure
from datahub.ingestion.source.usage.usage_common import BaseUsageConfig

# Oracle uses SQL aggregator for usage and lineage like SQL Server
from datahub.metadata.schema_classes import (
    SubTypesClass,
    ViewPropertiesClass,
)
from datahub.sql_parsing.sql_parsing_aggregator import SqlParsingAggregator
from datahub.utilities.str_enum import StrEnum

logger = logging.getLogger(__name__)


class DataDictionaryMode(StrEnum):
    """Oracle data dictionary access modes."""

    ALL = "ALL"
    DBA = "DBA"


# SQL Query Constants
PROCEDURES_QUERY = """
    SELECT
        o.object_name as name,
        o.object_type as type,
        o.created,
        o.last_ddl_time,
        o.status
    FROM {tables_prefix}_OBJECTS o
    WHERE o.owner = :schema
        AND o.object_type IN ('PROCEDURE', 'FUNCTION', 'PACKAGE')
        AND o.status = 'VALID'
    ORDER BY o.object_name
"""

PROCEDURE_SOURCE_QUERY = """
    SELECT text
    FROM {tables_prefix}_SOURCE
    WHERE owner = :schema
        AND name = :procedure_name
        AND type = :object_type
    ORDER BY line
"""

PROCEDURE_ARGUMENTS_QUERY = """
    SELECT
        argument_name,
        data_type,
        in_out,
        position
    FROM {tables_prefix}_ARGUMENTS
    WHERE owner = :schema
        AND object_name = :procedure_name
        AND argument_name IS NOT NULL
    ORDER BY position
"""

PROCEDURE_UPSTREAM_DEPENDENCIES_QUERY = """
    SELECT DISTINCT 
        referenced_owner,
        referenced_name,
        referenced_type
    FROM {tables_prefix}_DEPENDENCIES
    WHERE owner = :schema
        AND name = :procedure_name
        AND type IN ('PROCEDURE', 'FUNCTION', 'PACKAGE')
        AND referenced_type IN ('TABLE', 'VIEW', 'MATERIALIZED VIEW', 'PROCEDURE', 'FUNCTION', 'PACKAGE', 'SYNONYM')
    ORDER BY referenced_type, referenced_owner, referenced_name
"""

PROCEDURE_DOWNSTREAM_DEPENDENCIES_QUERY = """
    SELECT DISTINCT 
        owner,
        name,
        type
    FROM {tables_prefix}_DEPENDENCIES
    WHERE referenced_owner = :schema
        AND referenced_name = :procedure_name
        AND referenced_type IN ('PROCEDURE', 'FUNCTION', 'PACKAGE')
        AND type IN ('TABLE', 'VIEW', 'MATERIALIZED VIEW', 'PROCEDURE', 'FUNCTION', 'PACKAGE')
    ORDER BY type, owner, name
"""

MATERIALIZED_VIEWS_QUERY = """
    SELECT mview_name FROM {tables_prefix}_MVIEWS WHERE owner = :owner
"""

MATERIALIZED_VIEW_DEFINITION_QUERY = """
    SELECT query FROM {tables_prefix}_MVIEWS WHERE mview_name=:mview_name
"""

PROFILE_CANDIDATES_QUERY = """
    SELECT
        t.OWNER,
        t.TABLE_NAME,
        t.NUM_ROWS,
        t.LAST_ANALYZED,
        COALESCE(t.NUM_ROWS * t.AVG_ROW_LEN, 0) / (1024 * 1024 * 1024) AS SIZE_GB
    FROM {tables_table_name} t
    WHERE t.OWNER = :owner
    AND (t.NUM_ROWS < :table_row_limit OR t.NUM_ROWS IS NULL)
    AND COALESCE(t.NUM_ROWS * t.AVG_ROW_LEN, 0) / (1024 * 1024 * 1024) < :table_size_limit
"""


def _setup_oracle_compatibility() -> None:
    """
    Set up Oracle compatibility for SQLAlchemy.

    SQLAlchemy's Oracle dialect expects cx_Oracle, but we use oracledb (the newer replacement).
    This function ensures compatibility by making oracledb appear as cx_Oracle.
    """
    sys.modules["cx_Oracle"] = oracledb
    oracledb.version = "8.3.0"  # type: ignore[assignment]
    oracledb.__version__ = "8.3.0"  # type: ignore[assignment]


# Set up compatibility immediately when module is imported
_setup_oracle_compatibility()

extra_oracle_types = {
    make_sqlalchemy_type("SDO_GEOMETRY"),
    make_sqlalchemy_type("SDO_POINT_TYPE"),
    make_sqlalchemy_type("SDO_ELEM_INFO_ARRAY"),
    make_sqlalchemy_type("SDO_ORDINATE_ARRAY"),
}
assert ischema_names


def _raise_err(exc: Exception) -> NoReturn:
    raise exc


def output_type_handler(cursor, name, defaultType, size, precision, scale):
    """Add CLOB and BLOB support to Oracle connection."""

    if defaultType == oracledb.CLOB:
        return cursor.var(oracledb.DB_TYPE_LONG, arraysize=cursor.arraysize)
    elif defaultType == oracledb.BLOB:
        return cursor.var(oracledb.DB_TYPE_LONG_RAW, arraysize=cursor.arraysize)


def before_cursor_execute(conn, cursor, statement, parameters, context, executemany):
    cursor.outputtypehandler = output_type_handler


class OracleConfig(BasicSQLAlchemyConfig, BaseUsageConfig):
    # TODO: Change scheme to oracle+oracledb when sqlalchemy>=2 is supported
    scheme: str = Field(
        default="oracle", description="Will be set automatically to default value."
    )
    service_name: Optional[str] = Field(
        default=None,
        description="Oracle service name. If using, omit `database`.",
    )
    database: Optional[str] = Field(
        default=None,
        description="If using, omit `service_name`.",
    )
    add_database_name_to_urn: Optional[bool] = Field(
        default=False,
        description="Add oracle database name to urn, default urn is schema.table",
    )
    # custom
    data_dictionary_mode: DataDictionaryMode = Field(
        default=DataDictionaryMode.ALL,
        description="The data dictionary views mode, to extract information about schema objects "
        "('ALL' and 'DBA' views are supported). (https://docs.oracle.com/cd/E11882_01/nav/catalog_views.htm)",
    )
    # oracledb settings to enable thick mode and client library location
    enable_thick_mode: Optional[bool] = Field(
        default=False,
        description="Connection defaults to thin mode. Set to True to enable thick mode.",
    )
    thick_mode_lib_dir: Optional[str] = Field(
        default=None,
        description="If using thick mode on Windows or Mac, set thick_mode_lib_dir to the oracle client libraries path. "
        "On Linux, this value is ignored, as ldconfig or LD_LIBRARY_PATH will define the location.",
    )
    # Stored procedures configuration
    include_stored_procedures: bool = Field(
        default=True,
        description="Include ingest of stored procedures, functions, and packages. Requires access to DBA_PROCEDURES or ALL_PROCEDURES.",
    )
    procedure_pattern: AllowDenyPattern = Field(
        default=AllowDenyPattern.allow_all(),
        description="Regex patterns for stored procedures to filter in ingestion. "
        "Specify regex to match the entire procedure name in database.schema.procedure_name format. "
        "e.g. to match all procedures starting with customer in HR schema, use the regex 'ORCL.HR.CUSTOMER.*'",
    )
    include_materialized_views: bool = Field(
        default=True,
        description="Include materialized views in ingestion. Requires access to DBA_MVIEWS or ALL_MVIEWS. "
        "If permission errors occur, you can disable this feature or grant the required permissions.",
    )

<<<<<<< HEAD
    include_usage_stats: bool = Field(
        default=False,
        description="Generate usage statistics via SQL aggregator. Requires observed queries to be processed.",
    )

    include_operational_stats: bool = Field(
        default=False,
        description="Generate operation statistics from audit trail data (CREATE, INSERT, UPDATE, DELETE operations).",
    )

    @model_validator(mode="before")
    @classmethod
    def check_service_name(cls, values):
        if isinstance(values, dict):
            if values.get("database") and values.get("service_name"):
                raise ValueError(
                    "specify one of 'database' and 'service_name', but not both"
                )
        return values

    @field_validator("data_dictionary_mode", mode="before")
    @classmethod
    def check_data_dictionary_mode(cls, value):
        if isinstance(value, str) and value not in ("ALL", "DBA"):
            raise ValueError("Specify one of data dictionary views mode: 'ALL', 'DBA'.")
        return value

    @model_validator(mode="after")
    def check_thick_mode_lib_dir(self):
        if (
            self.thick_mode_lib_dir is None
            and self.enable_thick_mode
=======
    @field_validator("service_name", mode="after")
    @classmethod
    def check_service_name(
        cls, v: Optional[str], info: ValidationInfo
    ) -> Optional[str]:
        if info.data.get("database") and v:
            raise ValueError(
                "specify one of 'database' and 'service_name', but not both"
            )
        return v

    @field_validator("data_dictionary_mode", mode="after")
    @classmethod
    def check_data_dictionary_mode(cls, value: str) -> str:
        if value not in ("ALL", "DBA"):
            raise ValueError("Specify one of data dictionary views mode: 'ALL', 'DBA'.")
        return value

    @field_validator("thick_mode_lib_dir", mode="before")
    @classmethod
    def check_thick_mode_lib_dir(
        cls, v: Optional[str], info: ValidationInfo
    ) -> Optional[str]:
        if (
            v is None
            and info.data.get("enable_thick_mode")
>>>>>>> 9fbbf200
            and (platform.system() == "Darwin" or platform.system() == "Windows")
        ):
            raise ValueError(
                "Specify 'thick_mode_lib_dir' on Mac/Windows when enable_thick_mode is true"
            )
        return self

    def get_sql_alchemy_url(
        self, uri_opts: Optional[Dict[str, Any]] = None, database: Optional[str] = None
    ) -> str:
        url = super().get_sql_alchemy_url(uri_opts=uri_opts, database=database)

        if self.service_name:
            assert not self.database
            url = f"{url}/?service_name={self.service_name}"

        return url

    def get_identifier(self, schema: str, table: str) -> str:
        regular = f"{schema}.{table}"
        if self.add_database_name_to_urn:
            if self.database:
                return f"{self.database}.{regular}"
            return regular
        else:
            return regular


class OracleInspectorObjectWrapper:
    """
    Inspector class wrapper, which queries DBA_TABLES instead of ALL_TABLES
    """

    def __init__(self, inspector_instance: Inspector):
        self._inspector_instance = inspector_instance
        self.log = logging.getLogger(__name__)
        # tables that we don't want to ingest into the DataHub
        self.exclude_tablespaces: Tuple[str, str] = ("SYSTEM", "SYSAUX")

    def get_db_name(self) -> str:
        db_name = None
        try:
            # Try to retrieve current DB name by executing query
            db_name = self._inspector_instance.bind.execute(
                sql.text("select sys_context('USERENV','DB_NAME') from dual")
            ).scalar()
            return str(db_name)
        except sqlalchemy.exc.DatabaseError as e:
            self.report.failure(
                title="Error fetching database name using sys_context.",
                message="database_fetch_error",
                context=db_name,
                exc=e,
            )
            return ""

    def get_schema_names(self) -> List[str]:
        cursor = self._inspector_instance.bind.execute(
            sql.text("SELECT username FROM dba_users ORDER BY username")
        )

        return [
            self._inspector_instance.dialect.normalize_name(row[0])
            or _raise_err(ValueError(f"Invalid schema name: {row[0]}"))
            for row in cursor
        ]

    def get_table_names(self, schema: Optional[str] = None) -> List[str]:
        """
        skip order_by, we are not using order_by
        """
        schema = self._inspector_instance.dialect.denormalize_name(
            schema or self.default_schema_name
        )

        if schema is None:
            schema = self._inspector_instance.dialect.default_schema_name

        sql_str = "SELECT table_name FROM dba_tables WHERE "
        if self.exclude_tablespaces:
            tablespace_str = ", ".join([f"'{ts}'" for ts in self.exclude_tablespaces])
            sql_str += (
                f"nvl(tablespace_name, 'no tablespace') NOT IN ({tablespace_str}) AND "
            )

        sql_str += "OWNER = :owner AND IOT_NAME IS NULL "

        cursor = self._inspector_instance.bind.execute(sql.text(sql_str), owner=schema)

        return [
            self._inspector_instance.dialect.normalize_name(row[0])
            or _raise_err(ValueError(f"Invalid table name: {row[0]}"))
            for row in cursor
        ]

    def get_view_names(self, schema: Optional[str] = None) -> List[str]:
        schema = self._inspector_instance.dialect.denormalize_name(
            schema or self.default_schema_name
        )

        if schema is None:
            schema = self._inspector_instance.dialect.default_schema_name

        cursor = self._inspector_instance.bind.execute(
            sql.text("SELECT view_name FROM dba_views WHERE owner = :owner"),
            dict(owner=self._inspector_instance.dialect.denormalize_name(schema)),
        )

        return [
            self._inspector_instance.dialect.normalize_name(row[0])
            or _raise_err(ValueError(f"Invalid table name: {row[0]}"))
            for row in cursor
        ]

    def get_materialized_view_names(self, schema: Optional[str] = None) -> List[str]:
        """Get materialized view names for the given schema."""
        schema = self._inspector_instance.dialect.denormalize_name(
            schema or self.default_schema_name
        )

        if schema is None:
            schema = self._inspector_instance.dialect.default_schema_name

        cursor = self._inspector_instance.bind.execute(
            sql.text("SELECT mview_name FROM dba_mviews WHERE owner = :owner"),
            dict(owner=self._inspector_instance.dialect.denormalize_name(schema)),
        )

        return [
            self._inspector_instance.dialect.normalize_name(row[0])
            or _raise_err(ValueError(f"Invalid materialized view name: {row[0]}"))
            for row in cursor
        ]

    def get_materialized_view_definition(
        self, mview_name: str, schema: Optional[str] = None
    ) -> Union[str, None]:
        """Get materialized view definition."""
        denormalized_mview_name = self._inspector_instance.dialect.denormalize_name(
            mview_name
        )
        if not denormalized_mview_name:
            logger.warning(
                f"Could not denormalize materialized view name: {mview_name}"
            )
            return None

        schema = self._inspector_instance.dialect.denormalize_name(
            schema or self.default_schema_name
        )

        if schema is None:
            schema = self._inspector_instance.dialect.default_schema_name

        params = {"mview_name": denormalized_mview_name}
        text = "SELECT query FROM dba_mviews WHERE mview_name=:mview_name"

        if schema is not None:
            params["owner"] = schema
            text += "\nAND owner = :owner"

        rp = self._inspector_instance.bind.execute(sql.text(text), params).scalar()

        return rp

    def get_columns(
        self, table_name: str, schema: Optional[str] = None, dblink: str = ""
    ) -> List[dict]:
        denormalized_table_name = self._inspector_instance.dialect.denormalize_name(
            table_name
        )
        assert denormalized_table_name

        schema = self._inspector_instance.dialect.denormalize_name(
            schema or self.default_schema_name
        )

        if schema is None:
            schema = self._inspector_instance.dialect.default_schema_name

        columns = []
        if not (
            self._inspector_instance.dialect.server_version_info
            and self._inspector_instance.dialect.server_version_info < (9,)
        ):
            # _supports_char_length --> not self._is_oracle_8
            char_length_col = "char_length"
        else:
            char_length_col = "data_length"

        if (
            self._inspector_instance.dialect.server_version_info
            and self._inspector_instance.dialect.server_version_info >= (12,)
        ):
            identity_cols = """\
                col.default_on_null,
                (
                    SELECT id.generation_type || ',' || id.IDENTITY_OPTIONS
                    FROM DBA_TAB_IDENTITY_COLS{dblink} id
                    WHERE col.table_name = id.table_name
                    AND col.column_name = id.column_name
                    AND col.owner = id.owner
                ) AS identity_options""".format(dblink=dblink)
        else:
            identity_cols = "NULL as default_on_null, NULL as identity_options"

        params = {"table_name": denormalized_table_name}

        text = """
            SELECT
                col.column_name,
                col.data_type,
                col.%(char_length_col)s,
                col.data_precision,
                col.data_scale,
                col.nullable,
                col.data_default,
                com.comments,
                col.virtual_column,
                %(identity_cols)s
            FROM dba_tab_cols%(dblink)s col
            LEFT JOIN dba_col_comments%(dblink)s com
            ON col.table_name = com.table_name
            AND col.column_name = com.column_name
            AND col.owner = com.owner
            WHERE col.table_name = CAST(:table_name AS VARCHAR2(128))
            AND col.hidden_column = 'NO'
        """
        if schema is not None:
            params["owner"] = schema
            text += " AND col.owner = :owner "
        text += " ORDER BY col.column_id"
        text = text % {
            "dblink": dblink,
            "char_length_col": char_length_col,
            "identity_cols": identity_cols,
        }

        c = self._inspector_instance.bind.execute(sql.text(text), params)

        for row in c:
            colname = self._inspector_instance.dialect.normalize_name(row[0])
            orig_colname = row[0]
            coltype = row[1]
            length = row[2]
            precision = row[3]
            scale = row[4]
            nullable = row[5] == "Y"
            default = row[6]
            comment = row[7]
            generated = row[8]
            default_on_nul = row[9]
            identity_options = row[10]

            if coltype == "NUMBER":
                if precision is None and scale == 0:
                    coltype = INTEGER()
                else:
                    coltype = ischema_names.get(coltype)(precision, scale)
            elif coltype == "FLOAT":
                # TODO: support "precision" here as "binary_precision"
                coltype = FLOAT()
            elif coltype in ("VARCHAR2", "NVARCHAR2", "CHAR", "NCHAR"):
                coltype = ischema_names.get(coltype)(length)
            elif "WITH TIME ZONE" in coltype:
                coltype = TIMESTAMP(timezone=True)
            else:
                coltype = re.sub(r"\(\d+\)", "", coltype)
                try:
                    coltype = ischema_names[coltype]()
                except KeyError:
                    logger.info(
                        f"Unrecognized column datatype {coltype} of column {colname}"
                    )
                    coltype = sqltypes.NULLTYPE

            if generated == "YES":
                computed = dict(sqltext=default)
                default = None
            else:
                computed = None

            if identity_options is not None:
                identity = self._inspector_instance.dialect._parse_identity_options(  # type: ignore
                    identity_options, default_on_nul
                )
                default = None
            else:
                identity = None

            cdict = {
                "name": colname,
                "type": coltype,
                "nullable": nullable,
                "default": default,
                "autoincrement": "auto",
                "comment": comment,
            }
            if orig_colname.lower() == orig_colname:
                cdict["quote"] = True
            if computed is not None:
                cdict["computed"] = computed
            if identity is not None:
                cdict["identity"] = identity

            columns.append(cdict)
        return columns

    def get_table_comment(self, table_name: str, schema: Optional[str] = None) -> Dict:
        denormalized_table_name = self._inspector_instance.dialect.denormalize_name(
            table_name
        )
        assert denormalized_table_name

        schema = self._inspector_instance.dialect.denormalize_name(
            schema or self.default_schema_name
        )

        if schema is None:
            schema = self._inspector_instance.dialect.default_schema_name

        COMMENT_SQL = """
            SELECT comments
            FROM dba_tab_comments
            WHERE table_name = :table_name
            AND owner = :schema_name
        """

        c = self._inspector_instance.bind.execute(
            sql.text(COMMENT_SQL),
            dict(table_name=denormalized_table_name, schema_name=schema),
        )

        return {"text": c.scalar()}

    def _get_constraint_data(
        self, table_name: str, schema: Optional[str] = None, dblink: str = ""
    ) -> List[sqlalchemy.engine.Row]:
        params = {"table_name": table_name}

        text = (
            "SELECT"
            "\nac.constraint_name,"
            "\nac.constraint_type,"
            "\nacc.column_name AS local_column,"
            "\nNULL AS remote_table,"
            "\nNULL AS remote_column,"
            "\nNULL AS remote_owner,"
            "\nacc.position AS loc_pos,"
            "\nNULL AS rem_pos,"
            "\nac.search_condition,"
            "\nac.delete_rule"
            "\nFROM dba_constraints ac"
            "\nJOIN dba_cons_columns acc"
            "\nON ac.owner = acc.owner"
            "\nAND ac.constraint_name = acc.constraint_name"
            "\nAND ac.table_name = acc.table_name"
            "\nWHERE ac.table_name = :table_name"
            "\nAND ac.constraint_type IN ('P', 'U', 'C')"
        )

        if schema is not None:
            params["owner"] = schema
            text += "\nAND ac.owner = :owner"

        # Splitting into queries with UNION ALL for execution efficiency
        text += (
            "\nUNION ALL"
            "\nSELECT"
            "\nac.constraint_name,"
            "\nac.constraint_type,"
            "\nacc.column_name AS local_column,"
            "\nac.table_name AS remote_table,"
            "\nrcc.column_name AS remote_column,"
            "\nac.r_owner AS remote_owner,"
            "\nacc.position AS loc_pos,"
            "\nrcc.position AS rem_pos,"
            "\nac.search_condition,"
            "\nac.delete_rule"
            "\nFROM dba_constraints ac"
            "\nJOIN dba_cons_columns acc"
            "\nON ac.owner = acc.owner"
            "\nAND ac.constraint_name = acc.constraint_name"
            "\nAND ac.table_name = acc.table_name"
            "\nLEFT JOIN dba_cons_columns rcc"
            "\nON ac.r_owner = rcc.owner"
            "\nAND ac.r_constraint_name = rcc.constraint_name"
            "\nAND acc.position = rcc.position"
            "\nWHERE ac.table_name = :table_name"
            "\nAND ac.constraint_type = 'R'"
        )

        if schema is not None:
            text += "\nAND ac.owner = :owner"

        text += "\nORDER BY constraint_name, loc_pos"

        rp = self._inspector_instance.bind.execute(sql.text(text), params)
        return rp.fetchall()

    def get_pk_constraint(
        self, table_name: str, schema: Optional[str] = None, dblink: str = ""
    ) -> Dict:
        pkeys = []
        constraint_name = None

        try:
            for row in self._get_constraint_data(table_name, schema, dblink):
                if row[1] == "P":  # constraint_type is 'P' for primary key
                    if constraint_name is None:
                        constraint_name = (
                            self._inspector_instance.dialect.normalize_name(row[0])
                        )
                    col_name = self._inspector_instance.dialect.normalize_name(
                        row[2]
                    )  # local_column
                    pkeys.append(col_name)
        except Exception as e:
            self.report.warning(
                title="Failed to Process Primary Keys",
                message=(
                    f"Unable to process primary key constraints for {schema}.{table_name}. "
                    "Ensure SELECT access on DBA_CONSTRAINTS and DBA_CONS_COLUMNS.",
                ),
                context=f"{schema}.{table_name}",
                exc=e,
            )
            # Return empty constraint if we can't process it
            return {"constrained_columns": [], "name": None}

        return {"constrained_columns": pkeys, "name": constraint_name}

    def get_foreign_keys(
        self, table_name: str, schema: Optional[str] = None, dblink: str = ""
    ) -> List:
        denormalized_table_name = self._inspector_instance.dialect.denormalize_name(
            table_name
        )
        assert denormalized_table_name

        schema = self._inspector_instance.dialect.denormalize_name(
            schema or self.default_schema_name
        )

        if schema is None:
            schema = self._inspector_instance.dialect.default_schema_name

        requested_schema = schema  # to check later on

        constraint_data = self._get_constraint_data(
            denormalized_table_name, schema, dblink
        )

        def fkey_rec():
            return {
                "name": None,
                "constrained_columns": [],
                "referred_schema": None,
                "referred_table": None,
                "referred_columns": [],
                "options": {},
            }

        fkeys = defaultdict(fkey_rec)  # type: defaultdict

        for row in constraint_data:
            (
                cons_name,
                cons_type,
                local_column,
                remote_table,
                remote_column,
                remote_owner,
            ) = row[0:2] + tuple(
                [self._inspector_instance.dialect.normalize_name(x) for x in row[2:6]]
            )

            cons_name = self._inspector_instance.dialect.normalize_name(cons_name)

            if cons_type == "R":
                if remote_table is None:
                    logger.warning(
                        "Got 'None' querying 'table_name' from "
                        f"dba_cons_columns{dblink} - does the user have "
                        "proper rights to the table?"
                    )
                    self.report.warning(
                        title="Missing Table Permissions",
                        message=(
                            f"Unable to query table_name from dba_cons_columns{dblink}. "
                            "This usually indicates insufficient permissions on the target table. "
                            f"Foreign key relationships will not be detected for {schema}.{table_name}. "
                            "Please ensure the user has SELECT privileges on dba_cons_columns."
                        ),
                        context=f"{schema}.{table_name}",
                    )

                rec = fkeys[cons_name]
                rec["name"] = cons_name
                local_cols, remote_cols = (
                    rec["constrained_columns"],
                    rec["referred_columns"],
                )

                if not rec["referred_table"]:
                    rec["referred_table"] = remote_table
                    if (
                        requested_schema is not None
                        or self._inspector_instance.dialect.denormalize_name(
                            remote_owner
                        )
                        != schema
                    ):
                        rec["referred_schema"] = remote_owner

                    if row[9] != "NO ACTION":
                        rec["options"]["ondelete"] = row[9]

                local_cols.append(local_column)
                remote_cols.append(remote_column)

        return list(fkeys.values())

    def get_view_definition(
        self, view_name: str, schema: Optional[str] = None
    ) -> Union[str, None]:
        denormalized_view_name = self._inspector_instance.dialect.denormalize_name(
            view_name
        )
        assert denormalized_view_name

        schema = self._inspector_instance.dialect.denormalize_name(
            schema or self.default_schema_name
        )

        if schema is None:
            schema = self._inspector_instance.dialect.default_schema_name

        params = {"view_name": denormalized_view_name}
        text = "SELECT text FROM dba_views WHERE view_name=:view_name"

        if schema is not None:
            params["owner"] = schema
            text += "\nAND owner = :owner"

        rp = self._inspector_instance.bind.execute(sql.text(text), params).scalar()

        return rp

    def __getattr__(self, item: str) -> Any:
        # Map method call to wrapper class
        if item in self.__dict__:
            return getattr(self, item)
        # Map method call to original class
        return getattr(self._inspector_instance, item)


# Oracle usage and lineage are handled by the SQL aggregator
# when parsing stored procedures and materialized views, similar to SQL Server


@platform_name("Oracle")
@config_class(OracleConfig)
@support_status(SupportStatus.INCUBATING)
@capability(SourceCapability.DOMAINS, "Enabled by default")
@capability(
    SourceCapability.LINEAGE_COARSE,
    "Enabled by default to get lineage for stored procedures via `include_lineage` and for views via `include_view_lineage`",
    subtype_modifier=[
        SourceCapabilityModifier.STORED_PROCEDURE,
        SourceCapabilityModifier.VIEW,
    ],
)
@capability(
    SourceCapability.LINEAGE_FINE,
    "Enabled by default to get lineage for stored procedures via `include_lineage` and for views via `include_view_column_lineage`",
    subtype_modifier=[
        SourceCapabilityModifier.STORED_PROCEDURE,
        SourceCapabilityModifier.VIEW,
    ],
)
@capability(
    SourceCapability.USAGE_STATS,
    "Enabled by default via SQL aggregator when processing observed queries",
)
class OracleSource(SQLAlchemySource):
    """
    This plugin extracts the following:

    - Metadata for databases, schemas, and tables
    - Column types associated with each table
    - Table, row, and column statistics via optional SQL profiling
    - Stored procedures, functions, and packages with dependency tracking
    - Materialized views with proper lineage
    - Lineage, usage statistics, and operations via SQL aggregator (similar to BigQuery/Snowflake/Teradata)

    Lineage is automatically generated when parsing:
    - Stored procedure definitions (via SQL aggregator)
    - Materialized view definitions (via SQL aggregator)
    - View definitions (via SQL aggregator)

    Usage statistics and operations are generated from observed queries and audit trail data
    processed by the SQL aggregator. This provides comprehensive lineage, usage, and
    operational tracking from the same SQL parsing infrastructure.

    Using the Oracle source requires that you've also installed the correct drivers; see the [oracledb docs](https://python-oracledb.readthedocs.io/). The easiest approach is to use the thin mode (default) which requires no additional Oracle client installation.
    """

    config: OracleConfig

    def __init__(self, config, ctx):
        super().__init__(config, ctx, "oracle")

        # if connecting to oracle with enable_thick_mode, it must be initialized before calling
        # create_engine, which is called in get_inspectors()
        # https://python-oracledb.readthedocs.io/en/latest/user_guide/initialization.html#enabling-python-oracledb-thick-mode
        if self.config.enable_thick_mode:
            if platform.system() == "Darwin" or platform.system() == "Windows":
                # windows and mac os require lib_dir to be set explicitly
                oracledb.init_oracle_client(lib_dir=self.config.thick_mode_lib_dir)
            else:
                # linux requires configurating the library path with ldconfig or LD_LIBRARY_PATH
                oracledb.init_oracle_client()

        # Override SQL aggregator to enable usage and operations like BigQuery/Snowflake/Teradata
        if self.config.include_usage_stats or self.config.include_operational_stats:
            self.aggregator = SqlParsingAggregator(
                platform=self.platform,
                platform_instance=self.config.platform_instance,
                env=self.config.env,
                graph=self.ctx.graph,
                generate_lineage=self.include_lineage,
                generate_usage_statistics=self.config.include_usage_stats,
                generate_operations=self.config.include_operational_stats,
                usage_config=self.config if self.config.include_usage_stats else None,
                eager_graph_load=False,
            )
            self.report.sql_aggregator = self.aggregator.report

    # Oracle inherits standard workunit generation from SQLAlchemySource
    # Usage and lineage are handled automatically by the SQL aggregator

    @classmethod
    def create(cls, config_dict, ctx):
        config = OracleConfig.model_validate(config_dict)
        return cls(config, ctx)

    @classmethod
    def test_connection(cls, config_dict: dict) -> TestConnectionReport:
        """Test Oracle connection."""
        import os

        # Force thin mode in test environments to avoid Oracle Client issues
        os.environ["ORACLE_CLIENT_LIBRARY_DIR"] = ""
        os.environ["TNS_ADMIN"] = ""

        # Ensure oracledb stays in thin mode
        if hasattr(oracledb, "defaults"):
            oracledb.defaults.config_dir = ""

        return super().test_connection(config_dict)

    def get_db_name(self, inspector: Inspector) -> str:
        """
        This overwrites the default implementation, which only tries to read
        database name from Connection URL, which does not work when using
        service instead of database.
        In that case, it tries to retrieve the database name by sending a query to the DB.

        Note: This is used as a fallback if database is not specified in the config.
        """

        # call default implementation first
        db_name = super().get_db_name(inspector)

        if db_name == "" and isinstance(inspector, OracleInspectorObjectWrapper):
            db_name = inspector.get_db_name()

        return db_name

    def get_inspectors(self) -> Iterable[Inspector]:
        for inspector in super().get_inspectors():
            event.listen(
                inspector.engine, "before_cursor_execute", before_cursor_execute
            )
            logger.info(
                f'Data dictionary mode is: "{self.config.data_dictionary_mode}".'
            )

            # Oracle uses SQL aggregator for usage and lineage (no separate extractor needed)

            # Sqlalchemy inspector uses ALL_* tables as per oracle dialect implementation.
            # OracleInspectorObjectWrapper provides alternate implementation using DBA_* tables.
            if self.config.data_dictionary_mode != DataDictionaryMode.ALL:
                yield cast(Inspector, OracleInspectorObjectWrapper(inspector))
            else:
                # To silent the mypy lint error
                yield cast(Inspector, inspector)

    def get_db_schema(self, dataset_identifier: str) -> Tuple[Optional[str], str]:
        """
        Override the get_db_schema method to ensure proper schema name extraction.
        This method is used during view lineage extraction to determine the default schema
        for unqualified table names in view definitions.
        """
        try:
            # Try to get the schema from the dataset identifier
            parts = dataset_identifier.split(".")

            # Handle the identifier format differently based on add_database_name_to_urn flag
            if self.config.add_database_name_to_urn:
                if len(parts) >= 3:
                    # Format is: database.schema.view when add_database_name_to_urn=True
                    db_name = parts[-3]
                    schema_name = parts[-2]
                    return db_name, schema_name
                elif len(parts) >= 2:
                    # Handle the case where database might be missing even with flag enabled
                    # If we have a database in the config, use that
                    db_name = str(self.config.database)
                    schema_name = parts[-2]
                    return db_name, schema_name
            else:
                # Format is: schema.view when add_database_name_to_urn=False
                if len(parts) >= 2:
                    # When add_database_name_to_urn is False, don't include database in the result
                    db_name = None
                    schema_name = parts[-2]
                    return db_name, schema_name
        except Exception as e:
            logger.warning(
                f"Error extracting schema from identifier {dataset_identifier}: {e}"
            )

        # Fall back to parent implementation if our approach fails
        db_name, schema_name = super().get_db_schema(dataset_identifier)
        return db_name, schema_name

    def get_schema_level_workunits(
        self,
        inspector: Inspector,
        schema: str,
        database: str,
    ) -> Iterable[Union[MetadataWorkUnit, SqlWorkUnit]]:
        yield from super().get_schema_level_workunits(inspector, schema, database)

        # Process materialized views if enabled
        if self.config.include_materialized_views:
            try:
                yield from self.loop_materialized_views(inspector, schema, self.config)
            except Exception as e:
                # Provide helpful guidance to users
                self.report.warning(
                    title="Failed to Ingest Materialized Views",
                    message=f"Missing permissions to access {self.config.data_dictionary_mode}_MVIEWS. Grant SELECT on this view or set 'include_materialized_views: false' to disable.",
                    context=f"{schema}",
                    exc=e,
                )

    def _validate_tables_prefix(self, tables_prefix: str) -> None:
        """Validate tables_prefix to prevent SQL injection."""
        if tables_prefix not in (
            DataDictionaryMode.ALL.value,
            DataDictionaryMode.DBA.value,
        ):
            raise ValueError(f"Invalid tables_prefix: {tables_prefix}")

    def get_procedures_for_schema(
        self, inspector: Inspector, schema: str, db_name: str
    ) -> List[BaseProcedure]:
        """
        Get stored procedures, functions, and packages for a specific schema.
        """
        base_procedures = []

        # Determine table prefix based on data dictionary mode
        tables_prefix = self.config.data_dictionary_mode.value

        # Oracle stores schema names in uppercase, so normalize the schema name
        normalized_schema = inspector.dialect.denormalize_name(schema) or schema.upper()

        with inspector.engine.connect() as conn:
            try:
                # Get procedures, functions, and packages
                procedures_query = PROCEDURES_QUERY.format(tables_prefix=tables_prefix)

                procedures = conn.execute(
                    sql.text(procedures_query), dict(schema=normalized_schema)
                )

                for row in procedures:
                    # Get procedure source code
                    source_code = self._get_procedure_source_code(
                        conn=conn,
                        schema=normalized_schema,
                        procedure_name=row.name,
                        object_type=row.type,
                        tables_prefix=tables_prefix,
                    )

                    # Get procedure arguments
                    arguments = self._get_procedure_arguments(
                        conn=conn,
                        schema=normalized_schema,
                        procedure_name=row.name,
                        tables_prefix=tables_prefix,
                    )

                    # Get dependencies for this procedure
                    dependencies = self._get_procedure_dependencies(
                        conn=conn,
                        schema=normalized_schema,
                        procedure_name=row.name,
                        tables_prefix=tables_prefix,
                    )

                    extra_props = {"object_type": row.type, "status": row.status}

                    # Add dependency information if available (flatten to strings)
                    if dependencies:
                        if "upstream" in dependencies:
                            extra_props["upstream_dependencies"] = ", ".join(
                                dependencies["upstream"]
                            )
                        if "downstream" in dependencies:
                            extra_props["downstream_dependencies"] = ", ".join(
                                dependencies["downstream"]
                            )

                    base_procedures.append(
                        BaseProcedure(
                            name=row.name,
                            language="SQL",
                            argument_signature=arguments,
                            return_type=None,
                            procedure_definition=source_code,
                            created=row.created,
                            last_altered=row.last_ddl_time,
                            comment=None,
                            extra_properties=extra_props,
                        )
                    )

            except Exception as e:
                logger.warning(
                    f"Failed to get stored procedures for schema {schema}: {e}"
                )

                # Provide helpful guidance to users
                self.report.warning(
                    title="Failed to Ingest Stored Procedures",
                    message=f"Missing permissions to access {self.config.data_dictionary_mode}_OBJECTS/SOURCE/ARGUMENTS/DEPENDENCIES. Grant SELECT on these views or set 'include_stored_procedures: false' to disable.",
                    context=f"{schema}",
                    exc=e,
                )

        return base_procedures

    def _get_procedure_source_code(
        self,
        conn: sqlalchemy.engine.Connection,
        schema: str,
        procedure_name: str,
        object_type: str,
        tables_prefix: str,
    ) -> Optional[str]:
        """Get procedure source code from ALL_SOURCE or DBA_SOURCE."""
        try:
            # Validate tables_prefix to prevent injection
            self._validate_tables_prefix(tables_prefix)

            # Safe: tables_prefix is validated above, user params use prepared statements
            source_query = PROCEDURE_SOURCE_QUERY.format(tables_prefix=tables_prefix)

            source_data = conn.execute(
                sql.text(source_query),
                dict(
                    schema=schema,
                    procedure_name=procedure_name,
                    object_type=object_type,
                ),
            )

            source_lines = []
            for row in source_data:
                source_lines.append(row.text)

            return "".join(source_lines) if source_lines else None

        except Exception as e:
            logger.warning(
                f"Failed to get source code for {object_type} {schema}.{procedure_name}: {e}"
            )
            return None

    def _get_procedure_arguments(
        self,
        conn: sqlalchemy.engine.Connection,
        schema: str,
        procedure_name: str,
        tables_prefix: str,
    ) -> Optional[str]:
        """Get procedure arguments from ALL_ARGUMENTS or DBA_ARGUMENTS."""
        try:
            # Validate tables_prefix to prevent injection
            self._validate_tables_prefix(tables_prefix)

            # Safe: tables_prefix is validated above, user params use prepared statements
            args_query = PROCEDURE_ARGUMENTS_QUERY.format(tables_prefix=tables_prefix)

            args_data = conn.execute(
                sql.text(args_query), dict(schema=schema, procedure_name=procedure_name)
            )

            arguments = []
            for row in args_data:
                arg_str = f"{row.in_out} {row.argument_name} {row.data_type}"
                arguments.append(arg_str)

            return ", ".join(arguments) if arguments else None

        except Exception as e:
            logger.warning(
                f"Failed to get arguments for procedure {schema}.{procedure_name}: {e}"
            )
            return None

    def _get_procedure_dependencies(
        self,
        conn: sqlalchemy.engine.Connection,
        schema: str,
        procedure_name: str,
        tables_prefix: str,
    ) -> Optional[Dict[str, List[str]]]:
        """Get procedure dependencies from ALL_DEPENDENCIES or DBA_DEPENDENCIES."""
        try:
            # Validate tables_prefix to prevent injection
            self._validate_tables_prefix(tables_prefix)

            # Get objects that this procedure depends on (upstream)
            # Safe: tables_prefix is validated above, user params use prepared statements
            upstream_query = PROCEDURE_UPSTREAM_DEPENDENCIES_QUERY.format(
                tables_prefix=tables_prefix
            )

            upstream_data = conn.execute(
                sql.text(upstream_query),
                dict(schema=schema, procedure_name=procedure_name),
            )

            # Get objects that depend on this procedure (downstream)
            # Safe: tables_prefix is validated above, user params use prepared statements
            downstream_query = PROCEDURE_DOWNSTREAM_DEPENDENCIES_QUERY.format(
                tables_prefix=tables_prefix
            )

            downstream_data = conn.execute(
                sql.text(downstream_query),
                dict(schema=schema, procedure_name=procedure_name),
            )

            dependencies = {}

            # Process upstream dependencies
            upstream_deps = []
            for row in upstream_data:
                dep_str = f"{row.referenced_owner}.{row.referenced_name} ({row.referenced_type})"
                upstream_deps.append(dep_str)

            if upstream_deps:
                dependencies["upstream"] = upstream_deps

            # Process downstream dependencies
            downstream_deps = []
            for row in downstream_data:
                dep_str = f"{row.owner}.{row.name} ({row.type})"
                downstream_deps.append(dep_str)

            if downstream_deps:
                dependencies["downstream"] = downstream_deps

            return dependencies if dependencies else None

        except Exception as e:
            logger.warning(
                f"Failed to get dependencies for procedure {schema}.{procedure_name}: {e}"
            )
            return None

    def loop_materialized_views(
        self,
        inspector: Inspector,
        schema: str,
        sql_config: OracleConfig,
    ) -> Iterable[Union[MetadataWorkUnit, SqlWorkUnit]]:
        """Loop through materialized views in the schema."""
        if hasattr(inspector, "get_materialized_view_names"):
            mview_names = inspector.get_materialized_view_names(schema=schema)
        else:
            # Fallback for regular inspector
            mview_names = self._get_materialized_view_names_fallback(
                inspector=inspector, schema=schema
            )

        for mview in mview_names:
            dataset_name = self.get_identifier(
                schema=schema, entity=mview, inspector=inspector
            )

            if not self.config.view_pattern.allowed(dataset_name):
                self.report.report_dropped(dataset_name)
                continue

            yield from self._process_materialized_view(
                dataset_name=dataset_name,
                inspector=inspector,
                schema=schema,
                mview=mview,
                sql_config=sql_config,
            )

    def _get_materialized_view_names_fallback(
        self, inspector: Inspector, schema: Optional[str] = None
    ) -> List[str]:
        """Fallback method to get materialized view names when using regular inspector."""
        try:
            schema = inspector.dialect.denormalize_name(
                schema or inspector.dialect.default_schema_name
            )
            tables_prefix = self.config.data_dictionary_mode.value

            with inspector.engine.connect() as conn:
                cursor = conn.execute(
                    sql.text(
                        MATERIALIZED_VIEWS_QUERY.format(tables_prefix=tables_prefix)
                    ),
                    dict(owner=schema),
                )

                return [
                    inspector.dialect.normalize_name(row[0])
                    or _raise_err(
                        ValueError(f"Invalid materialized view name: {row[0]}")
                    )
                    for row in cursor
                ]
        except Exception as e:
            logger.warning(
                f"Failed to get materialized view names for schema {schema}: {e}"
            )
            return []

    def _process_materialized_view(
        self,
        dataset_name: str,
        inspector: Inspector,
        schema: str,
        mview: str,
        sql_config: OracleConfig,
    ) -> Iterable[Union[MetadataWorkUnit]]:
        """Process materialized view similar to regular view but with materialized flag."""
        try:
            # Get materialized view definition
            if hasattr(inspector, "get_materialized_view_definition"):
                mview_definition = inspector.get_materialized_view_definition(
                    mview_name=mview, schema=schema
                )
            else:
                # Fallback for regular inspector
                mview_definition = self._get_materialized_view_definition_fallback(
                    inspector=inspector, mview_name=mview, schema=schema
                )

            description, properties, location_urn = self.get_table_properties(
                inspector=inspector, schema=schema, table=mview
            )

            # Get columns for the materialized view
            columns = self._get_columns(
                dataset_name=dataset_name,
                inspector=inspector,
                schema=schema,
                table=mview,
            )
            schema_metadata = get_schema_metadata(
                sql_report=self.report,
                dataset_name=dataset_name,
                platform=self.platform,
                columns=columns,
            )

            dataset_urn = make_dataset_urn_with_platform_instance(
                platform=self.platform,
                name=dataset_name,
                platform_instance=self.config.platform_instance,
                env=self.config.env,
            )

            properties["materialized_view_definition"] = mview_definition
            if mview_definition and self.config.include_view_lineage:
                default_db = None
                default_schema = None
                try:
                    default_db, default_schema = self.get_db_schema(dataset_name)
                except ValueError:
                    logger.warning(
                        f"Invalid materialized view identifier: {dataset_name}"
                    )
                self.aggregator.add_view_definition(
                    view_urn=dataset_urn,
                    view_definition=mview_definition,
                    default_db=default_db,
                    default_schema=default_schema,
                )

            db_name = self.get_db_name(inspector=inspector)
            yield from self.add_table_to_schema_container(
                dataset_urn=dataset_urn,
                db_name=db_name,
                schema=schema,
            )

            # Create dataset properties
            dataset_properties = models.DatasetPropertiesClass(
                name=mview,
                description=description,
                customProperties=properties,
            )

            # Create MCP for dataset properties
            yield MetadataChangeProposalWrapper(
                entityUrn=dataset_urn,
                aspect=dataset_properties,
            ).as_workunit()

            if schema_metadata:
                yield MetadataChangeProposalWrapper(
                    entityUrn=dataset_urn,
                    aspect=schema_metadata,
                ).as_workunit()

            # Add platform instance if configured
            dpi_aspect = self.get_dataplatform_instance_aspect(dataset_urn=dataset_urn)
            if dpi_aspect:
                yield dpi_aspect

            # Mark as materialized view subtype
            yield MetadataChangeProposalWrapper(
                entityUrn=dataset_urn,
                aspect=SubTypesClass(typeNames=[DatasetSubTypes.VIEW]),
            ).as_workunit()

            # Add view properties aspect with materialized=True
            view_properties_aspect = ViewPropertiesClass(
                materialized=True, viewLanguage="SQL", viewLogic=mview_definition
            )
            yield MetadataChangeProposalWrapper(
                entityUrn=dataset_urn,
                aspect=view_properties_aspect,
            ).as_workunit()

            if self.config.domain and self.domain_registry:
                domain_urn = self.domain_registry.get_domain_urn(dataset_urn)
                if domain_urn:
                    yield from auto_workunit(
                        self.gen_domain_aspect(dataset_urn, domain_urn)  # type: ignore[attr-defined]
                    )

        except Exception as e:
            logger.warning(f"Error processing materialized view {schema}.{mview}: {e}")
            self.report.warning(
                title="Failed to Process Materialized View",
                message=f"Error processing materialized view. Check permissions on {self.config.data_dictionary_mode}_MVIEWS or set 'include_materialized_views: false'.",
                context=f"{schema}.{mview}",
                exc=e,
            )

    def _get_materialized_view_definition_fallback(
        self, inspector: Inspector, mview_name: str, schema: Optional[str] = None
    ) -> Union[str, None]:
        """Fallback method to get materialized view definition when using regular inspector."""
        try:
            denormalized_mview_name = inspector.dialect.denormalize_name(mview_name)
            schema = inspector.dialect.denormalize_name(
                schema or inspector.dialect.default_schema_name
            )

            tables_prefix = self.config.data_dictionary_mode.value

            params = {"mview_name": denormalized_mview_name}
            text = MATERIALIZED_VIEW_DEFINITION_QUERY.format(
                tables_prefix=tables_prefix
            )

            if schema is not None:
                params["owner"] = schema
                text += "\nAND owner = :owner"

            result = inspector.bind.execute(sql.text(text), params).scalar()
            return result
        except Exception as e:
            logger.warning(
                f"Failed to get materialized view definition for {schema}.{mview_name}: {e}"
            )
            return None

    def get_workunits(self):
        """
        Override get_workunits to patch Oracle dialect for custom types.
        """
        with patch.dict(
            "sqlalchemy.dialects.oracle.base.OracleDialect.ischema_names",
            {klass.__name__: klass for klass in extra_oracle_types},
            clear=False,
        ):
            return super().get_workunits()

    def generate_profile_candidates(
        self,
        inspector: Inspector,
        threshold_time: Optional[datetime.datetime],
        schema: str,
    ) -> Optional[List[str]]:
        tables_table_name = (
            "ALL_TABLES"
            if self.config.data_dictionary_mode == DataDictionaryMode.ALL
            else "DBA_TABLES"
        )

        # If stats are available , they are used even if they are stale.
        # Assuming that the table would typically grow over time, this will ensure to filter
        # large tables known at stats collection time from profiling candidates.
        # If stats are not available (NULL), such tables are not filtered and are considered
        # as profiling candidates.
        cursor = inspector.bind.execute(
            sql.text(
                PROFILE_CANDIDATES_QUERY.format(tables_table_name=tables_table_name)
            ),
            dict(
                owner=inspector.dialect.denormalize_name(schema),
                table_row_limit=self.config.profiling.profile_table_row_limit,
                table_size_limit=self.config.profiling.profile_table_size_limit,
            ),
        )

        TABLE_NAME_COL_LOC = 1
        return [
            self.get_identifier(
                schema=schema,
                entity=inspector.dialect.normalize_name(row[TABLE_NAME_COL_LOC])
                or _raise_err(
                    ValueError(f"Invalid table name: {row[TABLE_NAME_COL_LOC]}")
                ),
                inspector=inspector,
            )
            for row in cursor
        ]<|MERGE_RESOLUTION|>--- conflicted
+++ resolved
@@ -9,12 +9,7 @@
 
 import oracledb
 import sqlalchemy.engine
-<<<<<<< HEAD
-from pydantic import Field, field_validator, model_validator
-=======
-from pydantic import ValidationInfo, field_validator
-from pydantic.fields import Field
->>>>>>> 9fbbf200
+from pydantic import Field, ValidationInfo, field_validator, model_validator
 from sqlalchemy import event, sql
 from sqlalchemy.dialects.oracle.base import ischema_names
 from sqlalchemy.engine.reflection import Inspector
@@ -246,7 +241,6 @@
         "If permission errors occur, you can disable this feature or grant the required permissions.",
     )
 
-<<<<<<< HEAD
     include_usage_stats: bool = Field(
         default=False,
         description="Generate usage statistics via SQL aggregator. Requires observed queries to be processed.",
@@ -279,7 +273,6 @@
         if (
             self.thick_mode_lib_dir is None
             and self.enable_thick_mode
-=======
     @field_validator("service_name", mode="after")
     @classmethod
     def check_service_name(
@@ -306,7 +299,6 @@
         if (
             v is None
             and info.data.get("enable_thick_mode")
->>>>>>> 9fbbf200
             and (platform.system() == "Darwin" or platform.system() == "Windows")
         ):
             raise ValueError(
