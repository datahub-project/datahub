--- conflicted
+++ resolved
@@ -17,6 +17,7 @@
 from datahub.configuration.common import AllowDenyPattern
 from datahub.emitter.mce_builder import make_dataset_urn_with_platform_instance
 from datahub.emitter.mcp import MetadataChangeProposalWrapper
+from datahub.emitter.mcp_builder import PlatformKey, gen_containers
 from datahub.ingestion.api.common import PipelineContext
 from datahub.ingestion.api.decorators import (
     SourceCapability,
@@ -520,23 +521,11 @@
             self.report.report_workunit(subtypes_workunit)
             yield subtypes_workunit
 
-<<<<<<< HEAD
-            if self.config.domain and self.domain_registry:
-                yield from get_domain_wu(
-                    dataset_name=dataset_name,
-                    entity_urn=dataset_urn,
-                    entity_type="dataset",
-                    domain_config=self.config.domain,
-                    domain_registry=self.domain_registry,
-                    report=self.report,
-                )
-=======
             yield from self._get_domain_wu(
                 dataset_name=dataset_name,
                 entity_urn=dataset_urn,
                 sql_config=sql_config,
             )
->>>>>>> 9f20a23e
 
     def get_hive_view_columns(self, inspector: Inspector) -> Iterable[ViewDataset]:
         where_clause_suffix = ""
@@ -754,23 +743,11 @@
             self.report.report_workunit(view_properties_wu)
             yield view_properties_wu
 
-<<<<<<< HEAD
-            if self.config.domain and self.domain_registry:
-                yield from get_domain_wu(
-                    dataset_name=dataset.dataset_name,
-                    entity_urn=dataset_urn,
-                    entity_type="dataset",
-                    domain_config=self.config.domain,
-                    domain_registry=self.domain_registry,
-                    report=self.report,
-                )
-=======
             yield from self._get_domain_wu(
                 dataset_name=dataset.dataset_name,
                 entity_urn=dataset_urn,
                 sql_config=sql_config,
             )
->>>>>>> 9f20a23e
 
     def _get_db_filter_where_clause(self) -> str:
         if self.config.metastore_db_name is None:
