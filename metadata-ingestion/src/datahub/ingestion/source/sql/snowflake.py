import json
import logging
from collections import defaultdict
from typing import Any, Dict, Iterable, List, Optional, Set, Tuple, Union

import pydantic

# This import verifies that the dependencies are available.
import snowflake.sqlalchemy  # noqa: F401
import sqlalchemy.engine
from snowflake.sqlalchemy import custom_types, snowdialect
from sqlalchemy import create_engine, inspect
from sqlalchemy.engine.reflection import Inspector
from sqlalchemy.sql import sqltypes, text

import datahub.emitter.mce_builder as builder
from datahub.emitter.mcp import MetadataChangeProposalWrapper
from datahub.ingestion.api.common import PipelineContext
from datahub.ingestion.api.decorators import (
    SupportStatus,
    config_class,
    platform_name,
    support_status,
)
from datahub.ingestion.api.workunit import MetadataWorkUnit
from datahub.ingestion.source.aws.s3_util import make_s3_urn
from datahub.ingestion.source.sql.sql_common import (
    RecordTypeClass,
    SQLAlchemySource,
    SqlWorkUnit,
    TimeTypeClass,
    register_custom_type,
)
from datahub.ingestion.source_config.sql.snowflake import SnowflakeConfig
from datahub.ingestion.source_report.sql.snowflake import SnowflakeReport
from datahub.metadata.com.linkedin.pegasus2avro.dataset import (
    DatasetLineageTypeClass,
    UpstreamClass,
    UpstreamLineage,
)
from datahub.metadata.com.linkedin.pegasus2avro.metadata.snapshot import DatasetSnapshot
from datahub.metadata.com.linkedin.pegasus2avro.mxe import MetadataChangeEvent
from datahub.metadata.schema_classes import ChangeTypeClass, DatasetPropertiesClass

register_custom_type(custom_types.TIMESTAMP_TZ, TimeTypeClass)
register_custom_type(custom_types.TIMESTAMP_LTZ, TimeTypeClass)
register_custom_type(custom_types.TIMESTAMP_NTZ, TimeTypeClass)
register_custom_type(custom_types.VARIANT, RecordTypeClass)

logger: logging.Logger = logging.getLogger(__name__)

snowdialect.ischema_names["GEOGRAPHY"] = sqltypes.NullType


@platform_name("Snowflake")
@config_class(SnowflakeConfig)
@support_status(SupportStatus.CERTIFIED)
class SnowflakeSource(SQLAlchemySource):
    def __init__(self, config: SnowflakeConfig, ctx: PipelineContext):
        super().__init__(config, ctx, "snowflake")
        self._lineage_map: Optional[Dict[str, List[Tuple[str, str, str]]]] = None
        self._external_lineage_map: Optional[Dict[str, Set[str]]] = None
        self.report: SnowflakeReport = SnowflakeReport()
        self.config: SnowflakeConfig = config
        self.provision_role_in_progress: bool = False

    @classmethod
    def create(cls, config_dict, ctx):
        config = SnowflakeConfig.parse_obj(config_dict)
        return cls(config, ctx)

    def get_metadata_engine(
        self, database: Optional[str] = None
    ) -> sqlalchemy.engine.Engine:
        logger.info("logging here " + str(self.config.authentication_type))
        if self.provision_role_in_progress and self.config.provision_role is not None:
            username: Optional[str] = self.config.provision_role.admin_username
            password: Optional[
                pydantic.SecretStr
            ] = self.config.provision_role.admin_password
            role: Optional[str] = self.config.provision_role.admin_role
        else:
            username = self.config.username
            password = self.config.password
            role = self.config.role

        url = self.config.get_sql_alchemy_url(
            database=database, username=username, password=password, role=role
        )
        logger.debug(f"sql_alchemy_url={url}")
<<<<<<< HEAD
        if self.config.authentication_type == "OAUTH_AUTHENTICATOR":
            logger.info("here i am")
            return create_engine(
                url,
                creator=self.config.get_oauth_connection,
                **self.config.options,
            )
        else:
            logger.info("in else")
            return create_engine(
                url,
                connect_args=self.config.get_sql_alchemy_connect_args(),
                **self.config.options,
            )
=======
        return create_engine(
            url,
            **self.config.get_options(),
        )
>>>>>>> 23f657ed

    def inspect_session_metadata(self) -> Any:
        db_engine = self.get_metadata_engine()
        try:
            logger.info("Checking current version")
            for db_row in db_engine.execute("select CURRENT_VERSION()"):
                self.report.saas_version = db_row[0]
        except Exception as e:
            self.report.report_failure("version", f"Error: {e}")
        try:
            logger.info("Checking current warehouse")
            for db_row in db_engine.execute("select current_warehouse()"):
                self.report.default_warehouse = db_row[0]
        except Exception as e:
            self.report.report_failure("current_warehouse", f"Error: {e}")
        try:
            logger.info("Checking current database")
            for db_row in db_engine.execute("select current_database()"):
                self.report.default_db = db_row[0]
        except Exception as e:
            self.report.report_failure("current_database", f"Error: {e}")
        try:
            logger.info("Checking current schema")
            for db_row in db_engine.execute("select current_schema()"):
                self.report.default_schema = db_row[0]
        except Exception as e:
            self.report.report_failure("current_schema", f"Error: {e}")

    def inspect_role_grants(self) -> Any:
        db_engine = self.get_metadata_engine()
        cur_role = None
        if self.config.role is None:
            for db_row in db_engine.execute("select CURRENT_ROLE()"):
                cur_role = db_row[0]
        else:
            cur_role = self.config.role

        if cur_role is None:
            return

        self.report.role = cur_role
        logger.info(f"Current role is {cur_role}")
        if cur_role.lower() == "accountadmin" or not self.config.check_role_grants:
            return

        logger.info(f"Checking grants for role {cur_role}")
        for db_row in db_engine.execute(text(f"show grants to role {cur_role}")):
            privilege = db_row["privilege"]
            granted_on = db_row["granted_on"]
            name = db_row["name"]
            self.report.role_grants.append(
                f"{privilege} granted on {granted_on} {name}"
            )

    def get_inspectors(self) -> Iterable[Inspector]:
        db_listing_engine = self.get_metadata_engine(database=None)

        for db_row in db_listing_engine.execute(text("SHOW DATABASES")):
            db = db_row.name
            if self.config.database_pattern.allowed(db):
                # We create a separate engine for each database in order to ensure that
                # they are isolated from each other.
                self.current_database = db
                engine = self.get_metadata_engine(database=db)

                with engine.connect() as conn:
                    inspector = inspect(conn)
                    yield inspector
            else:
                self.report.report_dropped(db)

    def get_identifier(self, *, schema: str, entity: str, **kwargs: Any) -> str:
        regular = super().get_identifier(schema=schema, entity=entity, **kwargs)
        return f"{self.current_database.lower()}.{regular}"

    def _populate_view_upstream_lineage(self, engine: sqlalchemy.engine.Engine) -> None:
        # NOTE: This query captures only the upstream lineage of a view (with no column lineage).
        # For more details see: https://docs.snowflake.com/en/user-guide/object-dependencies.html#object-dependencies
        # and also https://docs.snowflake.com/en/sql-reference/account-usage/access_history.html#usage-notes for current limitations on capturing the lineage for views.
        view_upstream_lineage_query: str = """
SELECT
  concat(
    referenced_database, '.', referenced_schema,
    '.', referenced_object_name
  ) AS view_upstream,
  concat(
    referencing_database, '.', referencing_schema,
    '.', referencing_object_name
  ) AS downstream_view
FROM
  snowflake.account_usage.object_dependencies
WHERE
  referencing_object_domain in ('VIEW', 'MATERIALIZED VIEW')
        """

        assert self._lineage_map is not None
        num_edges: int = 0

        try:
            for db_row in engine.execute(view_upstream_lineage_query):
                # Process UpstreamTable/View/ExternalTable/Materialized View->View edge.
                view_upstream: str = db_row["view_upstream"].lower()
                view_name: str = db_row["downstream_view"].lower()
                if not self._is_dataset_allowed(dataset_name=view_name, is_view=True):
                    continue
                # key is the downstream view name
                self._lineage_map[view_name].append(
                    # (<upstream_table_name>, <empty_json_list_of_upstream_table_columns>, <empty_json_list_of_downstream_view_columns>)
                    (view_upstream, "[]", "[]")
                )
                num_edges += 1
                logger.debug(
                    f"Upstream->View: Lineage[View(Down)={view_name}]:Upstream={view_upstream}"
                )
        except Exception as e:
            self.warn(
                logger,
                "view_upstream_lineage",
                "Extracting the upstream view lineage from Snowflake failed."
                + f"Please check your permissions. Continuing...\nError was {e}.",
            )
        logger.info(f"A total of {num_edges} View upstream edges found.")
        self.report.num_table_to_view_edges_scanned = num_edges

    def _populate_view_downstream_lineage(
        self, engine: sqlalchemy.engine.Engine
    ) -> None:
        # This query captures the downstream table lineage for views.
        # See https://docs.snowflake.com/en/sql-reference/account-usage/access_history.html#usage-notes for current limitations on capturing the lineage for views.
        # Eg: For viewA->viewB->ViewC->TableD, snowflake does not yet log intermediate view logs, resulting in only the viewA->TableD edge.
        view_lineage_query: str = """
WITH view_lineage_history AS (
  SELECT
    vu.value : "objectName" AS view_name,
    vu.value : "objectDomain" AS view_domain,
    vu.value : "columns" AS view_columns,
    w.value : "objectName" AS downstream_table_name,
    w.value : "objectDomain" AS downstream_table_domain,
    w.value : "columns" AS downstream_table_columns,
    t.query_start_time AS query_start_time
  FROM
    (
      SELECT
        *
      FROM
        snowflake.account_usage.access_history
    ) t,
    lateral flatten(input => t.DIRECT_OBJECTS_ACCESSED) vu,
    lateral flatten(input => t.OBJECTS_MODIFIED) w
  WHERE
    vu.value : "objectId" IS NOT NULL
    AND w.value : "objectId" IS NOT NULL
    AND w.value : "objectName" NOT LIKE '%.GE_TMP_%'
    AND w.value : "objectName" NOT LIKE '%.GE_TEMP_%'
    AND t.query_start_time >= to_timestamp_ltz({start_time_millis}, 3)
    AND t.query_start_time < to_timestamp_ltz({end_time_millis}, 3)
)
SELECT
  view_name,
  view_columns,
  downstream_table_name,
  downstream_table_columns
FROM
  view_lineage_history
WHERE
  view_domain in ('View', 'Materialized view')
  QUALIFY ROW_NUMBER() OVER (
    PARTITION BY view_name,
    downstream_table_name
    ORDER BY
      query_start_time DESC
  ) = 1
        """.format(
            start_time_millis=int(self.config.start_time.timestamp() * 1000)
            if not self.config.ignore_start_time_lineage
            else 0,
            end_time_millis=int(self.config.end_time.timestamp() * 1000),
        )

        assert self._lineage_map is not None
        self.report.num_view_to_table_edges_scanned = 0

        try:
            db_rows = engine.execute(view_lineage_query)
        except Exception as e:
            self.warn(
                logger,
                "view_downstream_lineage",
                f"Extracting the view lineage from Snowflake failed."
                f"Please check your permissions. Continuing...\nError was {e}.",
            )
        else:
            for db_row in db_rows:
                view_name: str = db_row["view_name"].lower().replace('"', "")
                if not self._is_dataset_allowed(dataset_name=view_name, is_view=True):
                    continue
                downstream_table: str = (
                    db_row["downstream_table_name"].lower().replace('"', "")
                )
                # Capture view->downstream table lineage.
                self._lineage_map[downstream_table].append(
                    # (<upstream_view_name>, <json_list_of_upstream_view_columns>, <json_list_of_downstream_columns>)
                    (
                        view_name,
                        db_row["view_columns"],
                        db_row["downstream_table_columns"],
                    )
                )
                self.report.num_view_to_table_edges_scanned += 1

                logger.debug(
                    f"View->Table: Lineage[Table(Down)={downstream_table}]:View(Up)={self._lineage_map[downstream_table]}"
                )

        logger.info(
            f"Found {self.report.num_view_to_table_edges_scanned} View->Table edges."
        )

    def _populate_view_lineage(self) -> None:
        if not self.config.include_view_lineage:
            return
        engine = self.get_metadata_engine(database=None)
        self._populate_view_upstream_lineage(engine)
        self._populate_view_downstream_lineage(engine)

    def _populate_external_lineage(self) -> None:
        engine = self.get_metadata_engine(database=None)
        # Handles the case where a table is populated from an external location via copy.
        # Eg: copy into category_english from 's3://acryl-snow-demo-olist/olist_raw_data/category_english'credentials=(aws_key_id='...' aws_secret_key='...')  pattern='.*.csv';
        query: str = """
    WITH external_table_lineage_history AS (
        SELECT
            r.value:"locations" as upstream_locations,
            w.value:"objectName" AS downstream_table_name,
            w.value:"objectDomain" AS downstream_table_domain,
            w.value:"columns" AS downstream_table_columns,
            t.query_start_time AS query_start_time
        FROM
            (SELECT * from snowflake.account_usage.access_history) t,
            lateral flatten(input => t.BASE_OBJECTS_ACCESSED) r,
            lateral flatten(input => t.OBJECTS_MODIFIED) w
        WHERE r.value:"locations" IS NOT NULL
        AND w.value:"objectId" IS NOT NULL
        AND t.query_start_time >= to_timestamp_ltz({start_time_millis}, 3)
        AND t.query_start_time < to_timestamp_ltz({end_time_millis}, 3))
    SELECT upstream_locations, downstream_table_name, downstream_table_columns
    FROM external_table_lineage_history
    WHERE downstream_table_domain = 'Table'
    QUALIFY ROW_NUMBER() OVER (PARTITION BY downstream_table_name ORDER BY query_start_time DESC) = 1""".format(
            start_time_millis=int(self.config.start_time.timestamp() * 1000)
            if not self.config.ignore_start_time_lineage
            else 0,
            end_time_millis=int(self.config.end_time.timestamp() * 1000),
        )

        num_edges: int = 0
        self._external_lineage_map = defaultdict(set)
        try:
            for db_row in engine.execute(query):
                # key is the down-stream table name
                key: str = db_row[1].lower().replace('"', "")
                if not self._is_dataset_allowed(key):
                    continue
                self._external_lineage_map[key] |= {*json.loads(db_row[0])}
                logger.debug(
                    f"ExternalLineage[Table(Down)={key}]:External(Up)={self._external_lineage_map[key]} via access_history"
                )
        except Exception as e:
            logger.warning(
                f"Populating table external lineage from Snowflake failed."
                f"Please check your premissions. Continuing...\nError was {e}."
            )
        # Handles the case for explicitly created external tables.
        # NOTE: Snowflake does not log this information to the access_history table.
        external_tables_query: str = "show external tables in account"
        try:
            for db_row in engine.execute(external_tables_query):
                key = (
                    f"{db_row.database_name}.{db_row.schema_name}.{db_row.name}".lower()
                )
                if not self._is_dataset_allowed(dataset_name=key):
                    continue
                self._external_lineage_map[key].add(db_row.location)
                logger.debug(
                    f"ExternalLineage[Table(Down)={key}]:External(Up)={self._external_lineage_map[key]} via show external tables"
                )
                num_edges += 1
        except Exception as e:
            self.warn(
                logger,
                "external_lineage",
                f"Populating external table lineage from Snowflake failed."
                f"Please check your premissions. Continuing...\nError was {e}.",
            )
        logger.info(f"Found {num_edges} external lineage edges.")
        self.report.num_external_table_edges_scanned = num_edges

    def _populate_lineage(self) -> None:
        engine = self.get_metadata_engine(database=None)
        query: str = """
WITH table_lineage_history AS (
    SELECT
        r.value:"objectName" AS upstream_table_name,
        r.value:"objectDomain" AS upstream_table_domain,
        r.value:"columns" AS upstream_table_columns,
        w.value:"objectName" AS downstream_table_name,
        w.value:"objectDomain" AS downstream_table_domain,
        w.value:"columns" AS downstream_table_columns,
        t.query_start_time AS query_start_time
    FROM
        (SELECT * from snowflake.account_usage.access_history) t,
        lateral flatten(input => t.DIRECT_OBJECTS_ACCESSED) r,
        lateral flatten(input => t.OBJECTS_MODIFIED) w
    WHERE r.value:"objectId" IS NOT NULL
    AND w.value:"objectId" IS NOT NULL
    AND w.value:"objectName" NOT LIKE '%.GE_TMP_%'
    AND w.value:"objectName" NOT LIKE '%.GE_TEMP_%'
    AND t.query_start_time >= to_timestamp_ltz({start_time_millis}, 3)
    AND t.query_start_time < to_timestamp_ltz({end_time_millis}, 3))
SELECT upstream_table_name, downstream_table_name, upstream_table_columns, downstream_table_columns
FROM table_lineage_history
WHERE upstream_table_domain in ('Table', 'External table') and downstream_table_domain = 'Table'
QUALIFY ROW_NUMBER() OVER (PARTITION BY downstream_table_name, upstream_table_name ORDER BY query_start_time DESC) = 1        """.format(
            start_time_millis=int(self.config.start_time.timestamp() * 1000)
            if not self.config.ignore_start_time_lineage
            else 0,
            end_time_millis=int(self.config.end_time.timestamp() * 1000),
        )
        num_edges: int = 0
        self._lineage_map = defaultdict(list)
        try:
            for db_row in engine.execute(query):
                # key is the down-stream table name
                key: str = db_row[1].lower().replace('"', "")
                upstream_table_name = db_row[0].lower().replace('"', "")
                if not (
                    self._is_dataset_allowed(key)
                    or self._is_dataset_allowed(upstream_table_name)
                ):
                    continue
                self._lineage_map[key].append(
                    # (<upstream_table_name>, <json_list_of_upstream_columns>, <json_list_of_downstream_columns>)
                    (upstream_table_name, db_row[2], db_row[3])
                )
                num_edges += 1
                logger.debug(
                    f"Lineage[Table(Down)={key}]:Table(Up)={self._lineage_map[key]}"
                )
        except Exception as e:
            self.warn(
                logger,
                "lineage",
                f"Extracting lineage from Snowflake failed."
                f"Please check your premissions. Continuing...\nError was {e}.",
            )
        logger.info(
            f"A total of {num_edges} Table->Table edges found"
            f" for {len(self._lineage_map)} downstream tables.",
        )
        self.report.num_table_to_table_edges_scanned = num_edges

    def _get_upstream_lineage_info(
        self, dataset_urn: str
    ) -> Optional[Tuple[UpstreamLineage, Dict[str, str]]]:
        dataset_key = builder.dataset_urn_to_key(dataset_urn)
        if dataset_key is None:
            logger.warning(f"Invalid dataset urn {dataset_urn}. Could not get key!")
            return None

        if self._lineage_map is None:
            self._populate_lineage()
            self._populate_view_lineage()
        if self._external_lineage_map is None:
            self._populate_external_lineage()

        assert self._lineage_map is not None
        assert self._external_lineage_map is not None
        dataset_name = dataset_key.name
        lineage = self._lineage_map[dataset_name]
        external_lineage = self._external_lineage_map[dataset_name]
        if not (lineage or external_lineage):
            logger.debug(f"No lineage found for {dataset_name}")
            return None
        upstream_tables: List[UpstreamClass] = []
        column_lineage: Dict[str, str] = {}
        for lineage_entry in lineage:
            # Update the table-lineage
            upstream_table_name = lineage_entry[0]
            if not self._is_dataset_allowed(upstream_table_name):
                continue
            upstream_table = UpstreamClass(
                dataset=builder.make_dataset_urn_with_platform_instance(
                    self.platform,
                    upstream_table_name,
                    self.config.platform_instance,
                    self.config.env,
                ),
                type=DatasetLineageTypeClass.TRANSFORMED,
            )
            upstream_tables.append(upstream_table)
            # Update column-lineage for each down-stream column.
            upstream_columns = [
                d["columnName"].lower() for d in json.loads(lineage_entry[1])
            ]
            downstream_columns = [
                d["columnName"].lower() for d in json.loads(lineage_entry[2])
            ]
            upstream_column_str = (
                f"{upstream_table_name}({', '.join(sorted(upstream_columns))})"
            )
            downstream_column_str = (
                f"{dataset_name}({', '.join(sorted(downstream_columns))})"
            )
            column_lineage_key = f"column_lineage[{upstream_table_name}]"
            column_lineage_value = (
                f"{{{upstream_column_str} -> {downstream_column_str}}}"
            )
            column_lineage[column_lineage_key] = column_lineage_value
            logger.debug(f"{column_lineage_key}:{column_lineage_value}")

        for external_lineage_entry in external_lineage:
            # For now, populate only for S3
            if external_lineage_entry.startswith("s3://"):
                external_upstream_table = UpstreamClass(
                    dataset=make_s3_urn(external_lineage_entry, self.config.env),
                    type=DatasetLineageTypeClass.COPY,
                )
                upstream_tables.append(external_upstream_table)

        if upstream_tables:
            logger.debug(
                f"Upstream lineage of '{dataset_name}': {[u.dataset for u in upstream_tables]}"
            )
            if self.config.upstream_lineage_in_report:
                self.report.upstream_lineage[dataset_name] = [
                    u.dataset for u in upstream_tables
                ]
            return UpstreamLineage(upstreams=upstream_tables), column_lineage
        return None

    def add_config_to_report(self):
        self.report.cleaned_account_id = self.config.get_account()
        self.report.ignore_start_time_lineage = self.config.ignore_start_time_lineage
        self.report.upstream_lineage_in_report = self.config.upstream_lineage_in_report
        if not self.report.ignore_start_time_lineage:
            self.report.lineage_start_time = self.config.start_time
        self.report.lineage_end_time = self.config.end_time
        self.report.check_role_grants = self.config.check_role_grants
        if self.config.provision_role is not None:
            self.report.run_ingestion = self.config.provision_role.run_ingestion

    def do_provision_role_internal(self):
        provision_role_block = self.config.provision_role
        if provision_role_block is None:
            return
        self.report.provision_role_done = not provision_role_block.dry_run

        role = self.config.role
        if role is None:
            role = "datahub_role"
            self.warn(
                logger,
                "role-grant",
                f"role not specified during provision role using {role} as default",
            )
        self.report.role = role

        warehouse = self.config.warehouse

        logger.info("Creating connection for provision_role")
        engine = self.get_metadata_engine(database=None)

        sqls: List[str] = []
        if provision_role_block.drop_role_if_exists:
            sqls.append(f"DROP ROLE IF EXISTS {role}")

        sqls.append(f"CREATE ROLE IF NOT EXISTS {role}")

        if warehouse is None:
            self.warn(
                logger, "role-grant", "warehouse not specified during provision role"
            )
        else:
            sqls.append(f"grant operate, usage on warehouse {warehouse} to role {role}")

        for inspector in self.get_inspectors():
            db_name = self.get_db_name(inspector)
            sqls.extend(
                [
                    f"grant usage on DATABASE {db_name} to role {role}",
                    f"grant usage on all schemas in database {db_name} to role {role}",
                    f"grant usage on future schemas in database {db_name} to role {role}",
                ]
            )
            if self.config.profiling.enabled:
                sqls.extend(
                    [
                        f"grant select on all tables in database {db_name} to role {role}",
                        f"grant select on future tables in database {db_name} to role {role}",
                        f"grant select on all external tables in database {db_name} to role {role}",
                        f"grant select on future external tables in database {db_name} to role {role}",
                        f"grant select on all views in database {db_name} to role {role}",
                        f"grant select on future views in database {db_name} to role {role}",
                    ]
                )
            else:
                sqls.extend(
                    [
                        f"grant references on all tables in database {db_name} to role {role}",
                        f"grant references on future tables in database {db_name} to role {role}",
                        f"grant references on all external tables in database {db_name} to role {role}",
                        f"grant references on future external tables in database {db_name} to role {role}",
                        f"grant references on all views in database {db_name} to role {role}",
                        f"grant references on future views in database {db_name} to role {role}",
                    ]
                )
        if self.config.username is not None:
            sqls.append(f"grant role {role} to user {self.config.username}")

        if self.config.include_table_lineage or self.config.include_view_lineage:
            sqls.append(
                f"grant imported privileges on database snowflake to role {role}"
            )

        dry_run_str = "[DRY RUN] " if provision_role_block.dry_run else ""
        for sql in sqls:
            logger.info(f"{dry_run_str} Attempting to run sql {sql}")
            if provision_role_block.dry_run:
                continue
            try:
                engine.execute(sql)
            except Exception as e:
                self.error(logger, "role-grant", f"Exception: {e}")

        self.report.provision_role_success = not provision_role_block.dry_run

    def do_provision_role(self):
        if (
            self.config.provision_role is None
            or self.config.provision_role.enabled is False
        ):
            return

        try:
            self.provision_role_in_progress = True
            self.do_provision_role_internal()
        finally:
            self.provision_role_in_progress = False

    def should_run_ingestion(self) -> bool:
        return (
            self.config.provision_role is None
            or self.config.provision_role.enabled is False
            or self.config.provision_role.run_ingestion
        )

    # Override the base class method.
    def get_workunits(self) -> Iterable[Union[MetadataWorkUnit, SqlWorkUnit]]:
        self.add_config_to_report()

        self.do_provision_role()
        if not self.should_run_ingestion():
            return

        self.inspect_session_metadata()

        self.inspect_role_grants()
        for wu in super().get_workunits():
            if (
                self.config.include_table_lineage
                and isinstance(wu, MetadataWorkUnit)
                and isinstance(wu.metadata, MetadataChangeEvent)
                and isinstance(wu.metadata.proposedSnapshot, DatasetSnapshot)
            ):
                dataset_snapshot: DatasetSnapshot = wu.metadata.proposedSnapshot
                assert dataset_snapshot
                # Join the workunit stream from super with the lineage info using the urn.
                lineage_info = self._get_upstream_lineage_info(dataset_snapshot.urn)
                if lineage_info is not None:
                    # Emit the lineage work unit
                    upstream_lineage, upstream_column_props = lineage_info
                    lineage_mcpw = MetadataChangeProposalWrapper(
                        entityType="dataset",
                        changeType=ChangeTypeClass.UPSERT,
                        entityUrn=dataset_snapshot.urn,
                        aspectName="upstreamLineage",
                        aspect=upstream_lineage,
                    )
                    lineage_wu = MetadataWorkUnit(
                        id=f"{self.platform}-{lineage_mcpw.entityUrn}-{lineage_mcpw.aspectName}",
                        mcp=lineage_mcpw,
                    )
                    self.report.report_workunit(lineage_wu)
                    yield lineage_wu

                    # Update the super's workunit to include the column-lineage in the custom properties. We need to follow
                    # the RCU semantics for both the aspects & customProperties in order to preserve the changes made by super.
                    aspects = dataset_snapshot.aspects
                    if aspects is None:
                        aspects = []
                    dataset_properties_aspect: Optional[DatasetPropertiesClass] = None
                    for aspect in aspects:
                        if isinstance(aspect, DatasetPropertiesClass):
                            dataset_properties_aspect = aspect
                    if dataset_properties_aspect is None:
                        dataset_properties_aspect = DatasetPropertiesClass()
                        aspects.append(dataset_properties_aspect)

                    custom_properties = (
                        {
                            **dataset_properties_aspect.customProperties,
                            **upstream_column_props,
                        }
                        if dataset_properties_aspect.customProperties
                        else upstream_column_props
                    )
                    dataset_properties_aspect.customProperties = custom_properties
                    dataset_snapshot.aspects = aspects

            # Emit the work unit from super.
            yield wu

    def _is_dataset_allowed(
        self, dataset_name: Optional[str], is_view: bool = False
    ) -> bool:
        # View lineages is not supported. Add the allow/deny pattern for that when it is supported.
        if dataset_name is None:
            return True
        dataset_params = dataset_name.split(".")
        if len(dataset_params) != 3:
            return True
        if (
            not self.config.database_pattern.allowed(dataset_params[0])
            or not self.config.schema_pattern.allowed(dataset_params[1])
            or (
                not is_view and not self.config.table_pattern.allowed(dataset_params[2])
            )
            or (is_view and not self.config.view_pattern.allowed(dataset_params[2]))
        ):
            return False
        return True

    # Stateful Ingestion specific overrides
    # NOTE: There is no special state associated with this source yet than what is provided by sql_common.
    def get_platform_instance_id(self) -> str:
        """Overrides the source identifier for stateful ingestion."""
        return self.config.get_account()<|MERGE_RESOLUTION|>--- conflicted
+++ resolved
@@ -72,7 +72,6 @@
     def get_metadata_engine(
         self, database: Optional[str] = None
     ) -> sqlalchemy.engine.Engine:
-        logger.info("logging here " + str(self.config.authentication_type))
         if self.provision_role_in_progress and self.config.provision_role is not None:
             username: Optional[str] = self.config.provision_role.admin_username
             password: Optional[
@@ -88,27 +87,19 @@
             database=database, username=username, password=password, role=role
         )
         logger.debug(f"sql_alchemy_url={url}")
-<<<<<<< HEAD
         if self.config.authentication_type == "OAUTH_AUTHENTICATOR":
             logger.info("here i am")
             return create_engine(
                 url,
                 creator=self.config.get_oauth_connection,
-                **self.config.options,
+                **self.config.get_options(),
             )
         else:
             logger.info("in else")
             return create_engine(
                 url,
-                connect_args=self.config.get_sql_alchemy_connect_args(),
-                **self.config.options,
-            )
-=======
-        return create_engine(
-            url,
-            **self.config.get_options(),
-        )
->>>>>>> 23f657ed
+                **self.config.get_options(),
+            )
 
     def inspect_session_metadata(self) -> Any:
         db_engine = self.get_metadata_engine()
