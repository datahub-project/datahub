--- conflicted
+++ resolved
@@ -124,14 +124,9 @@
             self.identifier_preparer.quote_identifier(schema),
             self.identifier_preparer.quote_identifier(view_name),
         )
-<<<<<<< HEAD
     # get all rows from the table
     row = connection.execute("SHOW CREATE TABLE {}".format(full_table)).fetchall()
     return "\n".join([r[0] for r in row])
-=======
-    row = connection.execute(f"SHOW CREATE TABLE {full_table}").fetchone()
-    return row[0]
->>>>>>> 0b09181b
 
 
 HiveDialect.get_view_names = get_view_names_patched
