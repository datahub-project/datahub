--- conflicted
+++ resolved
@@ -663,13 +663,9 @@
             ):
                 return None
             sql = BQ_GET_LATEST_PARTITION_TEMPLATE.format(
-<<<<<<< HEAD
                 project_id=self.get_db_name(inspector, for_sql_queries=True),
                 schema=schema,
                 table=table,
-=======
-                project_id=project_id, schema=schema, table=table
->>>>>>> 141f3350
             )
             result = con.execute(sql)
             # Bigquery only supports one partition column
