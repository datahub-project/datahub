--- conflicted
+++ resolved
@@ -322,11 +322,7 @@
 
 # https://trino.io/docs/current/language/types.html
 # https://github.com/trinodb/trino-python-client/blob/master/trino/sqlalchemy/datatype.py#L75
-<<<<<<< HEAD
-TRINO_SQL_TYPES_MAP = {
-=======
 TRINO_SQL_TYPES_MAP: Dict[str, Any] = {
->>>>>>> af6a423f
     "boolean": BooleanType,
     "tinyint": NumberType,
     "smallint": NumberType,
@@ -344,9 +340,6 @@
     "time": TimeType,
     "timestamp": TimeType,
     "row": RecordType,
-<<<<<<< HEAD
-=======
     "map": MapType,
     "array": ArrayType,
->>>>>>> af6a423f
 }