--- conflicted
+++ resolved
@@ -197,11 +197,7 @@
 
             # Handle comment quoting and escaping
             if comment_part.startswith("'") and comment_part.endswith("'"):
-<<<<<<< HEAD
                 # Already single quoted - but check for proper escaping
-=======
-                # Already properly single quoted - but check for proper escaping
->>>>>>> 4ea758da
                 inner_content = comment_part[1:-1]
                 # Re-escape any single quotes that aren't properly escaped
                 escaped_content = inner_content.replace("'", "''")
