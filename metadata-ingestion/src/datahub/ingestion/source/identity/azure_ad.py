import json
import logging
import re
import urllib
from dataclasses import dataclass, field
from typing import Any, Dict, Generator, Iterable, List

import click
import requests

from datahub.configuration import ConfigModel
from datahub.configuration.common import AllowDenyPattern
from datahub.ingestion.api.common import PipelineContext
from datahub.ingestion.api.source import Source, SourceReport
from datahub.ingestion.api.workunit import MetadataWorkUnit
from datahub.metadata.com.linkedin.pegasus2avro.metadata.snapshot import (
    CorpGroupSnapshot,
    CorpUserSnapshot,
)
from datahub.metadata.com.linkedin.pegasus2avro.mxe import MetadataChangeEvent
from datahub.metadata.schema_classes import (
    CorpGroupInfoClass,
    CorpUserInfoClass,
    GroupMembershipClass,
)

logger = logging.getLogger(__name__)


class AzureADConfig(ConfigModel):
    """Config to create a token and connect to Azure AD instance"""

    # Required
    client_id: str
    tenant_id: str
    client_secret: str
    redirect: str
    authority: str
    token_url: str
    graph_url: str

    # Optional: Customize the mapping to DataHub Username from an attribute in the REST API response
    # Reference: https://docs.microsoft.com/en-us/graph/api/user-list?view=graph-rest-1.0&tabs=http#response-1
    azure_ad_response_to_username_attr: str = "mail"
    azure_ad_response_to_username_regex: str = "([^@]+)"

    # Optional: Customize the mapping to DataHub Groupname from an attribute in the REST API response
    # Reference: https://docs.microsoft.com/en-us/graph/api/group-list?view=graph-rest-1.0&tabs=http#response-1
    azure_ad_response_to_groupname_attr: str = "displayName"
    azure_ad_response_to_groupname_regex: str = "(.*)"

    # Optional: to ingest users, groups or both
    ingest_users: bool = True
    ingest_groups: bool = True
    ingest_group_membership: bool = True

    ingest_groups_users: bool = True
    users_pattern: AllowDenyPattern = AllowDenyPattern.allow_all()
    groups_pattern: AllowDenyPattern = AllowDenyPattern.allow_all()


@dataclass
class AzureADSourceReport(SourceReport):
    filtered: List[str] = field(default_factory=list)

    def report_filtered(self, name: str) -> None:
        self.filtered.append(name)


# Source that extracts Azure AD users, groups and group memberships using Microsoft Graph REST API


class AzureADSource(Source):
    """Ingest Azure AD Users and Groups into DataHub"""

    @classmethod
    def create(cls, config_dict, ctx):
        config = AzureADConfig.parse_obj(config_dict)
        return cls(config, ctx)

    def __init__(self, config: AzureADConfig, ctx: PipelineContext):
        super().__init__(ctx)
        self.config = config
        self.report = AzureADSourceReport()
        self.token_data = {
            "grant_type": "client_credentials",
            "client_id": self.config.client_id,
            "tenant_id": self.config.tenant_id,
            "client_secret": self.config.client_secret,
            "resource": "https://graph.microsoft.com",
            "scope": "https://graph.microsoft.com/.default",
        }
        self.token = self.get_token()

    def get_token(self):
        token_response = requests.post(self.config.token_url, data=self.token_data)
        if token_response.status_code == 200:
            token = token_response.json().get("access_token")
            return token
        else:
            error_str = (
                f"Token response status code: {str(token_response.status_code)}. "
                f"Token response content: {str(token_response.content)}"
            )
            logger.error(error_str)
            self.report.report_failure("get_token", error_str)
            click.echo("Error: Token response invalid")
            exit()

    selected_azure_ad_groups: list = []
    azure_ad_groups_users: list = []

    def get_workunits(self) -> Iterable[MetadataWorkUnit]:
        # for future developers: The actual logic of this ingestion wants to be executed, in order:
        # 1) the groups
        # 2) the groups' memberships
        # 3) the users

        # Create MetadataWorkUnits for CorpGroups
        if self.config.ingest_groups:
            # 1) the groups
            for azure_ad_groups in self._get_azure_ad_groups():
                logger.info("Processing another groups batch...")
                datahub_corp_group_snapshots = self._map_azure_ad_groups(
                    azure_ad_groups
                )
                for datahub_corp_group_snapshot in datahub_corp_group_snapshots:
                    mce = MetadataChangeEvent(
                        proposedSnapshot=datahub_corp_group_snapshot
                    )
                    wu = MetadataWorkUnit(id=datahub_corp_group_snapshot.urn, mce=mce)
                    self.report.report_workunit(wu)
                    yield wu

        # Populate GroupMembership Aspects for CorpUsers
        datahub_corp_user_urn_to_group_membership: Dict[str, GroupMembershipClass] = {}
        if (
            self.config.ingest_group_membership
            and len(self.selected_azure_ad_groups) > 0
        ):
            # 2) the groups' membership
            for azure_ad_group in self.selected_azure_ad_groups:
                datahub_corp_group_urn = self._map_azure_ad_group_to_urn(azure_ad_group)
                if not datahub_corp_group_urn:
                    error_str = "Failed to extract DataHub Group Name from Azure AD Group named {}. Skipping...".format(
                        azure_ad_group.get("displayName")
                    )
                    self.report.report_failure("azure_ad_group_mapping", error_str)
                    continue
                # Extract and map users for each group
                for azure_ad_group_users in self._get_azure_ad_group_users(
                    azure_ad_group
                ):
                    # if group doesn't have any members, continue
                    if not azure_ad_group_users:
                        continue
                    for azure_ad_user in azure_ad_group_users:
                        datahub_corp_user_urn = self._map_azure_ad_user_to_urn(
                            azure_ad_user
                        )
                        if not datahub_corp_user_urn:
                            error_str = "Failed to extract DataHub Username from Azure ADUser {}. Skipping...".format(
                                azure_ad_user.get("displayName")
                            )
                            self.report.report_failure(
                                "azure_ad_user_mapping", error_str
                            )
                            continue
                        self.azure_ad_groups_users.append(azure_ad_user)
                        # update/create the GroupMembership aspect for this group member.
                        if (
                            datahub_corp_user_urn
                            in datahub_corp_user_urn_to_group_membership
                        ):
                            datahub_corp_user_urn_to_group_membership[
                                datahub_corp_user_urn
                            ].groups.append(datahub_corp_group_urn)
                        else:
                            datahub_corp_user_urn_to_group_membership[
                                datahub_corp_user_urn
                            ] = GroupMembershipClass(groups=[datahub_corp_group_urn])

        if (
            self.config.ingest_groups_users
            and self.config.ingest_group_membership
            and not self.config.ingest_users
        ):
            # 3) the users
            # getting infos about the users belonging to the found groups
            datahub_corp_user_snapshots = self._map_azure_ad_users(
                self.azure_ad_groups_users
            )
            yield from self.ingest_ad_users(
                datahub_corp_user_snapshots, datahub_corp_user_urn_to_group_membership
            )

        # Create MetadatWorkUnits for CorpUsers
        if self.config.ingest_users:
            # 3) the users
            for azure_ad_users in self._get_azure_ad_users():
                # azure_ad_users = next(self._get_azure_ad_users())
                datahub_corp_user_snapshots = self._map_azure_ad_users(azure_ad_users)
                yield from self.ingest_ad_users(
                    datahub_corp_user_snapshots,
                    datahub_corp_user_urn_to_group_membership,
                )

    def ingest_ad_users(
        self,
        datahub_corp_user_snapshots: Generator[CorpUserSnapshot, Any, None],
        datahub_corp_user_urn_to_group_membership: dict,
    ) -> Generator[MetadataWorkUnit, Any, None]:
        for datahub_corp_user_snapshot in datahub_corp_user_snapshots:
            # Add GroupMembership if applicable
            if (
                datahub_corp_user_snapshot.urn
                in datahub_corp_user_urn_to_group_membership.keys()
            ):
                datahub_group_membership = (
                    datahub_corp_user_urn_to_group_membership.get(
                        datahub_corp_user_snapshot.urn
                    )
                )
                assert datahub_group_membership
                datahub_corp_user_snapshot.aspects.append(datahub_group_membership)
            mce = MetadataChangeEvent(proposedSnapshot=datahub_corp_user_snapshot)
            wu = MetadataWorkUnit(id=datahub_corp_user_snapshot.urn, mce=mce)
            self.report.report_workunit(wu)
            yield wu

    def get_report(self) -> SourceReport:
        return self.report

    def close(self) -> None:
        pass

    def _get_azure_ad_groups(self) -> Iterable[List]:
        yield from self._get_azure_ad_data(kind="/groups")

    def _get_azure_ad_users(self) -> Iterable[List]:
        yield from self._get_azure_ad_data(kind="/users")

    def _get_azure_ad_group_users(self, azure_ad_group: dict) -> Iterable[List]:
        group_id = azure_ad_group.get("id")
        kind = f"/groups/{group_id}/members"
        yield from self._get_azure_ad_data(kind=kind)

    def _get_azure_ad_data(self, kind: str) -> Iterable[List]:
        headers = {"Authorization": "Bearer {}".format(self.token)}
        #           'ConsistencyLevel': 'eventual'}
        url = self.config.graph_url + kind
        while True:
            if not url:
                break
            response = requests.get(url, headers=headers)
            if response.status_code == 200:
                json_data = json.loads(response.text)
                try:
                    url = json_data["@odata.nextLink"]
                except KeyError:
                    # no more data will follow
                    url = False  # type: ignore
                yield json_data["value"]
            else:
                error_str = (
                    f"Response status code: {str(response.status_code)}. "
                    f"Response content: {str(response.content)}"
                )
                logger.error(error_str)
                self.report.report_failure("_get_azure_ad_data_", error_str)
                continue

    def _map_azure_ad_groups(self, azure_ad_groups):
        for azure_ad_group in azure_ad_groups:
            corp_group_urn = self._map_azure_ad_group_to_urn(azure_ad_group)
            if not corp_group_urn:
                error_str = (
                    "Failed to extract DataHub Group Name from Azure Group for group named {}. "
                    "Skipping...".format(azure_ad_group.get("displayName"))
                )
                logger.error(error_str)
                self.report.report_failure("azure_ad_group_mapping", error_str)
                continue
            group_name = self._extract_regex_match_from_dict_value(
                azure_ad_group,
                self.config.azure_ad_response_to_groupname_attr,
                self.config.azure_ad_response_to_groupname_regex,
            )
            if not self.config.groups_pattern.allowed(group_name):
                self.report.report_filtered(f"{corp_group_urn}")
                continue
            self.selected_azure_ad_groups.append(azure_ad_group)
            corp_group_snapshot = CorpGroupSnapshot(
                urn=corp_group_urn,
                aspects=[],
            )
            corp_group_info = self._map_azure_ad_group_to_corp_group(azure_ad_group)
            corp_group_snapshot.aspects.append(corp_group_info)
            yield corp_group_snapshot

    # Converts Azure group profile into DataHub CorpGroupInfoClass Aspect
    def _map_azure_ad_group_to_corp_group(self, group):
        return CorpGroupInfoClass(
            displayName=self._map_azure_ad_group_to_group_name(group),
            description=group.get("description"),
            email=group.get("mail"),
            members=[],
            groups=[],
            admins=[],
        )

    # Creates Datahub CorpGroup Urn from Azure AD Group object
    def _map_azure_ad_group_to_urn(self, azure_ad_group):
        group_name = self._map_azure_ad_group_to_group_name(azure_ad_group)
        if not group_name:
            return None
        # decode the group name to deal with URL encoding, and replace spaces with '_'
<<<<<<< HEAD
        url_encoded_group_name = urllib.parse.unquote(group_name).replace(' ', '_')
=======
        url_encoded_group_name = urllib.parse.quote(group_name)
>>>>>>> 6d38b95c
        return self._make_corp_group_urn(url_encoded_group_name)

    def _map_azure_ad_group_to_group_name(self, azure_ad_group):
        return self._extract_regex_match_from_dict_value(
            azure_ad_group,
            self.config.azure_ad_response_to_groupname_attr,
            self.config.azure_ad_response_to_groupname_regex,
        )

    def _map_azure_ad_users(self, azure_ad_users):
        for user in azure_ad_users:
            corp_user_urn = self._map_azure_ad_user_to_urn(user)
            if not corp_user_urn:
                error_str = "Failed to extract DataHub Username from Azure AD User {}. Skipping...".format(
                    user.get("displayName")
                )
                logger.error(error_str)
                self.report.report_failure("azure_ad_user_mapping", error_str)
                continue
            if not self.config.users_pattern.allowed(corp_user_urn):
                self.report.report_filtered(f"{corp_user_urn}.*")
                continue
            corp_user_snapshot = CorpUserSnapshot(
                urn=corp_user_urn,
                aspects=[],
            )
            corp_user_info = self._map_azure_ad_user_to_corp_user(user)
            corp_user_snapshot.aspects.append(corp_user_info)
            yield corp_user_snapshot

    def _map_azure_ad_user_to_user_name(self, azure_ad_user):
        return self._extract_regex_match_from_dict_value(
            azure_ad_user,
            self.config.azure_ad_response_to_username_attr,
            self.config.azure_ad_response_to_username_regex,
        )

    # Creates DataHub CorpUser Urn from Azure AD User object
    def _map_azure_ad_user_to_urn(self, azure_ad_user):
        user_name = self._map_azure_ad_user_to_user_name(azure_ad_user)
        if not user_name:
            return None
        return self._make_corp_user_urn(user_name)

    def _map_azure_ad_user_to_corp_user(self, azure_ad_user):
        full_name = (
            str(azure_ad_user.get("givenName", ""))
            + " "
            + str(azure_ad_user.get("surname", ""))
        )
        return CorpUserInfoClass(
            active=True,
            displayName=azure_ad_user.get("displayName", full_name),
            firstName=azure_ad_user.get("givenName", None),
            lastName=azure_ad_user.get("surname", None),
            fullName=full_name,
            email=azure_ad_user.get("mail"),
            title=azure_ad_user.get("jobTitle", None),
            countryCode=azure_ad_user.get("mobilePhone", None),
        )

    def _make_corp_group_urn(self, groupname: str) -> str:
        return f"urn:li:corpGroup:{groupname}"

    def _make_corp_user_urn(self, username: str) -> str:
        return f"urn:li:corpuser:{username}"

    def _extract_regex_match_from_dict_value(
        self, str_dict: Dict[str, str], key: str, pattern: str
    ) -> str:
        raw_value = str_dict.get(key)
        if raw_value is None:
            raise ValueError(f"Unable to find the key {key} in Group. Is it wrong?")
        match = re.search(pattern, raw_value)
        if match is None:
            raise ValueError(
                f"Unable to extract a name from {raw_value} with the pattern {pattern}"
            )
        return match.group()<|MERGE_RESOLUTION|>--- conflicted
+++ resolved
@@ -315,11 +315,7 @@
         if not group_name:
             return None
         # decode the group name to deal with URL encoding, and replace spaces with '_'
-<<<<<<< HEAD
-        url_encoded_group_name = urllib.parse.unquote(group_name).replace(' ', '_')
-=======
         url_encoded_group_name = urllib.parse.quote(group_name)
->>>>>>> 6d38b95c
         return self._make_corp_group_urn(url_encoded_group_name)
 
     def _map_azure_ad_group_to_group_name(self, azure_ad_group):
