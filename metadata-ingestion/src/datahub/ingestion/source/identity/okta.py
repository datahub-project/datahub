--- conflicted
+++ resolved
@@ -27,6 +27,7 @@
 from datahub.ingestion.api.source_helpers import (
     auto_stale_entity_removal,
     auto_status_aspect,
+    auto_workunit_reporter,
 )
 from datahub.ingestion.api.workunit import MetadataWorkUnit
 from datahub.ingestion.source.state.sql_common_state import (
@@ -55,14 +56,6 @@
     OriginTypeClass,
     StatusClass,
 )
-<<<<<<< HEAD
-from datahub.utilities.source_helpers import (
-    auto_stale_entity_removal,
-    auto_status_aspect,
-    auto_workunit_reporter,
-)
-=======
->>>>>>> dcc2ec11
 
 logger = logging.getLogger(__name__)
 
