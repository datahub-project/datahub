--- conflicted
+++ resolved
@@ -107,10 +107,6 @@
     VERTEX_TRAINING_JOB = "Training Job"
     VERTEX_ENDPOINT = "Endpoint"
     VERTEX_DATASET = "Dataset"
-<<<<<<< HEAD
     VERTEX_PROJECT = "Project"
     VERTEX_PIPELINE = "Pipeline Job"
-    VERTEX_PIPELINE_TASK = "Pipeline Task"
-=======
-    VERTEX_PROJECT = "Project"
->>>>>>> 2cc8856c
+    VERTEX_PIPELINE_TASK = "Pipeline Task"