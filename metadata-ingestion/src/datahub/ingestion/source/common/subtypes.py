import logging
from typing import Any, Dict

from datahub.utilities.str_enum import StrEnum

logger = logging.getLogger(__name__)


class DatasetSubTypes(StrEnum):
    # Generic SubTypes
    TABLE = "Table"
    VIEW = "View"
    TOPIC = "Topic"
    SCHEMA = "Schema"
    # System-Specific SubTypes
    LOOKER_EXPLORE = "Explore"
    ELASTIC_INDEX_TEMPLATE = "Index Template"
    ELASTIC_INDEX = "Index"
    ELASTIC_DATASTREAM = "Datastream"
    SALESFORCE_CUSTOM_OBJECT = "Custom Object"
    SALESFORCE_STANDARD_OBJECT = "Object"
    QLIK_DATASET = "Qlik Dataset"
    BIGQUERY_TABLE_SNAPSHOT = "Bigquery Table Snapshot"
    SHARDED_TABLE = "Sharded Table"
    EXTERNAL_TABLE = "External Table"
    SIGMA_DATASET = "Sigma Dataset"
    SAC_MODEL = "Model"
    SAC_IMPORT_DATA_MODEL = "Import Data Model"
    SAC_LIVE_DATA_MODEL = "Live Data Model"
    NEO4J_NODE = "Neo4j Node"
    NEO4J_RELATIONSHIP = "Neo4j Relationship"
    SNOWFLAKE_STREAM = "Snowflake Stream"
    DYNAMIC_TABLE = "Dynamic Table"
    API_ENDPOINT = "API Endpoint"
    SLACK_CHANNEL = "Slack Channel"
    PROJECTIONS = "Projections"
<<<<<<< HEAD
    TIMESCALEDB_HYPERTABLE = "Hypertable"
    TIMESCALEDB_CONTINUOUS_AGGREGATE = "Continuous Aggregate"
=======
    GOOGLE_SHEETS = "Google Sheets"
    GOOGLE_SHEETS_NAMED_RANGE = "Google Sheets Named Range"
>>>>>>> 6eb27d62

    # TODO: Create separate entity...
    NOTEBOOK = "Notebook"


class DatasetContainerSubTypes(StrEnum):
    # Generic SubTypes
    DATABASE = "Database"
    SCHEMA = "Schema"
    # System-Specific SubTypes
    CATALOG = "Catalog"  # Presto or Unity Catalog
    BIGQUERY_PROJECT = "Project"
    BIGQUERY_DATASET = "Dataset"
    DATABRICKS_METASTORE = "Metastore"
    FOLDER = "Folder"
    S3_BUCKET = "S3 bucket"
    GCS_BUCKET = "GCS bucket"
    ABS_CONTAINER = "ABS container"
    KEYSPACE = "Keyspace"  # Cassandra
    NAMESPACE = "Namespace"  # Iceberg
    DREMIO_SPACE = "Dremio Space"
    DREMIO_SOURCE = "Dremio Source"


class BIContainerSubTypes(StrEnum):
    LOOKER_FOLDER = "Folder"
    LOOKML_PROJECT = "LookML Project"
    LOOKML_MODEL = "LookML Model"
    TABLEAU_SITE = "Site"
    TABLEAU_PROJECT = "Project"
    TABLEAU_WORKBOOK = "Workbook"
    POWERBI_WORKSPACE = "Workspace"
    POWERBI_DATASET = "Semantic Model"
    POWERBI_DATASET_TABLE = "Table"
    QLIK_SPACE = "Qlik Space"
    QLIK_APP = "Qlik App"
    SIGMA_WORKSPACE = "Sigma Workspace"
    SIGMA_WORKBOOK = "Sigma Workbook"
    MODE_COLLECTION = "Collection"
    GRAFANA_FOLDER = "Folder"
    GRAFANA_DASHBOARD = "Dashboard"


class FlowContainerSubTypes(StrEnum):
    MSSQL_JOB = "Job"
    MSSQL_PROCEDURE_CONTAINER = "Procedures Container"
    TIMESCALEDB_BACKGROUND_JOBS = "Background Jobs"


class JobContainerSubTypes(StrEnum):
    NIFI_PROCESS_GROUP = "Process Group"
    MSSQL_JOBSTEP = "Job Step"
    STORED_PROCEDURE = "Stored Procedure"
    TIMESCALEDB_BACKGROUND_JOB = "Background Job"


class BIAssetSubTypes(StrEnum):
    DASHBOARD = "Dashboard"
    CHART = "Chart"

    # Generic SubTypes
    REPORT = "Report"

    # Looker
    LOOKER_LOOK = "Look"

    # PowerBI
    POWERBI_TILE = "PowerBI Tile"
    POWERBI_PAGE = "PowerBI Page"
    POWERBI_APP = "App"

    # Mode
    MODE_REPORT = "Report"
    MODE_DATASET = "Dataset"
    MODE_QUERY = "Query"
    MODE_CHART = "Chart"

    # SAP Analytics Cloud
    SAC_STORY = "Story"
    SAC_APPLICATION = "Application"

    # Hex
    HEX_PROJECT = "Project"
    HEX_COMPONENT = "Component"


class MLAssetSubTypes(StrEnum):
    MLFLOW_TRAINING_RUN = "ML Training Run"
    MLFLOW_EXPERIMENT = "ML Experiment"
    VERTEX_EXPERIMENT = "Experiment"
    VERTEX_EXPERIMENT_RUN = "Experiment Run"
    VERTEX_EXECUTION = "Execution"

    VERTEX_MODEL = "ML Model"
    VERTEX_MODEL_GROUP = "ML Model Group"
    VERTEX_TRAINING_JOB = "Training Job"
    VERTEX_ENDPOINT = "Endpoint"
    VERTEX_DATASET = "Dataset"
    VERTEX_PROJECT = "Project"
    VERTEX_PIPELINE = "Pipeline Job"
    VERTEX_PIPELINE_TASK = "Pipeline Task"
    VERTEX_PIPELINE_TASK_RUN = "Pipeline Task Run"


def create_source_capability_modifier_enum():
    all_values: Dict[str, Any] = {}
    source_enums = [
        DatasetSubTypes,
        DatasetContainerSubTypes,
        BIContainerSubTypes,
        FlowContainerSubTypes,
        JobContainerSubTypes,
        BIAssetSubTypes,
        MLAssetSubTypes,
    ]

    for enum_class in source_enums:
        for member in enum_class:  # type: ignore[var-annotated]
            if member.name in all_values:
                logger.debug(
                    f"Warning: {member.name} already exists with value {all_values[member.name]}, skipping {member.value}"
                )
                continue
            all_values[member.name] = member.value

    enum_code = "class SourceCapabilityModifier(StrEnum):\n"
    for name, value in all_values.items():
        enum_code += f'    {name} = "{value}"\n'

    exec(enum_code, globals())
    return globals()["SourceCapabilityModifier"]


# This will have all values from the enums above
SourceCapabilityModifier = create_source_capability_modifier_enum()<|MERGE_RESOLUTION|>--- conflicted
+++ resolved
@@ -34,13 +34,10 @@
     API_ENDPOINT = "API Endpoint"
     SLACK_CHANNEL = "Slack Channel"
     PROJECTIONS = "Projections"
-<<<<<<< HEAD
     TIMESCALEDB_HYPERTABLE = "Hypertable"
     TIMESCALEDB_CONTINUOUS_AGGREGATE = "Continuous Aggregate"
-=======
     GOOGLE_SHEETS = "Google Sheets"
     GOOGLE_SHEETS_NAMED_RANGE = "Google Sheets Named Range"
->>>>>>> 6eb27d62
 
     # TODO: Create separate entity...
     NOTEBOOK = "Notebook"
