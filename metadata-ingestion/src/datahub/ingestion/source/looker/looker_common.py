import datetime
import itertools
import logging
import os
import re
from contextlib import contextmanager
from dataclasses import dataclass, field as dataclasses_field
from enum import Enum
from functools import lru_cache
from typing import (
    Dict,
    Iterable,
    Iterator,
    List,
    Optional,
    Sequence,
    Set,
    Tuple,
    Union,
    cast,
)

from looker_sdk.error import SDKError
from looker_sdk.sdk.api40.models import (
    LookmlModelExplore,
    LookmlModelExploreField,
    User,
    WriteQuery,
)
from pydantic.class_validators import validator

import datahub.emitter.mce_builder as builder
from datahub.emitter.mcp import MetadataChangeProposalWrapper
from datahub.emitter.mcp_builder import ContainerKey, create_embed_mcp
from datahub.ingestion.api.report import Report
from datahub.ingestion.api.source import SourceReport
from datahub.ingestion.source.common.subtypes import DatasetSubTypes
from datahub.ingestion.source.looker.looker_config import (
    LookerCommonConfig,
    LookerConnectionDefinition,
    LookerDashboardSourceConfig,
    NamingPatternMapping,
    ViewNamingPatternMapping,
)
from datahub.ingestion.source.looker.looker_constant import IMPORTED_PROJECTS
from datahub.ingestion.source.looker.looker_dataclasses import ProjectInclude
from datahub.ingestion.source.looker.looker_file_loader import LookerViewFileLoader
from datahub.ingestion.source.looker.looker_lib_wrapper import LookerAPI
from datahub.ingestion.source.looker.lookml_config import (
    _BASE_PROJECT_NAME,
    LookMLSourceReport,
)
from datahub.ingestion.source.looker.str_functions import remove_suffix
from datahub.ingestion.source.sql.sql_types import (
    POSTGRES_TYPES_MAP,
    SNOWFLAKE_TYPES_MAP,
    resolve_postgres_modified_type,
)
from datahub.ingestion.source.state.stale_entity_removal_handler import (
    StaleEntityRemovalSourceReport,
)
from datahub.metadata.com.linkedin.pegasus2avro.common import AuditStamp
from datahub.metadata.com.linkedin.pegasus2avro.dataset import (
    DatasetLineageTypeClass,
    FineGrainedLineageDownstreamType,
    FineGrainedLineageUpstreamType,
    UpstreamClass,
    UpstreamLineage,
)
from datahub.metadata.com.linkedin.pegasus2avro.metadata.snapshot import DatasetSnapshot
from datahub.metadata.com.linkedin.pegasus2avro.mxe import MetadataChangeEvent
from datahub.metadata.com.linkedin.pegasus2avro.schema import (
    ArrayTypeClass,
    BooleanTypeClass,
    DateTypeClass,
    NullTypeClass,
    NumberTypeClass,
    OtherSchema,
    SchemaField,
    SchemaFieldDataType,
    SchemaMetadata,
    StringTypeClass,
    TimeTypeClass,
    UnionTypeClass,
)
from datahub.metadata.schema_classes import (
    BrowsePathEntryClass,
    BrowsePathsClass,
    BrowsePathsV2Class,
    ContainerClass,
    DatasetPropertiesClass,
    EnumTypeClass,
    FineGrainedLineageClass,
    GlobalTagsClass,
    SchemaMetadataClass,
    StatusClass,
    SubTypesClass,
    TagAssociationClass,
    TagPropertiesClass,
    TagSnapshotClass,
)
from datahub.metadata.urns import TagUrn
from datahub.sql_parsing.sqlglot_lineage import ColumnRef
from datahub.utilities.lossy_collections import LossyList, LossySet
from datahub.utilities.url_util import remove_port_from_url

CORPUSER_DATAHUB = "urn:li:corpuser:datahub"

logger = logging.getLogger(__name__)


@dataclass
class LookerFolder:
    id: str
    name: str
    parent_id: Optional[str]


class LookMLProjectKey(ContainerKey):
    project_name: str


class LookMLModelKey(ContainerKey):
    model_name: str


class LookerFolderKey(ContainerKey):
    folder_id: str


def deduplicate_fields(fields: List["ViewField"]) -> List["ViewField"]:
    # Remove duplicates filed from self.fields
    # Logic is: If more than a field has same ViewField.name then keep only one filed where ViewField.field_type
    # is DIMENSION_GROUP.
    # Looker Constraint:
    #   - Any field declared as dimension or measure can be redefined as dimension_group.
    #   - Any field declared in dimension can't be redefined in measure and vice-versa.

    dimension_group_field_names: List[str] = [
        field.name
        for field in fields
        if field.field_type == ViewFieldType.DIMENSION_GROUP
    ]

    new_fields: List[ViewField] = []

    for field in fields:
        if (
            field.name in dimension_group_field_names
            and field.field_type != ViewFieldType.DIMENSION_GROUP
        ):
            continue

        new_fields.append(field)

    return new_fields


def find_view_from_resolved_includes(
    connection: Optional[LookerConnectionDefinition],
    resolved_includes: List["ProjectInclude"],
    looker_viewfile_loader: LookerViewFileLoader,
    target_view_name: str,
    reporter: LookMLSourceReport,
) -> Optional[Tuple["ProjectInclude", dict]]:
    # It could live in one of the included files. We do not know which file the base view
    # lives in, so we try them all!
    for include in resolved_includes:
        included_looker_viewfile = looker_viewfile_loader.load_viewfile(
            include.include,
            include.project,
            connection,
            reporter,
        )
        if not included_looker_viewfile:
            continue
        for raw_view in included_looker_viewfile.views:
            raw_view_name = raw_view["name"]
            # Make sure to skip loading view we are currently trying to resolve
            if raw_view_name == target_view_name:
                return include, raw_view

    return None


@dataclass
class LookerViewId:
    project_name: str
    model_name: str
    view_name: str
    file_path: str

    def get_mapping(self, config: LookerCommonConfig) -> ViewNamingPatternMapping:
        return ViewNamingPatternMapping(
            platform=config.platform_name,
            env=config.env.lower(),
            project=self.project_name,
            model=self.model_name,
            name=self.view_name,
            file_path=remove_suffix(self.file_path, ".view.lkml"),
            folder_path=os.path.dirname(self.file_path),
        )

    @validator("view_name")
    def remove_quotes(cls, v):
        # Sanitize the name.
        v = v.replace('"', "").replace("`", "")
        return v

    def preprocess_file_path(self, file_path: str) -> str:
        new_file_path: str = str(file_path)

        str_to_remove: List[str] = [
            "\\.view\\.lkml$",  # escape the . using \
        ]

        for pattern in str_to_remove:
            new_file_path = re.sub(pattern, "", new_file_path)

        str_to_replace: Dict[str, str] = {
            f"^imported_projects/{re.escape(self.project_name)}/": "",  # escape any special regex character present in project-name
            "/": ".",  # / is not urn friendly
        }

        for pattern in str_to_replace:
            new_file_path = re.sub(pattern, str_to_replace[pattern], new_file_path)

        logger.debug(f"Original file path {file_path}")
        logger.debug(f"After preprocessing file path {new_file_path}")

        return new_file_path

    def get_urn(self, config: LookerCommonConfig) -> str:
        n_mapping: ViewNamingPatternMapping = self.get_mapping(config)

        n_mapping.file_path = self.preprocess_file_path(n_mapping.file_path)

        dataset_name = config.view_naming_pattern.replace_variables(n_mapping)

        return builder.make_dataset_urn_with_platform_instance(
            platform=config.platform_name,
            name=dataset_name,
            platform_instance=config.platform_instance,
            env=config.env,
        )

    def get_browse_path(self, config: LookerCommonConfig) -> str:
        browse_path = config.view_browse_pattern.replace_variables(
            self.get_mapping(config)
        )
        return browse_path

    def get_browse_path_v2(self, config: LookerCommonConfig) -> BrowsePathsV2Class:
        project_key = gen_project_key(config, self.project_name)
        view_path = (
            remove_suffix(self.file_path, ".view.lkml")
            if "{file_path}" in config.view_browse_pattern.pattern
            else os.path.dirname(self.file_path)
        )
        if view_path:
            path_entries = [
                BrowsePathEntryClass(id=path) for path in view_path.split("/")
            ]
        else:
            path_entries = []
        return BrowsePathsV2Class(
            path=[
                BrowsePathEntryClass(id="Develop"),
                BrowsePathEntryClass(id=project_key.as_urn(), urn=project_key.as_urn()),
                *path_entries,
            ],
        )


class ViewFieldType(Enum):
    DIMENSION = "Dimension"
    DIMENSION_GROUP = "Dimension Group"
    MEASURE = "Measure"
    UNKNOWN = "Unknown"


class ViewFieldValue(Enum):
    NOT_AVAILABLE = "NotAvailable"


@dataclass
class ViewField:
    name: str
    label: Optional[str]
    type: str
    description: str
    field_type: ViewFieldType
    project_name: Optional[str] = None
    view_name: Optional[str] = None
    is_primary_key: bool = False
<<<<<<< HEAD
    # It is the list of ColumnRef for derived view defined using SQL otherwise simple column name
    upstream_fields: Union[List[ColumnRef]] = dataclasses_field(default_factory=list)

    @classmethod
    def view_fields_from_dict(
        cls,
        field_dict: Dict,
        upstream_column_ref: List[ColumnRef],
        type_cls: ViewFieldType,
        populate_sql_logic_in_descriptions: bool,
    ) -> "ViewField":

        is_primary_key = field_dict.get("primary_key", "no") == "yes"

        name = field_dict["name"]

        native_type = field_dict.get("type", "string")

        default_description = (
            f"sql:{field_dict['sql']}"
            if "sql" in field_dict and populate_sql_logic_in_descriptions
            else ""
        )

        description = field_dict.get("description", default_description)

        label = field_dict.get("label", "")

        return ViewField(
            name=name,
            type=native_type,
            label=label,
            description=description,
            is_primary_key=is_primary_key,
            field_type=type_cls,
            upstream_fields=upstream_column_ref,
        )
=======
    upstream_fields: List[str] = dataclasses_field(default_factory=list)
    tags: List[str] = dataclasses_field(default_factory=list)
>>>>>>> 8d5f0f3b


@dataclass
class ExploreUpstreamViewField:
    explore: LookmlModelExplore
    field: LookmlModelExploreField

    def _form_field_name(
        self,
        view_project_map: Dict[str, str],
        explore_project_name: str,
        model_name: str,
        upstream_views_file_path: Dict[str, Optional[str]],
        config: LookerCommonConfig,
    ) -> Optional[ColumnRef]:
        assert self.field.name is not None

        if len(self.field.name.split(".")) != 2:
            return None  # Inconsistent info received

        assert self.explore.name

        view_name: Optional[str] = (
            self.explore.name
            if self.field.original_view is not None
            else self.field.original_view
        )

        field_name = self.field.name.split(".")[1]

        if (
            self.field.field_group_variant is not None
            and self.field.field_group_variant.lower() in field_name.lower()
        ):
            # remove variant at the end. +1 for "_"
            field_name = field_name[
                : -(len(self.field.field_group_variant.lower()) + 1)
            ]

        assert view_name  # for lint false positive

        project_include: ProjectInclude = ProjectInclude(
            project=view_project_map.get(view_name, _BASE_PROJECT_NAME),
            include=view_name,
        )

        file_path: Optional[str] = (
            upstream_views_file_path.get(view_name)
            if upstream_views_file_path.get(view_name) is not None
            else ViewFieldValue.NOT_AVAILABLE.value
        )

        assert file_path

        view_urn = LookerViewId(
            project_name=(
                project_include.project
                if project_include.project != _BASE_PROJECT_NAME
                else explore_project_name
            ),
            model_name=model_name,
            view_name=project_include.include,
            file_path=file_path,
        ).get_urn(config)

        return ColumnRef(
            table=view_urn,
            column=field_name,
        )

    def upstream(
        self,
        view_project_map: Dict[str, str],
        explore_project_name: str,
        model_name: str,
        upstream_views_file_path: Dict[str, Optional[str]],
        config: LookerCommonConfig,
    ) -> Optional[ColumnRef]:
        assert self.field.name is not None

        if self.field.dimension_group is None:  # It is not part of Dimensional Group
            return self._form_field_name(
                view_project_map,
                explore_project_name,
                model_name,
                upstream_views_file_path,
                config,
            )

        if self.field.field_group_variant is None:
            return self._form_field_name(
                view_project_map,
                explore_project_name,
                model_name,
                upstream_views_file_path,
                config,
            )  # Variant i.e. Month, Day, Year ... is not available

        if self.field.type is None or not self.field.type.startswith("date_"):
            return self._form_field_name(
                view_project_map,
                explore_project_name,
                model_name,
                upstream_views_file_path,
                config,
            )  # for Dimensional Group the type is always start with date_[time|date]

        if not self.field.name.endswith(f"_{self.field.field_group_variant.lower()}"):
            return self._form_field_name(
                view_project_map,
                explore_project_name,
                model_name,
                upstream_views_file_path,
                config,
            )  # if the explore field is generated because of  Dimensional Group in View
            # then the field_name should ends with field_group_variant

        return self._form_field_name(
            view_project_map,
            explore_project_name,
            model_name,
            upstream_views_file_path,
            config,
        )


def create_view_project_map(view_fields: List[ViewField]) -> Dict[str, str]:
    """
    Each view in a model has unique name.
    Use this function in scope of a model.
    """
    view_project_map: Dict[str, str] = {}
    for view_field in view_fields:
        if view_field.view_name is not None and view_field.project_name is not None:
            view_project_map[view_field.view_name] = view_field.project_name

    return view_project_map


def get_view_file_path(
    lkml_fields: List[LookmlModelExploreField], view_name: str
) -> Optional[str]:
    """
    Search for the view file path on field, if found then return the file path
    """
    logger.debug("Entered")

    for field in lkml_fields:
        if field.view == view_name:
            # This path is relative to git clone directory
            logger.debug(f"Found view({view_name}) file-path {field.source_file}")
            return field.source_file

    logger.debug(f"Failed to find view({view_name}) file-path")

    return None


def create_upstream_views_file_path_map(
    view_names: Set[str], lkml_fields: List[LookmlModelExploreField]
) -> Dict[str, Optional[str]]:
    """
    Create a map of view-name v/s view file path, so that later we can fetch view's file path via view-name
    """

    upstream_views_file_path: Dict[str, Optional[str]] = {}

    for view_name in view_names:
        file_path: Optional[str] = get_view_file_path(
            lkml_fields=lkml_fields, view_name=view_name
        )

        upstream_views_file_path[view_name] = file_path

    return upstream_views_file_path


def explore_field_set_to_lkml_fields(
    explore: LookmlModelExplore,
) -> List[LookmlModelExploreField]:
    """
    explore.fields has three variables i.e. dimensions, measures, parameters of same type i.e. LookmlModelExploreField.
    This method creating a list by adding all field instance to lkml_fields
    """
    lkml_fields: List[LookmlModelExploreField] = []

    if explore.fields is None:
        logger.debug(f"Explore({explore.name}) doesn't have any field")
        return lkml_fields

    def empty_list(
        fields: Optional[Sequence[LookmlModelExploreField]],
    ) -> List[LookmlModelExploreField]:
        return list(fields) if fields is not None else []

    lkml_fields.extend(empty_list(explore.fields.dimensions))
    lkml_fields.extend(empty_list(explore.fields.measures))
    lkml_fields.extend(empty_list(explore.fields.parameters))

    return lkml_fields


class LookerUtil:
    field_type_mapping = {
        **POSTGRES_TYPES_MAP,
        **SNOWFLAKE_TYPES_MAP,
        "date": DateTypeClass,
        "date_date": DateTypeClass,
        "date_day_of_month": NumberTypeClass,
        "date_day_of_week": EnumTypeClass,
        "date_day_of_week_index": EnumTypeClass,
        "date_fiscal_month_num": NumberTypeClass,
        "date_fiscal_quarter": DateTypeClass,
        "date_fiscal_quarter_of_year": EnumTypeClass,
        "date_hour": TimeTypeClass,
        "date_hour_of_day": NumberTypeClass,
        "date_month": DateTypeClass,
        "date_month_num": NumberTypeClass,
        "date_month_name": EnumTypeClass,
        "date_quarter": DateTypeClass,
        "date_quarter_of_year": EnumTypeClass,
        "date_time": TimeTypeClass,
        "date_time_of_day": TimeTypeClass,
        "date_microsecond": TimeTypeClass,
        "date_millisecond": TimeTypeClass,
        "date_minute": TimeTypeClass,
        "date_raw": TimeTypeClass,
        "date_second": TimeTypeClass,
        "date_week": TimeTypeClass,
        "date_year": DateTypeClass,
        "date_day_of_year": NumberTypeClass,
        "date_week_of_year": NumberTypeClass,
        "date_fiscal_year": DateTypeClass,
        "duration_day": StringTypeClass,
        "duration_hour": StringTypeClass,
        "duration_minute": StringTypeClass,
        "duration_month": StringTypeClass,
        "duration_quarter": StringTypeClass,
        "duration_second": StringTypeClass,
        "duration_week": StringTypeClass,
        "duration_year": StringTypeClass,
        "distance": NumberTypeClass,
        "duration": NumberTypeClass,
        "location": UnionTypeClass,
        "number": NumberTypeClass,
        "string": StringTypeClass,
        "tier": EnumTypeClass,
        "time": TimeTypeClass,
        "unquoted": StringTypeClass,
        "yesno": BooleanTypeClass,
        "zipcode": EnumTypeClass,
        "int": NumberTypeClass,
        "average": NumberTypeClass,
        "average_distinct": NumberTypeClass,
        "count": NumberTypeClass,
        "count_distinct": NumberTypeClass,
        "list": ArrayTypeClass,
        "max": NumberTypeClass,
        "median": NumberTypeClass,
        "median_distinct": NumberTypeClass,
        "min": NumberTypeClass,
        "percent_of_previous": NumberTypeClass,
        "percent_of_total": NumberTypeClass,
        "percentile": NumberTypeClass,
        "percentile_distinct": NumberTypeClass,
        "running_total": NumberTypeClass,
        "sum": NumberTypeClass,
        "sum_distinct": NumberTypeClass,
        "unknown": NullTypeClass,
    }

    @staticmethod
    def _extract_view_from_field(field: str) -> str:
        assert (
            field.count(".") == 1
        ), f"Error: A field must be prefixed by a view name, field is: {field}"
        return field.split(".")[0]

    @staticmethod
    def extract_view_name_from_lookml_model_explore_field(
        field: LookmlModelExploreField,
    ) -> Optional[str]:
        """
        View name is either present in original_view or view property
        """
        if field.original_view is not None:
            return field.original_view

        return field.view

    @staticmethod
    def extract_project_name_from_source_file(
        source_file: Optional[str],
    ) -> Optional[str]:
        """
        source_file is a key inside explore.fields. This key point to relative path of included views.
        if view is included from another project then source_file is starts with "imported_projects".
        Example: imported_projects/datahub-demo/views/datahub-demo/datasets/faa_flights.view.lkml
        """
        if source_file is None:
            return None

        if source_file.startswith(IMPORTED_PROJECTS):
            tokens: List[str] = source_file.split("/")
            if len(tokens) >= 2:
                return tokens[1]  # second index is project-name

        return None

    @staticmethod
    def get_field_type(native_type: str) -> SchemaFieldDataType:
        type_class = LookerUtil.field_type_mapping.get(native_type)

        if type_class is None:
            # attempt Postgres modified type
            type_class = resolve_postgres_modified_type(native_type)

        # if still not found, log and continue
        if type_class is None:
            logger.debug(
                f"The type '{native_type}' is not recognized for field type, setting as NullTypeClass.",
            )
            type_class = NullTypeClass

        return SchemaFieldDataType(type=type_class())

    @staticmethod
    def _get_schema(
        platform_name: str,
        schema_name: str,
        view_fields: List[ViewField],
        reporter: SourceReport,
    ) -> Optional[SchemaMetadataClass]:
        if not view_fields:
            return None
        fields, primary_keys = LookerUtil._get_fields_and_primary_keys(
            view_fields=view_fields, reporter=reporter
        )
        schema_metadata = SchemaMetadata(
            schemaName=schema_name,
            platform=f"urn:li:dataPlatform:{platform_name}",
            version=0,
            fields=fields,
            primaryKeys=primary_keys,
            hash="",
            platformSchema=OtherSchema(rawSchema=""),
        )
        return schema_metadata

    DIMENSION_TAG_URN = "urn:li:tag:Dimension"
    TEMPORAL_TAG_URN = "urn:li:tag:Temporal"
    MEASURE_TAG_URN = "urn:li:tag:Measure"

    type_to_tag_map: Dict[ViewFieldType, List[str]] = {
        ViewFieldType.DIMENSION: [DIMENSION_TAG_URN],
        ViewFieldType.DIMENSION_GROUP: [
            DIMENSION_TAG_URN,
            TEMPORAL_TAG_URN,
        ],
        ViewFieldType.MEASURE: [MEASURE_TAG_URN],
        ViewFieldType.UNKNOWN: [],
    }

    tag_definitions: Dict[str, TagPropertiesClass] = {
        DIMENSION_TAG_URN: TagPropertiesClass(
            name=DIMENSION_TAG_URN.split(":")[-1],
            description="A tag that is applied to all dimension fields.",
        ),
        TEMPORAL_TAG_URN: TagPropertiesClass(
            name=TEMPORAL_TAG_URN.split(":")[-1],
            description="A tag that is applied to all time-based (temporal) fields such as timestamps or durations.",
        ),
        MEASURE_TAG_URN: TagPropertiesClass(
            name=MEASURE_TAG_URN.split(":")[-1],
            description="A tag that is applied to all measures (metrics). Measures are typically the columns that you aggregate on",
        ),
    }

    @staticmethod
    def _get_tag_mce_for_urn(tag_urn: str) -> MetadataChangeEvent:
        assert tag_urn in LookerUtil.tag_definitions
        return MetadataChangeEvent(
            proposedSnapshot=TagSnapshotClass(
                urn=tag_urn, aspects=[LookerUtil.tag_definitions[tag_urn]]
            )
        )

    @staticmethod
    def _get_tags_from_field_type(
        field: ViewField, reporter: SourceReport
    ) -> Optional[GlobalTagsClass]:
        schema_field_tags: List[TagAssociationClass] = [
            TagAssociationClass(tag=builder.make_tag_urn(tag_name))
            for tag_name in field.tags
        ]

        if field.field_type in LookerUtil.type_to_tag_map:
            schema_field_tags.extend(
                [
                    TagAssociationClass(tag=tag_name)
                    for tag_name in LookerUtil.type_to_tag_map[field.field_type]
                ]
            )
        else:
            reporter.report_warning(
                "lookml",
                f"Failed to map view field type {field.field_type}. Won't emit tags for measure and dimension",
            )

        if schema_field_tags:
            return GlobalTagsClass(tags=schema_field_tags)

        return None

    @staticmethod
    def get_tag_mces() -> Iterable[MetadataChangeEvent]:
        # Emit tag MCEs for measures and dimensions:
        return [
            LookerUtil._get_tag_mce_for_urn(tag_urn)
            for tag_urn in LookerUtil.tag_definitions
        ]

    @staticmethod
    def view_field_to_schema_field(
        field: ViewField,
        reporter: SourceReport,
        tag_measures_and_dimensions: bool = True,
    ) -> SchemaField:
        return SchemaField(
            fieldPath=field.name,
            type=LookerUtil.get_field_type(field.type),
            nativeDataType=field.type,
            label=field.label,
            description=(
                field.description
                if tag_measures_and_dimensions is True
                else f"{field.field_type.value}. {field.description}"
            ),
            globalTags=(
                LookerUtil._get_tags_from_field_type(field, reporter)
                if tag_measures_and_dimensions is True
                else None
            ),
            isPartOfKey=field.is_primary_key,
        )

    @staticmethod
    def _get_fields_and_primary_keys(
        view_fields: List[ViewField],
        reporter: SourceReport,
        tag_measures_and_dimensions: bool = True,
    ) -> Tuple[List[SchemaField], List[str]]:
        primary_keys: List = []
        fields = []
        for field in view_fields:
            schema_field = LookerUtil.view_field_to_schema_field(
                field, reporter, tag_measures_and_dimensions
            )
            fields.append(schema_field)
            if field.is_primary_key:
                primary_keys.append(schema_field.fieldPath)
        return fields, primary_keys

    @staticmethod
    def _display_name(name: str) -> str:
        """Returns a display name that corresponds to the Looker conventions"""
        return name.replace("_", " ").title() if name else name

    @staticmethod
    def create_query_request(q: dict, limit: Optional[str] = None) -> WriteQuery:
        return WriteQuery(
            model=q["model"],
            view=q["view"],
            fields=q.get("fields"),
            filters=q.get("filters"),
            filter_expression=q.get("filter_expressions"),
            sorts=q.get("sorts"),
            limit=q.get("limit") or limit,
            column_limit=q.get("column_limit"),
            vis_config={"type": "looker_column"},
            filter_config=q.get("filter_config"),
            query_timezone="UTC",
        )


@dataclass
class LookerExplore:
    name: str
    model_name: str
    project_name: Optional[str] = None
    label: Optional[str] = None
    description: Optional[str] = None
    upstream_views: Optional[
        List[ProjectInclude]
    ] = None  # captures the view name(s) this explore is derived from
    upstream_views_file_path: Dict[str, Optional[str]] = dataclasses_field(
        default_factory=dict
    )  # view_name is key and file_path is value. A single file may contains multiple views
    joins: Optional[List[str]] = None
    fields: Optional[List[ViewField]] = None  # the fields exposed in this explore
    source_file: Optional[str] = None
    tags: List[str] = dataclasses_field(default_factory=list)

    @validator("name")
    def remove_quotes(cls, v):
        # Sanitize the name.
        v = v.replace('"', "").replace("`", "")
        return v

    @staticmethod
    def _get_fields_from_sql_equality(sql_fragment: str) -> List[str]:
        field_match = re.compile(r"\${([^}]+)}")
        return field_match.findall(sql_fragment)

    @classmethod
    def from_dict(
        cls,
        model_name: str,
        dict: Dict,
        resolved_includes: List[ProjectInclude],
        looker_viewfile_loader: LookerViewFileLoader,
        reporter: LookMLSourceReport,
        model_explores_map: Dict[str, dict],
    ) -> "LookerExplore":
        view_names: Set[str] = set()
        joins = None
        assert "name" in dict, "Explore doesn't have a name field, this isn't allowed"

        # The view name that the explore refers to is resolved in the following order of priority:
        # 1. view_name: https://cloud.google.com/looker/docs/reference/param-explore-view-name
        # 2. from: https://cloud.google.com/looker/docs/reference/param-explore-from
        # 3. default to the name of the explore
        view_names.add(dict.get("view_name") or dict.get("from") or dict["name"])

        if dict.get("joins", {}) != {}:
            # additionally for join-based explores, pull in the linked views
            assert "joins" in dict
            for join in dict["joins"]:
                join_from = join.get("from")
                view_names.add(join_from or join["name"])
                sql_on = join.get("sql_on", None)
                if sql_on is not None:
                    fields = cls._get_fields_from_sql_equality(sql_on)
                    joins = fields

        upstream_views: List[ProjectInclude] = []
        # create the list of extended explores
        extends = list(
            itertools.chain.from_iterable(
                dict.get("extends", dict.get("extends__all", []))
            )
        )
        if extends:
            for extended_explore in extends:
                if extended_explore in model_explores_map:
                    parsed_explore = LookerExplore.from_dict(
                        model_name,
                        model_explores_map[extended_explore],
                        resolved_includes,
                        looker_viewfile_loader,
                        reporter,
                        model_explores_map,
                    )
                    upstream_views.extend(parsed_explore.upstream_views or [])
                else:
                    logger.warning(
                        f'Could not find extended explore {extended_explore} for explore {dict["name"]} in model {model_name}'
                    )
        else:
            # we only fallback to the view_names list if this is not an extended explore
            for view_name in view_names:
                info = find_view_from_resolved_includes(
                    None,
                    resolved_includes,
                    looker_viewfile_loader,
                    view_name,
                    reporter,
                )
                if not info:
                    logger.warning(
                        f'Could not resolve view {view_name} for explore {dict["name"]} in model {model_name}'
                    )
                else:
                    upstream_views.append(
                        ProjectInclude(project=info[0].project, include=view_name)
                    )

        return LookerExplore(
            model_name=model_name,
            name=dict["name"],
            label=dict.get("label"),
            description=dict.get("description"),
            upstream_views=upstream_views,
            joins=joins,
            # This method is getting called from lookml_source's get_internal_workunits method
            # & upstream_views_file_path is not in use in that code flow
            upstream_views_file_path={},
            tags=cast(List, dict.get("tags")) if dict.get("tags") is not None else [],
        )

    @classmethod  # noqa: C901
    def from_api(  # noqa: C901
        cls,
        model: str,
        explore_name: str,
        client: LookerAPI,
        reporter: SourceReport,
        source_config: LookerDashboardSourceConfig,
    ) -> Optional["LookerExplore"]:  # noqa: C901
        from datahub.ingestion.source.looker.lookml_source import _BASE_PROJECT_NAME

        try:
            explore = client.lookml_model_explore(model, explore_name)
            views: Set[str] = set()
            lkml_fields: List[
                LookmlModelExploreField
            ] = explore_field_set_to_lkml_fields(explore)

            if explore.view_name is not None and explore.view_name != explore.name:
                # explore is not named after a view and is instead using a from field, which is modeled as view_name.
                aliased_explore = True
                views.add(explore.view_name)
            else:
                # otherwise, the explore name is a view, so add it to the set.
                aliased_explore = False
                if explore.name is not None:
                    views.add(explore.name)

            if explore.joins is not None and explore.joins != []:
                join_to_orig_name_map = {}
                potential_views = []
                for e in explore.joins:
                    if e.from_ is not None:
                        potential_views.append(e.from_)
                        join_to_orig_name_map[e.name] = e.from_
                    elif e.name is not None:
                        potential_views.append(e.name)
                for e_join in [
                    e for e in explore.joins if e.dependent_fields is not None
                ]:
                    assert e_join.dependent_fields is not None
                    for field_name in e_join.dependent_fields:
                        try:
                            view_name = LookerUtil._extract_view_from_field(field_name)
                            orig_name = join_to_orig_name_map.get(e_join.name)
                            if orig_name is not None:
                                view_name = orig_name
                            potential_views.append(view_name)
                        except AssertionError:
                            reporter.report_warning(
                                key=f"chart-field-{field_name}",
                                reason="The field was not prefixed by a view name. This can happen when the field "
                                "references another dynamic field.",
                            )
                            continue

                for view_name in potential_views:
                    if (view_name == explore.name) and aliased_explore:
                        # if the explore is aliased, then the joins could be referring to views using the aliased name.
                        # this needs to be corrected by switching to the actual view name of the explore
                        assert explore.view_name is not None
                        view_name = explore.view_name
                    views.add(view_name)

            view_fields: List[ViewField] = []
            field_name_vs_raw_explore_field: Dict = {}
            if explore.fields is not None:
                if explore.fields.dimensions is not None:
                    for dim_field in explore.fields.dimensions:
                        if dim_field.name is None:
                            continue
                        else:
                            field_name_vs_raw_explore_field[dim_field.name] = dim_field

                            view_fields.append(
                                ViewField(
                                    name=dim_field.name,
                                    label=dim_field.label_short,
                                    description=(
                                        dim_field.description
                                        if dim_field.description
                                        else ""
                                    ),
                                    type=(
                                        dim_field.type
                                        if dim_field.type is not None
                                        else ""
                                    ),
                                    field_type=(
                                        ViewFieldType.DIMENSION_GROUP
                                        if dim_field.dimension_group is not None
                                        else ViewFieldType.DIMENSION
                                    ),
                                    project_name=LookerUtil.extract_project_name_from_source_file(
                                        dim_field.source_file
                                    ),
                                    view_name=LookerUtil.extract_view_name_from_lookml_model_explore_field(
                                        dim_field
                                    ),
                                    is_primary_key=(
                                        dim_field.primary_key
                                        if dim_field.primary_key
                                        else False
                                    ),
                                    upstream_fields=[],
                                )
                            )
                if explore.fields.measures is not None:
                    for measure_field in explore.fields.measures:
                        if measure_field.name is None:
                            continue
                        else:
                            field_name_vs_raw_explore_field[
                                measure_field.name
                            ] = measure_field

                            view_fields.append(
                                ViewField(
                                    name=measure_field.name,
                                    label=measure_field.label_short,
                                    description=(
                                        measure_field.description
                                        if measure_field.description
                                        else ""
                                    ),
                                    type=(
                                        measure_field.type
                                        if measure_field.type is not None
                                        else ""
                                    ),
                                    field_type=ViewFieldType.MEASURE,
                                    project_name=LookerUtil.extract_project_name_from_source_file(
                                        measure_field.source_file
                                    ),
                                    view_name=LookerUtil.extract_view_name_from_lookml_model_explore_field(
                                        measure_field
                                    ),
                                    is_primary_key=(
                                        measure_field.primary_key
                                        if measure_field.primary_key
                                        else False
                                    ),
                                    upstream_fields=[],
                                )
                            )

            view_project_map: Dict[str, str] = create_view_project_map(view_fields)
            if view_project_map:
                logger.debug(f"views and their projects: {view_project_map}")

            upstream_views_file_path: Dict[
                str, Optional[str]
            ] = create_upstream_views_file_path_map(
                lkml_fields=lkml_fields,
                view_names=views,
            )
            if upstream_views_file_path:
                logger.debug(f"views and their file-paths: {upstream_views_file_path}")

            # form upstream of fields as all information is now available
            for view_field in view_fields:
                measure_upstream_field: ExploreUpstreamViewField = (
                    ExploreUpstreamViewField(
                        explore=explore,
                        field=field_name_vs_raw_explore_field[view_field.name],
                    )
                )

                assert explore.project_name is not None

                column_ref: Optional[ColumnRef] = measure_upstream_field.upstream(
                    view_project_map=view_project_map,
                    explore_project_name=explore.project_name,
                    model_name=model,
                    upstream_views_file_path=upstream_views_file_path,
                    config=source_config,
                )
                view_field.upstream_fields = (
                    [column_ref] if column_ref is not None else []
                )

            return cls(
                name=explore_name,
                model_name=model,
                project_name=explore.project_name,
                label=explore.label,
                description=explore.description,
                fields=view_fields,
                upstream_views=list(
                    ProjectInclude(
                        project=view_project_map.get(view_name, _BASE_PROJECT_NAME),
                        include=view_name,
                    )
                    for view_name in views
                ),
                upstream_views_file_path=upstream_views_file_path,
                source_file=explore.source_file,
                tags=list(explore.tags) if explore.tags is not None else [],
            )
        except SDKError as e:
            if "<title>Looker Not Found (404)</title>" in str(e):
                logger.info(
                    f"Explore {explore_name} in model {model} is referred to, but missing. Continuing..."
                )
            else:
                logger.warning(
                    f"Failed to extract explore {explore_name} from model {model}: {e}"
                )

        except AssertionError:
            reporter.report_warning(
                key="chart-",
                reason="Was unable to find dependent views for this chart",
            )
        return None

    def get_mapping(self, config: LookerCommonConfig) -> NamingPatternMapping:
        return NamingPatternMapping(
            platform=config.platform_name,
            project=self.project_name,  # type: ignore
            model=self.model_name,
            name=self.name,
            env=config.env.lower(),
        )

    def get_explore_urn(self, config: LookerCommonConfig) -> str:
        dataset_name = config.explore_naming_pattern.replace_variables(
            self.get_mapping(config)
        )

        return builder.make_dataset_urn_with_platform_instance(
            platform=config.platform_name,
            name=dataset_name,
            platform_instance=config.platform_instance,
            env=config.env,
        )

    def get_explore_browse_path(self, config: LookerCommonConfig) -> str:
        browse_path = config.explore_browse_pattern.replace_variables(
            self.get_mapping(config)
        )
        return browse_path

    def _get_url(self, base_url):
        base_url = remove_port_from_url(base_url)
        return f"{base_url}/explore/{self.model_name}/{self.name}"

    def _get_embed_url(self, base_url: str) -> str:
        base_url = remove_port_from_url(base_url)
        return f"{base_url}/embed/explore/{self.model_name}/{self.name}"

    def _to_metadata_events(  # noqa: C901
        self,
        config: LookerCommonConfig,
        reporter: SourceReport,
        base_url: str,
        extract_embed_urls: bool,
    ) -> Optional[List[Union[MetadataChangeEvent, MetadataChangeProposalWrapper]]]:
        # We only generate MCE-s for explores that contain from clauses and do NOT contain joins
        # All other explores (passthrough explores and joins) end in correct resolution of lineage, and don't need additional nodes in the graph.
        from datahub.ingestion.source.looker.lookml_source import _BASE_PROJECT_NAME

        dataset_snapshot = DatasetSnapshot(
            urn=self.get_explore_urn(config),
            aspects=[],  # we append to this list later on
        )

        model_key = gen_model_key(config, self.model_name)
        browse_paths = BrowsePathsClass(paths=[self.get_explore_browse_path(config)])
        container = ContainerClass(container=model_key.as_urn())
        dataset_snapshot.aspects.append(browse_paths)
        dataset_snapshot.aspects.append(StatusClass(removed=False))

        custom_properties = {}
        if self.label is not None:
            custom_properties["looker.explore.label"] = str(self.label)
        if self.source_file is not None:
            custom_properties["looker.explore.file"] = str(self.source_file)
        dataset_props = DatasetPropertiesClass(
            name=str(self.label) if self.label else LookerUtil._display_name(self.name),
            description=self.description,
            customProperties=custom_properties,
        )
        dataset_props.externalUrl = self._get_url(base_url)

        dataset_snapshot.aspects.append(dataset_props)
        view_name_to_urn_map: Dict[str, str] = {}
        if self.upstream_views is not None:
            assert self.project_name is not None
            upstreams = []
            observed_lineage_ts = datetime.datetime.now(tz=datetime.timezone.utc)
            for view_ref in sorted(self.upstream_views):
                # set file_path to ViewFieldType.UNKNOWN if file_path is not available to keep backward compatibility
                # if we raise error on file_path equal to None then existing test-cases will fail as mock data
                # doesn't have required attributes.
                file_path: str = (
                    cast(str, self.upstream_views_file_path[view_ref.include])
                    if self.upstream_views_file_path[view_ref.include] is not None
                    else ViewFieldValue.NOT_AVAILABLE.value
                )
                view_urn = LookerViewId(
                    project_name=(
                        view_ref.project
                        if view_ref.project != _BASE_PROJECT_NAME
                        else self.project_name
                    ),
                    model_name=self.model_name,
                    view_name=view_ref.include,
                    file_path=file_path,
                ).get_urn(config)

                upstreams.append(
                    UpstreamClass(
                        dataset=view_urn,
                        type=DatasetLineageTypeClass.VIEW,
                        auditStamp=AuditStamp(
                            time=int(observed_lineage_ts.timestamp() * 1000),
                            actor=CORPUSER_DATAHUB,
                        ),
                    )
                )
                view_name_to_urn_map[view_ref.include] = view_urn

            fine_grained_lineages = []
            if config.extract_column_level_lineage:
                for field in self.fields or []:
                    for upstream_column_ref in field.upstream_fields:
                        fine_grained_lineages.append(
                            FineGrainedLineageClass(
                                upstreamType=FineGrainedLineageUpstreamType.FIELD_SET,
                                downstreamType=FineGrainedLineageDownstreamType.FIELD,
                                upstreams=[
                                    builder.make_schema_field_urn(
                                        upstream_column_ref.table,
                                        upstream_column_ref.column,
                                    )
                                ],
                                downstreams=[
                                    builder.make_schema_field_urn(
                                        self.get_explore_urn(config), field.name
                                    )
                                ],
                            )
                        )

            upstream_lineage = UpstreamLineage(
                upstreams=upstreams, fineGrainedLineages=fine_grained_lineages or None
            )
            dataset_snapshot.aspects.append(upstream_lineage)
        if self.fields is not None:
            schema_metadata = LookerUtil._get_schema(
                platform_name=config.platform_name,
                schema_name=self.name,
                view_fields=self.fields,
                reporter=reporter,
            )
            if schema_metadata is not None:
                dataset_snapshot.aspects.append(schema_metadata)

        mce = MetadataChangeEvent(proposedSnapshot=dataset_snapshot)
        mcp = MetadataChangeProposalWrapper(
            entityUrn=dataset_snapshot.urn,
            aspect=SubTypesClass(typeNames=[DatasetSubTypes.LOOKER_EXPLORE]),
        )

        proposals: List[Union[MetadataChangeEvent, MetadataChangeProposalWrapper]] = [
            mce,
            mcp,
        ]

        # Add tags
        explore_tag_urns: List[TagAssociationClass] = [
            TagAssociationClass(tag=TagUrn(tag).urn()) for tag in self.tags
        ]
        if explore_tag_urns:
            dataset_snapshot.aspects.append(GlobalTagsClass(explore_tag_urns))

        # If extracting embeds is enabled, produce an MCP for embed URL.
        if extract_embed_urls:
            embed_mcp = create_embed_mcp(
                dataset_snapshot.urn, self._get_embed_url(base_url)
            )
            proposals.append(embed_mcp)

        proposals.append(
            MetadataChangeProposalWrapper(
                entityUrn=dataset_snapshot.urn,
                aspect=container,
            )
        )

        return proposals


def gen_project_key(config: LookerCommonConfig, project_name: str) -> LookMLProjectKey:
    return LookMLProjectKey(
        platform=config.platform_name,
        instance=config.platform_instance,
        env=config.env,
        project_name=project_name,
    )


def gen_model_key(config: LookerCommonConfig, model_name: str) -> LookMLModelKey:
    return LookMLModelKey(
        platform=config.platform_name,
        instance=config.platform_instance,
        env=config.env,
        model_name=model_name,
    )


class LookerExploreRegistry:
    """A LRU caching registry of Looker Explores"""

    def __init__(
        self,
        looker_api: LookerAPI,
        report: SourceReport,
        source_config: LookerDashboardSourceConfig,
    ):
        self.client = looker_api
        self.report = report
        self.source_config = source_config

    @lru_cache(maxsize=200)
    def get_explore(self, model: str, explore: str) -> Optional[LookerExplore]:
        looker_explore = LookerExplore.from_api(
            model,
            explore,
            self.client,
            self.report,
            self.source_config,
        )
        return looker_explore

    def compute_stats(self) -> Dict:
        return {
            "cache_info": self.get_explore.cache_info(),
        }


class StageLatency(Report):
    name: str
    start_time: Optional[datetime.datetime]
    end_time: Optional[datetime.datetime] = None

    def __init__(self, name: str, start_time: datetime.datetime):
        self.name = name
        self.start_time = start_time

    def compute_stats(self) -> None:
        if self.end_time and self.start_time:
            self.latency = self.end_time - self.start_time
            # clear out start and end times to keep logs clean
            self.start_time = None
            self.end_time = None


@dataclass
class LookerDashboardSourceReport(StaleEntityRemovalSourceReport):
    total_dashboards: int = 0
    dashboards_scanned: int = 0
    looks_scanned: int = 0
    filtered_dashboards: LossyList[str] = dataclasses_field(default_factory=LossyList)
    filtered_looks: LossyList[str] = dataclasses_field(default_factory=LossyList)
    dashboards_scanned_for_usage: int = 0
    charts_scanned_for_usage: int = 0
    charts_with_activity: LossySet[str] = dataclasses_field(default_factory=LossySet)
    accessed_dashboards: int = 0
    dashboards_with_activity: LossySet[str] = dataclasses_field(
        default_factory=LossySet
    )
    stage_latency: List[StageLatency] = dataclasses_field(default_factory=list)
    _looker_explore_registry: Optional[LookerExploreRegistry] = None
    total_explores: int = 0
    explores_scanned: int = 0

    resolved_user_ids: int = 0
    email_ids_missing: int = 0  # resolved users with missing email addresses

    _looker_api: Optional[LookerAPI] = None
    query_latency: Dict[str, datetime.timedelta] = dataclasses_field(
        default_factory=dict
    )
    user_resolution_latency: Dict[str, datetime.timedelta] = dataclasses_field(
        default_factory=dict
    )

    def report_total_dashboards(self, total_dashboards: int) -> None:
        self.total_dashboards = total_dashboards

    def report_dashboards_scanned(self) -> None:
        self.dashboards_scanned += 1

    def report_charts_scanned(self) -> None:
        self.looks_scanned += 1

    def report_dashboards_dropped(self, model: str) -> None:
        self.filtered_dashboards.append(model)

    def report_charts_dropped(self, view: str) -> None:
        self.filtered_looks.append(view)

    def report_dashboards_scanned_for_usage(self, num_dashboards: int) -> None:
        self.dashboards_scanned_for_usage += num_dashboards

    def report_charts_scanned_for_usage(self, num_charts: int) -> None:
        self.charts_scanned_for_usage += num_charts

    def report_upstream_latency(
        self, start_time: datetime.datetime, end_time: datetime.datetime
    ) -> None:
        # recording total combined latency is not very useful, keeping this method as a placeholder
        # for future implementation of min / max / percentiles etc.
        pass

    def report_query_latency(
        self, query_type: str, latency: datetime.timedelta
    ) -> None:
        self.query_latency[query_type] = latency

    def report_user_resolution_latency(
        self, generator_type: str, latency: datetime.timedelta
    ) -> None:
        self.user_resolution_latency[generator_type] = latency

    def report_stage_start(self, stage_name: str) -> None:
        self.stage_latency.append(
            StageLatency(name=stage_name, start_time=datetime.datetime.now())
        )

    def report_stage_end(self, stage_name: str) -> None:
        if self.stage_latency[-1].name == stage_name:
            self.stage_latency[-1].end_time = datetime.datetime.now()

    @contextmanager
    def report_stage(self, stage_name: str) -> Iterator[None]:
        try:
            self.report_stage_start(stage_name)
            yield
        finally:
            self.report_stage_end(stage_name)

    def compute_stats(self) -> None:
        if self.total_dashboards:
            self.dashboard_process_percentage_completion = round(
                100 * self.dashboards_scanned / self.total_dashboards, 2
            )
        if self._looker_explore_registry:
            self.explore_registry_stats = self._looker_explore_registry.compute_stats()

        if self.total_explores:
            self.explores_process_percentage_completion = round(
                100 * self.explores_scanned / self.total_explores, 2
            )

        if self._looker_api:
            self.looker_api_stats = self._looker_api.compute_stats()
        return super().compute_stats()


@dataclass
class LookerUser:
    id: str
    email: Optional[str]
    display_name: Optional[str]
    first_name: Optional[str]
    last_name: Optional[str]

    @classmethod
    def create_looker_user(cls, raw_user: User) -> "LookerUser":
        assert raw_user.id is not None
        return LookerUser(
            raw_user.id,
            raw_user.email,
            raw_user.display_name,
            raw_user.first_name,
            raw_user.last_name,
        )

    def get_urn(self, strip_user_ids_from_email: bool) -> Optional[str]:
        user = self.email
        if user and strip_user_ids_from_email:
            user = user.split("@")[0]

        if not user:
            return None
        return builder.make_user_urn(user)


@dataclass
class InputFieldElement:
    name: str
    view_field: Optional[ViewField]
    model: str = ""
    explore: str = ""


@dataclass
class LookerDashboardElement:
    id: str
    title: str
    query_slug: str
    upstream_explores: List[LookerExplore]
    look_id: Optional[str]
    type: Optional[str] = None
    description: Optional[str] = None
    input_fields: Optional[List[InputFieldElement]] = None
    folder_path: Optional[str] = None  # for independent looks.
    folder: Optional[LookerFolder] = None
    owner: Optional[LookerUser] = None

    def url(self, base_url: str) -> str:
        # A dashboard element can use a look or just a raw query against an explore
        base_url = remove_port_from_url(base_url)
        if self.look_id is not None:
            return f"{base_url}/looks/{self.look_id}"
        else:
            return f"{base_url}/x/{self.query_slug}"

    def embed_url(self, base_url: str) -> Optional[str]:
        # A dashboard element can use a look or just a raw query against an explore
        base_url = remove_port_from_url(base_url)
        if self.look_id is not None:
            return f"{base_url}/embed/looks/{self.look_id}"
        else:
            # No embeddable URL
            return None

    def get_urn_element_id(self):
        # A dashboard element can use a look or just a raw query against an explore
        return f"dashboard_elements.{self.id}"

    def get_view_urns(self, config: LookerCommonConfig) -> List[str]:
        return [v.get_explore_urn(config) for v in self.upstream_explores]


# These function will avoid to create LookerDashboard object to get the Looker Dashboard urn id part
def get_urn_looker_dashboard_id(id_: str) -> str:
    return f"dashboards.{id_}"


def get_urn_looker_element_id(id_: str) -> str:
    return f"dashboard_elements.{id_}"


@dataclass
class LookerDashboard:
    id: str
    title: str
    dashboard_elements: List[LookerDashboardElement]
    created_at: Optional[datetime.datetime]
    description: Optional[str] = None
    folder_path: Optional[str] = None
    folder: Optional[LookerFolder] = None
    is_deleted: bool = False
    is_hidden: bool = False
    owner: Optional[LookerUser] = None
    strip_user_ids_from_email: Optional[bool] = True
    last_updated_at: Optional[datetime.datetime] = None
    last_updated_by: Optional[LookerUser] = None
    deleted_at: Optional[datetime.datetime] = None
    deleted_by: Optional[LookerUser] = None
    favorite_count: Optional[int] = None
    view_count: Optional[int] = None
    last_viewed_at: Optional[datetime.datetime] = None

    def url(self, base_url):
        base_url = remove_port_from_url(base_url)
        return f"{base_url}/dashboards/{self.id}"

    def embed_url(self, base_url: str) -> str:
        base_url = remove_port_from_url(base_url)
        return f"{base_url}/embed/dashboards/{self.id}"

    def get_urn_dashboard_id(self):
        return get_urn_looker_dashboard_id(self.id)


class LookerUserRegistry:
    looker_api_wrapper: LookerAPI
    fields: str = ",".join(["id", "email", "display_name", "first_name", "last_name"])

    def __init__(self, looker_api: LookerAPI):
        self.looker_api_wrapper = looker_api

    def get_by_id(self, id_: str) -> Optional[LookerUser]:
        if not id_:
            return None

        logger.debug(f"Will get user {id_}")

        raw_user: Optional[User] = self.looker_api_wrapper.get_user(
            str(id_), user_fields=self.fields
        )
        if raw_user is None:
            return None

        looker_user = LookerUser.create_looker_user(raw_user)
        return looker_user<|MERGE_RESOLUTION|>--- conflicted
+++ resolved
@@ -293,7 +293,8 @@
     project_name: Optional[str] = None
     view_name: Optional[str] = None
     is_primary_key: bool = False
-<<<<<<< HEAD
+    tags: List[str] = dataclasses_field(default_factory=list)
+
     # It is the list of ColumnRef for derived view defined using SQL otherwise simple column name
     upstream_fields: Union[List[ColumnRef]] = dataclasses_field(default_factory=list)
 
@@ -329,12 +330,9 @@
             description=description,
             is_primary_key=is_primary_key,
             field_type=type_cls,
+            tags=field_dict.get("tags") or [],
             upstream_fields=upstream_column_ref,
         )
-=======
-    upstream_fields: List[str] = dataclasses_field(default_factory=list)
-    tags: List[str] = dataclasses_field(default_factory=list)
->>>>>>> 8d5f0f3b
 
 
 @dataclass
