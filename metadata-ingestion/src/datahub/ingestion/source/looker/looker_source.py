--- conflicted
+++ resolved
@@ -871,16 +871,12 @@
 
         return proposals
 
-<<<<<<< HEAD
-    def make_dashboard_urn(self, looker_dashboard):
+    def make_dashboard_urn(self, looker_dashboard: LookerDashboard) -> str:
         platform_instance: Optional[str] = None
 
         if self.source_config.include_platform_instance_in_urns:
             platform_instance = self.source_config.platform_instance
 
-=======
-    def make_dashboard_urn(self, looker_dashboard: LookerDashboard) -> str:
->>>>>>> c5dae744
         return builder.make_dashboard_urn(
             name=looker_dashboard.get_urn_dashboard_id(),
             platform=self.source_config.platform_name,
