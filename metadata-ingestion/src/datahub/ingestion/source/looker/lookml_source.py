--- conflicted
+++ resolved
@@ -99,838 +99,6 @@
 from datahub.utilities.sql_parser import SQLParser
 
 logger = logging.getLogger(__name__)
-
-
-def _platform_names_have_2_parts(platform: str) -> bool:
-    return platform in {"hive", "mysql", "athena"}
-
-
-def _generate_fully_qualified_name(
-    sql_table_name: str,
-    connection_def: LookerConnectionDefinition,
-    reporter: LookMLSourceReport,
-) -> str:
-    """Returns a fully qualified dataset name, resolved through a connection definition.
-    Input sql_table_name can be in three forms: table, db.table, db.schema.table"""
-    # TODO: This function should be extracted out into a Platform specific naming class since name translations
-    #  are required across all connectors
-
-    # Bigquery has "project.db.table" which can be mapped to db.schema.table form
-    # All other relational db's follow "db.schema.table"
-    # With the exception of mysql, hive, athena which are "db.table"
-
-    # first detect which one we have
-    parts = len(sql_table_name.split("."))
-
-    if parts == 3:
-        # fully qualified, but if platform is of 2-part, we drop the first level
-        if _platform_names_have_2_parts(connection_def.platform):
-            sql_table_name = ".".join(sql_table_name.split(".")[1:])
-        return sql_table_name.lower()
-
-    if parts == 1:
-        # Bare table form
-        if _platform_names_have_2_parts(connection_def.platform):
-            dataset_name = f"{connection_def.default_db}.{sql_table_name}"
-        else:
-            dataset_name = f"{connection_def.default_db}.{connection_def.default_schema}.{sql_table_name}"
-        return dataset_name.lower()
-
-    if parts == 2:
-        # if this is a 2 part platform, we are fine
-        if _platform_names_have_2_parts(connection_def.platform):
-            return sql_table_name.lower()
-        # otherwise we attach the default top-level container
-        dataset_name = f"{connection_def.default_db}.{sql_table_name}"
-        return dataset_name.lower()
-
-    reporter.report_warning(
-        key=sql_table_name, reason=f"{sql_table_name} has more than 3 parts."
-    )
-<<<<<<< HEAD
-    return sql_table_name.lower()
-=======
-    _github_info_deprecated = pydantic_renamed_field("github_info", "git_info")
-    base_folder: Optional[pydantic.DirectoryPath] = Field(
-        None,
-        description="Required if not providing github configuration and deploy keys. A pointer to a local directory (accessible to the ingestion system) where the root of the LookML repo has been checked out (typically via a git clone). This is typically the root folder where the `*.model.lkml` and `*.view.lkml` files are stored. e.g. If you have checked out your LookML repo under `/Users/jdoe/workspace/my-lookml-repo`, then set `base_folder` to `/Users/jdoe/workspace/my-lookml-repo`.",
-    )
-    project_dependencies: Dict[str, Union[pydantic.DirectoryPath, GitInfo]] = Field(
-        {},
-        description="A map of project_name to local directory (accessible to the ingestion system) or Git credentials. "
-        "Every local_dependencies or private remote_dependency listed in the main project's manifest.lkml file should have a corresponding entry here. "
-        "If a deploy key is not provided, the ingestion system will use the same deploy key as the main project. ",
-    )
-    connection_to_platform_map: Optional[Dict[str, LookerConnectionDefinition]] = Field(
-        None,
-        description="A mapping of [Looker connection names](https://docs.looker.com/reference/model-params/connection-for-model) to DataHub platform, database, and schema values.",
-    )
-    model_pattern: AllowDenyPattern = Field(
-        AllowDenyPattern.allow_all(),
-        description="List of regex patterns for LookML models to include in the extraction.",
-    )
-    view_pattern: AllowDenyPattern = Field(
-        AllowDenyPattern.allow_all(),
-        description="List of regex patterns for LookML views to include in the extraction.",
-    )
-    parse_table_names_from_sql: bool = Field(False, description="See note below.")
-    sql_parser: str = Field(
-        "datahub.utilities.sql_parser.DefaultSQLParser", description="See note below."
-    )
-    api: Optional[LookerAPIConfig]
-    project_name: Optional[str] = Field(
-        None,
-        description="Required if you don't specify the `api` section. The project name within which all the model files live. See (https://docs.looker.com/data-modeling/getting-started/how-project-works) to understand what the Looker project name should be. The simplest way to see your projects is to click on `Develop` followed by `Manage LookML Projects` in the Looker application.",
-    )
-    transport_options: Optional[TransportOptionsConfig] = Field(
-        None,
-        description="Populates the [TransportOptions](https://github.com/looker-open-source/sdk-codegen/blob/94d6047a0d52912ac082eb91616c1e7c379ab262/python/looker_sdk/rtl/transport.py#L70) struct for looker client",
-    )
-    max_file_snippet_length: int = Field(
-        512000,  # 512KB should be plenty
-        description="When extracting the view definition from a lookml file, the maximum number of characters to extract.",
-    )
-    emit_reachable_views_only: bool = Field(
-        True,
-        description="When enabled, only views that are reachable from explores defined in the model files are emitted",
-    )
-    populate_sql_logic_for_missing_descriptions: bool = Field(
-        False,
-        description="When enabled, field descriptions will include the sql logic for computed fields if descriptions are missing",
-    )
-    process_isolation_for_sql_parsing: bool = Field(
-        False,
-        description="When enabled, sql parsing will be executed in a separate process to prevent memory leaks.",
-    )
-    stateful_ingestion: Optional[StatefulStaleMetadataRemovalConfig] = Field(
-        default=None, description=""
-    )
-    process_refinements: bool = Field(
-        False,
-        description="When enabled, looker refinement will be processed to adapt an existing view.",
-    )
-
-    @validator("connection_to_platform_map", pre=True)
-    def convert_string_to_connection_def(cls, conn_map):
-        # Previous version of config supported strings in connection map. This upconverts strings to ConnectionMap
-        for key in conn_map:
-            if isinstance(conn_map[key], str):
-                platform = conn_map[key]
-                if "." in platform:
-                    platform_db_split = conn_map[key].split(".")
-                    connection = LookerConnectionDefinition(
-                        platform=platform_db_split[0],
-                        default_db=platform_db_split[1],
-                        default_schema="",
-                    )
-                    conn_map[key] = connection
-                else:
-                    logger.warning(
-                        f"Connection map for {key} provides platform {platform} but does not provide a default database name. This might result in failed resolution"
-                    )
-                    conn_map[key] = LookerConnectionDefinition(
-                        platform=platform, default_db="", default_schema=""
-                    )
-        return conn_map
-
-    @root_validator(skip_on_failure=True)
-    def check_either_connection_map_or_connection_provided(cls, values):
-        """Validate that we must either have a connection map or an api credential"""
-        if not values.get("connection_to_platform_map", {}) and not values.get(
-            "api", {}
-        ):
-            raise ValueError(
-                "Neither api not connection_to_platform_map config was found. LookML source requires either api credentials for Looker or a map of connection names to platform identifiers to work correctly"
-            )
-        return values
-
-    @root_validator(skip_on_failure=True)
-    def check_either_project_name_or_api_provided(cls, values):
-        """Validate that we must either have a project name or an api credential to fetch project names"""
-        if not values.get("project_name") and not values.get("api"):
-            raise ValueError(
-                "Neither project_name not an API credential was found. LookML source requires either api credentials for Looker or a project_name to accurately name views and models."
-            )
-        return values
-
-    @validator("base_folder", always=True)
-    def check_base_folder_if_not_provided(
-        cls, v: Optional[pydantic.DirectoryPath], values: Dict[str, Any]
-    ) -> Optional[pydantic.DirectoryPath]:
-        if v is None:
-            git_info: Optional[GitInfo] = values.get("git_info")
-            if git_info:
-                if not git_info.deploy_key:
-                    logger.warning(
-                        "git_info is provided, but no SSH key is present. If the repo is not public, we'll fail to clone it."
-                    )
-            else:
-                raise ValueError("Neither base_folder nor git_info has been provided.")
-        return v
-
-
-@dataclass
-class LookMLSourceReport(StaleEntityRemovalSourceReport):
-    git_clone_latency: Optional[timedelta] = None
-    models_discovered: int = 0
-    models_dropped: List[str] = dataclass_field(default_factory=LossyList)
-    views_discovered: int = 0
-    views_dropped: List[str] = dataclass_field(default_factory=LossyList)
-    views_dropped_unreachable: List[str] = dataclass_field(default_factory=LossyList)
-    query_parse_attempts: int = 0
-    query_parse_failures: int = 0
-    query_parse_failure_views: List[str] = dataclass_field(default_factory=LossyList)
-    _looker_api: Optional[LookerAPI] = None
-
-    def report_models_scanned(self) -> None:
-        self.models_discovered += 1
-
-    def report_views_scanned(self) -> None:
-        self.views_discovered += 1
-
-    def report_models_dropped(self, model: str) -> None:
-        self.models_dropped.append(model)
-
-    def report_views_dropped(self, view: str) -> None:
-        self.views_dropped.append(view)
-
-    def report_unreachable_view_dropped(self, view: str) -> None:
-        self.views_dropped_unreachable.append(view)
-
-    def compute_stats(self) -> None:
-        if self._looker_api:
-            self.api_stats = self._looker_api.compute_stats()
-        return super().compute_stats()
-
-
-@dataclass
-class LookerModel:
-    connection: str
-    includes: List[str]
-    explores: List[dict]
-    resolved_includes: List[ProjectInclude]
-
-    @staticmethod
-    def from_looker_dict(
-        looker_model_dict: dict,
-        base_project_name: str,
-        root_project_name: Optional[str],
-        base_projects_folders: Dict[str, pathlib.Path],
-        path: str,
-        reporter: LookMLSourceReport,
-    ) -> "LookerModel":
-        logger.debug(f"Loading model from {path}")
-        connection = looker_model_dict["connection"]
-        includes = looker_model_dict.get("includes", [])
-        resolved_includes = LookerModel.resolve_includes(
-            includes,
-            base_project_name,
-            root_project_name,
-            base_projects_folders,
-            path,
-            reporter,
-            seen_so_far=set(),
-            traversal_path=pathlib.Path(path).stem,
-        )
-        logger.debug(f"{path} has resolved_includes: {resolved_includes}")
-        explores = looker_model_dict.get("explores", [])
-
-        explore_files = [
-            x.include
-            for x in resolved_includes
-            if x.include.endswith(_EXPLORE_FILE_EXTENSION)
-        ]
-        for included_file in explore_files:
-            try:
-                parsed = load_lkml(included_file)
-                included_explores = parsed.get("explores", [])
-                explores.extend(included_explores)
-            except Exception as e:
-                reporter.report_warning(
-                    title="Error Loading Include File",
-                    message="Failed to load included file",
-                    context=f"Include Details: {included_file}",
-                    exc=e,
-                )
-                # continue in this case, as it might be better to load and resolve whatever we can
-
-        return LookerModel(
-            connection=connection,
-            includes=includes,
-            resolved_includes=resolved_includes,
-            explores=explores,
-        )
-
-    @staticmethod
-    def resolve_includes(
-        includes: List[str],
-        project_name: str,
-        root_project_name: Optional[str],
-        base_projects_folder: Dict[str, pathlib.Path],
-        path: str,
-        reporter: LookMLSourceReport,
-        seen_so_far: Set[str],
-        traversal_path: str = "",  # a cosmetic parameter to aid debugging
-    ) -> List[ProjectInclude]:
-        """Resolve ``include`` statements in LookML model files to a list of ``.lkml`` files.
-
-        For rules on how LookML ``include`` statements are written, see
-            https://docs.looker.com/data-modeling/getting-started/ide-folders#wildcard_examples
-        """
-
-        resolved = []
-        for inc in includes:
-            # Filter out dashboards - we get those through the looker source.
-            if (
-                inc.endswith(".dashboard")
-                or inc.endswith(".dashboard.lookml")
-                or inc.endswith(".dashboard.lkml")
-            ):
-                logger.debug(f"include '{inc}' is a dashboard, skipping it")
-                continue
-
-            resolved_project_name = project_name
-            resolved_project_folder = str(base_projects_folder[project_name])
-
-            # Massage the looker include into a valid glob wildcard expression
-            if inc.startswith("//"):
-                # remote include, let's see if we have the project checked out locally
-                (remote_project, project_local_path) = inc[2:].split("/", maxsplit=1)
-                if remote_project in base_projects_folder:
-                    resolved_project_folder = str(base_projects_folder[remote_project])
-                    glob_expr = f"{resolved_project_folder}/{project_local_path}"
-                    resolved_project_name = remote_project
-                else:
-                    logger.warning(
-                        f"Resolving {inc} failed. Could not find a locally checked out reference for {remote_project}"
-                    )
-                    continue
-            elif inc.startswith("/"):
-                glob_expr = f"{resolved_project_folder}{inc}"
-
-                # The include path is sometimes '/{project_name}/{path_within_project}'
-                # instead of '//{project_name}/{path_within_project}' or '/{path_within_project}'.
-                #
-                # TODO: I can't seem to find any documentation on this pattern, but we definitely
-                # have seen it in the wild. Example from Mozilla's public looker-hub repo:
-                # https://github.com/mozilla/looker-hub/blob/f491ca51ce1add87c338e6723fd49bc6ae4015ca/fenix/explores/activation.explore.lkml#L7
-                # As such, we try to handle it but are as defensive as possible.
-
-                non_base_project_name = project_name
-                if project_name == _BASE_PROJECT_NAME and root_project_name is not None:
-                    non_base_project_name = root_project_name
-                if non_base_project_name != _BASE_PROJECT_NAME and inc.startswith(
-                    f"/{non_base_project_name}/"
-                ):
-                    # This might be a local include. Let's make sure that '/{project_name}' doesn't
-                    # exist as normal include in the project.
-                    if not pathlib.Path(
-                        f"{resolved_project_folder}/{non_base_project_name}"
-                    ).exists():
-                        path_within_project = pathlib.Path(*pathlib.Path(inc).parts[2:])
-                        glob_expr = f"{resolved_project_folder}/{path_within_project}"
-            else:
-                # Need to handle a relative path.
-                glob_expr = str(pathlib.Path(path).parent / inc)
-            # "**" matches an arbitrary number of directories in LookML
-            # we also resolve these paths to absolute paths so we can de-dup effectively later on
-            included_files = [
-                str(p.resolve())
-                for p in [
-                    pathlib.Path(p)
-                    for p in sorted(
-                        glob.glob(glob_expr, recursive=True)
-                        + glob.glob(f"{glob_expr}.lkml", recursive=True)
-                    )
-                ]
-                # We don't want to match directories. The '**' glob can be used to
-                # recurse into directories.
-                if p.is_file()
-            ]
-            logger.debug(
-                f"traversal_path={traversal_path}, included_files = {included_files}, seen_so_far: {seen_so_far}"
-            )
-            if "*" not in inc and not included_files:
-                reporter.report_failure(
-                    title="Error Resolving Include",
-                    message=f"Cannot resolve include {inc}",
-                    context=f"Path: {path}",
-                )
-            elif not included_files:
-                reporter.report_failure(
-                    title="Error Resolving Include",
-                    message=f"Did not resolve anything for wildcard include {inc}",
-                    context=f"Path: {path}",
-                )
-            # only load files that we haven't seen so far
-            included_files = [x for x in included_files if x not in seen_so_far]
-            for included_file in included_files:
-                # Filter out dashboards - we get those through the looker source.
-                if (
-                    included_file.endswith(".dashboard")
-                    or included_file.endswith(".dashboard.lookml")
-                    or included_file.endswith(".dashboard.lkml")
-                ):
-                    logger.debug(
-                        f"include '{included_file}' is a dashboard, skipping it"
-                    )
-                    continue
-
-                logger.debug(
-                    f"Will be loading {included_file}, traversed here via {traversal_path}"
-                )
-                try:
-                    parsed = load_lkml(included_file)
-                    seen_so_far.add(included_file)
-                    if "includes" in parsed:  # we have more includes to resolve!
-                        resolved.extend(
-                            LookerModel.resolve_includes(
-                                parsed["includes"],
-                                resolved_project_name,
-                                root_project_name,
-                                base_projects_folder,
-                                included_file,
-                                reporter,
-                                seen_so_far,
-                                traversal_path=traversal_path
-                                + "."
-                                + pathlib.Path(included_file).stem,
-                            )
-                        )
-                except Exception as e:
-                    reporter.report_warning(
-                        title="Error Loading Include",
-                        message="Failed to load include file",
-                        context=f"Include Details: {included_file}",
-                        exc=e,
-                    )
-                    # continue in this case, as it might be better to load and resolve whatever we can
-
-            resolved.extend(
-                [
-                    ProjectInclude(project=resolved_project_name, include=f)
-                    for f in included_files
-                ]
-            )
-        return resolved
-
-
-@dataclass
-class LookerViewFile:
-    absolute_file_path: str
-    connection: Optional[LookerConnectionDefinition]
-    includes: List[str]
-    resolved_includes: List[ProjectInclude]
-    views: List[Dict]
-    raw_file_content: str
-
-    @classmethod
-    def from_looker_dict(
-        cls,
-        absolute_file_path: str,
-        looker_view_file_dict: dict,
-        project_name: str,
-        root_project_name: Optional[str],
-        base_projects_folder: Dict[str, pathlib.Path],
-        raw_file_content: str,
-        reporter: LookMLSourceReport,
-    ) -> "LookerViewFile":
-        logger.debug(f"Loading view file at {absolute_file_path}")
-        includes = looker_view_file_dict.get("includes", [])
-        resolved_path = str(pathlib.Path(absolute_file_path).resolve())
-        seen_so_far = set()
-        seen_so_far.add(resolved_path)
-        resolved_includes = LookerModel.resolve_includes(
-            includes,
-            project_name,
-            root_project_name,
-            base_projects_folder,
-            absolute_file_path,
-            reporter,
-            seen_so_far=seen_so_far,
-        )
-        logger.debug(
-            f"resolved_includes for {absolute_file_path} is {resolved_includes}"
-        )
-        views = looker_view_file_dict.get("views", [])
-
-        return cls(
-            absolute_file_path=absolute_file_path,
-            connection=None,
-            includes=includes,
-            resolved_includes=resolved_includes,
-            views=views,
-            raw_file_content=raw_file_content,
-        )
->>>>>>> 97638c3b
-
-
-@dataclass
-class SQLInfo:
-    table_names: List[str]
-    column_names: List[str]
-
-
-<<<<<<< HEAD
-=======
-class LookerViewFileLoader:
-    """
-    Loads the looker viewfile at a :path and caches the LookerViewFile in memory
-    This is to avoid reloading the same file off of disk many times during the recursive include resolution process
-    """
-
-    def __init__(
-        self,
-        root_project_name: Optional[str],
-        base_projects_folder: Dict[str, pathlib.Path],
-        reporter: LookMLSourceReport,
-    ) -> None:
-        self.viewfile_cache: Dict[str, LookerViewFile] = {}
-        self._root_project_name = root_project_name
-        self._base_projects_folder = base_projects_folder
-        self.reporter = reporter
-
-    def is_view_seen(self, path: str) -> bool:
-        return path in self.viewfile_cache
-
-    def _load_viewfile(
-        self, project_name: str, path: str, reporter: LookMLSourceReport
-    ) -> Optional[LookerViewFile]:
-        # always fully resolve paths to simplify de-dup
-        path = str(pathlib.Path(path).resolve())
-        allowed_extensions = [_VIEW_FILE_EXTENSION, _EXPLORE_FILE_EXTENSION]
-        matched_any_extension = [
-            match for match in [path.endswith(x) for x in allowed_extensions] if match
-        ]
-        if not matched_any_extension:
-            # not a view file
-            logger.debug(
-                f"Skipping file {path} because it doesn't appear to be a view file. Matched extensions {allowed_extensions}"
-            )
-            return None
-
-        if self.is_view_seen(str(path)):
-            return self.viewfile_cache[path]
-
-        try:
-            with open(path) as file:
-                raw_file_content = file.read()
-        except Exception as e:
-            self.reporter.report_failure(
-                message="Failed to read view file",
-                context=f"Path: {path}",
-                exc=e,
-            )
-            return None
-        try:
-            logger.debug(f"Loading viewfile {path}")
-            parsed = load_lkml(path)
-            looker_viewfile = LookerViewFile.from_looker_dict(
-                absolute_file_path=path,
-                looker_view_file_dict=parsed,
-                project_name=project_name,
-                root_project_name=self._root_project_name,
-                base_projects_folder=self._base_projects_folder,
-                raw_file_content=raw_file_content,
-                reporter=reporter,
-            )
-            logger.debug(f"adding viewfile for path {path} to the cache")
-            self.viewfile_cache[path] = looker_viewfile
-            return looker_viewfile
-        except Exception as e:
-            self.reporter.report_failure(
-                message="Failed to parse view file",
-                context=f"Path: {path}",
-                exc=e,
-            )
-            return None
-
-    def load_viewfile(
-        self,
-        path: str,
-        project_name: str,
-        connection: Optional[LookerConnectionDefinition],
-        reporter: LookMLSourceReport,
-    ) -> Optional[LookerViewFile]:
-        viewfile = self._load_viewfile(
-            project_name=project_name, path=path, reporter=reporter
-        )
-        if viewfile is None:
-            return None
-
-        return replace(viewfile, connection=connection)
-
-
-class LookerRefinementResolver:
-    """
-    Refinements are a way to "edit" an existing view or explore.
-    Refer: https://cloud.google.com/looker/docs/lookml-refinements
-
-    A refinement to an existing view/explore is only applied if it's refinement is reachable from include files in a model.
-    For refinement applied order please refer: https://cloud.google.com/looker/docs/lookml-refinements#refinements_are_applied_in_order
-    """
-
-    REFINEMENT_PREFIX: ClassVar[str] = "+"
-    DIMENSIONS: ClassVar[str] = "dimensions"
-    MEASURES: ClassVar[str] = "measures"
-    DIMENSION_GROUPS: ClassVar[str] = "dimension_groups"
-    NAME: ClassVar[str] = "name"
-    EXTENDS: ClassVar[str] = "extends"
-    EXTENDS_ALL: ClassVar[str] = "extends__all"
-
-    looker_model: LookerModel
-    looker_viewfile_loader: LookerViewFileLoader
-    connection_definition: LookerConnectionDefinition
-    source_config: LookMLSourceConfig
-    reporter: LookMLSourceReport
-    view_refinement_cache: Dict[
-        str, dict
-    ]  # Map of view-name as key, and it is raw view dictionary after applying refinement process
-    explore_refinement_cache: Dict[
-        str, dict
-    ]  # Map of explore-name as key, and it is raw view dictionary after applying refinement process
-
-    def __init__(
-        self,
-        looker_model: LookerModel,
-        looker_viewfile_loader: LookerViewFileLoader,
-        connection_definition: LookerConnectionDefinition,
-        source_config: LookMLSourceConfig,
-        reporter: LookMLSourceReport,
-    ):
-        self.looker_model = looker_model
-        self.looker_viewfile_loader = looker_viewfile_loader
-        self.connection_definition = connection_definition
-        self.source_config = source_config
-        self.reporter = reporter
-        self.view_refinement_cache = {}
-        self.explore_refinement_cache = {}
-
-    @staticmethod
-    def is_refinement(view_name: str) -> bool:
-        return view_name.startswith(LookerRefinementResolver.REFINEMENT_PREFIX)
-
-    @staticmethod
-    def merge_column(
-        original_dict: dict, refinement_dict: dict, key: str
-    ) -> List[dict]:
-        """
-        Merge a dimension/measure/other column with one from a refinement.
-        This follows the process documented at https://help.looker.com/hc/en-us/articles/4419773929107-LookML-refinements
-        """
-        merge_column: List[dict] = []
-        original_value: List[dict] = original_dict.get(key, [])
-        refine_value: List[dict] = refinement_dict.get(key, [])
-        # name is required field, not going to be None
-        original_column_map = {
-            column[LookerRefinementResolver.NAME]: column for column in original_value
-        }
-        refine_column_map = {
-            column[LookerRefinementResolver.NAME]: column for column in refine_value
-        }
-        for existing_column_name in original_column_map:
-            existing_column = original_column_map[existing_column_name]
-            refine_column = refine_column_map.get(existing_column_name)
-            if refine_column is not None:
-                existing_column.update(refine_column)
-
-            merge_column.append(existing_column)
-
-        # merge any remaining column from refine_column_map
-        for new_column_name in refine_column_map:
-            if new_column_name not in original_column_map:
-                merge_column.append(refine_column_map[new_column_name])
-
-        return merge_column
-
-    @staticmethod
-    def merge_and_set_column(
-        new_raw_view: dict, refinement_view: dict, key: str
-    ) -> None:
-        merged_column = LookerRefinementResolver.merge_column(
-            new_raw_view, refinement_view, key
-        )
-        if merged_column:
-            new_raw_view[key] = merged_column
-
-    @staticmethod
-    def merge_refinements(raw_view: dict, refinement_views: List[dict]) -> dict:
-        """
-        Iterate over refinement_views and merge parameter of each view with raw_view.
-        Detail of merging order can be found at https://cloud.google.com/looker/docs/lookml-refinements
-        """
-        new_raw_view: dict = copy.deepcopy(raw_view)
-
-        for refinement_view in refinement_views:
-            # Merge dimension and measure
-            # TODO: low priority: handle additive parameters
-            # https://cloud.google.com/looker/docs/lookml-refinements#some_parameters_are_additive
-
-            # Merge Dimension
-            LookerRefinementResolver.merge_and_set_column(
-                new_raw_view, refinement_view, LookerRefinementResolver.DIMENSIONS
-            )
-            # Merge Measure
-            LookerRefinementResolver.merge_and_set_column(
-                new_raw_view, refinement_view, LookerRefinementResolver.MEASURES
-            )
-            # Merge Dimension Group
-            LookerRefinementResolver.merge_and_set_column(
-                new_raw_view, refinement_view, LookerRefinementResolver.DIMENSION_GROUPS
-            )
-
-        return new_raw_view
-
-    def get_refinements(self, views: List[dict], view_name: str) -> List[dict]:
-        """
-        Refinement syntax for view and explore are same.
-        This function can be used to filter out view/explore refinement from raw dictionary list
-        """
-        view_refinement_name: str = self.REFINEMENT_PREFIX + view_name
-        refined_views: List[dict] = []
-
-        for raw_view in views:
-            if view_refinement_name == raw_view[LookerRefinementResolver.NAME]:
-                refined_views.append(raw_view)
-
-        return refined_views
-
-    def get_refinement_from_model_includes(self, view_name: str) -> List[dict]:
-        refined_views: List[dict] = []
-
-        for include in self.looker_model.resolved_includes:
-            included_looker_viewfile = self.looker_viewfile_loader.load_viewfile(
-                include.include,
-                include.project,
-                self.connection_definition,
-                self.reporter,
-            )
-
-            if not included_looker_viewfile:
-                continue
-
-            refined_views.extend(
-                self.get_refinements(included_looker_viewfile.views, view_name)
-            )
-
-        return refined_views
-
-    def should_skip_processing(self, raw_view_name: str) -> bool:
-        if LookerRefinementResolver.is_refinement(raw_view_name):
-            return True
-
-        if self.source_config.process_refinements is False:
-            return True
-
-        return False
-
-    def apply_view_refinement(self, raw_view: dict) -> dict:
-        """
-        Looker process the lkml file in include order and merge the all refinement to original view.
-        """
-        assert raw_view.get(LookerRefinementResolver.NAME) is not None
-
-        raw_view_name: str = raw_view[LookerRefinementResolver.NAME]
-
-        if self.should_skip_processing(raw_view_name):
-            return raw_view
-
-        if raw_view_name in self.view_refinement_cache:
-            logger.debug(f"Returning applied refined view {raw_view_name} from cache")
-            return self.view_refinement_cache[raw_view_name]
-
-        logger.debug(f"Processing refinement for view {raw_view_name}")
-
-        refinement_views: List[dict] = self.get_refinement_from_model_includes(
-            raw_view_name
-        )
-
-        self.view_refinement_cache[raw_view_name] = self.merge_refinements(
-            raw_view, refinement_views
-        )
-
-        return self.view_refinement_cache[raw_view_name]
-
-    @staticmethod
-    def add_extended_explore(
-        raw_explore: dict, refinement_explores: List[Dict]
-    ) -> None:
-        extended_explores: Set[str] = set()
-        for view in refinement_explores:
-            extends = list(
-                itertools.chain.from_iterable(
-                    view.get(
-                        LookerRefinementResolver.EXTENDS,
-                        view.get(LookerRefinementResolver.EXTENDS_ALL, []),
-                    )
-                )
-            )
-            extended_explores.update(extends)
-
-        if extended_explores:  # if it is not empty then add to the original view
-            raw_explore[LookerRefinementResolver.EXTENDS] = list(extended_explores)
-
-    def apply_explore_refinement(self, raw_view: dict) -> dict:
-        """
-        In explore refinement `extends` parameter is additive.
-        Refer looker refinement document: https://cloud.google.com/looker/docs/lookml-refinements#additive
-        """
-        assert raw_view.get(LookerRefinementResolver.NAME) is not None
-
-        raw_view_name: str = raw_view[LookerRefinementResolver.NAME]
-
-        if self.should_skip_processing(raw_view_name):
-            return raw_view
-
-        if raw_view_name in self.explore_refinement_cache:
-            logger.debug(
-                f"Returning applied refined explore {raw_view_name} from cache"
-            )
-            return self.explore_refinement_cache[raw_view_name]
-
-        logger.debug(f"Processing refinement for explore {raw_view_name}")
-
-        refinement_explore: List[dict] = self.get_refinements(
-            self.looker_model.explores, raw_view_name
-        )
-
-        self.add_extended_explore(raw_view, refinement_explore)
-
-        self.explore_refinement_cache[raw_view_name] = raw_view
-
-        return self.explore_refinement_cache[raw_view_name]
-
-
-VIEW_LANGUAGE_LOOKML: str = "lookml"
-VIEW_LANGUAGE_SQL: str = "sql"
-
-
-def _find_view_from_resolved_includes(
-    connection: Optional[LookerConnectionDefinition],
-    resolved_includes: List[ProjectInclude],
-    looker_viewfile_loader: LookerViewFileLoader,
-    target_view_name: str,
-    reporter: LookMLSourceReport,
-) -> Optional[Tuple[ProjectInclude, dict]]:
-    # It could live in one of the included files. We do not know which file the base view
-    # lives in, so we try them all!
-    for include in resolved_includes:
-        included_looker_viewfile = looker_viewfile_loader.load_viewfile(
-            include.include, include.project, connection, reporter
-        )
-        if not included_looker_viewfile:
-            continue
-        for raw_view in included_looker_viewfile.views:
-            raw_view_name = raw_view["name"]
-            # Make sure to skip loading view we are currently trying to resolve
-            if raw_view_name == target_view_name:
-                return include, raw_view
-
-    return None
-
-
->>>>>>> 97638c3b
-_SQL_FUNCTIONS = ["UNNEST"]
 
 
 @dataclass
@@ -1082,122 +250,6 @@
             view_details=view_details,
         )
 
-    @classmethod
-<<<<<<< HEAD
-=======
-    def _extract_metadata_from_derived_table_sql(
-        cls,
-        reporter: LookMLSourceReport,
-        sql_parser_path: str,
-        view_name: str,
-        sql_table_name: Optional[str],
-        sql_query: str,
-        fields: List[ViewField],
-        use_external_process: bool,
-    ) -> Tuple[List[ViewField], List[str]]:
-        sql_table_names: List[str] = []
-
-        logger.debug(f"Parsing sql from derived table section of view: {view_name}")
-        reporter.query_parse_attempts += 1
-
-        # Skip queries that contain liquid variables. We currently don't parse them correctly.
-        # Docs: https://cloud.google.com/looker/docs/liquid-variable-reference.
-        # TODO: also support ${EXTENDS} and ${TABLE}
-        if "{%" in sql_query:
-            try:
-                # test if parsing works
-                sql_info: SQLInfo = cls._get_sql_info(
-                    sql_query, sql_parser_path, use_external_process
-                )
-                if not sql_info.table_names:
-                    raise Exception("Failed to find any tables")
-            except Exception:
-                logger.debug(
-                    f"{view_name}: SQL Parsing didn't return any tables, trying a hail-mary"
-                )
-                # A hail-mary simple parse.
-                for maybe_table_match in re.finditer(
-                    r"FROM\s*([a-zA-Z0-9_.`]+)", sql_query
-                ):
-                    if maybe_table_match.group(1) not in sql_table_names:
-                        sql_table_names.append(maybe_table_match.group(1))
-                return fields, sql_table_names
-
-        # Looker supports sql fragments that omit the SELECT and FROM parts of the query
-        # Add those in if we detect that it is missing
-        if not re.search(r"SELECT\s", sql_query, flags=re.I):
-            # add a SELECT clause at the beginning
-            sql_query = f"SELECT {sql_query}"
-        if not re.search(r"FROM\s", sql_query, flags=re.I):
-            # add a FROM clause at the end
-            sql_query = f"{sql_query} FROM {sql_table_name if sql_table_name is not None else view_name}"
-            # Get the list of tables in the query
-        try:
-            sql_info = cls._get_sql_info(
-                sql_query, sql_parser_path, use_external_process
-            )
-            sql_table_names = sql_info.table_names
-            column_names = sql_info.column_names
-
-            if not fields:
-                # it seems like the view is defined purely as sql, let's try using the column names to populate the schema
-                fields = [
-                    # set types to unknown for now as our sql parser doesn't give us column types yet
-                    ViewField(c, "", "unknown", "", ViewFieldType.UNKNOWN)
-                    for c in sorted(column_names)
-                ]
-                # remove fields or sql tables that contain liquid variables
-                fields = [f for f in fields if "{%" not in f.name]
-
-            if not sql_info.table_names:
-                reporter.query_parse_failures += 1
-                reporter.query_parse_failure_views.append(view_name)
-        except Exception as e:
-            reporter.query_parse_failures += 1
-            reporter.report_warning(
-                title="Error Parsing SQL",
-                message="Failed to parse sql query, lineage will not be accurate.",
-                context=f"Table Name: {sql_table_name}, Query: {sql_query}",
-                exc=e,
-            )
-
-        sql_table_names = [table for table in sql_table_names if "{%" not in table]
-
-        return fields, sql_table_names
-
-    @classmethod
->>>>>>> 97638c3b
-    def _extract_metadata_from_derived_table_explore(
-        cls,
-        reporter: LookMLSourceReport,
-        view_name: str,
-        explore_source: dict,
-        fields: List[ViewField],
-    ) -> Tuple[List[ViewField], List[str]]:
-        logger.debug(
-            f"Parsing explore_source from derived table section of view: {view_name}"
-        )
-
-        upstream_explores = [explore_source["name"]]
-
-        explore_columns = explore_source.get("columns", [])
-        # TODO: We currently don't support column-level lineage for derived_column.
-        # In order to support it, we'd need to parse the `sql` field of the derived_column.
-        # The fields in the view are actually references to the fields in the explore.
-        # As such, we need to perform an extra mapping step to update
-        # the upstream column names.
-        for field in fields:
-            for i, upstream_field in enumerate(field.upstream_fields):
-                # Find the matching column in the explore.
-                for explore_column in explore_columns:
-                    if explore_column["name"] == upstream_field:
-                        field.upstream_fields[i] = explore_column.get(
-                            "field", explore_column["name"]
-                        )
-                        break
-
-        return fields, upstream_explores
-
 
 @dataclass
 class LookerRemoteDependency:
@@ -1282,126 +334,6 @@
         )
         return looker_model
 
-<<<<<<< HEAD
-=======
-    def _platform_names_have_2_parts(self, platform: str) -> bool:
-        return platform in {"hive", "mysql", "athena"}
-
-    def _generate_fully_qualified_name(
-        self, sql_table_name: str, connection_def: LookerConnectionDefinition
-    ) -> str:
-        """Returns a fully qualified dataset name, resolved through a connection definition.
-        Input sql_table_name can be in three forms: table, db.table, db.schema.table"""
-        # TODO: This function should be extracted out into a Platform specific naming class since name translations are required across all connectors
-
-        # Bigquery has "project.db.table" which can be mapped to db.schema.table form
-        # All other relational db's follow "db.schema.table"
-        # With the exception of mysql, hive, athena which are "db.table"
-
-        # first detect which one we have
-        parts = len(sql_table_name.split("."))
-
-        if parts == 3:
-            # fully qualified, but if platform is of 2-part, we drop the first level
-            if self._platform_names_have_2_parts(connection_def.platform):
-                sql_table_name = ".".join(sql_table_name.split(".")[1:])
-            return sql_table_name.lower()
-
-        if parts == 1:
-            # Bare table form
-            if self._platform_names_have_2_parts(connection_def.platform):
-                dataset_name = f"{connection_def.default_db}.{sql_table_name}"
-            else:
-                dataset_name = f"{connection_def.default_db}.{connection_def.default_schema}.{sql_table_name}"
-            return dataset_name.lower()
-
-        if parts == 2:
-            # if this is a 2 part platform, we are fine
-            if self._platform_names_have_2_parts(connection_def.platform):
-                return sql_table_name.lower()
-            # otherwise we attach the default top-level container
-            dataset_name = f"{connection_def.default_db}.{sql_table_name}"
-            return dataset_name.lower()
-
-        self.reporter.report_warning(
-            title="Malformed Table Name",
-            message="Table name has more than 3 parts.",
-            context=f"Table Name: {sql_table_name}",
-        )
-        return sql_table_name.lower()
-
-    def _construct_datalineage_urn(
-        self, sql_table_name: str, looker_view: LookerView
-    ) -> str:
-        logger.debug(f"sql_table_name={sql_table_name}")
-        connection_def: LookerConnectionDefinition = looker_view.connection
-
-        # Check if table name matches cascading derived tables pattern
-        # derived tables can be referred to using aliases that look like table_name.SQL_TABLE_NAME
-        # See https://docs.looker.com/data-modeling/learning-lookml/derived-tables#syntax_for_referencing_a_derived_table
-        if re.fullmatch(r"\w+\.SQL_TABLE_NAME", sql_table_name, flags=re.I):
-            sql_table_name = sql_table_name.lower().split(".")[0]
-            # upstream dataset is a looker view based on current view id's project and model
-            view_id = LookerViewId(
-                project_name=looker_view.id.project_name,
-                model_name=looker_view.id.model_name,
-                view_name=sql_table_name,
-                file_path=looker_view.id.file_path,
-            )
-            return view_id.get_urn(self.source_config)
-
-        # Ensure sql_table_name is in canonical form (add in db, schema names)
-        sql_table_name = self._generate_fully_qualified_name(
-            sql_table_name, connection_def
-        )
-
-        return builder.make_dataset_urn_with_platform_instance(
-            platform=connection_def.platform,
-            name=sql_table_name.lower(),
-            platform_instance=connection_def.platform_instance,
-            env=connection_def.platform_env or self.source_config.env,
-        )
-
-    def _get_connection_def_based_on_connection_string(
-        self, connection: str
-    ) -> Optional[LookerConnectionDefinition]:
-        if self.source_config.connection_to_platform_map is None:
-            self.source_config.connection_to_platform_map = {}
-        assert self.source_config.connection_to_platform_map is not None
-        if connection in self.source_config.connection_to_platform_map:
-            return self.source_config.connection_to_platform_map[connection]
-        elif self.looker_client:
-            try:
-                looker_connection: DBConnection = self.looker_client.connection(
-                    connection
-                )
-            except SDKError:
-                logger.error(
-                    f"Failed to retrieve connection {connection} from Looker. This usually happens when the credentials provided are not admin credentials."
-                )
-            else:
-                try:
-                    connection_def: LookerConnectionDefinition = (
-                        LookerConnectionDefinition.from_looker_connection(
-                            looker_connection
-                        )
-                    )
-
-                    # Populate the cache (using the config map) to avoid calling looker again for this connection
-                    self.source_config.connection_to_platform_map[
-                        connection
-                    ] = connection_def
-                    return connection_def
-                except ConfigurationError:
-                    self.reporter.report_warning(
-                        title="Failed to Resolve Connection",
-                        message="Failed to resolve connection from Looker",
-                        context=f"Connection: {connection}",
-                    )
-
-        return None
-
->>>>>>> 97638c3b
     def _get_upstream_lineage(
         self, looker_view: LookerView
     ) -> Optional[UpstreamLineage]:
@@ -1800,15 +732,9 @@
 
             if connection_definition is None:
                 self.reporter.report_warning(
-<<<<<<< HEAD
-                    f"model-{model_name}",
-                    f"Failed to load connection {model.connection}. Check your API key permissions and/or "
-                    f"connection_to_platform_map configuration.",
-=======
                     title="Failed to Load Connection",
                     message="Failed to load connection. Check your API key permissions and/or connection_to_platform_map configuration.",
                     context=f"Connection: {model.connection}",
->>>>>>> 97638c3b
                 )
                 self.reporter.report_models_dropped(model_name)
                 continue
