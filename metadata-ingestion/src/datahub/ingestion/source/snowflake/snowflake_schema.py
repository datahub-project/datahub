--- conflicted
+++ resolved
@@ -176,7 +176,6 @@
 
 
 @dataclass
-<<<<<<< HEAD
 class SnowflakeMarketplaceListing:
     """Represents an available internal marketplace listing from SHOW AVAILABLE LISTINGS"""
 
@@ -236,7 +235,8 @@
     query_id: str
     share_name: str
     share_objects_accessed: List[Dict[str, Any]]
-=======
+
+@dataclass
 class SnowflakeStreamlitApp:
     """
     Represents a Snowflake Streamlit application.
@@ -265,7 +265,6 @@
     comment: Optional[str]
     url_id: str
     owner_role_type: str
->>>>>>> f10441d9
 
 
 class _SnowflakeTagCache:
