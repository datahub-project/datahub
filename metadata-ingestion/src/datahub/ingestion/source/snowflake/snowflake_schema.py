import logging
import os
from collections import defaultdict
from dataclasses import dataclass, field
from datetime import datetime
<<<<<<< HEAD
from typing import Any, Callable, Dict, Iterable, List, MutableMapping, Optional, Tuple
=======
from typing import Any, Callable, Dict, Iterable, List, MutableMapping, Optional
>>>>>>> bb4d747e

from datahub.cli.env_utils import get_boolean_env_variable
from datahub.ingestion.api.report import SupportsAsObj
from datahub.ingestion.source.common.subtypes import DatasetSubTypes
from datahub.ingestion.source.snowflake.constants import SnowflakeObjectDomain
from datahub.ingestion.source.snowflake.snowflake_connection import SnowflakeConnection
from datahub.ingestion.source.snowflake.snowflake_query import (
    SHOW_COMMAND_MAX_PAGE_SIZE,
    SnowflakeQuery,
)
from datahub.ingestion.source.snowflake.snowflake_report import SnowflakeV2Report
from datahub.ingestion.source.sql.sql_generic import BaseColumn, BaseTable, BaseView
from datahub.ingestion.source.sql.stored_procedures.base import BaseProcedure
from datahub.utilities.file_backed_collections import FileBackedDict
from datahub.utilities.prefix_batch_builder import PrefixGroup, build_prefix_batches
from datahub.utilities.serialized_lru_cache import serialized_lru_cache

logger: logging.Logger = logging.getLogger(__name__)

SCHEMA_PARALLELISM = int(os.getenv("DATAHUB_SNOWFLAKE_SCHEMA_PARALLELISM", 20))


@dataclass
class SnowflakePK:
    name: str
    column_names: List[str]


@dataclass
class SnowflakeFK:
    name: str
    column_names: List[str]
    referred_database: str
    referred_schema: str
    referred_table: str
    referred_column_names: List[str]


@dataclass
class SnowflakeTag:
    database: str
    schema: str
    name: str
    value: str

    def tag_display_name(self) -> str:
        return f"{self.name}: {self.value}"

    def tag_identifier(self) -> str:
        return f"{self._id_prefix_as_str()}:{self.value}"

    def _id_prefix_as_str(self) -> str:
        return f"{self.database}.{self.schema}.{self.name}"

    def structured_property_identifier(self) -> str:
        return f"snowflake.{self.database}.{self.schema}.{self.name}"


@dataclass
class SnowflakeColumn(BaseColumn):
    character_maximum_length: Optional[int]
    numeric_precision: Optional[int]
    numeric_scale: Optional[int]

    def get_precise_native_type(self):
        precise_native_type = self.data_type
        # https://docs.snowflake.com/en/sql-reference/data-types-numeric.html
        if (
            self.data_type in ("NUMBER", "NUMERIC", "DECIMAL")
            and self.numeric_precision is not None
            and self.numeric_scale is not None
        ):
            precise_native_type = (
                f"NUMBER({self.numeric_precision},{self.numeric_scale})"
            )
        # https://docs.snowflake.com/en/sql-reference/data-types-text.html
        elif (
            self.data_type in ("TEXT", "STRING", "VARCHAR")
            and self.character_maximum_length is not None
        ):
            precise_native_type = f"VARCHAR({self.character_maximum_length})"
        return precise_native_type


@dataclass
class SnowflakeTable(BaseTable):
    type: Optional[str] = None
    clustering_key: Optional[str] = None
    pk: Optional[SnowflakePK] = None
    columns: List[SnowflakeColumn] = field(default_factory=list)
    foreign_keys: List[SnowflakeFK] = field(default_factory=list)
    tags: Optional[List[SnowflakeTag]] = None
    column_tags: Dict[str, List[SnowflakeTag]] = field(default_factory=dict)
    is_dynamic: bool = False
    is_iceberg: bool = False
    is_hybrid: bool = False

    def get_subtype(self) -> DatasetSubTypes:
        return DatasetSubTypes.TABLE


@dataclass
class SnowflakeDynamicTable(SnowflakeTable):
    definition: Optional[str] = (
        None  # SQL query that defines the dynamic table's content
    )
    target_lag: Optional[str] = None  # Refresh frequency (e.g., "1 HOUR", "30 MINUTES")

    def get_subtype(self) -> DatasetSubTypes:
        return DatasetSubTypes.DYNAMIC_TABLE


@dataclass
class SnowflakeView(BaseView):
    materialized: bool = False
    columns: List[SnowflakeColumn] = field(default_factory=list)
    tags: Optional[List[SnowflakeTag]] = None
    column_tags: Dict[str, List[SnowflakeTag]] = field(default_factory=dict)
    is_secure: bool = False

    def get_subtype(self) -> DatasetSubTypes:
        return DatasetSubTypes.VIEW


@dataclass
class SnowflakeSchema:
    name: str
    created: Optional[datetime]
    last_altered: Optional[datetime]
    comment: Optional[str]
    tables: List[str] = field(default_factory=list)
    views: List[str] = field(default_factory=list)
    streams: List[str] = field(default_factory=list)
    tags: Optional[List[SnowflakeTag]] = None


@dataclass
class SnowflakeDatabase:
    name: str
    created: Optional[datetime]
    comment: Optional[str]
    last_altered: Optional[datetime] = None
    schemas: List[SnowflakeSchema] = field(default_factory=list)
    tags: Optional[List[SnowflakeTag]] = None


@dataclass
class SnowflakeStream:
    name: str
    created: datetime
    owner: str
    source_type: str
    type: str
    stale: str
    mode: str
    invalid_reason: str
    owner_role_type: str
    database_name: str
    schema_name: str
    table_name: str
    comment: Optional[str]
    columns: List[SnowflakeColumn] = field(default_factory=list)
    stale_after: Optional[datetime] = None
    base_tables: Optional[str] = None
    tags: Optional[List[SnowflakeTag]] = None
    column_tags: Dict[str, List[SnowflakeTag]] = field(default_factory=dict)
    last_altered: Optional[datetime] = None

    def get_subtype(self) -> DatasetSubTypes:
        return DatasetSubTypes.SNOWFLAKE_STREAM


class _SnowflakeTagCache:
    def __init__(self) -> None:
        # self._database_tags[<database_name>] = list of tags applied to database
        self._database_tags: Dict[str, List[SnowflakeTag]] = defaultdict(list)

        # self._schema_tags[<database_name>][<schema_name>] = list of tags applied to schema
        self._schema_tags: Dict[str, Dict[str, List[SnowflakeTag]]] = defaultdict(
            lambda: defaultdict(list)
        )

        # self._table_tags[<database_name>][<schema_name>][<table_name>] = list of tags applied to table
        self._table_tags: Dict[str, Dict[str, Dict[str, List[SnowflakeTag]]]] = (
            defaultdict(lambda: defaultdict(lambda: defaultdict(list)))
        )

        # self._column_tags[<database_name>][<schema_name>][<table_name>][<column_name>] = list of tags applied to column
        self._column_tags: Dict[
            str, Dict[str, Dict[str, Dict[str, List[SnowflakeTag]]]]
        ] = defaultdict(
            lambda: defaultdict(lambda: defaultdict(lambda: defaultdict(list)))
        )

    def add_database_tag(self, db_name: str, tag: SnowflakeTag) -> None:
        self._database_tags[db_name].append(tag)

    def get_database_tags(self, db_name: str) -> List[SnowflakeTag]:
        return self._database_tags[db_name]

    def add_schema_tag(self, schema_name: str, db_name: str, tag: SnowflakeTag) -> None:
        self._schema_tags[db_name][schema_name].append(tag)

    def get_schema_tags(self, schema_name: str, db_name: str) -> List[SnowflakeTag]:
        return self._schema_tags.get(db_name, {}).get(schema_name, [])

    def add_table_tag(
        self, table_name: str, schema_name: str, db_name: str, tag: SnowflakeTag
    ) -> None:
        self._table_tags[db_name][schema_name][table_name].append(tag)

    def get_table_tags(
        self, table_name: str, schema_name: str, db_name: str
    ) -> List[SnowflakeTag]:
        return self._table_tags[db_name][schema_name][table_name]

    def add_column_tag(
        self,
        column_name: str,
        table_name: str,
        schema_name: str,
        db_name: str,
        tag: SnowflakeTag,
    ) -> None:
        self._column_tags[db_name][schema_name][table_name][column_name].append(tag)

    def get_column_tags_for_table(
        self, table_name: str, schema_name: str, db_name: str
    ) -> Dict[str, List[SnowflakeTag]]:
        return (
            self._column_tags.get(db_name, {}).get(schema_name, {}).get(table_name, {})
        )


class SnowflakeDataDictionary(SupportsAsObj):
    def __init__(
        self, connection: SnowflakeConnection, report: SnowflakeV2Report
    ) -> None:
        self.connection = connection
        self.report = report

        self._use_information_schema_for_views = get_boolean_env_variable(
            "DATAHUB_SNOWFLAKE_USE_INFORMATION_SCHEMA_FOR_VIEWS", default=False
        )

    def as_obj(self) -> Dict[str, Any]:
        # TODO: Move this into a proper report type that gets computed.

        # Reports how many times we reset in-memory `functools.lru_cache` caches of data,
        # which occurs when we occur a different database / schema.
        # Should not be more than the number of databases / schemas scanned.
        # Maps (function name) -> (stat_name) -> (stat_value)
        lru_cache_functions: List[Callable] = [
            self.get_tables_for_database,
            self.get_views_for_database,
            self.get_columns_for_schema,
            self.get_streams_for_database,
            self.get_pk_constraints_for_schema,
            self.get_fk_constraints_for_schema,
        ]

        report: Dict[str, Any] = {
            "use_information_schema_for_views": self._use_information_schema_for_views,
        }
        for func in lru_cache_functions:
            report[func.__name__] = func.cache_info()._asdict()  # type: ignore
        return report

    def show_databases(self) -> List[SnowflakeDatabase]:
        databases: List[SnowflakeDatabase] = []

        cur = self.connection.query(
            SnowflakeQuery.show_databases(),
        )

        for database in cur:
            snowflake_db = SnowflakeDatabase(
                name=database["name"],
                created=database["created_on"],
                comment=database["comment"],
            )
            databases.append(snowflake_db)

        return databases

    def get_databases(self, db_name: str) -> List[SnowflakeDatabase]:
        databases: List[SnowflakeDatabase] = []

        cur = self.connection.query(
            SnowflakeQuery.get_databases(db_name),
        )

        for database in cur:
            snowflake_db = SnowflakeDatabase(
                name=database["DATABASE_NAME"],
                created=database["CREATED"],
                last_altered=database["LAST_ALTERED"],
                comment=database["COMMENT"],
            )
            databases.append(snowflake_db)

        return databases

    def get_schemas_for_database(self, db_name: str) -> List[SnowflakeSchema]:
        snowflake_schemas = []

        cur = self.connection.query(
            SnowflakeQuery.schemas_for_database(db_name),
        )

        for schema in cur:
            snowflake_schema = SnowflakeSchema(
                name=schema["SCHEMA_NAME"],
                created=schema["CREATED"],
                last_altered=schema["LAST_ALTERED"],
                comment=schema["COMMENT"],
            )
            snowflake_schemas.append(snowflake_schema)
        return snowflake_schemas

    @serialized_lru_cache(maxsize=1)
    def get_secure_view_definitions(self) -> Dict[str, Dict[str, Dict[str, str]]]:
        secure_view_definitions: Dict[str, Dict[str, Dict[str, str]]] = defaultdict(
            lambda: defaultdict(lambda: defaultdict())
        )
        cur = self.connection.query(SnowflakeQuery.get_secure_view_definitions())
        for view in cur:
            db_name = view["TABLE_CATALOG"]
            schema_name = view["TABLE_SCHEMA"]
            view_name = view["TABLE_NAME"]
            secure_view_definitions[db_name][schema_name][view_name] = view[
                "VIEW_DEFINITION"
            ]

        return secure_view_definitions

    def get_all_tags(self) -> List[SnowflakeTag]:
        cur = self.connection.query(
            SnowflakeQuery.get_all_tags(),
        )

        tags = [
            SnowflakeTag(
                database=tag["TAG_DATABASE"],
                schema=tag["TAG_SCHEMA"],
                name=tag["TAG_NAME"],
                value="",
            )
            for tag in cur
        ]

        return tags

    @serialized_lru_cache(maxsize=1)
    def get_tables_for_database(
        self, db_name: str
    ) -> Optional[Dict[str, List[SnowflakeTable]]]:
        tables: Dict[str, List[SnowflakeTable]] = {}
        try:
            cur = self.connection.query(
                SnowflakeQuery.tables_for_database(db_name),
            )
        except Exception as e:
            logger.debug(
                f"Failed to get all tables for database - {db_name}", exc_info=e
            )
            # Error - Information schema query returned too much data. Please repeat query with more selective predicates.
            return None

        for table in cur:
            if table["TABLE_SCHEMA"] not in tables:
                tables[table["TABLE_SCHEMA"]] = []

            is_dynamic = table.get("IS_DYNAMIC", "NO").upper() == "YES"
            table_cls = SnowflakeDynamicTable if is_dynamic else SnowflakeTable

            tables[table["TABLE_SCHEMA"]].append(
                table_cls(
                    name=table["TABLE_NAME"],
                    type=table["TABLE_TYPE"],
                    created=table["CREATED"],
                    last_altered=table["LAST_ALTERED"],
                    size_in_bytes=table["BYTES"],
                    rows_count=table["ROW_COUNT"],
                    comment=table["COMMENT"],
                    clustering_key=table["CLUSTERING_KEY"],
                    is_dynamic=is_dynamic,
                    is_iceberg=table.get("IS_ICEBERG", "NO").upper() == "YES",
                    is_hybrid=table.get("IS_HYBRID", "NO").upper() == "YES",
                )
            )

        # Populate dynamic table definitions
        self.populate_dynamic_table_definitions(tables, db_name)

        return tables

    def get_tables_for_schema(
        self, schema_name: str, db_name: str
    ) -> List[SnowflakeTable]:
        tables: List[SnowflakeTable] = []

        cur = self.connection.query(
            SnowflakeQuery.tables_for_schema(schema_name, db_name),
        )

        for table in cur:
            is_dynamic = table.get("IS_DYNAMIC", "NO").upper() == "YES"
            table_cls = SnowflakeDynamicTable if is_dynamic else SnowflakeTable

            tables.append(
                table_cls(
                    name=table["TABLE_NAME"],
                    type=table["TABLE_TYPE"],
                    created=table["CREATED"],
                    last_altered=table["LAST_ALTERED"],
                    size_in_bytes=table["BYTES"],
                    rows_count=table["ROW_COUNT"],
                    comment=table["COMMENT"],
                    clustering_key=table["CLUSTERING_KEY"],
                    is_dynamic=is_dynamic,
                    is_iceberg=table.get("IS_ICEBERG", "NO").upper() == "YES",
                    is_hybrid=table.get("IS_HYBRID", "NO").upper() == "YES",
                )
            )

        # Populate dynamic table definitions for just this schema
        schema_tables = {schema_name: tables}
        self.populate_dynamic_table_definitions(schema_tables, db_name)

        return tables

    @serialized_lru_cache(maxsize=1)
<<<<<<< HEAD
    def get_views_for_database(
        self, db_name: str
    ) -> Optional[Dict[str, List[SnowflakeView]]]:
        if self._use_information_schema_for_views:
            return self._get_views_for_database_using_information_schema(db_name)
        else:
            return self._get_views_for_database_using_show(db_name)

    def _get_views_for_database_using_show(
        self, db_name: str
    ) -> Dict[str, List[SnowflakeView]]:
        page_limit = SHOW_VIEWS_MAX_PAGE_SIZE
=======
    def get_views_for_database(self, db_name: str) -> Dict[str, List[SnowflakeView]]:
        page_limit = SHOW_COMMAND_MAX_PAGE_SIZE
>>>>>>> bb4d747e

        views: Dict[str, List[SnowflakeView]] = {}

        first_iteration = True
        view_pagination_marker: Optional[str] = None
        while first_iteration or view_pagination_marker is not None:
            cur = self.connection.query(
                SnowflakeQuery.show_views_for_database(
                    db_name,
                    limit=page_limit,
                    view_pagination_marker=view_pagination_marker,
                )
            )

            first_iteration = False
            view_pagination_marker = None

            result_set_size = 0
            for view in cur:
                result_set_size += 1

                view_name = view["name"]
                schema_name = view["schema_name"]
                if schema_name not in views:
                    views[schema_name] = []
                views[schema_name].append(
                    SnowflakeView(
                        name=view_name,
                        created=view["created_on"],
                        comment=view["comment"],
                        view_definition=view["text"],
                        last_altered=view["created_on"],  # TODO: This is not correct.
                        materialized=(
                            view.get("is_materialized", "false").lower() == "true"
                        ),
                        is_secure=(view.get("is_secure", "false").lower() == "true"),
                    )
                )

            if result_set_size >= page_limit:
                # If we hit the limit, we need to send another request to get the next page.
                logger.info(
                    f"Fetching next page of views for {db_name} - after {view_name}"
                )
                view_pagination_marker = view_name

        # Because this is in a cached function, this will only log once per database.
        view_counts = {schema_name: len(views[schema_name]) for schema_name in views}
        logger.info(
            f"Finished fetching views in {db_name}; counts by schema {view_counts}"
        )
        return views

    def _map_view(self, db_name: str, row: Dict[str, Any]) -> Tuple[str, SnowflakeView]:
        schema_name = row["VIEW_SCHEMA"]
        logger.info(f"Mapping view {db_name}.{schema_name}.{row['VIEW_NAME']}")

        return schema_name, SnowflakeView(
            name=row["VIEW_NAME"],
            created=row["CREATED"],
            comment=row["COMMENT"],
            view_definition=row["VIEW_DEFINITION"],
            last_altered=row["LAST_ALTERED"],
            is_secure=(row.get("IS_SECURE", "false").lower() == "true"),
            # TODO: This doesn't work for materialized views.
            materialized=False,
        )

    def _populate_empty_view_definitions(
        self,
        db_name: str,
        schema_name: str,
        views_with_empty_definition: List[SnowflakeView],
    ) -> List[SnowflakeView]:
        if not views_with_empty_definition:
            return views_with_empty_definition

        view_names = [view.name for view in views_with_empty_definition]
        batches = build_prefix_batches(
            view_names, max_batch_size=1000, max_groups_in_batch=1
        )

        view_map: Dict[str, SnowflakeView] = {
            view.name: view for view in views_with_empty_definition
        }
        views_found_count = 0

        logger.info(
            f"Fetching definitions for {len(view_map)} views in {db_name}.{schema_name} "
            f"using batched 'SHOW VIEWS ... LIKE ...' queries. Found {len(batches)} batch(es)."
        )

        for batch_index, prefix_groups_list_for_current_batch in enumerate(batches):
            if not prefix_groups_list_for_current_batch:  # Defensive check
                logger.warning(
                    f"Skipping empty list of prefix groups in batch {batch_index + 1}/{len(batches)} for {db_name}.{schema_name}."
                )
                continue

            # Due to max_groups_in_batch=1, this list is expected to contain a single PrefixGroup.
            prefix_group = prefix_groups_list_for_current_batch[0]

            query = f'SHOW VIEWS LIKE \'{prefix_group.prefix}%\' IN SCHEMA "{db_name}"."{schema_name}"'

            logger.info(
                f"Processing batch {batch_index + 1}/{len(batches)} for {db_name}.{schema_name} "
                f"with LIKE pattern: '{prefix_group.prefix}%'"
            )

            try:
                cur = self.connection.query(query)
                for row in cur:
                    view_name = row["name"]
                    if view_name in view_map:
                        view_definition = row.get("text")
                        if view_definition:  # Ensure definition is not None or empty
                            view_map[view_name].view_definition = view_definition
                            views_found_count += 1
                            logger.debug(
                                f"Fetched view definition for {db_name}.{schema_name}.{view_name}"
                            )
                            # If all targeted views are found, we could theoretically break early,
                            # but SHOW VIEWS doesn't guarantee order, so we must process all results.
                        else:
                            logger.warning(
                                f"'text' field missing or empty in SHOW VIEWS result for {db_name}.{schema_name}.{view_name}"
                            )

            except Exception as e:
                logger.error(
                    f"Failed to execute query for batch {batch_index + 1} ('{query}') for {db_name}.{schema_name} or process its results.",
                    exc_info=e,
                )
                # Returning the original list; some views might still be missing definitions.
                # This also means subsequent batches for this schema (in this call) are skipped.
                return views_with_empty_definition

        logger.info(
            f"Finished processing 'SHOW VIEWS' batches for {db_name}.{schema_name}. "
            f"Fetched definitions for {views_found_count} out of {len(view_map)} targeted views."
        )

        if views_found_count < len(view_map):
            missing_count = len(view_map) - views_found_count
            logger.warning(
                f"Could not fetch definitions for {missing_count} views in {db_name}.{schema_name} after processing all batches."
            )
        # The SnowflakeView objects in the original list were modified in place via view_map
        return views_with_empty_definition

    def _get_views_for_database_using_information_schema(
        self, db_name: str
    ) -> Optional[Dict[str, List[SnowflakeView]]]:
        try:
            cur = self.connection.query(
                SnowflakeQuery.get_views_for_database(db_name),
            )
        except Exception as e:
            logger.debug(f"Failed to get all views for database {db_name}", exc_info=e)
            # Error - Information schema query returned too much data. Please repeat query with more selective predicates.
            return None

        views: Dict[str, List[SnowflakeView]] = {}
        views_with_empty_definition: Dict[str, List[SnowflakeView]] = {}

        for row in cur:
            schema_name, view = self._map_view(db_name, row)
            if view.view_definition == "" or view.view_definition is None:
                views_with_empty_definition.setdefault(schema_name, []).append(view)
            else:
                views.setdefault(schema_name, []).append(view)

        for schema_name, empty_views in views_with_empty_definition.items():
            updated_views = self._populate_empty_view_definitions(
                db_name, schema_name, empty_views
            )
            views.setdefault(schema_name, []).extend(updated_views)

        return views

    def get_views_for_schema_using_information_schema(
        self, *, schema_name: str, db_name: str
    ) -> List[SnowflakeView]:
        cur = self.connection.query(
            SnowflakeQuery.get_views_for_schema(schema_name, db_name),
        )

        views: List[SnowflakeView] = []
        views_with_empty_definition: List[SnowflakeView] = []

        for row in cur:
            schema_name, view = self._map_view(db_name, row)
            if view.view_definition == "" or view.view_definition is None:
                views_with_empty_definition.append(view)
            else:
                views.append(view)

        if views_with_empty_definition:
            updated_empty_views = self._populate_empty_view_definitions(
                db_name, schema_name, views_with_empty_definition
            )
            views.extend(updated_empty_views)

        return views

    @serialized_lru_cache(maxsize=SCHEMA_PARALLELISM)
    def get_columns_for_schema(
        self,
        schema_name: str,
        db_name: str,
        # HACK: This key is excluded from the cache key.
        cache_exclude_all_objects: Iterable[str],
    ) -> MutableMapping[str, List[SnowflakeColumn]]:
        all_objects = list(cache_exclude_all_objects)

        columns: MutableMapping[str, List[SnowflakeColumn]] = {}
        if len(all_objects) > 10000:
            # For massive schemas, use a FileBackedDict to avoid memory issues.
            columns = FileBackedDict()

        # Single prefix table case (for streams)
        if len(all_objects) == 1:
            object_batches = [
                [PrefixGroup(prefix=all_objects[0], names=[], exact_match=True)]
            ]
        else:
            # Build batches for full schema scan
            object_batches = build_prefix_batches(
                all_objects, max_batch_size=10000, max_groups_in_batch=5
            )

        # Process batches
        for batch_index, object_batch in enumerate(object_batches):
            if batch_index > 0:
                logger.info(
                    f"Still fetching columns for {db_name}.{schema_name} - batch {batch_index + 1} of {len(object_batches)}"
                )
            query = SnowflakeQuery.columns_for_schema(
                schema_name, db_name, object_batch
            )

            cur = self.connection.query(query)

            for column in cur:
                if column["TABLE_NAME"] not in columns:
                    columns[column["TABLE_NAME"]] = []
                columns[column["TABLE_NAME"]].append(
                    SnowflakeColumn(
                        name=column["COLUMN_NAME"],
                        ordinal_position=column["ORDINAL_POSITION"],
                        is_nullable=column["IS_NULLABLE"] == "YES",
                        data_type=column["DATA_TYPE"],
                        comment=column["COMMENT"],
                        character_maximum_length=column["CHARACTER_MAXIMUM_LENGTH"],
                        numeric_precision=column["NUMERIC_PRECISION"],
                        numeric_scale=column["NUMERIC_SCALE"],
                    )
                )
        return columns

    @serialized_lru_cache(maxsize=SCHEMA_PARALLELISM)
    def get_pk_constraints_for_schema(
        self, schema_name: str, db_name: str
    ) -> Dict[str, SnowflakePK]:
        constraints: Dict[str, SnowflakePK] = {}
        cur = self.connection.query(
            SnowflakeQuery.show_primary_keys_for_schema(schema_name, db_name),
        )

        for row in cur:
            if row["table_name"] not in constraints:
                constraints[row["table_name"]] = SnowflakePK(
                    name=row["constraint_name"], column_names=[]
                )
            constraints[row["table_name"]].column_names.append(row["column_name"])
        return constraints

    @serialized_lru_cache(maxsize=SCHEMA_PARALLELISM)
    def get_fk_constraints_for_schema(
        self, schema_name: str, db_name: str
    ) -> Dict[str, List[SnowflakeFK]]:
        constraints: Dict[str, List[SnowflakeFK]] = {}
        fk_constraints_map: Dict[str, SnowflakeFK] = {}

        cur = self.connection.query(
            SnowflakeQuery.show_foreign_keys_for_schema(schema_name, db_name),
        )

        for row in cur:
            if row["fk_name"] not in constraints:
                fk_constraints_map[row["fk_name"]] = SnowflakeFK(
                    name=row["fk_name"],
                    column_names=[],
                    referred_database=row["pk_database_name"],
                    referred_schema=row["pk_schema_name"],
                    referred_table=row["pk_table_name"],
                    referred_column_names=[],
                )

            if row["fk_table_name"] not in constraints:
                constraints[row["fk_table_name"]] = []

            fk_constraints_map[row["fk_name"]].column_names.append(
                row["fk_column_name"]
            )
            fk_constraints_map[row["fk_name"]].referred_column_names.append(
                row["pk_column_name"]
            )
            constraints[row["fk_table_name"]].append(fk_constraints_map[row["fk_name"]])

        return constraints

    def get_tags_for_database_without_propagation(
        self,
        db_name: str,
    ) -> _SnowflakeTagCache:
        cur = self.connection.query(
            SnowflakeQuery.get_all_tags_in_database_without_propagation(db_name)
        )

        tags = _SnowflakeTagCache()

        for tag in cur:
            snowflake_tag = SnowflakeTag(
                database=tag["TAG_DATABASE"],
                schema=tag["TAG_SCHEMA"],
                name=tag["TAG_NAME"],
                value=tag["TAG_VALUE"],
            )

            # This is the name of the object, unless the object is a column, in which
            # case the name is in the `COLUMN_NAME` field.
            object_name = tag["OBJECT_NAME"]
            # This will be null if the object is a database or schema
            object_schema = tag["OBJECT_SCHEMA"]
            # This will be null if the object is a database
            object_database = tag["OBJECT_DATABASE"]

            domain = tag["DOMAIN"].lower()
            if domain == SnowflakeObjectDomain.DATABASE:
                tags.add_database_tag(object_name, snowflake_tag)
            elif domain == SnowflakeObjectDomain.SCHEMA:
                tags.add_schema_tag(object_name, object_database, snowflake_tag)
            elif domain == SnowflakeObjectDomain.TABLE:  # including views
                tags.add_table_tag(
                    object_name, object_schema, object_database, snowflake_tag
                )
            elif domain == SnowflakeObjectDomain.COLUMN:
                column_name = tag["COLUMN_NAME"]
                tags.add_column_tag(
                    column_name,
                    object_name,
                    object_schema,
                    object_database,
                    snowflake_tag,
                )
            else:
                # This should never happen.
                logger.error(f"Encountered an unexpected domain: {domain}")
                continue

        return tags

    def get_tags_for_object_with_propagation(
        self,
        domain: str,
        quoted_identifier: str,
        db_name: str,
    ) -> List[SnowflakeTag]:
        tags: List[SnowflakeTag] = []

        cur = self.connection.query(
            SnowflakeQuery.get_all_tags_on_object_with_propagation(
                db_name, quoted_identifier, domain
            ),
        )

        for tag in cur:
            tags.append(
                SnowflakeTag(
                    database=tag["TAG_DATABASE"],
                    schema=tag["TAG_SCHEMA"],
                    name=tag["TAG_NAME"],
                    value=tag["TAG_VALUE"],
                )
            )
        return tags

    def get_tags_on_columns_for_table(
        self, quoted_table_name: str, db_name: str
    ) -> Dict[str, List[SnowflakeTag]]:
        tags: Dict[str, List[SnowflakeTag]] = defaultdict(list)
        cur = self.connection.query(
            SnowflakeQuery.get_tags_on_columns_with_propagation(
                db_name, quoted_table_name
            ),
        )

        for tag in cur:
            column_name = tag["COLUMN_NAME"]
            snowflake_tag = SnowflakeTag(
                database=tag["TAG_DATABASE"],
                schema=tag["TAG_SCHEMA"],
                name=tag["TAG_NAME"],
                value=tag["TAG_VALUE"],
            )
            tags[column_name].append(snowflake_tag)

        return tags

    @serialized_lru_cache(maxsize=1)
    def get_streams_for_database(
        self, db_name: str
    ) -> Dict[str, List[SnowflakeStream]]:
        page_limit = SHOW_COMMAND_MAX_PAGE_SIZE

        streams: Dict[str, List[SnowflakeStream]] = {}

        first_iteration = True
        stream_pagination_marker: Optional[str] = None
        while first_iteration or stream_pagination_marker is not None:
            cur = self.connection.query(
                SnowflakeQuery.streams_for_database(
                    db_name,
                    limit=page_limit,
                    stream_pagination_marker=stream_pagination_marker,
                )
            )

            first_iteration = False
            stream_pagination_marker = None

            result_set_size = 0
            for stream in cur:
                result_set_size += 1

                stream_name = stream["name"]
                schema_name = stream["schema_name"]
                if schema_name not in streams:
                    streams[schema_name] = []
                streams[stream["schema_name"]].append(
                    SnowflakeStream(
                        name=stream["name"],
                        created=stream["created_on"],
                        owner=stream["owner"],
                        comment=stream["comment"],
                        source_type=stream["source_type"],
                        type=stream["type"],
                        stale=stream["stale"],
                        mode=stream["mode"],
                        database_name=stream["database_name"],
                        schema_name=stream["schema_name"],
                        invalid_reason=stream["invalid_reason"],
                        owner_role_type=stream["owner_role_type"],
                        stale_after=stream["stale_after"],
                        table_name=stream["table_name"],
                        base_tables=stream["base_tables"],
                        last_altered=stream["created_on"],
                    )
                )

            if result_set_size >= page_limit:
                # If we hit the limit, we need to send another request to get the next page.
                logger.info(
                    f"Fetching next page of streams for {db_name} - after {stream_name}"
                )
                stream_pagination_marker = stream_name

        return streams

    @serialized_lru_cache(maxsize=1)
    def get_procedures_for_database(
        self, db_name: str
    ) -> Dict[str, List[BaseProcedure]]:
        procedures: Dict[str, List[BaseProcedure]] = {}
        cur = self.connection.query(
            SnowflakeQuery.procedures_for_database(db_name),
        )

        for procedure in cur:
            if procedure["PROCEDURE_SCHEMA"] not in procedures:
                procedures[procedure["PROCEDURE_SCHEMA"]] = []

            procedures[procedure["PROCEDURE_SCHEMA"]].append(
                BaseProcedure(
                    name=procedure["PROCEDURE_NAME"],
                    language=procedure["PROCEDURE_LANGUAGE"],
                    argument_signature=procedure["ARGUMENT_SIGNATURE"],
                    return_type=procedure["PROCEDURE_RETURN_TYPE"],
                    procedure_definition=procedure["PROCEDURE_DEFINITION"],
                    created=procedure["CREATED"],
                    last_altered=procedure["LAST_ALTERED"],
                    comment=procedure["COMMENT"],
                    extra_properties=None,
                )
            )
        return procedures

    @serialized_lru_cache(maxsize=1)
    def get_dynamic_table_graph_info(self, db_name: str) -> Dict[str, Dict[str, Any]]:
        """Get dynamic table dependency information from information schema."""
        dt_graph_info: Dict[str, Dict[str, Any]] = {}
        try:
            cur = self.connection.query(
                SnowflakeQuery.get_dynamic_table_graph_history(db_name)
            )
            for row in cur:
                dt_name = row["NAME"]
                dt_graph_info[dt_name] = {
                    "inputs": row.get("INPUTS"),
                    "target_lag_type": row.get("TARGET_LAG_TYPE"),
                    "target_lag_sec": row.get("TARGET_LAG_SEC"),
                    "scheduling_state": row.get("SCHEDULING_STATE"),
                    "alter_trigger": row.get("ALTER_TRIGGER"),
                }
            logger.debug(
                f"Successfully retrieved graph info for {len(dt_graph_info)} dynamic tables in {db_name}"
            )
        except Exception as e:
            self.report.warning(
                "Failed to get dynamic table graph history",
                db_name,
                exc=e,
            )

        return dt_graph_info

    @serialized_lru_cache(maxsize=1)
    def get_dynamic_tables_with_definitions(
        self, db_name: str
    ) -> Dict[str, List[SnowflakeDynamicTable]]:
        """Get dynamic tables with their definitions using SHOW DYNAMIC TABLES."""
        page_limit = SHOW_COMMAND_MAX_PAGE_SIZE
        dynamic_tables: Dict[str, List[SnowflakeDynamicTable]] = {}

        # Get graph/dependency information (pass db_name)
        dt_graph_info = self.get_dynamic_table_graph_info(db_name)

        first_iteration = True
        dt_pagination_marker: Optional[str] = None

        while first_iteration or dt_pagination_marker is not None:
            try:
                cur = self.connection.query(
                    SnowflakeQuery.show_dynamic_tables_for_database(
                        db_name,
                        limit=page_limit,
                        dynamic_table_pagination_marker=dt_pagination_marker,
                    )
                )

                first_iteration = False
                dt_pagination_marker = None
                result_set_size = 0

                for dt in cur:
                    result_set_size += 1

                    dt_name = dt["name"]
                    schema_name = dt["schema_name"]

                    if schema_name not in dynamic_tables:
                        dynamic_tables[schema_name] = []

                    # Get definition from SHOW result
                    definition = dt.get("text")

                    # Get target lag from SHOW result or graph info
                    target_lag = dt.get("target_lag")
                    if not target_lag and dt_graph_info:
                        qualified_name = f"{db_name}.{schema_name}.{dt_name}"
                        graph_info = dt_graph_info.get(qualified_name, {})
                        if graph_info.get("target_lag_type") and graph_info.get(
                            "target_lag_sec"
                        ):
                            target_lag = f"{graph_info['target_lag_sec']} {graph_info['target_lag_type']}"

                    dynamic_tables[schema_name].append(
                        SnowflakeDynamicTable(
                            name=dt_name,
                            created=dt["created_on"],
                            last_altered=dt.get("created_on"),
                            size_in_bytes=dt.get("bytes", 0),
                            rows_count=dt.get("rows", 0),
                            comment=dt.get("comment"),
                            definition=definition,
                            target_lag=target_lag,
                            is_dynamic=True,
                            type="DYNAMIC TABLE",
                        )
                    )

                if result_set_size >= page_limit:
                    logger.info(
                        f"Fetching next page of dynamic tables for {db_name} - after {dt_name}"
                    )
                    dt_pagination_marker = dt_name

            except Exception as e:
                logger.debug(
                    f"Failed to get dynamic tables for database {db_name}: {e}"
                )
                break

        return dynamic_tables

    def populate_dynamic_table_definitions(
        self, tables: Dict[str, List[SnowflakeTable]], db_name: str
    ) -> None:
        """Populate dynamic table definitions for tables that are marked as dynamic."""
        try:
            # Get dynamic tables with definitions from SHOW command
            dt_with_definitions = self.get_dynamic_tables_with_definitions(db_name)

            for schema_name, table_list in tables.items():
                for table in table_list:
                    if (
                        isinstance(table, SnowflakeDynamicTable)
                        and table.definition is None
                    ):
                        # Find matching dynamic table from SHOW results
                        show_dt_list = dt_with_definitions.get(schema_name, [])
                        for show_dt in show_dt_list:
                            if show_dt.name == table.name:
                                table.definition = show_dt.definition
                                table.target_lag = show_dt.target_lag
                                break
        except Exception as e:
            logger.debug(
                f"Failed to populate dynamic table definitions for {db_name}: {e}"
            )<|MERGE_RESOLUTION|>--- conflicted
+++ resolved
@@ -3,11 +3,7 @@
 from collections import defaultdict
 from dataclasses import dataclass, field
 from datetime import datetime
-<<<<<<< HEAD
 from typing import Any, Callable, Dict, Iterable, List, MutableMapping, Optional, Tuple
-=======
-from typing import Any, Callable, Dict, Iterable, List, MutableMapping, Optional
->>>>>>> bb4d747e
 
 from datahub.cli.env_utils import get_boolean_env_variable
 from datahub.ingestion.api.report import SupportsAsObj
@@ -441,7 +437,6 @@
         return tables
 
     @serialized_lru_cache(maxsize=1)
-<<<<<<< HEAD
     def get_views_for_database(
         self, db_name: str
     ) -> Optional[Dict[str, List[SnowflakeView]]]:
@@ -453,11 +448,7 @@
     def _get_views_for_database_using_show(
         self, db_name: str
     ) -> Dict[str, List[SnowflakeView]]:
-        page_limit = SHOW_VIEWS_MAX_PAGE_SIZE
-=======
-    def get_views_for_database(self, db_name: str) -> Dict[str, List[SnowflakeView]]:
         page_limit = SHOW_COMMAND_MAX_PAGE_SIZE
->>>>>>> bb4d747e
 
         views: Dict[str, List[SnowflakeView]] = {}
 
