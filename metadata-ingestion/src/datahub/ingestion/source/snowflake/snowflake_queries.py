import contextlib
import dataclasses
import functools
import json
import logging
import pathlib
import re
import tempfile
from dataclasses import dataclass
from datetime import datetime, timezone
from typing import Any, Dict, Iterable, List, Optional, Union

import pydantic
from typing_extensions import Self

from datahub.configuration.common import AllowDenyPattern, ConfigModel
from datahub.configuration.time_window_config import (
    BaseTimeWindowConfig,
    BucketDuration,
)
from datahub.ingestion.api.closeable import Closeable
from datahub.ingestion.api.common import PipelineContext
from datahub.ingestion.api.report import Report
from datahub.ingestion.api.source import Source, SourceReport
from datahub.ingestion.api.source_helpers import auto_workunit
from datahub.ingestion.api.workunit import MetadataWorkUnit
from datahub.ingestion.graph.client import DataHubGraph
from datahub.ingestion.source.snowflake.constants import SnowflakeObjectDomain
from datahub.ingestion.source.snowflake.snowflake_config import (
    DEFAULT_TEMP_TABLES_PATTERNS,
    QueryDedupStrategyType,
    SnowflakeFilterConfig,
    SnowflakeIdentifierConfig,
)
from datahub.ingestion.source.snowflake.snowflake_connection import (
    SnowflakeConnection,
    SnowflakeConnectionConfig,
)
from datahub.ingestion.source.snowflake.snowflake_lineage_v2 import (
    SnowflakeLineageExtractor,
)
from datahub.ingestion.source.snowflake.snowflake_query import SnowflakeQuery
from datahub.ingestion.source.snowflake.snowflake_utils import (
    SnowflakeFilter,
    SnowflakeIdentifierBuilder,
    SnowflakeStructuredReportMixin,
)
from datahub.ingestion.source.snowflake.stored_proc_lineage import (
    StoredProcCall,
    StoredProcLineageReport,
    StoredProcLineageTracker,
)
from datahub.ingestion.source.usage.usage_common import BaseUsageConfig
from datahub.metadata.urns import CorpUserUrn
from datahub.sql_parsing.schema_resolver import SchemaResolver
from datahub.sql_parsing.sql_parsing_aggregator import (
    KnownLineageMapping,
    ObservedQuery,
    PreparsedQuery,
    SqlAggregatorReport,
    SqlParsingAggregator,
    TableRename,
    TableSwap,
)
from datahub.sql_parsing.sql_parsing_common import QueryType
from datahub.sql_parsing.sqlglot_lineage import (
    ColumnLineageInfo,
    ColumnRef,
    DownstreamColumnRef,
)
from datahub.sql_parsing.sqlglot_utils import get_query_fingerprint
from datahub.utilities.file_backed_collections import (
    ConnectionWrapper,
    FileBackedList,
)
from datahub.utilities.perf_timer import PerfTimer

logger = logging.getLogger(__name__)

# Define a type alias
UserName = str
UserEmail = str
UsersMapping = Dict[UserName, UserEmail]


class SnowflakeQueriesExtractorConfig(ConfigModel):
    # TODO: Support stateful ingestion for the time windows.
    window: BaseTimeWindowConfig = BaseTimeWindowConfig()

    pushdown_deny_usernames: List[str] = pydantic.Field(
        default=[],
        description="List of snowflake usernames which will not be considered for lineage/usage/queries extraction. "
        "This is primarily useful for improving performance by filtering out users with extremely high query volumes.",
    )

    user_email_pattern: AllowDenyPattern = pydantic.Field(
        default=AllowDenyPattern.allow_all(),
        description="Regex patterns for user emails to filter in usage.",
    )

    temporary_tables_pattern: List[str] = pydantic.Field(
        default=DEFAULT_TEMP_TABLES_PATTERNS,
        description="[Advanced] Regex patterns for temporary tables to filter in lineage ingestion. Specify regex to "
        "match the entire table name in database.schema.table format. Defaults are to set in such a way "
        "to ignore the temporary staging tables created by known ETL tools.",
    )

    local_temp_path: Optional[pathlib.Path] = pydantic.Field(
        default=None,
        description="Local path to store the audit log.",
        # TODO: For now, this is simply an advanced config to make local testing easier.
        # Eventually, we will want to store date-specific files in the directory and use it as a cache.
        hidden_from_docs=True,
    )

    include_lineage: bool = True
    include_queries: bool = True
    include_usage_statistics: bool = True
    include_query_usage_statistics: bool = True
    include_operations: bool = True

<<<<<<< HEAD
    push_down_database_pattern_access_history: bool = pydantic.Field(
        default=True,
        description="If enabled, pushes down database pattern filtering to the access_history table for improved performance. "
        "This filters on the accessed objects in access_history.",
    )

    additional_database_names_allowlist: List[str] = pydantic.Field(
        default=[],
        description="Additional database names (no pattern matching) to be included in the access_history filter. "
        "Only applies if push_down_database_pattern_access_history=True. "
        "These databases will be included in the filter being pushed down regardless of database_pattern settings."
        "This may be required in the case of _eg_ temporary tables being created in a different database than the ones in the database_name patterns.",
    )
=======
    query_dedup_strategy: QueryDedupStrategyType = QueryDedupStrategyType.STANDARD
>>>>>>> 9e205ccc


class SnowflakeQueriesSourceConfig(
    SnowflakeQueriesExtractorConfig, SnowflakeIdentifierConfig, SnowflakeFilterConfig
):
    connection: SnowflakeConnectionConfig


@dataclass
class SnowflakeQueriesExtractorReport(Report):
    copy_history_fetch_timer: PerfTimer = dataclasses.field(default_factory=PerfTimer)
    query_log_fetch_timer: PerfTimer = dataclasses.field(default_factory=PerfTimer)
    users_fetch_timer: PerfTimer = dataclasses.field(default_factory=PerfTimer)

    audit_log_load_timer: PerfTimer = dataclasses.field(default_factory=PerfTimer)
    aggregator_generate_timer: PerfTimer = dataclasses.field(default_factory=PerfTimer)

    sql_aggregator: Optional[SqlAggregatorReport] = None
    stored_proc_lineage: Optional[StoredProcLineageReport] = None

    num_ddl_queries_dropped: int = 0
    num_stream_queries_observed: int = 0
    num_create_temp_view_queries_observed: int = 0
    num_users: int = 0


@dataclass
class SnowflakeQueriesSourceReport(SourceReport):
    window: Optional[BaseTimeWindowConfig] = None
    queries_extractor: Optional[SnowflakeQueriesExtractorReport] = None


class SnowflakeQueriesExtractor(SnowflakeStructuredReportMixin, Closeable):
    def __init__(
        self,
        connection: SnowflakeConnection,
        config: SnowflakeQueriesExtractorConfig,
        structured_report: SourceReport,
        filters: SnowflakeFilter,
        identifiers: SnowflakeIdentifierBuilder,
        graph: Optional[DataHubGraph] = None,
        schema_resolver: Optional[SchemaResolver] = None,
        discovered_tables: Optional[List[str]] = None,
    ):
        self.connection = connection

        self.config = config
        self.report = SnowflakeQueriesExtractorReport()
        self.filters = filters
        self.identifiers = identifiers
        self.discovered_tables = set(discovered_tables) if discovered_tables else None

        self._structured_report = structured_report

        # The exit stack helps ensure that we close all the resources we open.
        self._exit_stack = contextlib.ExitStack()

        self.aggregator: SqlParsingAggregator = self._exit_stack.enter_context(
            SqlParsingAggregator(
                platform=self.identifiers.platform,
                platform_instance=self.identifiers.identifier_config.platform_instance,
                env=self.identifiers.identifier_config.env,
                schema_resolver=schema_resolver,
                graph=graph,
                eager_graph_load=False,
                generate_lineage=self.config.include_lineage,
                generate_queries=self.config.include_queries,
                generate_usage_statistics=self.config.include_usage_statistics,
                generate_query_usage_statistics=self.config.include_query_usage_statistics,
                usage_config=BaseUsageConfig(
                    bucket_duration=self.config.window.bucket_duration,
                    start_time=self.config.window.start_time,
                    end_time=self.config.window.end_time,
                    user_email_pattern=self.config.user_email_pattern,
                    # TODO make the rest of the fields configurable
                ),
                generate_operations=self.config.include_operations,
                is_temp_table=self.is_temp_table,
                is_allowed_table=self.is_allowed_table,
                format_queries=False,
            )
        )
        self.report.sql_aggregator = self.aggregator.report

    @property
    def structured_reporter(self) -> SourceReport:
        return self._structured_report

    @functools.cached_property
    def local_temp_path(self) -> pathlib.Path:
        if self.config.local_temp_path:
            assert self.config.local_temp_path.is_dir()
            return self.config.local_temp_path

        path = pathlib.Path(tempfile.mkdtemp())
        path.mkdir(parents=True, exist_ok=True)
        logger.info(f"Using local temp path: {path}")
        return path

    def is_temp_table(self, name: str) -> bool:
        if any(
            re.match(pattern, name, flags=re.IGNORECASE)
            for pattern in self.config.temporary_tables_pattern
        ):
            return True

        # This is also a temp table if
        #   1. this name would be allowed by the dataset patterns, and
        #   2. we have a list of discovered tables, and
        #   3. it's not in the discovered tables list
        if (
            self.filters.is_dataset_pattern_allowed(name, SnowflakeObjectDomain.TABLE)
            and self.discovered_tables
            and name not in self.discovered_tables
        ):
            return True

        return False

    def is_allowed_table(self, name: str) -> bool:
        if self.discovered_tables and name not in self.discovered_tables:
            return False

        return self.filters.is_dataset_pattern_allowed(
            name, SnowflakeObjectDomain.TABLE
        )

    def get_workunits_internal(
        self,
    ) -> Iterable[MetadataWorkUnit]:
        with self.report.users_fetch_timer:
            users = self.fetch_users()

        # TODO: Add some logic to check if the cached audit log is stale or not.
        audit_log_file = self.local_temp_path / "audit_log.sqlite"
        use_cached_audit_log = audit_log_file.exists()

        if self.config.local_temp_path is None:
            self._exit_stack.callback(lambda: audit_log_file.unlink(missing_ok=True))

        shared_connection = self._exit_stack.enter_context(
            ConnectionWrapper(audit_log_file)
        )
        queries: FileBackedList[
            Union[
                KnownLineageMapping,
                PreparsedQuery,
                TableRename,
                TableSwap,
                ObservedQuery,
                StoredProcCall,
            ]
        ] = self._exit_stack.enter_context(FileBackedList(shared_connection))

        if use_cached_audit_log:
            logger.info(f"Using cached audit log at {audit_log_file}")
        else:
            logger.info(f"Fetching audit log into {audit_log_file}")

            with self.report.copy_history_fetch_timer:
                for copy_entry in self.fetch_copy_history():
                    queries.append(copy_entry)

            with self.report.query_log_fetch_timer:
                for entry in self.fetch_query_log(users):
                    queries.append(entry)

        stored_proc_tracker: StoredProcLineageTracker = self._exit_stack.enter_context(
            StoredProcLineageTracker(
                platform=self.identifiers.platform,
                shared_connection=shared_connection,
            )
        )
        self.report.stored_proc_lineage = stored_proc_tracker.report

        with self.report.audit_log_load_timer:
            for i, query in enumerate(queries):
                if i % 1000 == 0:
                    logger.info(f"Added {i} query log entries to SQL aggregator")

                if isinstance(query, StoredProcCall):
                    stored_proc_tracker.add_stored_proc_call(query)
                    continue

                if not (
                    isinstance(query, PreparsedQuery)
                    and stored_proc_tracker.add_related_query(query)
                ):
                    # Only add to aggregator if it's not part of a stored procedure.
                    self.aggregator.add(query)

            # Generate and add stored procedure lineage entries.
            for lineage_entry in stored_proc_tracker.build_merged_lineage_entries():
                # TODO: Make this the lowest priority lineage - so that it doesn't override other lineage entries.
                self.aggregator.add(lineage_entry)

        with self.report.aggregator_generate_timer:
            yield from auto_workunit(self.aggregator.gen_metadata())

    def fetch_users(self) -> UsersMapping:
        users: UsersMapping = dict()
        with self.structured_reporter.report_exc("Error fetching users from Snowflake"):
            logger.info("Fetching users from Snowflake")
            query = SnowflakeQuery.get_all_users()
            resp = self.connection.query(query)

            for row in resp:
                try:
                    users[row["NAME"]] = row["EMAIL"]
                    self.report.num_users += 1
                except Exception as e:
                    self.structured_reporter.warning(
                        "Error parsing user row",
                        context=f"{row}",
                        exc=e,
                    )
        return users

    def fetch_copy_history(self) -> Iterable[KnownLineageMapping]:
        # Derived from _populate_external_lineage_from_copy_history.

        query: str = SnowflakeQuery.copy_lineage_history(
            start_time_millis=int(self.config.window.start_time.timestamp() * 1000),
            end_time_millis=int(self.config.window.end_time.timestamp() * 1000),
            downstreams_deny_pattern=self.config.temporary_tables_pattern,
        )

        with self.structured_reporter.report_exc(
            "Error fetching copy history from Snowflake"
        ):
            logger.info("Fetching copy history from Snowflake")
            resp = self.connection.query(query)

            for row in resp:
                try:
                    result = (
                        SnowflakeLineageExtractor._process_external_lineage_result_row(
                            row,
                            discovered_tables=self.discovered_tables,
                            identifiers=self.identifiers,
                        )
                    )
                except Exception as e:
                    self.structured_reporter.warning(
                        "Error parsing copy history row",
                        context=f"{row}",
                        exc=e,
                    )
                else:
                    if result:
                        yield result

    def fetch_query_log(
        self, users: UsersMapping
    ) -> Iterable[
        Union[PreparsedQuery, TableRename, TableSwap, ObservedQuery, StoredProcCall]
    ]:
        query_log_query = QueryLogQueryBuilder(
            start_time=self.config.window.start_time,
            end_time=self.config.window.end_time,
            bucket_duration=self.config.window.bucket_duration,
            deny_usernames=self.config.pushdown_deny_usernames,
<<<<<<< HEAD
            database_pattern=self.filters.filter_config.database_pattern
            if self.config.push_down_database_pattern_access_history
            else None,
            additional_database_names=self.config.additional_database_names_allowlist
            if self.config.push_down_database_pattern_access_history
            else None,
        )
=======
            dedup_strategy=self.config.query_dedup_strategy,
        ).build_enriched_query_log_query()
>>>>>>> 9e205ccc

        with self.structured_reporter.report_exc(
            "Error fetching query log from Snowflake"
        ):
            logger.info("Fetching query log from Snowflake")
            resp = self.connection.query(query_log_query)

            for i, row in enumerate(resp):
                if i > 0 and i % 1000 == 0:
                    logger.info(f"Processed {i} query log rows so far")

                assert isinstance(row, dict)
                try:
                    entry = self._parse_audit_log_row(row, users)
                except Exception as e:
                    self.structured_reporter.warning(
                        "Error parsing query log row",
                        context=f"{row}",
                        exc=e,
                    )
                else:
                    if entry:
                        yield entry

    @classmethod
    def _has_temp_keyword(cls, query_text: str) -> bool:
        return (
            re.search(r"\bTEMP\b", query_text, re.IGNORECASE) is not None
            or re.search(r"\bTEMPORARY\b", query_text, re.IGNORECASE) is not None
        )

    def _parse_audit_log_row(
        self, row: Dict[str, Any], users: UsersMapping
    ) -> Optional[
        Union[TableRename, TableSwap, PreparsedQuery, ObservedQuery, StoredProcCall]
    ]:
        json_fields = {
            "DIRECT_OBJECTS_ACCESSED",
            "OBJECTS_MODIFIED",
            "OBJECT_MODIFIED_BY_DDL",
        }

        res = {}
        for key, value in row.items():
            if key in json_fields and value:
                value = json.loads(value)
            key = key.lower()
            res[key] = value

        timestamp: datetime = res["query_start_time"]
        timestamp = timestamp.astimezone(timezone.utc)

        # TODO need to map snowflake query types to ours
        query_text: str = res["query_text"]
        snowflake_query_type: str = res["query_type"]
        query_type: QueryType = SNOWFLAKE_QUERY_TYPE_MAPPING.get(
            snowflake_query_type, QueryType.UNKNOWN
        )

        direct_objects_accessed = res["direct_objects_accessed"]
        objects_modified = res["objects_modified"]
        object_modified_by_ddl = res["object_modified_by_ddl"]

        if object_modified_by_ddl and not objects_modified:
            known_ddl_entry: Optional[Union[TableRename, TableSwap]] = None
            with self.structured_reporter.report_exc(
                "Error fetching ddl lineage from Snowflake"
            ):
                known_ddl_entry = self.parse_ddl_query(
                    query_text,
                    res["session_id"],
                    timestamp,
                    object_modified_by_ddl,
                    snowflake_query_type,
                )
            if known_ddl_entry:
                return known_ddl_entry
            elif direct_objects_accessed:
                # Unknown ddl relevant for usage. We want to continue execution here
                pass
            else:
                return None

        user = CorpUserUrn(
            self.identifiers.get_user_identifier(
                res["user_name"], users.get(res["user_name"])
            )
        )
        extra_info = {
            "snowflake_query_id": res["query_id"],
            "snowflake_root_query_id": res["root_query_id"],
            "snowflake_query_type": res["query_type"],
            "snowflake_role_name": res["role_name"],
            "query_duration": res["query_duration"],
            "rows_inserted": res["rows_inserted"],
            "rows_updated": res["rows_updated"],
            "rows_deleted": res["rows_deleted"],
        }

        # There are a couple cases when we'd want to prefer our own SQL parsing
        # over Snowflake's metadata.
        # 1. For queries that use a stream, objects_modified returns $SYS_VIEW_X with no mapping.
        #    We can check direct_objects_accessed to see if there is a stream used, and if so,
        #    prefer doing SQL parsing over Snowflake's metadata.
        # 2. For queries that create a view, objects_modified is empty and object_modified_by_ddl
        #    contains the view name and columns. Because `object_modified_by_ddl` doesn't contain
        #    source columns e.g. lineage information, we must do our own SQL parsing. We're mainly
        #    focused on temporary views. It's fine if we parse a couple extra views, but in general
        #    we want view definitions to come from Snowflake's schema metadata and not from query logs.

        has_stream_objects = any(
            obj.get("objectDomain") == "Stream" for obj in direct_objects_accessed
        )
        is_create_view = query_type == QueryType.CREATE_VIEW
        is_create_temp_view = is_create_view and self._has_temp_keyword(query_text)

        if has_stream_objects or is_create_temp_view:
            if has_stream_objects:
                self.report.num_stream_queries_observed += 1
            elif is_create_temp_view:
                self.report.num_create_temp_view_queries_observed += 1

            return ObservedQuery(
                query=query_text,
                session_id=res["session_id"],
                timestamp=timestamp,
                user=user,
                default_db=res["default_db"],
                default_schema=res["default_schema"],
                query_hash=get_query_fingerprint(
                    query_text, self.identifiers.platform, fast=True
                ),
                extra_info=extra_info,
            )

        if snowflake_query_type == "CALL" and res["root_query_id"] is None:
            return StoredProcCall(
                # This is the top-level query ID that other entries will reference.
                snowflake_root_query_id=res["query_id"],
                query_text=query_text,
                timestamp=timestamp,
                user=user,
                default_db=res["default_db"],
                default_schema=res["default_schema"],
            )

        upstreams = []
        column_usage = {}

        for obj in direct_objects_accessed:
            dataset = self.identifiers.gen_dataset_urn(
                self.identifiers.get_dataset_identifier_from_qualified_name(
                    obj["objectName"]
                )
            )

            columns = set()
            for modified_column in obj["columns"]:
                columns.add(
                    self.identifiers.snowflake_identifier(modified_column["columnName"])
                )

            upstreams.append(dataset)
            column_usage[dataset] = columns

        downstream = None
        column_lineage = None
        for obj in objects_modified:
            # We don't expect there to be more than one object modified.
            if downstream:
                self.structured_reporter.report_warning(
                    message="Unexpectedly got multiple downstream entities from the Snowflake audit log.",
                    context=f"{row}",
                )

            downstream = self.identifiers.gen_dataset_urn(
                self.identifiers.get_dataset_identifier_from_qualified_name(
                    obj["objectName"]
                )
            )
            column_lineage = []
            for modified_column in obj["columns"]:
                column_lineage.append(
                    ColumnLineageInfo(
                        downstream=DownstreamColumnRef(
                            dataset=downstream,
                            column=self.identifiers.snowflake_identifier(
                                modified_column["columnName"]
                            ),
                        ),
                        upstreams=[
                            ColumnRef(
                                table=self.identifiers.gen_dataset_urn(
                                    self.identifiers.get_dataset_identifier_from_qualified_name(
                                        upstream["objectName"]
                                    )
                                ),
                                column=self.identifiers.snowflake_identifier(
                                    upstream["columnName"]
                                ),
                            )
                            for upstream in modified_column["directSources"]
                            if upstream["objectDomain"]
                            in SnowflakeQuery.ACCESS_HISTORY_TABLE_VIEW_DOMAINS
                        ],
                    )
                )

        entry = PreparsedQuery(
            # Despite having Snowflake's fingerprints available, our own fingerprinting logic does a better
            # job at eliminating redundant / repetitive queries. As such, we include the fast fingerprint
            # here
            query_id=get_query_fingerprint(
                query_text,
                self.identifiers.platform,
                fast=True,
                secondary_id=res["query_secondary_fingerprint"],
            ),
            query_text=query_text,
            upstreams=upstreams,
            downstream=downstream,
            column_lineage=column_lineage,
            column_usage=column_usage,
            inferred_schema=None,
            confidence_score=1.0,
            query_count=res["query_count"],
            user=user,
            timestamp=timestamp,
            session_id=res["session_id"],
            query_type=query_type,
            extra_info=extra_info,
        )
        return entry

    def parse_ddl_query(
        self,
        query: str,
        session_id: str,
        timestamp: datetime,
        object_modified_by_ddl: dict,
        query_type: str,
    ) -> Optional[Union[TableRename, TableSwap]]:
        if (
            object_modified_by_ddl["operationType"] == "ALTER"
            and query_type == "RENAME_TABLE"
            and object_modified_by_ddl["properties"].get("objectName")
        ):
            original_un = self.identifiers.gen_dataset_urn(
                self.identifiers.get_dataset_identifier_from_qualified_name(
                    object_modified_by_ddl["objectName"]
                )
            )

            new_urn = self.identifiers.gen_dataset_urn(
                self.identifiers.get_dataset_identifier_from_qualified_name(
                    object_modified_by_ddl["properties"]["objectName"]["value"]
                )
            )
            return TableRename(original_un, new_urn, query, session_id, timestamp)
        elif object_modified_by_ddl[
            "operationType"
        ] == "ALTER" and object_modified_by_ddl["properties"].get("swapTargetName"):
            urn1 = self.identifiers.gen_dataset_urn(
                self.identifiers.get_dataset_identifier_from_qualified_name(
                    object_modified_by_ddl["objectName"]
                )
            )

            urn2 = self.identifiers.gen_dataset_urn(
                self.identifiers.get_dataset_identifier_from_qualified_name(
                    object_modified_by_ddl["properties"]["swapTargetName"]["value"]
                )
            )

            return TableSwap(urn1, urn2, query, session_id, timestamp)
        else:
            self.report.num_ddl_queries_dropped += 1
            return None

    def close(self) -> None:
        self._exit_stack.close()


class SnowflakeQueriesSource(Source):
    def __init__(self, ctx: PipelineContext, config: SnowflakeQueriesSourceConfig):
        self.ctx = ctx
        self.config = config
        self.report = SnowflakeQueriesSourceReport()

        self.filters = SnowflakeFilter(
            filter_config=self.config,
            structured_reporter=self.report,
        )
        self.identifiers = SnowflakeIdentifierBuilder(
            identifier_config=self.config,
            structured_reporter=self.report,
        )

        self.connection = self.config.connection.get_connection()

        self.queries_extractor = SnowflakeQueriesExtractor(
            connection=self.connection,
            config=self.config,
            structured_report=self.report,
            filters=self.filters,
            identifiers=self.identifiers,
            graph=self.ctx.graph,
        )
        self.report.queries_extractor = self.queries_extractor.report

    @classmethod
    def create(cls, config_dict: dict, ctx: PipelineContext) -> Self:
        config = SnowflakeQueriesSourceConfig.parse_obj(config_dict)
        return cls(ctx, config)

    def get_workunits_internal(self) -> Iterable[MetadataWorkUnit]:
        self.report.window = self.config.window

        # TODO: Disable auto status processor?
        return self.queries_extractor.get_workunits_internal()

    def get_report(self) -> SnowflakeQueriesSourceReport:
        return self.report

    def close(self) -> None:
        self.connection.close()
        self.queries_extractor.close()
        super().close()


<<<<<<< HEAD
# Make sure we don't try to generate too much info for a single query.
_MAX_TABLES_PER_QUERY = 20


def _build_access_history_database_filter_condition(
    database_pattern: Optional[AllowDenyPattern],
    additional_database_names: Optional[List[str]] = None,
) -> str:
    """
    Build a SQL WHERE condition for database filtering in access_history based on AllowDenyPattern.

    IMPORTANT: This function handles the fundamental difference between DML and DDL operations in Snowflake's
    access_history table:

    - DML Operations (SELECT, INSERT, UPDATE, DELETE, etc.): Store accessed/modified objects in the
      `direct_objects_accessed` and `objects_modified` arrays
    - DDL Operations (CREATE, ALTER, DROP, RENAME, etc.): Store modified objects in the
      `object_modified_by_ddl` field (single object, not an array)

    Without checking `object_modified_by_ddl`, DDL operations like "ALTER TABLE person_info RENAME TO person_info_final"
    would be incorrectly filtered out because they don't populate the DML arrays, causing missing lineage
    and operational metadata.

    Args:
        database_pattern: The AllowDenyPattern configuration for database filtering
        additional_database_names: Additional database names to always include (no pattern matching)

    Returns:
        A SQL WHERE condition string, or "TRUE" if no filtering should be applied

    Examples:
        >>> from datahub.configuration.common import AllowDenyPattern
        >>> pattern = AllowDenyPattern(allow=["^PROD_.*"], deny=[".*_TEMP$"])
        >>> _build_access_history_database_filter_condition(pattern)
        '(ARRAY_SIZE(FILTER(direct_objects_accessed, o -> (SPLIT_PART(UPPER(o:objectName), \'.\', 1) RLIKE \'^PROD_.*\') AND (SPLIT_PART(UPPER(o:objectName), \'.\', 1) NOT RLIKE \'.*_TEMP$\'))) > 0 OR ARRAY_SIZE(FILTER(objects_modified, o -> (SPLIT_PART(UPPER(o:objectName), \'.\', 1) RLIKE \'^PROD_.*\') AND (SPLIT_PART(UPPER(o:objectName), \'.\', 1) NOT RLIKE \'.*_TEMP$\'))) > 0 OR ((SPLIT_PART(UPPER(object_modified_by_ddl:objectName), \'.\', 1) RLIKE \'^PROD_.*\') AND (SPLIT_PART(UPPER(object_modified_by_ddl:objectName), \'.\', 1) NOT RLIKE \'.*_TEMP$\')))'
    """
    if not database_pattern and not additional_database_names:
        return "TRUE"

    # Build the database filter conditions for pattern matching
    # Note: Using UPPER() + RLIKE for case-insensitive matching is more performant than REGEXP_LIKE with 'i' flag
    database_filter_parts = []

    if database_pattern:
        allow_patterns = database_pattern.allow
        deny_patterns = database_pattern.deny

        # Add allow patterns (if not the default "allow all")
        if allow_patterns and allow_patterns != [".*"]:
            allow_conditions = []
            for pattern in allow_patterns:
                # Escape single quotes that might be present in the regex pattern
                escaped_pattern = pattern.replace("'", "''")
                allow_conditions.append(
                    f"SPLIT_PART(UPPER(o:objectName), '.', 1) RLIKE '{escaped_pattern}'"
                )
            if allow_conditions:
                database_filter_parts.append(f"({' OR '.join(allow_conditions)})")

        # Add deny patterns
        if deny_patterns:
            deny_conditions = []
            for pattern in deny_patterns:
                # Escape single quotes that might be present in the regex pattern
                escaped_pattern = pattern.replace("'", "''")
                deny_conditions.append(
                    f"SPLIT_PART(UPPER(o:objectName), '.', 1) NOT RLIKE '{escaped_pattern}'"
                )
            if deny_conditions:
                database_filter_parts.append(f"({' AND '.join(deny_conditions)})")

    # Add additional database names (exact matches)
    if additional_database_names:
        additional_db_conditions = []
        for db_name in additional_database_names:
            # Escape single quotes
            escaped_db_name = db_name.replace("'", "''")
            additional_db_conditions.append(
                f"SPLIT_PART(UPPER(o:objectName), '.', 1) = '{escaped_db_name.upper()}'"
            )
        if additional_db_conditions:
            database_filter_parts.append(f"({' OR '.join(additional_db_conditions)})")

    if database_filter_parts:
        database_filter_condition = " AND ".join(database_filter_parts)

        # Build a condition that checks if any objects in the arrays match the database pattern
        # This implements "at least one" matching behavior: queries are allowed if they touch
        # at least one database that matches the pattern, even if they also touch other databases
        # Use ARRAY_SIZE with FILTER which is more compatible with Snowflake
        direct_objects_condition = f"ARRAY_SIZE(FILTER(direct_objects_accessed, o -> {database_filter_condition})) > 0"
        objects_modified_condition = f"ARRAY_SIZE(FILTER(objects_modified, o -> {database_filter_condition})) > 0"

        # CRITICAL: Handle DDL operations by checking object_modified_by_ddl field
        # DDL operations like ALTER TABLE RENAME store their data here instead of in the arrays
        # We need to adapt the filter condition for a single object rather than an array
        ddl_filter_condition = database_filter_condition.replace(
            "o:objectName", "object_modified_by_ddl:objectName"
        )
        object_modified_by_ddl_condition = f"({ddl_filter_condition})"

        return f"({direct_objects_condition} OR {objects_modified_condition} OR {object_modified_by_ddl_condition})"
    else:
        return "TRUE"


def _build_enriched_query_log_query(
    start_time: datetime,
    end_time: datetime,
    bucket_duration: BucketDuration,
    deny_usernames: Optional[List[str]],
    database_pattern: Optional[AllowDenyPattern] = None,
    additional_database_names: Optional[List[str]] = None,
) -> str:
    start_time_millis = int(start_time.timestamp() * 1000)
    end_time_millis = int(end_time.timestamp() * 1000)

    users_filter = "TRUE"
    if deny_usernames:
        user_not_in = ",".join(f"'{user.upper()}'" for user in deny_usernames)
        users_filter = f"user_name NOT IN ({user_not_in})"

    access_history_database_filter = _build_access_history_database_filter_condition(
        database_pattern, additional_database_names
    )

    time_bucket_size = bucket_duration.value
    assert time_bucket_size in ("HOUR", "DAY", "MONTH")
=======
class QueryLogQueryBuilder:
    def __init__(
        self,
        start_time: datetime,
        end_time: datetime,
        bucket_duration: BucketDuration,
        deny_usernames: Optional[List[str]],
        max_tables_per_query: int = 20,
        dedup_strategy: QueryDedupStrategyType = QueryDedupStrategyType.STANDARD,
    ):
        self.start_time = start_time
        self.end_time = end_time
        self.start_time_millis = int(start_time.timestamp() * 1000)
        self.end_time_millis = int(end_time.timestamp() * 1000)
        self.max_tables_per_query = max_tables_per_query
        self.dedup_strategy = dedup_strategy

        self.users_filter = "TRUE"
        if deny_usernames:
            user_not_in = ",".join(f"'{user.upper()}'" for user in deny_usernames)
            self.users_filter = f"user_name NOT IN ({user_not_in})"

        self.time_bucket_size = bucket_duration.value
        assert self.time_bucket_size in ("HOUR", "DAY", "MONTH")

    def _query_fingerprinted_queries(self):
        if self.dedup_strategy == QueryDedupStrategyType.STANDARD:
            secondary_fingerprint_sql = """
    CASE 
        WHEN CONTAINS(query_history.query_text, '-- Hex query metadata:')
        -- Extract project id and hash it
        THEN CAST(HASH(
            REGEXP_SUBSTR(query_history.query_text, '"project_id"\\\\s*:\\\\s*"([^"]+)"', 1, 1, 'e', 1),
            REGEXP_SUBSTR(query_history.query_text, '"context"\\\\s*:\\\\s*"([^"]+)"', 1, 1, 'e', 1)
        ) AS VARCHAR)
        ELSE NULL 
    END"""
        elif self.dedup_strategy == QueryDedupStrategyType.NONE:
            secondary_fingerprint_sql = "NULL"
        else:
            raise NotImplementedError(
                f"Strategy {self.dedup_strategy} is not implemented by the QueryLogQueryBuilder"
            )
        return f"""
SELECT *,
    -- TODO: Generate better fingerprints for each query by pushing down regex logic.
    query_history.query_parameterized_hash as query_fingerprint,
    -- Optional and additional hash to be used for query deduplication and final query identity
    {secondary_fingerprint_sql} as query_secondary_fingerprint
FROM
    snowflake.account_usage.query_history
WHERE
    query_history.start_time >= to_timestamp_ltz({self.start_time_millis}, 3) -- {self.start_time.isoformat()}
    AND query_history.start_time < to_timestamp_ltz({self.end_time_millis}, 3) -- {self.end_time.isoformat()}
    AND execution_status = 'SUCCESS'
    AND {self.users_filter}"""

    def _query_deduplicated_queries(self):
        if self.dedup_strategy == QueryDedupStrategyType.STANDARD:
            return f"""
SELECT
    *,
    DATE_TRUNC(
        {self.time_bucket_size},
        CONVERT_TIMEZONE('UTC', start_time)
    ) AS bucket_start_time,
    COUNT(*) OVER (PARTITION BY bucket_start_time, query_fingerprint, query_secondary_fingerprint) AS query_count,
FROM
    fingerprinted_queries
QUALIFY
    ROW_NUMBER() OVER (PARTITION BY bucket_start_time, query_fingerprint, query_secondary_fingerprint ORDER BY start_time DESC) = 1"""
        elif self.dedup_strategy == QueryDedupStrategyType.NONE:
            return f"""
SELECT
    *,
    DATE_TRUNC(
        {self.time_bucket_size},
        CONVERT_TIMEZONE('UTC', start_time)
    ) AS bucket_start_time,
    1 AS query_count,
FROM
            fingerprinted_queries"""
        else:
            raise NotImplementedError(
                f"Strategy {self.dedup_strategy} is not implemented by the QueryLogQueryBuilder"
            )
>>>>>>> 9e205ccc

    def build_enriched_query_log_query(self) -> str:
        return f"""\
WITH
fingerprinted_queries as (
{self._query_fingerprinted_queries()}
)
, deduplicated_queries as (
{self._query_deduplicated_queries()}
)
, raw_access_history AS (
    SELECT
        query_id,
        root_query_id,
        query_start_time,
        user_name,
        direct_objects_accessed,
        objects_modified,
        object_modified_by_ddl
    FROM
        snowflake.account_usage.access_history
    WHERE
        query_start_time >= to_timestamp_ltz({self.start_time_millis}, 3) -- {self.start_time.isoformat()}
        AND query_start_time < to_timestamp_ltz({self.end_time_millis}, 3) -- {self.end_time.isoformat()}
        AND {self.users_filter}
        AND query_id IN (
            SELECT query_id FROM deduplicated_queries
        )
        AND {access_history_database_filter}
)
, filtered_access_history AS (
    -- TODO: Add table filter clause.
    SELECT
        query_id,
        root_query_id,
        query_start_time,
        ARRAY_SLICE(
            FILTER(direct_objects_accessed, o -> o:objectDomain IN {SnowflakeQuery.ACCESS_HISTORY_TABLE_VIEW_DOMAINS_FILTER}),
            0, {self.max_tables_per_query}
        ) as direct_objects_accessed,
        -- TODO: Drop the columns.baseSources subfield.
        FILTER(objects_modified, o -> o:objectDomain IN {SnowflakeQuery.ACCESS_HISTORY_TABLE_VIEW_DOMAINS_FILTER}) as objects_modified,
        case when object_modified_by_ddl:objectDomain IN {SnowflakeQuery.ACCESS_HISTORY_TABLE_VIEW_DOMAINS_FILTER} then object_modified_by_ddl else null end as object_modified_by_ddl
    FROM raw_access_history
    WHERE ( array_size(direct_objects_accessed) > 0 or array_size(objects_modified) > 0 or object_modified_by_ddl is not null )
)
, query_access_history AS (
    SELECT
        q.bucket_start_time,
        q.query_id,
        q.query_fingerprint,
        q.query_secondary_fingerprint,
        q.query_count,
        q.session_id AS "SESSION_ID",
        q.start_time AS "QUERY_START_TIME",
        q.total_elapsed_time AS "QUERY_DURATION",
        q.query_text AS "QUERY_TEXT",
        q.query_type AS "QUERY_TYPE",
        q.database_name as "DEFAULT_DB",
        q.schema_name as "DEFAULT_SCHEMA",
        q.rows_inserted AS "ROWS_INSERTED",
        q.rows_updated AS "ROWS_UPDATED",
        q.rows_deleted AS "ROWS_DELETED",
        q.user_name AS "USER_NAME",
        q.role_name AS "ROLE_NAME",
        a.root_query_id,
        a.direct_objects_accessed,
        a.objects_modified,
        a.object_modified_by_ddl
    FROM deduplicated_queries q
    JOIN filtered_access_history a USING (query_id)
)
SELECT * FROM query_access_history
-- Our query aggregator expects the queries to be added in chronological order.
-- It's easier for us to push down the sorting to Snowflake/SQL instead of doing it in Python.
ORDER BY QUERY_START_TIME ASC
"""


SNOWFLAKE_QUERY_TYPE_MAPPING = {
    "INSERT": QueryType.INSERT,
    "UPDATE": QueryType.UPDATE,
    "DELETE": QueryType.DELETE,
    "CREATE": QueryType.CREATE_OTHER,
    "CREATE_TABLE": QueryType.CREATE_DDL,
    "CREATE_VIEW": QueryType.CREATE_VIEW,
    "CREATE_TABLE_AS_SELECT": QueryType.CREATE_TABLE_AS_SELECT,
    "MERGE": QueryType.MERGE,
    "COPY": QueryType.UNKNOWN,
    "TRUNCATE_TABLE": QueryType.UNKNOWN,
}<|MERGE_RESOLUTION|>--- conflicted
+++ resolved
@@ -119,7 +119,6 @@
     include_query_usage_statistics: bool = True
     include_operations: bool = True
 
-<<<<<<< HEAD
     push_down_database_pattern_access_history: bool = pydantic.Field(
         default=True,
         description="If enabled, pushes down database pattern filtering to the access_history table for improved performance. "
@@ -133,9 +132,8 @@
         "These databases will be included in the filter being pushed down regardless of database_pattern settings."
         "This may be required in the case of _eg_ temporary tables being created in a different database than the ones in the database_name patterns.",
     )
-=======
+
     query_dedup_strategy: QueryDedupStrategyType = QueryDedupStrategyType.STANDARD
->>>>>>> 9e205ccc
 
 
 class SnowflakeQueriesSourceConfig(
@@ -398,18 +396,14 @@
             end_time=self.config.window.end_time,
             bucket_duration=self.config.window.bucket_duration,
             deny_usernames=self.config.pushdown_deny_usernames,
-<<<<<<< HEAD
+            dedup_strategy=self.config.query_dedup_strategy,
             database_pattern=self.filters.filter_config.database_pattern
             if self.config.push_down_database_pattern_access_history
             else None,
             additional_database_names=self.config.additional_database_names_allowlist
             if self.config.push_down_database_pattern_access_history
             else None,
-        )
-=======
-            dedup_strategy=self.config.query_dedup_strategy,
         ).build_enriched_query_log_query()
->>>>>>> 9e205ccc
 
         with self.structured_reporter.report_exc(
             "Error fetching query log from Snowflake"
@@ -740,136 +734,6 @@
         super().close()
 
 
-<<<<<<< HEAD
-# Make sure we don't try to generate too much info for a single query.
-_MAX_TABLES_PER_QUERY = 20
-
-
-def _build_access_history_database_filter_condition(
-    database_pattern: Optional[AllowDenyPattern],
-    additional_database_names: Optional[List[str]] = None,
-) -> str:
-    """
-    Build a SQL WHERE condition for database filtering in access_history based on AllowDenyPattern.
-
-    IMPORTANT: This function handles the fundamental difference between DML and DDL operations in Snowflake's
-    access_history table:
-
-    - DML Operations (SELECT, INSERT, UPDATE, DELETE, etc.): Store accessed/modified objects in the
-      `direct_objects_accessed` and `objects_modified` arrays
-    - DDL Operations (CREATE, ALTER, DROP, RENAME, etc.): Store modified objects in the
-      `object_modified_by_ddl` field (single object, not an array)
-
-    Without checking `object_modified_by_ddl`, DDL operations like "ALTER TABLE person_info RENAME TO person_info_final"
-    would be incorrectly filtered out because they don't populate the DML arrays, causing missing lineage
-    and operational metadata.
-
-    Args:
-        database_pattern: The AllowDenyPattern configuration for database filtering
-        additional_database_names: Additional database names to always include (no pattern matching)
-
-    Returns:
-        A SQL WHERE condition string, or "TRUE" if no filtering should be applied
-
-    Examples:
-        >>> from datahub.configuration.common import AllowDenyPattern
-        >>> pattern = AllowDenyPattern(allow=["^PROD_.*"], deny=[".*_TEMP$"])
-        >>> _build_access_history_database_filter_condition(pattern)
-        '(ARRAY_SIZE(FILTER(direct_objects_accessed, o -> (SPLIT_PART(UPPER(o:objectName), \'.\', 1) RLIKE \'^PROD_.*\') AND (SPLIT_PART(UPPER(o:objectName), \'.\', 1) NOT RLIKE \'.*_TEMP$\'))) > 0 OR ARRAY_SIZE(FILTER(objects_modified, o -> (SPLIT_PART(UPPER(o:objectName), \'.\', 1) RLIKE \'^PROD_.*\') AND (SPLIT_PART(UPPER(o:objectName), \'.\', 1) NOT RLIKE \'.*_TEMP$\'))) > 0 OR ((SPLIT_PART(UPPER(object_modified_by_ddl:objectName), \'.\', 1) RLIKE \'^PROD_.*\') AND (SPLIT_PART(UPPER(object_modified_by_ddl:objectName), \'.\', 1) NOT RLIKE \'.*_TEMP$\')))'
-    """
-    if not database_pattern and not additional_database_names:
-        return "TRUE"
-
-    # Build the database filter conditions for pattern matching
-    # Note: Using UPPER() + RLIKE for case-insensitive matching is more performant than REGEXP_LIKE with 'i' flag
-    database_filter_parts = []
-
-    if database_pattern:
-        allow_patterns = database_pattern.allow
-        deny_patterns = database_pattern.deny
-
-        # Add allow patterns (if not the default "allow all")
-        if allow_patterns and allow_patterns != [".*"]:
-            allow_conditions = []
-            for pattern in allow_patterns:
-                # Escape single quotes that might be present in the regex pattern
-                escaped_pattern = pattern.replace("'", "''")
-                allow_conditions.append(
-                    f"SPLIT_PART(UPPER(o:objectName), '.', 1) RLIKE '{escaped_pattern}'"
-                )
-            if allow_conditions:
-                database_filter_parts.append(f"({' OR '.join(allow_conditions)})")
-
-        # Add deny patterns
-        if deny_patterns:
-            deny_conditions = []
-            for pattern in deny_patterns:
-                # Escape single quotes that might be present in the regex pattern
-                escaped_pattern = pattern.replace("'", "''")
-                deny_conditions.append(
-                    f"SPLIT_PART(UPPER(o:objectName), '.', 1) NOT RLIKE '{escaped_pattern}'"
-                )
-            if deny_conditions:
-                database_filter_parts.append(f"({' AND '.join(deny_conditions)})")
-
-    # Add additional database names (exact matches)
-    if additional_database_names:
-        additional_db_conditions = []
-        for db_name in additional_database_names:
-            # Escape single quotes
-            escaped_db_name = db_name.replace("'", "''")
-            additional_db_conditions.append(
-                f"SPLIT_PART(UPPER(o:objectName), '.', 1) = '{escaped_db_name.upper()}'"
-            )
-        if additional_db_conditions:
-            database_filter_parts.append(f"({' OR '.join(additional_db_conditions)})")
-
-    if database_filter_parts:
-        database_filter_condition = " AND ".join(database_filter_parts)
-
-        # Build a condition that checks if any objects in the arrays match the database pattern
-        # This implements "at least one" matching behavior: queries are allowed if they touch
-        # at least one database that matches the pattern, even if they also touch other databases
-        # Use ARRAY_SIZE with FILTER which is more compatible with Snowflake
-        direct_objects_condition = f"ARRAY_SIZE(FILTER(direct_objects_accessed, o -> {database_filter_condition})) > 0"
-        objects_modified_condition = f"ARRAY_SIZE(FILTER(objects_modified, o -> {database_filter_condition})) > 0"
-
-        # CRITICAL: Handle DDL operations by checking object_modified_by_ddl field
-        # DDL operations like ALTER TABLE RENAME store their data here instead of in the arrays
-        # We need to adapt the filter condition for a single object rather than an array
-        ddl_filter_condition = database_filter_condition.replace(
-            "o:objectName", "object_modified_by_ddl:objectName"
-        )
-        object_modified_by_ddl_condition = f"({ddl_filter_condition})"
-
-        return f"({direct_objects_condition} OR {objects_modified_condition} OR {object_modified_by_ddl_condition})"
-    else:
-        return "TRUE"
-
-
-def _build_enriched_query_log_query(
-    start_time: datetime,
-    end_time: datetime,
-    bucket_duration: BucketDuration,
-    deny_usernames: Optional[List[str]],
-    database_pattern: Optional[AllowDenyPattern] = None,
-    additional_database_names: Optional[List[str]] = None,
-) -> str:
-    start_time_millis = int(start_time.timestamp() * 1000)
-    end_time_millis = int(end_time.timestamp() * 1000)
-
-    users_filter = "TRUE"
-    if deny_usernames:
-        user_not_in = ",".join(f"'{user.upper()}'" for user in deny_usernames)
-        users_filter = f"user_name NOT IN ({user_not_in})"
-
-    access_history_database_filter = _build_access_history_database_filter_condition(
-        database_pattern, additional_database_names
-    )
-
-    time_bucket_size = bucket_duration.value
-    assert time_bucket_size in ("HOUR", "DAY", "MONTH")
-=======
 class QueryLogQueryBuilder:
     def __init__(
         self,
@@ -879,6 +743,8 @@
         deny_usernames: Optional[List[str]],
         max_tables_per_query: int = 20,
         dedup_strategy: QueryDedupStrategyType = QueryDedupStrategyType.STANDARD,
+        database_pattern: Optional[AllowDenyPattern] = None,
+        additional_database_names: Optional[List[str]] = None,
     ):
         self.start_time = start_time
         self.end_time = end_time
@@ -892,8 +758,112 @@
             user_not_in = ",".join(f"'{user.upper()}'" for user in deny_usernames)
             self.users_filter = f"user_name NOT IN ({user_not_in})"
 
+        self.access_history_database_filter = (
+            self._build_access_history_database_filter_condition(
+                database_pattern, additional_database_names
+            )
+        )
+
         self.time_bucket_size = bucket_duration.value
         assert self.time_bucket_size in ("HOUR", "DAY", "MONTH")
+
+    def _build_access_history_database_filter_condition(
+        self,
+        database_pattern: Optional[AllowDenyPattern],
+        additional_database_names: Optional[List[str]] = None,
+    ) -> str:
+        """
+        Build a SQL WHERE condition for database filtering in access_history based on AllowDenyPattern.
+
+        IMPORTANT: This function handles the fundamental difference between DML and DDL operations in Snowflake's
+        access_history table:
+
+        - DML Operations (SELECT, INSERT, UPDATE, DELETE, etc.): Store accessed/modified objects in the
+          `direct_objects_accessed` and `objects_modified` arrays
+        - DDL Operations (CREATE, ALTER, DROP, RENAME, etc.): Store modified objects in the
+          `object_modified_by_ddl` field (single object, not an array)
+
+        Without checking `object_modified_by_ddl`, DDL operations like "ALTER TABLE person_info RENAME TO person_info_final"
+        would be incorrectly filtered out because they don't populate the DML arrays, causing missing lineage
+        and operational metadata.
+
+        Args:
+            database_pattern: The AllowDenyPattern configuration for database filtering
+            additional_database_names: Additional database names to always include (no pattern matching)
+
+        Returns:
+            A SQL WHERE condition string, or "TRUE" if no filtering should be applied
+        """
+        if not database_pattern and not additional_database_names:
+            return "TRUE"
+
+        # Build the database filter conditions for pattern matching
+        # Note: Using UPPER() + RLIKE for case-insensitive matching is more performant than REGEXP_LIKE with 'i' flag
+        database_filter_parts = []
+
+        if database_pattern:
+            allow_patterns = database_pattern.allow
+            deny_patterns = database_pattern.deny
+
+            # Add allow patterns (if not the default "allow all")
+            if allow_patterns and allow_patterns != [".*"]:
+                allow_conditions = []
+                for pattern in allow_patterns:
+                    # Escape single quotes that might be present in the regex pattern
+                    escaped_pattern = pattern.replace("'", "''")
+                    allow_conditions.append(
+                        f"SPLIT_PART(UPPER(o:objectName), '.', 1) RLIKE '{escaped_pattern}'"
+                    )
+                if allow_conditions:
+                    database_filter_parts.append(f"({' OR '.join(allow_conditions)})")
+
+            # Add deny patterns
+            if deny_patterns:
+                deny_conditions = []
+                for pattern in deny_patterns:
+                    # Escape single quotes that might be present in the regex pattern
+                    escaped_pattern = pattern.replace("'", "''")
+                    deny_conditions.append(
+                        f"SPLIT_PART(UPPER(o:objectName), '.', 1) NOT RLIKE '{escaped_pattern}'"
+                    )
+                if deny_conditions:
+                    database_filter_parts.append(f"({' AND '.join(deny_conditions)})")
+
+        # Add additional database names (exact matches)
+        if additional_database_names:
+            additional_db_conditions = []
+            for db_name in additional_database_names:
+                # Escape single quotes
+                escaped_db_name = db_name.replace("'", "''")
+                additional_db_conditions.append(
+                    f"SPLIT_PART(UPPER(o:objectName), '.', 1) = '{escaped_db_name.upper()}'"
+                )
+            if additional_db_conditions:
+                database_filter_parts.append(
+                    f"({' OR '.join(additional_db_conditions)})"
+                )
+
+        if database_filter_parts:
+            database_filter_condition = " AND ".join(database_filter_parts)
+
+            # Build a condition that checks if any objects in the arrays match the database pattern
+            # This implements "at least one" matching behavior: queries are allowed if they touch
+            # at least one database that matches the pattern, even if they also touch other databases
+            # Use ARRAY_SIZE with FILTER which is more compatible with Snowflake
+            direct_objects_condition = f"ARRAY_SIZE(FILTER(direct_objects_accessed, o -> {database_filter_condition})) > 0"
+            objects_modified_condition = f"ARRAY_SIZE(FILTER(objects_modified, o -> {database_filter_condition})) > 0"
+
+            # CRITICAL: Handle DDL operations by checking object_modified_by_ddl field
+            # DDL operations like ALTER TABLE RENAME store their data here instead of in the arrays
+            # We need to adapt the filter condition for a single object rather than an array
+            ddl_filter_condition = database_filter_condition.replace(
+                "o:objectName", "object_modified_by_ddl:objectName"
+            )
+            object_modified_by_ddl_condition = f"({ddl_filter_condition})"
+
+            return f"({direct_objects_condition} OR {objects_modified_condition} OR {object_modified_by_ddl_condition})"
+        else:
+            return "TRUE"
 
     def _query_fingerprinted_queries(self):
         if self.dedup_strategy == QueryDedupStrategyType.STANDARD:
@@ -956,7 +926,6 @@
             raise NotImplementedError(
                 f"Strategy {self.dedup_strategy} is not implemented by the QueryLogQueryBuilder"
             )
->>>>>>> 9e205ccc
 
     def build_enriched_query_log_query(self) -> str:
         return f"""\
@@ -985,7 +954,7 @@
         AND query_id IN (
             SELECT query_id FROM deduplicated_queries
         )
-        AND {access_history_database_filter}
+        AND {self.access_history_database_filter}
 )
 , filtered_access_history AS (
     -- TODO: Add table filter clause.
