import contextlib
import dataclasses
import functools
import json
import logging
import pathlib
import re
import tempfile
from dataclasses import dataclass
from datetime import datetime, timezone
from typing import Any, Dict, Iterable, List, Optional, Union

import pydantic
from typing_extensions import Self

from datahub.configuration.common import AllowDenyPattern, ConfigModel
from datahub.configuration.time_window_config import (
    BaseTimeWindowConfig,
    BucketDuration,
)
from datahub.ingestion.api.closeable import Closeable
from datahub.ingestion.api.common import PipelineContext
from datahub.ingestion.api.report import Report
from datahub.ingestion.api.source import Source, SourceReport
from datahub.ingestion.api.source_helpers import auto_workunit
from datahub.ingestion.api.workunit import MetadataWorkUnit
from datahub.ingestion.graph.client import DataHubGraph
from datahub.ingestion.source.snowflake.constants import SnowflakeObjectDomain
from datahub.ingestion.source.snowflake.snowflake_config import (
    DEFAULT_TEMP_TABLES_PATTERNS,
    SnowflakeFilterConfig,
    SnowflakeIdentifierConfig,
)
from datahub.ingestion.source.snowflake.snowflake_connection import (
    SnowflakeConnection,
    SnowflakeConnectionConfig,
)
from datahub.ingestion.source.snowflake.snowflake_lineage_v2 import (
    SnowflakeLineageExtractor,
)
from datahub.ingestion.source.snowflake.snowflake_query import SnowflakeQuery
from datahub.ingestion.source.snowflake.snowflake_utils import (
    SnowflakeFilter,
    SnowflakeIdentifierBuilder,
    SnowflakeStructuredReportMixin,
)
from datahub.ingestion.source.usage.usage_common import BaseUsageConfig
from datahub.metadata.urns import CorpUserUrn
from datahub.sql_parsing.schema_resolver import SchemaResolver
from datahub.sql_parsing.sql_parsing_aggregator import (
    KnownLineageMapping,
    ObservedQuery,
    PreparsedQuery,
    SqlAggregatorReport,
    SqlParsingAggregator,
    TableRename,
    TableSwap,
    UrnStr,
)
from datahub.sql_parsing.sql_parsing_common import QueryType
from datahub.sql_parsing.sqlglot_lineage import (
    ColumnLineageInfo,
    ColumnRef,
    DownstreamColumnRef,
)
from datahub.sql_parsing.sqlglot_utils import get_query_fingerprint
from datahub.utilities.file_backed_collections import (
    ConnectionWrapper,
    FileBackedDict,
    FileBackedList,
)
from datahub.utilities.perf_timer import PerfTimer

logger = logging.getLogger(__name__)

# Define a type alias
UserName = str
UserEmail = str
UsersMapping = Dict[UserName, UserEmail]


class SnowflakeQueriesExtractorConfig(ConfigModel):
    # TODO: Support stateful ingestion for the time windows.
    window: BaseTimeWindowConfig = BaseTimeWindowConfig()

    pushdown_deny_usernames: List[str] = pydantic.Field(
        default=[],
        description="List of snowflake usernames which will not be considered for lineage/usage/queries extraction. "
        "This is primarily useful for improving performance by filtering out users with extremely high query volumes.",
    )

    user_email_pattern: AllowDenyPattern = pydantic.Field(
        default=AllowDenyPattern.allow_all(),
        description="Regex patterns for user emails to filter in usage.",
    )

    temporary_tables_pattern: List[str] = pydantic.Field(
        default=DEFAULT_TEMP_TABLES_PATTERNS,
        description="[Advanced] Regex patterns for temporary tables to filter in lineage ingestion. Specify regex to "
        "match the entire table name in database.schema.table format. Defaults are to set in such a way "
        "to ignore the temporary staging tables created by known ETL tools.",
    )

    local_temp_path: Optional[pathlib.Path] = pydantic.Field(
        default=None,
        description="Local path to store the audit log.",
        # TODO: For now, this is simply an advanced config to make local testing easier.
        # Eventually, we will want to store date-specific files in the directory and use it as a cache.
        hidden_from_docs=True,
    )

    include_lineage: bool = True
    include_queries: bool = True
    include_usage_statistics: bool = True
    include_query_usage_statistics: bool = True
    include_operations: bool = True


class SnowflakeQueriesSourceConfig(
    SnowflakeQueriesExtractorConfig, SnowflakeIdentifierConfig, SnowflakeFilterConfig
):
    connection: SnowflakeConnectionConfig


@dataclass
class SnowflakeQueriesExtractorReport(Report):
    copy_history_fetch_timer: PerfTimer = dataclasses.field(default_factory=PerfTimer)
    query_log_fetch_timer: PerfTimer = dataclasses.field(default_factory=PerfTimer)
    users_fetch_timer: PerfTimer = dataclasses.field(default_factory=PerfTimer)

    audit_log_load_timer: PerfTimer = dataclasses.field(default_factory=PerfTimer)
    aggregator_generate_timer: PerfTimer = dataclasses.field(default_factory=PerfTimer)

    sql_aggregator: Optional[SqlAggregatorReport] = None

    num_ddl_queries_dropped: int = 0
    num_stream_queries_observed: int = 0
    num_create_temp_view_queries_observed: int = 0
    num_users: int = 0


@dataclass
class SnowflakeQueriesSourceReport(SourceReport):
    window: Optional[BaseTimeWindowConfig] = None
    queries_extractor: Optional[SnowflakeQueriesExtractorReport] = None


@dataclasses.dataclass
class StoredProcCall:
    snowflake_root_query_id: str

    # Query text will typically be something like:
    # "CALL SALES_FORECASTING.CUSTOMER_ANALYSIS_PROC();"
    query_text: str

    timestamp: datetime
    user: CorpUserUrn
    default_db: str
    default_schema: str


@dataclass
class StoredProcExecutionLineage:
    call: StoredProcCall

    inputs: List[UrnStr]
    outputs: List[UrnStr]


class SnowflakeQueriesExtractor(SnowflakeStructuredReportMixin, Closeable):
    def __init__(
        self,
        connection: SnowflakeConnection,
        config: SnowflakeQueriesExtractorConfig,
        structured_report: SourceReport,
        filters: SnowflakeFilter,
        identifiers: SnowflakeIdentifierBuilder,
        graph: Optional[DataHubGraph] = None,
        schema_resolver: Optional[SchemaResolver] = None,
        discovered_tables: Optional[List[str]] = None,
    ):
        self.connection = connection

        self.config = config
        self.report = SnowflakeQueriesExtractorReport()
        self.filters = filters
        self.identifiers = identifiers
        self.discovered_tables = set(discovered_tables) if discovered_tables else None

        self._structured_report = structured_report

        # The exit stack helps ensure that we close all the resources we open.
        self._exit_stack = contextlib.ExitStack()

        self.aggregator: SqlParsingAggregator = self._exit_stack.enter_context(
            SqlParsingAggregator(
                platform=self.identifiers.platform,
                platform_instance=self.identifiers.identifier_config.platform_instance,
                env=self.identifiers.identifier_config.env,
                schema_resolver=schema_resolver,
                graph=graph,
                eager_graph_load=False,
                generate_lineage=self.config.include_lineage,
                generate_queries=self.config.include_queries,
                generate_usage_statistics=self.config.include_usage_statistics,
                generate_query_usage_statistics=self.config.include_query_usage_statistics,
                usage_config=BaseUsageConfig(
                    bucket_duration=self.config.window.bucket_duration,
                    start_time=self.config.window.start_time,
                    end_time=self.config.window.end_time,
                    user_email_pattern=self.config.user_email_pattern,
                    # TODO make the rest of the fields configurable
                ),
                generate_operations=self.config.include_operations,
                is_temp_table=self.is_temp_table,
                is_allowed_table=self.is_allowed_table,
                format_queries=False,
            )
        )
        self.report.sql_aggregator = self.aggregator.report

    @property
    def structured_reporter(self) -> SourceReport:
        return self._structured_report

    @functools.cached_property
    def local_temp_path(self) -> pathlib.Path:
        if self.config.local_temp_path:
            assert self.config.local_temp_path.is_dir()
            return self.config.local_temp_path

        path = pathlib.Path(tempfile.mkdtemp())
        path.mkdir(parents=True, exist_ok=True)
        logger.info(f"Using local temp path: {path}")
        return path

    def is_temp_table(self, name: str) -> bool:
        if any(
            re.match(pattern, name, flags=re.IGNORECASE)
            for pattern in self.config.temporary_tables_pattern
        ):
            return True

        # This is also a temp table if
        #   1. this name would be allowed by the dataset patterns, and
        #   2. we have a list of discovered tables, and
        #   3. it's not in the discovered tables list
        if (
            self.filters.is_dataset_pattern_allowed(name, SnowflakeObjectDomain.TABLE)
            and self.discovered_tables
            and name not in self.discovered_tables
        ):
            return True

        return False

    def is_allowed_table(self, name: str) -> bool:
        if self.discovered_tables and name not in self.discovered_tables:
            return False

        return self.filters.is_dataset_pattern_allowed(
            name, SnowflakeObjectDomain.TABLE
        )

    def get_workunits_internal(
        self,
    ) -> Iterable[MetadataWorkUnit]:
        with self.report.users_fetch_timer:
            users = self.fetch_users()

        # TODO: Add some logic to check if the cached audit log is stale or not.
        audit_log_file = self.local_temp_path / "audit_log.sqlite"
        use_cached_audit_log = audit_log_file.exists()

        if self.config.local_temp_path is None:
            self._exit_stack.callback(lambda: audit_log_file.unlink(missing_ok=True))

        shared_connection = self._exit_stack.enter_context(
            ConnectionWrapper(audit_log_file)
        )
        queries: FileBackedList[
            Union[
                KnownLineageMapping,
                PreparsedQuery,
                TableRename,
                TableSwap,
                ObservedQuery,
                StoredProcCall,
            ]
        ] = self._exit_stack.enter_context(FileBackedList(shared_connection))

        if use_cached_audit_log:
            logger.info(f"Using cached audit log at {audit_log_file}")
        else:
            logger.info(f"Fetching audit log into {audit_log_file}")

            with self.report.copy_history_fetch_timer:
                for copy_entry in self.fetch_copy_history():
                    queries.append(copy_entry)

            with self.report.query_log_fetch_timer:
                for entry in self.fetch_query_log(users):
                    queries.append(entry)

        # { root_query_id -> StoredProcExecutionLineage }
        stored_proc_execution_lineage: FileBackedDict[StoredProcExecutionLineage] = (
            self._exit_stack.enter_context(FileBackedDict())
        )

        with self.report.audit_log_load_timer:
            for i, query in enumerate(queries):
                if i % 1000 == 0:
                    logger.info(f"Added {i} query log entries to SQL aggregator")

                if isinstance(query, StoredProcCall):
                    stored_proc_execution_lineage[query.snowflake_root_query_id] = (
                        StoredProcExecutionLineage(
                            call=query,
                            # Will be populated by subsequent rows.
                            inputs=[],
                            outputs=[],
                        )
                    )
                    continue

                self.aggregator.add(query)

<<<<<<< HEAD
                if (
                    isinstance(query, PreparsedQuery)
                    and (
                        snowflake_root_query_id := (query.extra_info or {}).get(
                            "snowflake_root_query_id"
                        )
                    )
                    and snowflake_root_query_id in stored_proc_execution_lineage
                ):
                    stored_proc_execution = stored_proc_execution_lineage.for_mutation(
                        snowflake_root_query_id
                    )
                    stored_proc_execution.inputs.extend(query.upstreams)
                    if query.downstream is not None:
                        stored_proc_execution.outputs.append(query.downstream)

            for stored_proc_execution in stored_proc_execution_lineage.values():
                # For stored procedures, we can only get table-level lineage from the audit log.

                # TODO: Add counters / reporting for the stored proc lineage.
                if not stored_proc_execution.inputs:
                    continue

                for downstream in stored_proc_execution.outputs:
                    stored_proc_query_id = get_query_fingerprint(
                        stored_proc_execution.call.query_text,
                        self.identifiers.platform,
                        fast=True,
                        secondary_id=downstream,
                    )

                    # TODO: Make this the lowest priority lineage - so that it doesn't override other lineage entries.
                    self.aggregator.add(
                        PreparsedQuery(
                            query_id=stored_proc_query_id,
                            query_text=stored_proc_execution.call.query_text,
                            upstreams=stored_proc_execution.inputs,
                            downstream=downstream,
                            query_count=0,
                            user=stored_proc_execution.call.user,
                            timestamp=stored_proc_execution.call.timestamp,
                        )
                    )

        yield from auto_workunit(self.aggregator.gen_metadata())
=======
        with self.report.aggregator_generate_timer:
            yield from auto_workunit(self.aggregator.gen_metadata())
>>>>>>> ef3446f0

    def fetch_users(self) -> UsersMapping:
        users: UsersMapping = dict()
        with self.structured_reporter.report_exc("Error fetching users from Snowflake"):
            logger.info("Fetching users from Snowflake")
            query = SnowflakeQuery.get_all_users()
            resp = self.connection.query(query)

            for row in resp:
                try:
                    users[row["NAME"]] = row["EMAIL"]
                    self.report.num_users += 1
                except Exception as e:
                    self.structured_reporter.warning(
                        "Error parsing user row",
                        context=f"{row}",
                        exc=e,
                    )
        return users

    def fetch_copy_history(self) -> Iterable[KnownLineageMapping]:
        # Derived from _populate_external_lineage_from_copy_history.

        query: str = SnowflakeQuery.copy_lineage_history(
            start_time_millis=int(self.config.window.start_time.timestamp() * 1000),
            end_time_millis=int(self.config.window.end_time.timestamp() * 1000),
            downstreams_deny_pattern=self.config.temporary_tables_pattern,
        )

        with self.structured_reporter.report_exc(
            "Error fetching copy history from Snowflake"
        ):
            logger.info("Fetching copy history from Snowflake")
            resp = self.connection.query(query)

            for row in resp:
                try:
                    result = (
                        SnowflakeLineageExtractor._process_external_lineage_result_row(
                            row,
                            discovered_tables=self.discovered_tables,
                            identifiers=self.identifiers,
                        )
                    )
                except Exception as e:
                    self.structured_reporter.warning(
                        "Error parsing copy history row",
                        context=f"{row}",
                        exc=e,
                    )
                else:
                    if result:
                        yield result

    def fetch_query_log(
        self, users: UsersMapping
    ) -> Iterable[
        Union[PreparsedQuery, TableRename, TableSwap, ObservedQuery, StoredProcCall]
    ]:
        query_log_query = _build_enriched_query_log_query(
            start_time=self.config.window.start_time,
            end_time=self.config.window.end_time,
            bucket_duration=self.config.window.bucket_duration,
            deny_usernames=self.config.pushdown_deny_usernames,
        )

        with self.structured_reporter.report_exc(
            "Error fetching query log from Snowflake"
        ):
            logger.info("Fetching query log from Snowflake")
            resp = self.connection.query(query_log_query)

            for i, row in enumerate(resp):
                if i > 0 and i % 1000 == 0:
                    logger.info(f"Processed {i} query log rows so far")

                assert isinstance(row, dict)
                try:
                    entry = self._parse_audit_log_row(row, users)
                except Exception as e:
                    self.structured_reporter.warning(
                        "Error parsing query log row",
                        context=f"{row}",
                        exc=e,
                    )
                else:
                    if entry:
                        yield entry

    @classmethod
    def _has_temp_keyword(cls, query_text: str) -> bool:
        return (
            re.search(r"\bTEMP\b", query_text, re.IGNORECASE) is not None
            or re.search(r"\bTEMPORARY\b", query_text, re.IGNORECASE) is not None
        )

    def _parse_audit_log_row(
        self, row: Dict[str, Any], users: UsersMapping
    ) -> Optional[
        Union[TableRename, TableSwap, PreparsedQuery, ObservedQuery, StoredProcCall]
    ]:
        json_fields = {
            "DIRECT_OBJECTS_ACCESSED",
            "OBJECTS_MODIFIED",
            "OBJECT_MODIFIED_BY_DDL",
        }

        res = {}
        for key, value in row.items():
            if key in json_fields and value:
                value = json.loads(value)
            key = key.lower()
            res[key] = value

        timestamp: datetime = res["query_start_time"]
        timestamp = timestamp.astimezone(timezone.utc)

        # TODO need to map snowflake query types to ours
        query_text: str = res["query_text"]
        snowflake_query_type: str = res["query_type"]
        query_type: QueryType = SNOWFLAKE_QUERY_TYPE_MAPPING.get(
            snowflake_query_type, QueryType.UNKNOWN
        )

        direct_objects_accessed = res["direct_objects_accessed"]
        objects_modified = res["objects_modified"]
        object_modified_by_ddl = res["object_modified_by_ddl"]

        if object_modified_by_ddl and not objects_modified:
            known_ddl_entry: Optional[Union[TableRename, TableSwap]] = None
            with self.structured_reporter.report_exc(
                "Error fetching ddl lineage from Snowflake"
            ):
                known_ddl_entry = self.parse_ddl_query(
                    query_text,
                    res["session_id"],
                    timestamp,
                    object_modified_by_ddl,
                    snowflake_query_type,
                )
            if known_ddl_entry:
                return known_ddl_entry
            elif direct_objects_accessed:
                # Unknown ddl relevant for usage. We want to continue execution here
                pass
            else:
                return None

        user = CorpUserUrn(
            self.identifiers.get_user_identifier(
                res["user_name"], users.get(res["user_name"])
            )
        )
        extra_info = {
            "snowflake_query_id": res["query_id"],
            "snowflake_root_query_id": res["root_query_id"],
            "snowflake_query_type": res["query_type"],
            "snowflake_role_name": res["role_name"],
            "query_duration": res["query_duration"],
            "rows_inserted": res["rows_inserted"],
            "rows_updated": res["rows_updated"],
            "rows_deleted": res["rows_deleted"],
        }

        # There are a couple cases when we'd want to prefer our own SQL parsing
        # over Snowflake's metadata.
        # 1. For queries that use a stream, objects_modified returns $SYS_VIEW_X with no mapping.
        #    We can check direct_objects_accessed to see if there is a stream used, and if so,
        #    prefer doing SQL parsing over Snowflake's metadata.
        # 2. For queries that create a view, objects_modified is empty and object_modified_by_ddl
        #    contains the view name and columns. Because `object_modified_by_ddl` doesn't contain
        #    source columns e.g. lineage information, we must do our own SQL parsing. We're mainly
        #    focused on temporary views. It's fine if we parse a couple extra views, but in general
        #    we want view definitions to come from Snowflake's schema metadata and not from query logs.

        has_stream_objects = any(
            obj.get("objectDomain") == "Stream" for obj in direct_objects_accessed
        )
        is_create_view = query_type == QueryType.CREATE_VIEW
        is_create_temp_view = is_create_view and self._has_temp_keyword(query_text)

        if has_stream_objects or is_create_temp_view:
            if has_stream_objects:
                self.report.num_stream_queries_observed += 1
            elif is_create_temp_view:
                self.report.num_create_temp_view_queries_observed += 1

            return ObservedQuery(
                query=query_text,
                session_id=res["session_id"],
                timestamp=timestamp,
                user=user,
                default_db=res["default_db"],
                default_schema=res["default_schema"],
                query_hash=get_query_fingerprint(
                    query_text, self.identifiers.platform, fast=True
                ),
                extra_info=extra_info,
            )

        if snowflake_query_type == "CALL" and res["root_query_id"] is None:
            return StoredProcCall(
                # This is the top-level query ID that other entries will reference.
                snowflake_root_query_id=res["query_id"],
                query_text=query_text,
                timestamp=timestamp,
                user=user,
                default_db=res["default_db"],
                default_schema=res["default_schema"],
            )

        upstreams = []
        column_usage = {}

        for obj in direct_objects_accessed:
            dataset = self.identifiers.gen_dataset_urn(
                self.identifiers.get_dataset_identifier_from_qualified_name(
                    obj["objectName"]
                )
            )

            columns = set()
            for modified_column in obj["columns"]:
                columns.add(
                    self.identifiers.snowflake_identifier(modified_column["columnName"])
                )

            upstreams.append(dataset)
            column_usage[dataset] = columns

        downstream = None
        column_lineage = None
        for obj in objects_modified:
            # We don't expect there to be more than one object modified.
            if downstream:
                self.structured_reporter.report_warning(
                    message="Unexpectedly got multiple downstream entities from the Snowflake audit log.",
                    context=f"{row}",
                )

            downstream = self.identifiers.gen_dataset_urn(
                self.identifiers.get_dataset_identifier_from_qualified_name(
                    obj["objectName"]
                )
            )
            column_lineage = []
            for modified_column in obj["columns"]:
                column_lineage.append(
                    ColumnLineageInfo(
                        downstream=DownstreamColumnRef(
                            dataset=downstream,
                            column=self.identifiers.snowflake_identifier(
                                modified_column["columnName"]
                            ),
                        ),
                        upstreams=[
                            ColumnRef(
                                table=self.identifiers.gen_dataset_urn(
                                    self.identifiers.get_dataset_identifier_from_qualified_name(
                                        upstream["objectName"]
                                    )
                                ),
                                column=self.identifiers.snowflake_identifier(
                                    upstream["columnName"]
                                ),
                            )
                            for upstream in modified_column["directSources"]
                            if upstream["objectDomain"]
                            in SnowflakeQuery.ACCESS_HISTORY_TABLE_VIEW_DOMAINS
                        ],
                    )
                )

        entry = PreparsedQuery(
            # Despite having Snowflake's fingerprints available, our own fingerprinting logic does a better
            # job at eliminating redundant / repetitive queries. As such, we include the fast fingerprint
            # here
            query_id=get_query_fingerprint(
                query_text,
                self.identifiers.platform,
                fast=True,
                secondary_id=res["query_secondary_fingerprint"],
            ),
            query_text=query_text,
            upstreams=upstreams,
            downstream=downstream,
            column_lineage=column_lineage,
            column_usage=column_usage,
            inferred_schema=None,
            confidence_score=1.0,
            query_count=res["query_count"],
            user=user,
            timestamp=timestamp,
            session_id=res["session_id"],
            query_type=query_type,
            extra_info=extra_info,
        )
        return entry

    def parse_ddl_query(
        self,
        query: str,
        session_id: str,
        timestamp: datetime,
        object_modified_by_ddl: dict,
        query_type: str,
    ) -> Optional[Union[TableRename, TableSwap]]:
        if (
            object_modified_by_ddl["operationType"] == "ALTER"
            and query_type == "RENAME_TABLE"
            and object_modified_by_ddl["properties"].get("objectName")
        ):
            original_un = self.identifiers.gen_dataset_urn(
                self.identifiers.get_dataset_identifier_from_qualified_name(
                    object_modified_by_ddl["objectName"]
                )
            )

            new_urn = self.identifiers.gen_dataset_urn(
                self.identifiers.get_dataset_identifier_from_qualified_name(
                    object_modified_by_ddl["properties"]["objectName"]["value"]
                )
            )
            return TableRename(original_un, new_urn, query, session_id, timestamp)
        elif object_modified_by_ddl[
            "operationType"
        ] == "ALTER" and object_modified_by_ddl["properties"].get("swapTargetName"):
            urn1 = self.identifiers.gen_dataset_urn(
                self.identifiers.get_dataset_identifier_from_qualified_name(
                    object_modified_by_ddl["objectName"]
                )
            )

            urn2 = self.identifiers.gen_dataset_urn(
                self.identifiers.get_dataset_identifier_from_qualified_name(
                    object_modified_by_ddl["properties"]["swapTargetName"]["value"]
                )
            )

            return TableSwap(urn1, urn2, query, session_id, timestamp)
        else:
            self.report.num_ddl_queries_dropped += 1
            return None

    def close(self) -> None:
        self._exit_stack.close()


class SnowflakeQueriesSource(Source):
    def __init__(self, ctx: PipelineContext, config: SnowflakeQueriesSourceConfig):
        self.ctx = ctx
        self.config = config
        self.report = SnowflakeQueriesSourceReport()

        self.filters = SnowflakeFilter(
            filter_config=self.config,
            structured_reporter=self.report,
        )
        self.identifiers = SnowflakeIdentifierBuilder(
            identifier_config=self.config,
            structured_reporter=self.report,
        )

        self.connection = self.config.connection.get_connection()

        self.queries_extractor = SnowflakeQueriesExtractor(
            connection=self.connection,
            config=self.config,
            structured_report=self.report,
            filters=self.filters,
            identifiers=self.identifiers,
            graph=self.ctx.graph,
        )
        self.report.queries_extractor = self.queries_extractor.report

    @classmethod
    def create(cls, config_dict: dict, ctx: PipelineContext) -> Self:
        config = SnowflakeQueriesSourceConfig.parse_obj(config_dict)
        return cls(ctx, config)

    def get_workunits_internal(self) -> Iterable[MetadataWorkUnit]:
        self.report.window = self.config.window

        # TODO: Disable auto status processor?
        return self.queries_extractor.get_workunits_internal()

    def get_report(self) -> SnowflakeQueriesSourceReport:
        return self.report

    def close(self) -> None:
        self.connection.close()
        self.queries_extractor.close()
        super().close()


# Make sure we don't try to generate too much info for a single query.
_MAX_TABLES_PER_QUERY = 20


def _build_enriched_query_log_query(
    start_time: datetime,
    end_time: datetime,
    bucket_duration: BucketDuration,
    deny_usernames: Optional[List[str]],
) -> str:
    start_time_millis = int(start_time.timestamp() * 1000)
    end_time_millis = int(end_time.timestamp() * 1000)

    users_filter = "TRUE"
    if deny_usernames:
        user_not_in = ",".join(f"'{user.upper()}'" for user in deny_usernames)
        users_filter = f"user_name NOT IN ({user_not_in})"

    time_bucket_size = bucket_duration.value
    assert time_bucket_size in ("HOUR", "DAY", "MONTH")

    return f"""\
WITH
fingerprinted_queries as (
    SELECT *,
        -- TODO: Generate better fingerprints for each query by pushing down regex logic.
        query_history.query_parameterized_hash as query_fingerprint,
        -- Optional and additional hash to be used for query deduplication and final query identity
        CASE 
            WHEN CONTAINS(query_history.query_text, '-- Hex query metadata:')
            -- Extract project id and hash it
            THEN CAST(HASH(
                REGEXP_SUBSTR(query_history.query_text, '"project_id"\\\\s*:\\\\s*"([^"]+)"', 1, 1, 'e', 1),
                REGEXP_SUBSTR(query_history.query_text, '"context"\\\\s*:\\\\s*"([^"]+)"', 1, 1, 'e', 1)
            ) AS VARCHAR)
            ELSE NULL 
        END as query_secondary_fingerprint
    FROM
        snowflake.account_usage.query_history
    WHERE
        query_history.start_time >= to_timestamp_ltz({start_time_millis}, 3) -- {start_time.isoformat()}
        AND query_history.start_time < to_timestamp_ltz({end_time_millis}, 3) -- {end_time.isoformat()}
        AND execution_status = 'SUCCESS'
        AND {users_filter}
)
, deduplicated_queries as (
    SELECT
        *,
        DATE_TRUNC(
            {time_bucket_size},
            CONVERT_TIMEZONE('UTC', start_time)
        ) AS bucket_start_time,
        COUNT(*) OVER (PARTITION BY bucket_start_time, query_fingerprint, query_secondary_fingerprint) AS query_count,
    FROM
        fingerprinted_queries
    QUALIFY
        ROW_NUMBER() OVER (PARTITION BY bucket_start_time, query_fingerprint, query_secondary_fingerprint ORDER BY start_time DESC) = 1
)
, raw_access_history AS (
    SELECT
        query_id,
        root_query_id,
        query_start_time,
        user_name,
        direct_objects_accessed,
        objects_modified,
        object_modified_by_ddl
    FROM
        snowflake.account_usage.access_history
    WHERE
        query_start_time >= to_timestamp_ltz({start_time_millis}, 3) -- {start_time.isoformat()}
        AND query_start_time < to_timestamp_ltz({end_time_millis}, 3) -- {end_time.isoformat()}
        AND {users_filter}
        AND query_id IN (
            SELECT query_id FROM deduplicated_queries
        )
)
, filtered_access_history AS (
    -- TODO: Add table filter clause.
    SELECT
        query_id,
        root_query_id,
        query_start_time,
        ARRAY_SLICE(
            FILTER(direct_objects_accessed, o -> o:objectDomain IN {SnowflakeQuery.ACCESS_HISTORY_TABLE_VIEW_DOMAINS_FILTER}),
            0, {_MAX_TABLES_PER_QUERY}
        ) as direct_objects_accessed,
        -- TODO: Drop the columns.baseSources subfield.
        FILTER(objects_modified, o -> o:objectDomain IN {SnowflakeQuery.ACCESS_HISTORY_TABLE_VIEW_DOMAINS_FILTER}) as objects_modified,
        case when object_modified_by_ddl:objectDomain IN {SnowflakeQuery.ACCESS_HISTORY_TABLE_VIEW_DOMAINS_FILTER} then object_modified_by_ddl else null end as object_modified_by_ddl
    FROM raw_access_history
    WHERE ( array_size(direct_objects_accessed) > 0 or array_size(objects_modified) > 0 or object_modified_by_ddl is not null )
)
, query_access_history AS (
    SELECT
        q.bucket_start_time,
        q.query_id,
        q.query_fingerprint,
        q.query_secondary_fingerprint,
        q.query_count,
        q.session_id AS "SESSION_ID",
        q.start_time AS "QUERY_START_TIME",
        q.total_elapsed_time AS "QUERY_DURATION",
        q.query_text AS "QUERY_TEXT",
        q.query_type AS "QUERY_TYPE",
        q.database_name as "DEFAULT_DB",
        q.schema_name as "DEFAULT_SCHEMA",
        q.rows_inserted AS "ROWS_INSERTED",
        q.rows_updated AS "ROWS_UPDATED",
        q.rows_deleted AS "ROWS_DELETED",
        q.user_name AS "USER_NAME",
        q.role_name AS "ROLE_NAME",
        a.root_query_id,
        a.direct_objects_accessed,
        a.objects_modified,
        a.object_modified_by_ddl
    FROM deduplicated_queries q
    JOIN filtered_access_history a USING (query_id)
)
SELECT * FROM query_access_history
-- Our query aggregator expects the queries to be added in chronological order.
-- It's easier for us to push down the sorting to Snowflake/SQL instead of doing it in Python.
ORDER BY QUERY_START_TIME ASC
"""


SNOWFLAKE_QUERY_TYPE_MAPPING = {
    "INSERT": QueryType.INSERT,
    "UPDATE": QueryType.UPDATE,
    "DELETE": QueryType.DELETE,
    "CREATE": QueryType.CREATE_OTHER,
    "CREATE_TABLE": QueryType.CREATE_DDL,
    "CREATE_VIEW": QueryType.CREATE_VIEW,
    "CREATE_TABLE_AS_SELECT": QueryType.CREATE_TABLE_AS_SELECT,
    "MERGE": QueryType.MERGE,
    "COPY": QueryType.UNKNOWN,
    "TRUNCATE_TABLE": QueryType.UNKNOWN,
}<|MERGE_RESOLUTION|>--- conflicted
+++ resolved
@@ -325,7 +325,6 @@
 
                 self.aggregator.add(query)
 
-<<<<<<< HEAD
                 if (
                     isinstance(query, PreparsedQuery)
                     and (
@@ -370,11 +369,8 @@
                         )
                     )
 
-        yield from auto_workunit(self.aggregator.gen_metadata())
-=======
         with self.report.aggregator_generate_timer:
-            yield from auto_workunit(self.aggregator.gen_metadata())
->>>>>>> ef3446f0
+          yield from auto_workunit(self.aggregator.gen_metadata())
 
     def fetch_users(self) -> UsersMapping:
         users: UsersMapping = dict()
