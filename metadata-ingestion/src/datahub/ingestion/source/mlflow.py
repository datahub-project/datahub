--- conflicted
+++ resolved
@@ -198,7 +198,7 @@
 
     def get_workunits_internal(self) -> Iterable[MetadataWorkUnit]:
         yield from self._get_tags_workunits()
-        yield from self._get_experiment_workunits()
+        # yield from self._get_experiment_workunits()
         yield from self._get_ml_model_workunits()
 
     def _get_tags_workunits(self) -> Iterable[MetadataWorkUnit]:
@@ -324,7 +324,6 @@
         Returns:
             str: The URN of the external dataset
         """
-<<<<<<< HEAD
         registered_models = self._get_mlflow_registered_models()
         for registered_model in registered_models:
             self._get_ml_group_workunit(registered_model)
@@ -338,250 +337,6 @@
                 )
                 self._get_global_tags_workunit(model_version=model_version)
         return iter([])
-=======
-        return str(DatasetUrn(platform=platform, name=dataset_name))
-
-    def _get_dataset_input_workunits(self, run: Run) -> Iterable[MetadataWorkUnit]:
-        """
-        Generate workunits for dataset inputs in a run.
-
-        For each dataset input:
-        1. If source type is 'local' or 'code':
-           - Create a local dataset reference
-        2. Otherwise:
-           - If materialization is enabled:
-             - Create a hosted dataset and a dataset reference with upstream
-           - If materialization is not enabled:
-             - Create a dataset reference and add upstream if dataset exists
-        3. Add all dataset references as upstreams for the run
-        """
-        run_urn = DataProcessInstance(
-            id=run.info.run_id,
-            orchestrator=self.platform,
-        ).urn
-
-        dataset_reference_urns = []
-
-        for dataset_input in run.inputs.dataset_inputs:
-            dataset = dataset_input.dataset
-            source_type = dataset.source_type
-            dataset_tags = {k[1]: v[1] for k, v in dataset_input.tags}
-
-            # Prepare dataset properties
-            custom_properties = dataset_tags
-            formatted_schema = self._get_dataset_schema(dataset)
-            if formatted_schema is None:
-                custom_properties["schema"] = dataset.schema
-
-            # Handle local/code datasets
-            if source_type in ("local", "code"):
-                local_dataset = Dataset(
-                    platform=self.platform,
-                    name=dataset.name,
-                    schema=formatted_schema,
-                    custom_properties=custom_properties,
-                )
-                yield from local_dataset.as_workunits()
-                dataset_reference_urns.append(local_dataset.urn)
-                continue
-
-            # Handle hosted datasets
-            formatted_platform = self._get_dataset_platform_from_source_type(
-                source_type
-            )
-
-            # Validate platform if materialization is enabled
-            if self.config.materialize_dataset_inputs:
-                if not formatted_platform:
-                    self.report.failure(
-                        title="Unable to materialize dataset inputs",
-                        message=f"No mapping dataPlatform found for dataset input source type '{source_type}'",
-                        context=f"please add `materialize_dataset_inputs.source_mapping_to_platform` in config "
-                        f"(e.g. '{source_type}': 'snowflake')",
-                    )
-                    continue
-                # Create hosted dataset
-                hosted_dataset = Dataset(
-                    platform=formatted_platform,
-                    name=dataset.name,
-                    schema=formatted_schema,
-                    custom_properties=dataset_tags,
-                )
-                yield from hosted_dataset.as_workunits()
-
-            # Create dataset reference with upstream
-            hosted_dataset_reference = Dataset(
-                platform=self.platform,
-                name=dataset.name,
-                schema=formatted_schema,
-                custom_properties=dataset_tags,
-                upstreams=UpstreamLineageClass(
-                    upstreams=[
-                        UpstreamClass(
-                            self._get_external_dataset_urn(
-                                formatted_platform, dataset.name
-                            ),
-                            type="COPY",
-                        )
-                    ]
-                )
-                if formatted_platform
-                else None,
-            )
-            dataset_reference_urns.append(hosted_dataset_reference.urn)
-            yield from hosted_dataset_reference.as_workunits()
-
-        # Add dataset references as upstreams for the run
-        if dataset_reference_urns:
-            input_edges = [
-                EdgeClass(destinationUrn=str(dataset_ref_urn))
-                for dataset_ref_urn in dataset_reference_urns
-            ]
-            yield MetadataChangeProposalWrapper(
-                entityUrn=str(run_urn),
-                aspect=DataProcessInstanceInputClass(inputs=[], inputEdges=input_edges),
-            ).as_workunit()
-
-    def _get_dataset_platform_from_source_type(self, source_type: str) -> Optional[str]:
-        """
-        Map MLflow source type to DataHub platform.
-
-        Priority:
-        1. User-provided mapping in config
-        2. Internal mapping
-        3. Direct platform match from list of supported platforms
-        """
-        source_type = source_type.lower()
-
-        # User-provided mapping
-        platform = self._get_platform_from_user_mapping(source_type)
-        if platform:
-            return platform
-
-        # Internal mapping
-        if source_type == "gs":
-            return "gcs"
-
-        # Check direct platform match
-        if self._is_valid_platform(source_type):
-            return source_type
-
-        return None
-
-    def _get_platform_from_user_mapping(self, source_type: str) -> Optional[str]:
-        """
-        Get platform from user-provided mapping in config.
-        Returns None if mapping is invalid or platform is not supported.
-        """
-        source_mapping = self.config.source_mapping_to_platform
-        if not source_mapping:
-            return None
-
-        platform = source_mapping.get(source_type)
-        if not platform:
-            return None
-
-        return platform
-
-    def _get_run_workunits(
-        self, experiment: Experiment, run: Run
-    ) -> Iterable[MetadataWorkUnit]:
-        experiment_key = ExperimentKey(
-            platform=str(DataPlatformUrn(self.platform)), id=experiment.name
-        )
-
-        data_process_instance = DataProcessInstance(
-            id=run.info.run_id,
-            orchestrator=self.platform,
-            template_urn=None,
-        )
-
-        created_time = run.info.start_time or int(time.time() * 1000)
-        user_id = run.info.user_id if run.info.user_id else "mlflow"
-        guid_dict_user = {"platform": self.platform, "user": user_id}
-        platform_user_urn = (
-            f"urn:li:platformResource:{builder.datahub_guid(guid_dict_user)}"
-        )
-
-        yield MetadataChangeProposalWrapper(
-            entityUrn=platform_user_urn,
-            aspect=PlatformResourceInfoClass(
-                resourceType="user",
-                primaryKey=user_id,
-            ),
-        ).as_workunit()
-
-        yield MetadataChangeProposalWrapper(
-            entityUrn=str(data_process_instance.urn),
-            aspect=DataProcessInstancePropertiesClass(
-                name=run.info.run_name or run.info.run_id,
-                created=AuditStampClass(
-                    time=created_time,
-                    actor=platform_user_urn,
-                ),
-                externalUrl=self._make_external_url_from_run(experiment, run),
-                customProperties=getattr(run, "tags", {}) or {},
-            ),
-        ).as_workunit()
-
-        yield MetadataChangeProposalWrapper(
-            entityUrn=str(data_process_instance.urn),
-            aspect=ContainerClass(container=experiment_key.as_urn()),
-        ).as_workunit()
-
-        model_versions = self.get_mlflow_model_versions_from_run(run.info.run_id)
-        if model_versions:
-            model_version_urn = self._make_ml_model_urn(model_versions[0])
-            yield MetadataChangeProposalWrapper(
-                entityUrn=str(data_process_instance.urn),
-                aspect=DataProcessInstanceOutputClass(
-                    outputs=[],
-                    outputEdges=[
-                        EdgeClass(destinationUrn=model_version_urn),
-                    ],
-                ),
-            ).as_workunit()
-
-        metrics = self._get_run_metrics(run)
-        hyperparams = self._get_run_params(run)
-        yield MetadataChangeProposalWrapper(
-            entityUrn=str(data_process_instance.urn),
-            aspect=MLTrainingRunPropertiesClass(
-                hyperParams=hyperparams,
-                trainingMetrics=metrics,
-                outputUrls=[run.info.artifact_uri],
-                id=run.info.run_id,
-            ),
-        ).as_workunit()
-
-        if run.info.end_time:
-            duration_millis = run.info.end_time - run.info.start_time
-
-            yield MetadataChangeProposalWrapper(
-                entityUrn=str(data_process_instance.urn),
-                aspect=DataProcessInstanceRunEventClass(
-                    status=DataProcessRunStatusClass.COMPLETE,
-                    timestampMillis=run.info.end_time,
-                    result=DataProcessInstanceRunResultClass(
-                        type=self._convert_run_result_type(run.info.status).type,
-                        nativeResultType=self.platform,
-                    ),
-                    durationMillis=duration_millis,
-                ),
-            ).as_workunit()
-
-        yield MetadataChangeProposalWrapper(
-            entityUrn=str(data_process_instance.urn),
-            aspect=DataPlatformInstanceClass(
-                platform=str(DataPlatformUrn(self.platform))
-            ),
-        ).as_workunit()
-
-        yield MetadataChangeProposalWrapper(
-            entityUrn=str(data_process_instance.urn),
-            aspect=SubTypesClass(typeNames=[MLAssetSubTypes.MLFLOW_TRAINING_RUN]),
-        ).as_workunit()
->>>>>>> 2a75a981
 
     def _get_mlflow_registered_models(self) -> Iterable[RegisteredModel]:
         """
@@ -638,7 +393,6 @@
         Generate an MLModelGroup workunit for an MLflow Registered Model.
         """
         ml_model_group_urn = self._make_ml_model_group_urn(registered_model)
-<<<<<<< HEAD
         logger.info(f"!!! getting tags for registered model {registered_model.name}")
         try:
             tags = registered_model.tags
@@ -656,31 +410,6 @@
         # )
         # return wu
         return iter([])
-=======
-        ml_model_group_properties = MLModelGroupPropertiesClass(
-            customProperties=registered_model.tags,
-            description=registered_model.description,
-            created=TimeStampClass(
-                time=registered_model.creation_timestamp, actor=None
-            ),
-            lastModified=TimeStampClass(
-                time=registered_model.last_updated_timestamp,
-                actor=None,
-            ),
-            version=VersionTagClass(
-                versionTag=self._get_latest_version(registered_model),
-                metadataAttribution=MetadataAttributionClass(
-                    time=registered_model.last_updated_timestamp,
-                    actor="urn:li:corpuser:datahub",
-                ),
-            ),
-        )
-        wu = self._create_workunit(
-            urn=ml_model_group_urn,
-            aspect=ml_model_group_properties,
-        )
-        return wu
->>>>>>> 2a75a981
 
     def _make_ml_model_group_urn(self, registered_model: RegisteredModel) -> str:
         urn = builder.make_ml_model_group_urn(
@@ -812,7 +541,6 @@
         else:
             hyperparams = None
             training_metrics = None
-<<<<<<< HEAD
         try:
             print("!!! getting tags for model version:", model_version.name)
             model_version_tags = model_version.tags
@@ -837,38 +565,6 @@
 
         # return self._create_workunit(urn=ml_model_urn, aspect=ml_model_properties)
         return iter([])
-=======
-            training_jobs = []
-
-        created_time = model_version.creation_timestamp
-        created_actor = (
-            f"urn:li:platformResource:{model_version.user_id}"
-            if model_version.user_id
-            else None
-        )
-        model_version_tags = [f"{k}:{v}" for k, v in model_version.tags.items()]
-
-        ml_model_properties = MLModelPropertiesClass(
-            customProperties=model_version.tags,
-            externalUrl=self._make_external_url(model_version),
-            lastModified=TimeStampClass(
-                time=model_version.last_updated_timestamp,
-                actor=None,
-            ),
-            description=model_version.description,
-            created=TimeStampClass(
-                time=created_time,
-                actor=created_actor,
-            ),
-            hyperParams=hyperparams,
-            trainingMetrics=training_metrics,
-            tags=model_version_tags,
-            groups=[ml_model_group_urn],
-            trainingJobs=training_jobs,
-        )
-        wu = self._create_workunit(urn=ml_model_urn, aspect=ml_model_properties)
-        return wu
->>>>>>> 2a75a981
 
     def _make_ml_model_urn(self, model_version: ModelVersion) -> str:
         urn = builder.make_ml_model_urn(
