--- conflicted
+++ resolved
@@ -29,11 +29,7 @@
     support_status,
 )
 from datahub.ingestion.api.source import (
-<<<<<<< HEAD
-=======
-    CapabilityReport,
     MetadataWorkUnitProcessor,
->>>>>>> fdbc4de6
     SourceCapability,
     TestableSource,
     TestConnectionReport,
