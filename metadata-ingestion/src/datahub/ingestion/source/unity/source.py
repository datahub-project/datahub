import logging
import re
import time
<<<<<<< HEAD
from typing import Dict, Iterable, List, Optional, Set
=======
from datetime import timedelta
from typing import Dict, Iterable, List, Optional, Set, Union
>>>>>>> 301d3e6b
from urllib.parse import urljoin

from datahub.emitter.mce_builder import (
    make_data_platform_urn,
    make_dataplatform_instance_urn,
    make_dataset_urn_with_platform_instance,
    make_domain_urn,
    make_schema_field_urn,
    make_user_urn,
)
from datahub.emitter.mcp import MetadataChangeProposalWrapper
from datahub.emitter.mcp_builder import (
    CatalogKey,
    ContainerKey,
    MetastoreKey,
    NotebookKey,
    UnitySchemaKey,
    add_dataset_to_container,
    gen_containers,
)
from datahub.ingestion.api.common import PipelineContext
from datahub.ingestion.api.decorators import (
    SupportStatus,
    capability,
    config_class,
    platform_name,
    support_status,
)
from datahub.ingestion.api.source import (
    MetadataWorkUnitProcessor,
    SourceCapability,
    TestableSource,
    TestConnectionReport,
)
from datahub.ingestion.api.workunit import MetadataWorkUnit
from datahub.ingestion.source.common.subtypes import (
    DatasetContainerSubTypes,
    DatasetSubTypes,
)
from datahub.ingestion.source.state.stale_entity_removal_handler import (
    StaleEntityRemovalHandler,
)
from datahub.ingestion.source.state.stateful_ingestion_base import (
    StatefulIngestionSourceBase,
)
from datahub.ingestion.source.unity.analyze_profiler import UnityCatalogAnalyzeProfiler
from datahub.ingestion.source.unity.config import (
    UnityCatalogAnalyzeProfilerConfig,
    UnityCatalogGEProfilerConfig,
    UnityCatalogSourceConfig,
)
from datahub.ingestion.source.unity.connection_test import UnityCatalogConnectionTest
from datahub.ingestion.source.unity.ge_profiler import UnityCatalogGEProfiler
from datahub.ingestion.source.unity.proxy import UnityCatalogApiProxy
from datahub.ingestion.source.unity.proxy_types import (
    DATA_TYPE_REGISTRY,
    Catalog,
    Column,
    Metastore,
    Notebook,
    NotebookId,
    Schema,
    ServicePrincipal,
    Table,
    TableReference,
)
from datahub.ingestion.source.unity.report import UnityCatalogReport
from datahub.ingestion.source.unity.usage import UnityCatalogUsageExtractor
from datahub.metadata.com.linkedin.pegasus2avro.dataset import (
    FineGrainedLineage,
    FineGrainedLineageUpstreamType,
    ViewProperties,
)
from datahub.metadata.schema_classes import (
    BrowsePathsClass,
    DataPlatformInstanceClass,
    DatasetLineageTypeClass,
    DatasetPropertiesClass,
    DomainsClass,
    MySqlDDLClass,
    NullTypeClass,
    OperationClass,
    OperationTypeClass,
    OwnerClass,
    OwnershipClass,
    OwnershipTypeClass,
    SchemaFieldClass,
    SchemaFieldDataTypeClass,
    SchemaMetadataClass,
    SubTypesClass,
    TimeStampClass,
    UpstreamClass,
    UpstreamLineageClass,
)
from datahub.utilities.file_backed_collections import FileBackedDict
from datahub.utilities.hive_schema_to_avro import get_schema_fields_for_hive_column
from datahub.utilities.registries.domain_registry import DomainRegistry

logger: logging.Logger = logging.getLogger(__name__)


@platform_name("Databricks")
@config_class(UnityCatalogSourceConfig)
@capability(SourceCapability.SCHEMA_METADATA, "Enabled by default")
@capability(SourceCapability.DESCRIPTIONS, "Enabled by default")
@capability(SourceCapability.LINEAGE_COARSE, "Enabled by default")
@capability(SourceCapability.LINEAGE_FINE, "Enabled by default")
@capability(SourceCapability.USAGE_STATS, "Enabled by default")
@capability(SourceCapability.PLATFORM_INSTANCE, "Enabled by default")
@capability(SourceCapability.DOMAINS, "Supported via the `domain` config field")
@capability(SourceCapability.CONTAINERS, "Enabled by default")
@capability(SourceCapability.OWNERSHIP, "Supported via the `include_ownership` config")
@capability(
    SourceCapability.DELETION_DETECTION,
    "Optionally enabled via `stateful_ingestion.remove_stale_metadata`",
    supported=True,
)
@support_status(SupportStatus.INCUBATING)
class UnityCatalogSource(StatefulIngestionSourceBase, TestableSource):
    """
    This plugin extracts the following metadata from Databricks Unity Catalog:
    - metastores
    - schemas
    - tables and column lineage
    """

    config: UnityCatalogSourceConfig
    unity_catalog_api_proxy: UnityCatalogApiProxy
    platform: str = "databricks"
    platform_instance_name: str

    def get_report(self) -> UnityCatalogReport:
        return self.report

    def __init__(self, ctx: PipelineContext, config: UnityCatalogSourceConfig):
        super(UnityCatalogSource, self).__init__(config, ctx)

        self.config = config
        self.report: UnityCatalogReport = UnityCatalogReport()
        self.unity_catalog_api_proxy = UnityCatalogApiProxy(
            config.workspace_url,
            config.token,
            config.profiling.warehouse_id,
            report=self.report,
        )
        self.external_url_base = urljoin(self.config.workspace_url, "/explore/data")

        # Determine the platform_instance_name
        self.platform_instance_name = (
            config.workspace_name
            if config.workspace_name is not None
            else config.workspace_url.split("//")[1].split(".")[0]
        )

        if self.config.domain:
            self.domain_registry = DomainRegistry(
                cached_domains=[k for k in self.config.domain], graph=self.ctx.graph
            )

        # Global map of service principal application id -> ServicePrincipal
        self.service_principals: Dict[str, ServicePrincipal] = {}
        # Global set of table refs
        self.table_refs: Set[TableReference] = set()
        self.view_refs: Set[TableReference] = set()
        self.notebooks: FileBackedDict[Notebook] = FileBackedDict()

        # Global map of tables, for profiling
        self.tables: FileBackedDict[Table] = FileBackedDict()

    @staticmethod
    def test_connection(config_dict: dict) -> TestConnectionReport:
        return UnityCatalogConnectionTest(config_dict).get_connection_test()

    @classmethod
    def create(cls, config_dict, ctx):
        config = UnityCatalogSourceConfig.parse_obj(config_dict)
        return cls(ctx=ctx, config=config)

    def get_workunit_processors(self) -> List[Optional[MetadataWorkUnitProcessor]]:
        return [
            *super().get_workunit_processors(),
            StaleEntityRemovalHandler.create(
                self, self.config, self.ctx
            ).workunit_processor,
        ]

    def get_workunits_internal(self) -> Iterable[MetadataWorkUnit]:
        self.report.report_ingestion_stage_start("Start warehouse")
        wait_on_warehouse = None
        if self.config.is_profiling_enabled():
            # Can take several minutes, so start now and wait later
            wait_on_warehouse = self.unity_catalog_api_proxy.start_warehouse()
            if wait_on_warehouse is None:
                self.report.report_failure(
                    "initialization",
                    f"SQL warehouse {self.config.profiling.warehouse_id} not found",
                )
                return

        self.report.report_ingestion_stage_start("Ingest service principals")
        self.build_service_principal_map()
        if self.config.include_notebooks:
            self.report.report_ingestion_stage_start("Ingest notebooks")
            yield from self.process_notebooks()

        yield from self.process_metastores()

        if self.config.include_notebooks:
            self.report.report_ingestion_stage_start("Notebook lineage")
            for notebook in self.notebooks.values():
                wu = self._gen_notebook_lineage(notebook)
                if wu:
                    yield wu

        if self.config.include_usage_statistics:
            self.report.report_ingestion_stage_start("Ingest usage")
            usage_extractor = UnityCatalogUsageExtractor(
                config=self.config,
                report=self.report,
                proxy=self.unity_catalog_api_proxy,
                table_urn_builder=self.gen_dataset_urn,
                user_urn_builder=self.gen_user_urn,
            )
            yield from usage_extractor.get_usage_workunits(
                self.table_refs | self.view_refs
            )

        if self.config.is_profiling_enabled():
            self.report.report_ingestion_stage_start("Wait on warehouse")
            assert wait_on_warehouse
<<<<<<< HEAD
            wait_on_warehouse.result()
            if isinstance(self.config.profiling, UnityCatalogAnalyzeProfilerConfig):
                yield from UnityCatalogAnalyzeProfiler(
                    self.config.profiling,
                    self.report,
                    self.unity_catalog_api_proxy,
                    self.gen_dataset_urn,
                ).get_workunits(self.table_refs)
            elif isinstance(self.config.profiling, UnityCatalogGEProfilerConfig):
                yield from UnityCatalogGEProfiler(
                    sql_common_config=self.config,
                    profiling_config=self.config.profiling,
                    report=self.report,
                    dataset_urn_builder=self.gen_dataset_urn,
                ).get_workunits(list(self.tables.values()))
            else:
                raise ValueError("Unknown profiling config method")
=======
            timeout = timedelta(seconds=self.config.profiling.max_wait_secs)
            wait_on_warehouse.result(timeout)
            profiling_extractor = UnityCatalogProfiler(
                self.config.profiling,
                self.report,
                self.unity_catalog_api_proxy,
                self.gen_dataset_urn,
            )
            self.report.report_ingestion_stage_start("Profiling")
            yield from profiling_extractor.get_workunits(self.table_refs)
>>>>>>> 301d3e6b

    def build_service_principal_map(self) -> None:
        try:
            for sp in self.unity_catalog_api_proxy.service_principals():
                self.service_principals[sp.application_id] = sp
        except Exception as e:
            self.report.report_warning(
                "service-principals", f"Unable to fetch service principals: {e}"
            )

    def process_notebooks(self) -> Iterable[MetadataWorkUnit]:
        for notebook in self.unity_catalog_api_proxy.workspace_notebooks():
            self.notebooks[str(notebook.id)] = notebook
            yield from self._gen_notebook_aspects(notebook)

    def _gen_notebook_aspects(self, notebook: Notebook) -> Iterable[MetadataWorkUnit]:
        mcps = MetadataChangeProposalWrapper.construct_many(
            entityUrn=self.gen_notebook_urn(notebook),
            aspects=[
                DatasetPropertiesClass(
                    name=notebook.path.rsplit("/", 1)[-1],
                    customProperties={
                        "path": notebook.path,
                        "language": notebook.language.value,
                    },
                    externalUrl=urljoin(
                        self.config.workspace_url, f"#notebook/{notebook.id}"
                    ),
                    created=TimeStampClass(int(notebook.created_at.timestamp() * 1000)),
                    lastModified=TimeStampClass(
                        int(notebook.modified_at.timestamp() * 1000)
                    ),
                ),
                SubTypesClass(typeNames=[DatasetSubTypes.NOTEBOOK]),
                BrowsePathsClass(paths=notebook.path.split("/")),
                # TODO: Add DPI aspect
            ],
        )
        for mcp in mcps:
            yield mcp.as_workunit()

        self.report.notebooks.processed(notebook.path)

    def _gen_notebook_lineage(self, notebook: Notebook) -> Optional[MetadataWorkUnit]:
        if not notebook.upstreams:
            return None

        return MetadataChangeProposalWrapper(
            entityUrn=self.gen_notebook_urn(notebook),
            aspect=UpstreamLineageClass(
                upstreams=[
                    UpstreamClass(
                        dataset=self.gen_dataset_urn(upstream_ref),
                        type=DatasetLineageTypeClass.COPY,
                    )
                    for upstream_ref in notebook.upstreams
                ]
            ),
        ).as_workunit()

    def process_metastores(self) -> Iterable[MetadataWorkUnit]:
        metastore = self.unity_catalog_api_proxy.assigned_metastore()
        yield from self.gen_metastore_containers(metastore)
        yield from self.process_catalogs(metastore)

        self.report.metastores.processed(metastore.id)

    def process_catalogs(self, metastore: Metastore) -> Iterable[MetadataWorkUnit]:
        for catalog in self.unity_catalog_api_proxy.catalogs(metastore=metastore):
            if not self.config.catalog_pattern.allowed(catalog.id):
                self.report.catalogs.dropped(catalog.id)
                continue

            yield from self.gen_catalog_containers(catalog)
            yield from self.process_schemas(catalog)

            self.report.catalogs.processed(catalog.id)

    def process_schemas(self, catalog: Catalog) -> Iterable[MetadataWorkUnit]:
        for schema in self.unity_catalog_api_proxy.schemas(catalog=catalog):
            if not self.config.schema_pattern.allowed(schema.id):
                self.report.schemas.dropped(schema.id)
                continue

            self.report.report_ingestion_stage_start(f"Ingest schema {schema.id}")
            yield from self.gen_schema_containers(schema)
            yield from self.process_tables(schema)

            self.report.schemas.processed(schema.id)

    def process_tables(self, schema: Schema) -> Iterable[MetadataWorkUnit]:
        for table in self.unity_catalog_api_proxy.tables(schema=schema):
            if not self.config.table_pattern.allowed(table.ref.qualified_table_name):
                self.report.tables.dropped(table.id, f"table ({table.table_type})")
                continue

            if (
                self.config.is_profiling_enabled()
                and self.config.is_ge_profiling()
                and self.config.profiling.pattern.allowed(
                    table.ref.qualified_table_name
                )
            ):
                self.tables[table.ref.qualified_table_name] = table

            if table.is_view:
                self.view_refs.add(table.ref)
            else:
                self.table_refs.add(table.ref)
            yield from self.process_table(table, schema)
            self.report.tables.processed(table.id, f"table ({table.table_type})")

    def process_table(self, table: Table, schema: Schema) -> Iterable[MetadataWorkUnit]:
        dataset_urn = self.gen_dataset_urn(table.ref)
        yield from self.add_table_to_dataset_container(dataset_urn, schema)

        table_props = self._create_table_property_aspect(table)

        view_props = None
        if table.view_definition:
            view_props = self._create_view_property_aspect(table)

        sub_type = self._create_table_sub_type_aspect(table)
        schema_metadata = self._create_schema_metadata_aspect(table)
        operation = self._create_table_operation_aspect(table)
        domain = self._get_domain_aspect(dataset_name=table.ref.qualified_table_name)
        ownership = self._create_table_ownership_aspect(table)
        data_platform_instance = self._create_data_platform_instance_aspect(table)

        if self.config.include_column_lineage:
            self.unity_catalog_api_proxy.get_column_lineage(
                table, include_entity_lineage=self.config.include_notebooks
            )
        elif self.config.include_table_lineage:
            self.unity_catalog_api_proxy.table_lineage(
                table, include_entity_lineage=self.config.include_notebooks
            )
        lineage = self._generate_lineage_aspect(dataset_urn, table)

        if self.config.include_notebooks:
            for notebook_id in table.downstream_notebooks:
                self.notebooks[str(notebook_id)] = Notebook.add_upstream(
                    table.ref, self.notebooks[str(notebook_id)]
                )

        yield from [
            mcp.as_workunit()
            for mcp in MetadataChangeProposalWrapper.construct_many(
                entityUrn=dataset_urn,
                aspects=[
                    table_props,
                    view_props,
                    sub_type,
                    schema_metadata,
                    operation,
                    domain,
                    ownership,
                    data_platform_instance,
                    lineage,
                ],
            )
        ]

    def _generate_lineage_aspect(
        self, dataset_urn: str, table: Table
    ) -> Optional[UpstreamLineageClass]:
        upstreams: List[UpstreamClass] = []
        finegrained_lineages: List[FineGrainedLineage] = []
        for upstream_ref, downstream_to_upstream_cols in sorted(
            table.upstreams.items()
        ):
            upstream_urn = self.gen_dataset_urn(upstream_ref)

            # Should be empty if config.include_column_lineage is False
            finegrained_lineages.extend(
                FineGrainedLineage(
                    upstreamType=FineGrainedLineageUpstreamType.FIELD_SET,
                    upstreams=[
                        make_schema_field_urn(upstream_urn, upstream_col)
                        for upstream_col in sorted(u_cols)
                    ],
                    downstreamType=FineGrainedLineageUpstreamType.FIELD_SET,
                    downstreams=[make_schema_field_urn(dataset_urn, d_col)],
                )
                for d_col, u_cols in sorted(downstream_to_upstream_cols.items())
            )

            upstreams.append(
                UpstreamClass(
                    dataset=upstream_urn,
                    type=DatasetLineageTypeClass.TRANSFORMED,
                )
            )

        for notebook in table.upstream_notebooks:
            upstreams.append(
                UpstreamClass(
                    dataset=self.gen_notebook_urn(notebook),
                    type=DatasetLineageTypeClass.TRANSFORMED,
                )
            )

        if upstreams:
            return UpstreamLineageClass(
                upstreams=upstreams,
                fineGrainedLineages=finegrained_lineages
                if self.config.include_column_lineage
                else None,
            )
        else:
            return None

    def _get_domain_aspect(self, dataset_name: str) -> Optional[DomainsClass]:
        domain_urn = self._gen_domain_urn(dataset_name)
        if not domain_urn:
            return None
        return DomainsClass(domains=[domain_urn])

    def get_owner_urn(self, user: Optional[str]) -> Optional[str]:
        if self.config.include_ownership and user is not None:
            return self.gen_user_urn(user)
        return None

    def gen_user_urn(self, user: str) -> str:
        if user in self.service_principals:
            user = self.service_principals[user].display_name
        return make_user_urn(user)

    def gen_dataset_urn(self, table_ref: TableReference) -> str:
        return make_dataset_urn_with_platform_instance(
            platform=self.platform,
            platform_instance=self.platform_instance_name,
            name=str(table_ref),
        )

    def gen_notebook_urn(self, notebook: Union[Notebook, NotebookId]) -> str:
        notebook_id = notebook.id if isinstance(notebook, Notebook) else notebook
        return NotebookKey(
            notebook_id=notebook_id,
            platform=self.platform,
            instance=self.config.platform_instance,
        ).as_urn()

    def gen_schema_containers(self, schema: Schema) -> Iterable[MetadataWorkUnit]:
        domain_urn = self._gen_domain_urn(f"{schema.catalog.name}.{schema.name}")

        schema_container_key = self.gen_schema_key(schema)
        yield from gen_containers(
            container_key=schema_container_key,
            name=schema.name,
            sub_types=[DatasetContainerSubTypes.SCHEMA],
            parent_container_key=self.gen_catalog_key(catalog=schema.catalog),
            domain_urn=domain_urn,
            description=schema.comment,
            owner_urn=self.get_owner_urn(schema.owner),
            external_url=f"{self.external_url_base}/{schema.catalog.name}/{schema.name}",
        )

    def gen_metastore_containers(
        self, metastore: Metastore
    ) -> Iterable[MetadataWorkUnit]:
        domain_urn = self._gen_domain_urn(metastore.name)

        metastore_container_key = self.gen_metastore_key(metastore)
        yield from gen_containers(
            container_key=metastore_container_key,
            name=metastore.name,
            sub_types=[DatasetContainerSubTypes.DATABRICKS_METASTORE],
            domain_urn=domain_urn,
            description=metastore.comment,
            owner_urn=self.get_owner_urn(metastore.owner),
            external_url=self.external_url_base,
        )

    def gen_catalog_containers(self, catalog: Catalog) -> Iterable[MetadataWorkUnit]:
        domain_urn = self._gen_domain_urn(catalog.name)

        metastore_container_key = self.gen_metastore_key(catalog.metastore)
        catalog_container_key = self.gen_catalog_key(catalog)
        yield from gen_containers(
            container_key=catalog_container_key,
            name=catalog.name,
            sub_types=[DatasetContainerSubTypes.CATALOG],
            domain_urn=domain_urn,
            parent_container_key=metastore_container_key,
            description=catalog.comment,
            owner_urn=self.get_owner_urn(catalog.owner),
            external_url=f"{self.external_url_base}/{catalog.name}",
        )

    def gen_schema_key(self, schema: Schema) -> ContainerKey:
        return UnitySchemaKey(
            unity_schema=schema.name,
            platform=self.platform,
            instance=self.config.platform_instance,
            catalog=schema.catalog.name,
            metastore=schema.catalog.metastore.name,
        )

    def gen_metastore_key(self, metastore: Metastore) -> MetastoreKey:
        return MetastoreKey(
            metastore=metastore.name,
            platform=self.platform,
            instance=self.config.platform_instance,
        )

    def gen_catalog_key(self, catalog: Catalog) -> CatalogKey:
        return CatalogKey(
            catalog=catalog.name,
            metastore=catalog.metastore.name,
            platform=self.platform,
            instance=self.config.platform_instance,
        )

    def _gen_domain_urn(self, dataset_name: str) -> Optional[str]:
        domain_urn: Optional[str] = None

        for domain, pattern in self.config.domain.items():
            if pattern.allowed(dataset_name):
                domain_urn = make_domain_urn(
                    self.domain_registry.get_domain_urn(domain)
                )

        return domain_urn

    def add_table_to_dataset_container(
        self, dataset_urn: str, schema: Schema
    ) -> Iterable[MetadataWorkUnit]:
        schema_container_key = self.gen_schema_key(schema)
        yield from add_dataset_to_container(
            container_key=schema_container_key,
            dataset_urn=dataset_urn,
        )

    def _create_table_property_aspect(self, table: Table) -> DatasetPropertiesClass:
        custom_properties: dict = {}
        if table.storage_location is not None:
            custom_properties["storage_location"] = table.storage_location
        if table.data_source_format is not None:
            custom_properties["data_source_format"] = table.data_source_format.value
        if table.generation is not None:
            custom_properties["generation"] = str(table.generation)

        custom_properties["table_type"] = table.table_type.value

        custom_properties["created_by"] = table.created_by
        custom_properties["created_at"] = str(table.created_at)
        if table.properties:
            custom_properties.update({k: str(v) for k, v in table.properties.items()})
        custom_properties["table_id"] = table.table_id
        custom_properties["owner"] = table.owner
        custom_properties["updated_by"] = table.updated_by
        custom_properties["updated_at"] = str(table.updated_at)

        created = TimeStampClass(
            int(table.created_at.timestamp() * 1000), make_user_urn(table.created_by)
        )
        last_modified = created
        if table.updated_at and table.updated_by is not None:
            last_modified = TimeStampClass(
                int(table.updated_at.timestamp() * 1000),
                make_user_urn(table.updated_by),
            )

        return DatasetPropertiesClass(
            name=table.name,
            qualifiedName=table.ref.qualified_table_name,
            description=table.comment,
            customProperties=custom_properties,
            created=created,
            lastModified=last_modified,
            externalUrl=f"{self.external_url_base}/{table.ref.external_path}",
        )

    def _create_table_operation_aspect(self, table: Table) -> OperationClass:
        """Produce an operation aspect for a table.

        If a last updated time is present, we produce an update operation.
        Otherwise, we produce a create operation. We do this in addition to
        setting the last updated time in the dataset properties aspect, as
        the UI is currently missing the ability to display the last updated
        from the properties aspect.
        """

        reported_time = int(time.time() * 1000)

        operation = OperationClass(
            timestampMillis=reported_time,
            lastUpdatedTimestamp=int(table.created_at.timestamp() * 1000),
            actor=make_user_urn(table.created_by),
            operationType=OperationTypeClass.CREATE,
        )

        if table.updated_at and table.updated_by is not None:
            operation = OperationClass(
                timestampMillis=reported_time,
                lastUpdatedTimestamp=int(table.updated_at.timestamp() * 1000),
                actor=make_user_urn(table.updated_by),
                operationType=OperationTypeClass.UPDATE,
            )

        return operation

    def _create_table_ownership_aspect(self, table: Table) -> Optional[OwnershipClass]:
        owner_urn = self.get_owner_urn(table.owner)
        if owner_urn is not None:
            return OwnershipClass(
                owners=[
                    OwnerClass(
                        owner=owner_urn,
                        type=OwnershipTypeClass.DATAOWNER,
                    )
                ]
            )
        return None

    def _create_data_platform_instance_aspect(
        self, table: Table
    ) -> Optional[DataPlatformInstanceClass]:
        # Only ingest the DPI aspect if the flag is true
        if self.config.ingest_data_platform_instance_aspect:
            return DataPlatformInstanceClass(
                platform=make_data_platform_urn(self.platform),
                instance=make_dataplatform_instance_urn(
                    self.platform, self.platform_instance_name
                ),
            )
        return None

    def _create_table_sub_type_aspect(self, table: Table) -> SubTypesClass:
        return SubTypesClass(
            typeNames=[DatasetSubTypes.VIEW if table.is_view else DatasetSubTypes.TABLE]
        )

    def _create_view_property_aspect(self, table: Table) -> ViewProperties:
        assert table.view_definition
        return ViewProperties(
            materialized=False, viewLanguage="SQL", viewLogic=table.view_definition
        )

    def _create_schema_metadata_aspect(self, table: Table) -> SchemaMetadataClass:
        schema_fields: List[SchemaFieldClass] = []

        for column in table.columns:
            schema_fields.extend(self._create_schema_field(column))

        return SchemaMetadataClass(
            schemaName=table.id,
            platform=make_data_platform_urn(self.platform),
            fields=schema_fields,
            hash="",
            version=0,
            platformSchema=MySqlDDLClass(tableSchema=""),
        )

    @staticmethod
    def _create_schema_field(column: Column) -> List[SchemaFieldClass]:
        _COMPLEX_TYPE = re.compile("^(struct|array)")

        if _COMPLEX_TYPE.match(column.type_text.lower()):
            return get_schema_fields_for_hive_column(
                column.name, column.type_text.lower(), description=column.comment
            )
        else:
            return [
                SchemaFieldClass(
                    fieldPath=column.name,
                    type=SchemaFieldDataTypeClass(
                        type=DATA_TYPE_REGISTRY.get(column.type_name, NullTypeClass)()
                    ),
                    nativeDataType=column.type_text,
                    nullable=column.nullable,
                    description=column.comment,
                )
            ]<|MERGE_RESOLUTION|>--- conflicted
+++ resolved
@@ -1,12 +1,8 @@
 import logging
 import re
 import time
-<<<<<<< HEAD
-from typing import Dict, Iterable, List, Optional, Set
-=======
 from datetime import timedelta
 from typing import Dict, Iterable, List, Optional, Set, Union
->>>>>>> 301d3e6b
 from urllib.parse import urljoin
 
 from datahub.emitter.mce_builder import (
@@ -237,8 +233,9 @@
         if self.config.is_profiling_enabled():
             self.report.report_ingestion_stage_start("Wait on warehouse")
             assert wait_on_warehouse
-<<<<<<< HEAD
             wait_on_warehouse.result()
+
+            self.report.report_ingestion_stage_start("Profiling")
             if isinstance(self.config.profiling, UnityCatalogAnalyzeProfilerConfig):
                 yield from UnityCatalogAnalyzeProfiler(
                     self.config.profiling,
@@ -255,18 +252,6 @@
                 ).get_workunits(list(self.tables.values()))
             else:
                 raise ValueError("Unknown profiling config method")
-=======
-            timeout = timedelta(seconds=self.config.profiling.max_wait_secs)
-            wait_on_warehouse.result(timeout)
-            profiling_extractor = UnityCatalogProfiler(
-                self.config.profiling,
-                self.report,
-                self.unity_catalog_api_proxy,
-                self.gen_dataset_urn,
-            )
-            self.report.report_ingestion_stage_start("Profiling")
-            yield from profiling_extractor.get_workunits(self.table_refs)
->>>>>>> 301d3e6b
 
     def build_service_principal_map(self) -> None:
         try:
