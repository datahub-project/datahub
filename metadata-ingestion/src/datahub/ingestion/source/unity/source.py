--- conflicted
+++ resolved
@@ -1,11 +1,7 @@
 import logging
 import re
 import time
-<<<<<<< HEAD
-=======
 from concurrent.futures import ThreadPoolExecutor
-from datetime import timedelta
->>>>>>> c0ef7288
 from typing import Dict, Iterable, List, Optional, Set, Union
 from urllib.parse import urljoin
 
