# Supported types are available at
# https://api-docs.databricks.com/rest/latest/unity-catalog-api-specification-2-1.html?_ga=2.151019001.1795147704.1666247755-2119235717.1666247755
from dataclasses import dataclass, field
from datetime import datetime
from typing import Dict, List, Optional

from databricks.sdk.service.sql import QueryStatementType

from datahub.metadata.schema_classes import (
    ArrayTypeClass,
    BooleanTypeClass,
    BytesTypeClass,
    DateTypeClass,
    MapTypeClass,
    NullTypeClass,
    NumberTypeClass,
    OperationTypeClass,
    RecordTypeClass,
    SchemaFieldDataTypeClass,
    StringTypeClass,
    TimeTypeClass,
)

DATA_TYPE_REGISTRY: dict = {
    "BOOLEAN": BooleanTypeClass,
    "BYTE": BytesTypeClass,
    "DATE": DateTypeClass,
    "SHORT": NumberTypeClass,
    "INT": NumberTypeClass,
    "LONG": NumberTypeClass,
    "FLOAT": NumberTypeClass,
    "DOUBLE": NumberTypeClass,
    "TIMESTAMP": TimeTypeClass,
    "STRING": StringTypeClass,
    "BINARY": BytesTypeClass,
    "DECIMAL": NumberTypeClass,
    "INTERVAL": TimeTypeClass,
    "ARRAY": ArrayTypeClass,
    "STRUCT": RecordTypeClass,
    "MAP": MapTypeClass,
    "CHAR": StringTypeClass,
    "NULL": NullTypeClass,
}


# Does not parse other statement types, besides SELECT
OPERATION_STATEMENT_TYPES = {
    QueryStatementType.INSERT: OperationTypeClass.INSERT,
    QueryStatementType.COPY: OperationTypeClass.INSERT,
    QueryStatementType.UPDATE: OperationTypeClass.UPDATE,
    QueryStatementType.MERGE: OperationTypeClass.UPDATE,
    QueryStatementType.DELETE: OperationTypeClass.DELETE,
    QueryStatementType.TRUNCATE: OperationTypeClass.DELETE,
    QueryStatementType.CREATE: OperationTypeClass.CREATE,
    QueryStatementType.REPLACE: OperationTypeClass.CREATE,
    QueryStatementType.ALTER: OperationTypeClass.ALTER,
    QueryStatementType.DROP: OperationTypeClass.DROP,
    QueryStatementType.OTHER: OperationTypeClass.UNKNOWN,
}
ALLOWED_STATEMENT_TYPES = {*OPERATION_STATEMENT_TYPES.keys(), QueryStatementType.SELECT}


@dataclass
class CommonProperty:
    id: str
    name: str
    type: str
    comment: Optional[str]


@dataclass
class Metastore(CommonProperty):
    metastore_id: str
    owner: Optional[str]


@dataclass
class Catalog(CommonProperty):
    metastore: Metastore
    owner: Optional[str]


@dataclass
class Schema(CommonProperty):
    catalog: Catalog
    owner: Optional[str]


@dataclass
class Column(CommonProperty):
    type_text: str
    type_name: SchemaFieldDataTypeClass
    type_precision: int
    type_scale: int
    position: int
    nullable: bool
    comment: Optional[str]


@dataclass
class ColumnLineage:
    source: str
    destination: str


@dataclass
class ServicePrincipal:
    id: str
    application_id: str  # uuid used to reference the service principal
    display_name: str
    active: Optional[bool]


@dataclass(frozen=True, order=True)
class TableReference:
    metastore_id: str
    catalog: str
    schema: str
    table: str

    @classmethod
    def create(cls, table: "Table") -> "TableReference":
        return cls(
            table.schema.catalog.metastore.id,
            table.schema.catalog.name,
            table.schema.name,
            table.name,
        )

    def __str__(self) -> str:
        return f"{self.metastore_id}.{self.catalog}.{self.schema}.{self.table}"

    @property
    def qualified_table_name(self) -> str:
        return f"{self.catalog}.{self.schema}.{self.table}"


@dataclass
class Table(CommonProperty):
    schema: Schema
    columns: List[Column]
    storage_location: Optional[str]
    data_source_format: Optional[str]
    comment: Optional[str]
    table_type: str
    owner: Optional[str]
    generation: int
    created_at: datetime
    created_by: str
    updated_at: Optional[datetime]
    updated_by: Optional[str]
    table_id: str
    view_definition: Optional[str]
    properties: Dict[str, str]
    upstreams: Dict[TableReference, Dict[str, List[str]]] = field(default_factory=dict)

    ref: TableReference = field(init=False)
    # lineage: Optional[Lineage]

    def __post_init__(self):
        self.ref = TableReference.create(self)


@dataclass
class Query:
    query_id: str
    query_text: str
    statement_type: QueryStatementType
    start_time: datetime
    end_time: datetime
    # User who ran the query
    user_id: int
    user_name: str  # Email or username
    # User whose credentials were used to run the query
<<<<<<< HEAD
    executed_as_user_id: str
    executed_as_user_name: str


@dataclass
class TableProfile:
    num_rows: Optional[int]
    num_columns: Optional[int]
    total_size: Optional[int]
    column_profiles: List["ColumnProfile"]

    def __bool__(self):
        return any(
            (
                self.num_rows is not None,
                self.num_columns is not None,
                self.total_size is not None,
                any(self.column_profiles),
            )
        )


@dataclass
class ColumnProfile:
    name: str
    null_count: Optional[int]
    distinct_count: Optional[int]
    min: Optional[str]
    max: Optional[str]

    version: Optional[str]
    avg_len: Optional[str]
    max_len: Optional[str]

    def __bool__(self):
        return any(
            (
                self.null_count is not None,
                self.distinct_count is not None,
                self.min is not None,
                self.max is not None,
            )
        )
=======
    executed_as_user_id: int
    executed_as_user_name: str
>>>>>>> c21ddb4e
<|MERGE_RESOLUTION|>--- conflicted
+++ resolved
@@ -172,8 +172,7 @@
     user_id: int
     user_name: str  # Email or username
     # User whose credentials were used to run the query
-<<<<<<< HEAD
-    executed_as_user_id: str
+    executed_as_user_id: int
     executed_as_user_name: str
 
 
@@ -215,8 +214,4 @@
                 self.min is not None,
                 self.max is not None,
             )
-        )
-=======
-    executed_as_user_id: int
-    executed_as_user_name: str
->>>>>>> c21ddb4e
+        )