--- conflicted
+++ resolved
@@ -413,8 +413,7 @@
             )
         return workspace_url
 
-<<<<<<< HEAD
-    @pydantic.model_validator(mode='before')
+    @model_validator(mode='before')
     def either_token_or_azure_auth_provided(
         cls, values: Dict[str, Any]
     ) -> Dict[str, Any]:
@@ -434,11 +433,8 @@
 
         return values
 
-    @pydantic.validator("include_metastore")
-=======
     @field_validator("include_metastore", mode="after")
     @classmethod
->>>>>>> 7f25b6d2
     def include_metastore_warning(cls, v: bool) -> bool:
         if v:
             msg = (
