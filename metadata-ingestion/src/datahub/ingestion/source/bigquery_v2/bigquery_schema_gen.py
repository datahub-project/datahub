import logging
import re
from base64 import b32decode
from collections import defaultdict
from typing import Dict, Iterable, List, Optional, Set, Type, Union, cast

from google.cloud.bigquery.table import TableListItem

from datahub.api.entities.platformresource.platform_resource import PlatformResource
from datahub.configuration.pattern_utils import is_schema_allowed, is_tag_allowed
from datahub.emitter.mce_builder import (
    make_dataset_urn_with_platform_instance,
    make_schema_field_urn,
    make_tag_urn,
    make_ts_millis,
)
from datahub.emitter.mcp import MetadataChangeProposalWrapper
from datahub.emitter.mcp_builder import BigQueryDatasetKey, ContainerKey, ProjectIdKey
from datahub.ingestion.api.workunit import MetadataWorkUnit
from datahub.ingestion.glossary.classification_mixin import (
    SAMPLE_SIZE_MULTIPLIER,
    ClassificationHandler,
    classification_workunit_processor,
)
from datahub.ingestion.graph.client import DataHubGraph
from datahub.ingestion.source.bigquery_v2.bigquery_audit import (
    BigqueryTableIdentifier,
    BigQueryTableRef,
)
from datahub.ingestion.source.bigquery_v2.bigquery_config import BigQueryV2Config
from datahub.ingestion.source.bigquery_v2.bigquery_data_reader import BigQueryDataReader
from datahub.ingestion.source.bigquery_v2.bigquery_helper import (
    unquote_and_decode_unicode_escape_seq,
)
from datahub.ingestion.source.bigquery_v2.bigquery_platform_resource_helper import (
    BigQueryLabel,
    BigQueryLabelInfo,
    BigQueryPlatformResourceHelper,
)
from datahub.ingestion.source.bigquery_v2.bigquery_report import BigQueryV2Report
from datahub.ingestion.source.bigquery_v2.bigquery_schema import (
    BigqueryColumn,
    BigqueryDataset,
    BigqueryProject,
    BigQuerySchemaApi,
    BigqueryTable,
    BigqueryTableConstraint,
    BigqueryTableSnapshot,
    BigqueryView,
)
from datahub.ingestion.source.bigquery_v2.common import (
    BQ_EXTERNAL_DATASET_URL_TEMPLATE,
    BQ_EXTERNAL_TABLE_URL_TEMPLATE,
    BigQueryIdentifierBuilder,
)
from datahub.ingestion.source.bigquery_v2.profiler import BigqueryProfiler
from datahub.ingestion.source.common.subtypes import (
    DatasetContainerSubTypes,
    DatasetSubTypes,
)
from datahub.ingestion.source.sql.sql_utils import (
    add_table_to_schema_container,
    gen_database_container,
    gen_schema_container,
    get_domain_wu,
)
from datahub.ingestion.source_report.ingestion_stage import (
    METADATA_EXTRACTION,
    IngestionHighStage,
)
from datahub.metadata.com.linkedin.pegasus2avro.common import (
    Status,
    SubTypes,
    TimeStamp,
)
from datahub.metadata.com.linkedin.pegasus2avro.dataset import (
    DatasetProperties,
    ViewProperties,
)
from datahub.metadata.com.linkedin.pegasus2avro.schema import (
    ArrayType,
    BooleanType,
    BytesType,
    DateType,
    ForeignKeyConstraint,
    MySqlDDL,
    NullType,
    NumberType,
    RecordType,
    SchemaField,
    SchemaFieldDataType,
    SchemaMetadata,
    StringType,
    TimeType,
)
from datahub.metadata.schema_classes import (
    DataPlatformInstanceClass,
    GlobalTagsClass,
    TagAssociationClass,
)
from datahub.metadata.urns import TagUrn
from datahub.sql_parsing.schema_resolver import SchemaResolver
from datahub.utilities.file_backed_collections import FileBackedDict
from datahub.utilities.groupby import groupby_unsorted
from datahub.utilities.hive_schema_to_avro import (
    HiveColumnToAvroConverter,
    get_schema_fields_for_hive_column,
)
from datahub.utilities.perf_timer import PerfTimer
from datahub.utilities.ratelimiter import RateLimiter
from datahub.utilities.registries.domain_registry import DomainRegistry
from datahub.utilities.threaded_iterator_executor import ThreadedIteratorExecutor

ENCODED_TAG_PREFIX = "urn_li_encoded_tag_"

logger: logging.Logger = logging.getLogger(__name__)
# Handle table snapshots
# See https://cloud.google.com/bigquery/docs/table-snapshots-intro.
SNAPSHOT_TABLE_REGEX = re.compile(r"^(.+)@(\d{13})$")
CLUSTERING_COLUMN_TAG = "CLUSTERING_COLUMN"


class BigQuerySchemaGenerator:
    # https://cloud.google.com/bigquery/docs/reference/standard-sql/data-types
    # Note: We use the hive schema parser to parse nested BigQuery types. We also have
    # some extra type mappings in that file.
    BIGQUERY_FIELD_TYPE_MAPPINGS: Dict[
        str,
        Type[
            Union[
                ArrayType,
                BytesType,
                BooleanType,
                NumberType,
                RecordType,
                StringType,
                TimeType,
                DateType,
                NullType,
            ]
        ],
    ] = {
        "BYTES": BytesType,
        "BOOL": BooleanType,
        "INT": NumberType,
        "INT64": NumberType,
        "SMALLINT": NumberType,
        "INTEGER": NumberType,
        "BIGINT": NumberType,
        "TINYINT": NumberType,
        "BYTEINT": NumberType,
        "BIGNUMERIC": NumberType,
        "NUMERIC": NumberType,
        "DECIMAL": NumberType,
        "BIGDECIMAL": NumberType,
        "FLOAT64": NumberType,
        "RANGE": NullType,
        "STRING": StringType,
        "TIME": TimeType,
        "TIMESTAMP": TimeType,
        "DATE": DateType,
        "DATETIME": TimeType,
        "GEOGRAPHY": NullType,
        "JSON": RecordType,
        "INTERVAL": NullType,
        "ARRAY": ArrayType,
        "STRUCT": RecordType,
    }

    def __init__(
        self,
        config: BigQueryV2Config,
        report: BigQueryV2Report,
        bigquery_data_dictionary: BigQuerySchemaApi,
        domain_registry: Optional[DomainRegistry],
        sql_parser_schema_resolver: SchemaResolver,
        profiler: BigqueryProfiler,
        identifiers: BigQueryIdentifierBuilder,
        graph: Optional[DataHubGraph] = None,
    ):
        self.config = config
        self.report = report
        self.schema_api = bigquery_data_dictionary
        self.domain_registry = domain_registry
        self.sql_parser_schema_resolver = sql_parser_schema_resolver
        self.profiler = profiler
        self.identifiers = identifiers
        self.graph = graph

        self.classification_handler = ClassificationHandler(self.config, self.report)
        self.data_reader: Optional[BigQueryDataReader] = None
        if self.classification_handler.is_classification_enabled():
            self.data_reader = BigQueryDataReader.create(
                self.config.get_bigquery_client()
            )

        # Global store of table identifiers for lineage filtering
        self.table_refs: Set[str] = set()

        # Maps project -> view_ref, so we can find all views in a project
        self.view_refs_by_project: Dict[str, Set[str]] = defaultdict(set)
        # Maps project -> snapshot_ref, so we can find all snapshots in a project
        self.snapshot_refs_by_project: Dict[str, Set[str]] = defaultdict(set)
        # Maps view ref -> actual sql
        self.view_definitions: FileBackedDict[str] = FileBackedDict()
        # Maps snapshot ref -> Snapshot
        self.snapshots_by_ref: FileBackedDict[BigqueryTableSnapshot] = FileBackedDict()
        # Add External BQ table
        self.external_tables: Dict[str, BigqueryTable] = defaultdict()
        self.bq_external_table_pattern = (
            r".*create\s+external\s+table\s+`?(?:project_id\.)?.*`?"
        )

        bq_project = (
            self.config.project_on_behalf
            if self.config.project_on_behalf
            else self.config.credential.project_id
            if self.config.credential
            else None
        )

        self.platform_resource_helper: BigQueryPlatformResourceHelper = (
            BigQueryPlatformResourceHelper(
                bq_project,
                self.graph,
            )
        )

    @property
    def store_table_refs(self):
        return (
            self.config.include_table_lineage
            or self.config.include_usage_statistics
            or self.config.use_queries_v2
        )

    def modified_base32decode(self, text_to_decode: str) -> str:
        # When we sync from DataHub to BigQuery, we encode the tags as modified base32 strings.
        # BiqQuery labels only support lowercase letters, international characters, numbers, or underscores.
        # So we need to modify the base32 encoding to replace the padding character `=` with `_` and convert to lowercase.
        if not text_to_decode.startswith("%s" % ENCODED_TAG_PREFIX):
            return text_to_decode
        text_to_decode = (
            text_to_decode.replace(ENCODED_TAG_PREFIX, "").upper().replace("_", "=")
        )
        text = b32decode(text_to_decode.encode("utf-8")).decode("utf-8")
        return text

    def get_project_workunits(
        self, project: BigqueryProject
    ) -> Iterable[MetadataWorkUnit]:
        with self.report.new_stage(f"{project.id}: {METADATA_EXTRACTION}"):
            logger.info(f"Processing project: {project.id}")
            yield from self._process_project(project)

    def get_dataplatform_instance_aspect(
        self, dataset_urn: str, project_id: str
    ) -> MetadataWorkUnit:
        aspect = DataPlatformInstanceClass(
            platform=self.identifiers.make_data_platform_urn(),
            instance=self.identifiers.make_dataplatform_instance_urn(project_id),
        )
        return MetadataChangeProposalWrapper(
            entityUrn=dataset_urn, aspect=aspect
        ).as_workunit()

    def gen_dataset_key(self, db_name: str, schema: str) -> ContainerKey:
        return BigQueryDatasetKey(
            project_id=db_name,
            dataset_id=schema,
            platform=self.identifiers.platform,
            env=self.config.env,
            backcompat_env_as_instance=True,
        )

    def gen_project_id_key(self, database: str) -> ContainerKey:
        return ProjectIdKey(
            project_id=database,
            platform=self.identifiers.platform,
            env=self.config.env,
            backcompat_env_as_instance=True,
        )

    def gen_project_id_containers(self, database: str) -> Iterable[MetadataWorkUnit]:
        database_container_key = self.gen_project_id_key(database)

        yield from gen_database_container(
            database=database,
            name=database,
            qualified_name=database,
            sub_types=[DatasetContainerSubTypes.BIGQUERY_PROJECT],
            domain_registry=self.domain_registry,
            domain_config=self.config.domain,
            database_container_key=database_container_key,
        )

    def gen_dataset_containers(
        self,
        dataset: str,
        project_id: str,
        description: Optional[str] = None,
        tags: Optional[Dict[str, str]] = None,
        extra_properties: Optional[Dict[str, str]] = None,
        created: Optional[int] = None,
        last_modified: Optional[int] = None,
    ) -> Iterable[MetadataWorkUnit]:
        schema_container_key = self.gen_dataset_key(project_id, dataset)

        tags_joined: List[str] = []
        if tags and self.config.capture_dataset_label_as_tag:
            for k, v in tags.items():
                if is_tag_allowed(self.config.capture_dataset_label_as_tag, k):
                    tag_urn = TagUrn.from_string(self.make_tag_urn_from_label(k, v))
                    label = BigQueryLabel(key=k, value=v)
                    try:
                        platform_resource: PlatformResource = self.platform_resource_helper.generate_label_platform_resource(
                            label, tag_urn, managed_by_datahub=False
                        )
                        label_info: BigQueryLabelInfo = (
                            platform_resource.resource_info.value.as_pydantic_object(  # type: ignore
                                BigQueryLabelInfo
                            )
                        )
                        tag_urn = TagUrn.from_string(label_info.datahub_urn)

                        for mcpw in platform_resource.to_mcps():
                            yield mcpw.as_workunit()
                    except ValueError as e:
                        logger.warning(
                            f"Failed to generate platform resource for label {k}:{v}: {e}"
                        )
                    tags_joined.append(tag_urn.name)

        database_container_key = self.gen_project_id_key(database=project_id)

        yield from gen_schema_container(
            database=project_id,
            schema=dataset,
            qualified_name=f"{project_id}.{dataset}",
            sub_types=[DatasetContainerSubTypes.BIGQUERY_DATASET],
            domain_registry=self.domain_registry,
            domain_config=self.config.domain,
            schema_container_key=schema_container_key,
            database_container_key=database_container_key,
            description=description,
            external_url=(
                BQ_EXTERNAL_DATASET_URL_TEMPLATE.format(
                    project=project_id, dataset=dataset
                )
                if self.config.include_external_url
                else None
            ),
            tags=tags_joined,
            extra_properties=extra_properties,
            created=created,
            last_modified=last_modified,
        )

    def _process_project(
        self, bigquery_project: BigqueryProject
    ) -> Iterable[MetadataWorkUnit]:
        db_tables: Dict[str, List[BigqueryTable]] = {}

        project_id = bigquery_project.id
        try:
            bigquery_project.datasets = self.schema_api.get_datasets_for_project_id(
                project_id
            )
        except Exception as e:
            if self.config.project_ids and "not enabled BigQuery." in str(e):
                action_mesage = (
                    "The project has not enabled BigQuery API. "
                    "Did you mistype project id in recipe ?"
                )
            else:
                action_mesage = (
                    "Does your service account have `bigquery.datasets.get` permission ? "
                    "Assign predefined role `roles/bigquery.metadataViewer` to your service account."
                )

            self.report.failure(
                title="Unable to get datasets for project",
                message=action_mesage,
                context=project_id,
                exc=e,
            )
            return None

        if len(bigquery_project.datasets) == 0:
            action_message = (
                "Either there are no datasets in this project or missing `bigquery.datasets.get` permission. "
                "You can assign predefined roles/bigquery.metadataViewer role to your service account."
            )
            if self.config.exclude_empty_projects:
                self.report.report_dropped(project_id)
                logger.info(
                    f"Excluded project '{project_id}' since no datasets were found. {action_message}"
                )
            else:
                if self.config.include_schema_metadata:
                    yield from self.gen_project_id_containers(project_id)
                self.report.warning(
                    title="No datasets found in project",
                    message=action_message,
                    context=project_id,
                )
            return

        if self.config.include_schema_metadata:
            yield from self.gen_project_id_containers(project_id)

        self.report.num_project_datasets_to_scan[project_id] = len(
            bigquery_project.datasets
        )
        yield from self._process_project_datasets(bigquery_project, db_tables)

        if self.config.is_profiling_enabled():
            logger.info(f"Starting profiling project {project_id}")
            with self.report.new_high_stage(IngestionHighStage.PROFILING):
                yield from self.profiler.get_workunits(
                    project_id=project_id,
                    tables=db_tables,
                )

    def _process_project_datasets(
        self,
        bigquery_project: BigqueryProject,
        db_tables: Dict[str, List[BigqueryTable]],
    ) -> Iterable[MetadataWorkUnit]:
        db_views: Dict[str, List[BigqueryView]] = {}
        db_snapshots: Dict[str, List[BigqueryTableSnapshot]] = {}
        project_id = bigquery_project.id

        def _process_schema_worker(
            bigquery_dataset: BigqueryDataset,
        ) -> Iterable[MetadataWorkUnit]:
            if not is_schema_allowed(
                self.config.dataset_pattern,
                bigquery_dataset.name,
                project_id,
                self.config.match_fully_qualified_names,
            ):
                self.report.report_dropped(f"{bigquery_dataset.name}.*")
                return
            try:
                # db_tables, db_views, and db_snapshots are populated in the this method
                for wu in self._process_schema(
                    project_id, bigquery_dataset, db_tables, db_views, db_snapshots
                ):
                    yield wu
            except Exception as e:
<<<<<<< HEAD
                # Check if this is a schema-related error that we can handle gracefully
                error_str = str(e).lower()
                is_schema_error = (
                    "does not have a schema" in error_str
                    or "table not found" in error_str
                    or "dataset not found" in error_str
                    or "invalid table name" in error_str
=======
                # If configuration indicates we need table data access (for profiling or use_tables_list_query_v2),
                # include bigquery.tables.getData in the error message since that's likely the missing permission
                if self.config.have_table_data_read_permission:
                    action_mesage = "Does your service account have bigquery.tables.list, bigquery.routines.get, bigquery.routines.list, bigquery.tables.getData permissions?"
                else:
                    action_mesage = "Does your service account have bigquery.tables.list, bigquery.routines.get, bigquery.routines.list permissions?"

                self.report.failure(
                    title="Unable to get tables for dataset",
                    message=action_mesage,
                    context=f"{project_id}.{bigquery_dataset.name}",
                    exc=e,
>>>>>>> 39686839
                )

                if is_schema_error and self.config.skip_schema_errors:
                    # For schema-related errors, issue a warning and continue processing other datasets
                    self.report.warning(
                        title="Dataset schema unavailable",
                        message="Dataset schema could not be retrieved, but continuing with ingestion of other datasets",
                        context=f"{project_id}.{bigquery_dataset.name}",
                        exc=e,
                    )
                elif is_schema_error and not self.config.skip_schema_errors:
                    # For schema-related errors when continue_on_schema_errors is False, treat as failure
                    self.report.failure(
                        title="Dataset schema unavailable",
                        message="Dataset schema could not be retrieved and skip_schema_errors is False",
                        context=f"{project_id}.{bigquery_dataset.name}",
                        exc=e,
                    )
                else:
                    # For other errors, use the original failure handling
                    if self.config.is_profiling_enabled():
                        action_mesage = "Does your service account have bigquery.tables.list, bigquery.routines.get, bigquery.routines.list permission, bigquery.tables.getData permission?"
                    else:
                        action_mesage = "Does your service account have bigquery.tables.list, bigquery.routines.get, bigquery.routines.list permission?"

                    self.report.failure(
                        title="Unable to get tables for dataset",
                        message=action_mesage,
                        context=f"{project_id}.{bigquery_dataset.name}",
                        exc=e,
                    )

        for wu in ThreadedIteratorExecutor.process(
            worker_func=_process_schema_worker,
            args_list=[(bq_dataset,) for bq_dataset in bigquery_project.datasets],
            max_workers=self.config.max_threads_dataset_parallelism,
        ):
            yield wu

    def _process_schema(
        self,
        project_id: str,
        bigquery_dataset: BigqueryDataset,
        db_tables: Dict[str, List[BigqueryTable]],
        db_views: Dict[str, List[BigqueryView]],
        db_snapshots: Dict[str, List[BigqueryTableSnapshot]],
    ) -> Iterable[MetadataWorkUnit]:
        dataset_name = bigquery_dataset.name

        if self.config.include_schema_metadata:
            yield from self.gen_dataset_containers(
                dataset=dataset_name,
                project_id=project_id,
                tags=bigquery_dataset.labels,
                extra_properties=(
                    {"location": bigquery_dataset.location}
                    if bigquery_dataset.location
                    else None
                ),
                description=bigquery_dataset.comment,
                created=make_ts_millis(bigquery_dataset.created)
                if bigquery_dataset.created
                else None,
                last_modified=make_ts_millis(bigquery_dataset.last_altered)
                if bigquery_dataset.last_altered
                else None,
            )

        columns = None
        constraints: Optional[Dict[str, List[BigqueryTableConstraint]]] = None

        rate_limiter: Optional[RateLimiter] = None
        if self.config.rate_limit:
            rate_limiter = RateLimiter(
                max_calls=self.config.requests_per_min, period=60
            )

        if self.config.include_schema_metadata:
            columns = self.schema_api.get_columns_for_dataset(
                project_id=project_id,
                dataset_name=dataset_name,
                column_limit=self.config.column_limit,
                run_optimized_column_query=self.config.run_optimized_column_query,
                extract_policy_tags_from_catalog=self.config.extract_policy_tags_from_catalog,
                report=self.report,
                rate_limiter=rate_limiter,
                skip_schema_errors=self.config.skip_schema_errors,
            )
            if (
                self.config.include_table_constraints
                and bigquery_dataset.supports_table_constraints()
            ):
                constraints = self.schema_api.get_table_constraints_for_dataset(
                    project_id=project_id, dataset_name=dataset_name, report=self.report
                )
        elif self.store_table_refs:
            # Need table_refs to calculate lineage and usage
            for table_item in self.schema_api.list_tables(dataset_name, project_id):
                identifier = BigqueryTableIdentifier(
                    project_id=project_id,
                    dataset=dataset_name,
                    table=table_item.table_id,
                )
                if not self.config.table_pattern.allowed(identifier.raw_table_name()):
                    self.report.report_dropped(identifier.raw_table_name())
                    continue
                try:
                    self.table_refs.add(
                        str(BigQueryTableRef(identifier).get_sanitized_table_ref())
                    )
                except Exception as e:
                    logger.warning(
                        f"Could not create table ref for {table_item.path}: {e}"
                    )
            return

        if self.config.include_tables:
            db_tables[dataset_name] = list(
                self.get_tables_for_dataset(project_id, bigquery_dataset)
            )

            for table in db_tables[dataset_name]:
                table_columns = columns.get(table.name, []) if columns else []
                table_constraints = (
                    constraints.get(table.name, []) if constraints else []
                )

                table.constraints = table_constraints
                table_wu_generator = self._process_table(
                    table=table,
                    columns=table_columns,
                    project_id=project_id,
                    dataset_name=dataset_name,
                )
                yield from classification_workunit_processor(
                    table_wu_generator,
                    self.classification_handler,
                    self.data_reader,
                    [project_id, dataset_name, table.name],
                    data_reader_kwargs=dict(
                        sample_size_percent=(
                            self.config.classification.sample_size
                            * SAMPLE_SIZE_MULTIPLIER
                            / table.rows_count
                            if table.rows_count
                            else None
                        )
                    ),
                )

        if self.config.include_views:
            db_views[dataset_name] = list(
                self.schema_api.get_views_for_dataset(
                    project_id,
                    dataset_name,
                    self.config.is_profiling_enabled(),
                    self.report,
                )
            )

            for view in db_views[dataset_name]:
                view_columns = columns.get(view.name, []) if columns else []
                yield from self._process_view(
                    view=view,
                    columns=view_columns,
                    project_id=project_id,
                    dataset_name=dataset_name,
                )

        if self.config.include_table_snapshots:
            db_snapshots[dataset_name] = list(
                self.schema_api.get_snapshots_for_dataset(
                    project_id,
                    dataset_name,
                    self.config.is_profiling_enabled(),
                    self.report,
                )
            )

            for snapshot in db_snapshots[dataset_name]:
                snapshot_columns = columns.get(snapshot.name, []) if columns else []
                yield from self._process_snapshot(
                    snapshot=snapshot,
                    columns=snapshot_columns,
                    project_id=project_id,
                    dataset_name=dataset_name,
                )

    def _process_table(
        self,
        table: BigqueryTable,
        columns: List[BigqueryColumn],
        project_id: str,
        dataset_name: str,
    ) -> Iterable[MetadataWorkUnit]:
        table_identifier = BigqueryTableIdentifier(project_id, dataset_name, table.name)

        self.report.report_entity_scanned(table_identifier.raw_table_name())

        if not self.config.table_pattern.allowed(table_identifier.raw_table_name()):
            self.report.report_dropped(table_identifier.raw_table_name())
            return

        if self.store_table_refs:
            self.table_refs.add(
                str(BigQueryTableRef(table_identifier).get_sanitized_table_ref())
            )
        table.column_count = len(columns)

        if not table.column_count:
            logger.warning(
                f"Table doesn't have any column or unable to get columns for table: {table_identifier}"
            )

        # If table has time partitioning, set the data type of the partitioning field
        if table.partition_info:
            table.partition_info.column = next(
                (
                    column
                    for column in columns
                    if column.name == table.partition_info.field
                ),
                None,
            )
        yield from self.gen_table_dataset_workunits(
            table, columns, project_id, dataset_name
        )

    def _process_view(
        self,
        view: BigqueryView,
        columns: List[BigqueryColumn],
        project_id: str,
        dataset_name: str,
    ) -> Iterable[MetadataWorkUnit]:
        table_identifier = BigqueryTableIdentifier(project_id, dataset_name, view.name)

        self.report.report_entity_scanned(table_identifier.raw_table_name(), "view")

        if not self.config.view_pattern.allowed(table_identifier.raw_table_name()):
            self.report.report_dropped(table_identifier.raw_table_name())
            return

        table_ref = str(BigQueryTableRef(table_identifier).get_sanitized_table_ref())
        self.table_refs.add(table_ref)
        if view.view_definition:
            self.view_refs_by_project[project_id].add(table_ref)
            self.view_definitions[table_ref] = view.view_definition

        view.column_count = len(columns)
        if not view.column_count:
            logger.warning(
                f"View doesn't have any column or unable to get columns for view: {table_identifier}"
            )

        yield from self.gen_view_dataset_workunits(
            table=view,
            columns=columns,
            project_id=project_id,
            dataset_name=dataset_name,
        )

    def _process_snapshot(
        self,
        snapshot: BigqueryTableSnapshot,
        columns: List[BigqueryColumn],
        project_id: str,
        dataset_name: str,
    ) -> Iterable[MetadataWorkUnit]:
        table_identifier = BigqueryTableIdentifier(
            project_id, dataset_name, snapshot.name
        )

        self.report.snapshots_scanned += 1

        if not self.config.table_snapshot_pattern.allowed(
            table_identifier.raw_table_name()
        ):
            self.report.report_dropped(table_identifier.raw_table_name())
            return

        snapshot.columns = columns
        snapshot.column_count = len(columns)
        if not snapshot.column_count:
            logger.warning(
                f"Snapshot doesn't have any column or unable to get columns for snapshot: {table_identifier}"
            )

        table_ref = str(BigQueryTableRef(table_identifier).get_sanitized_table_ref())
        self.table_refs.add(table_ref)
        if snapshot.base_table_identifier:
            self.snapshot_refs_by_project[project_id].add(table_ref)
            self.snapshots_by_ref[table_ref] = snapshot

        yield from self.gen_snapshot_dataset_workunits(
            table=snapshot,
            columns=columns,
            project_id=project_id,
            dataset_name=dataset_name,
        )

    def make_tag_urn_from_label(self, key: str, value: str) -> str:
        if value:
            return make_tag_urn(f"""{key}:{value}""")
        else:
            return make_tag_urn(key)

    # New method to generate ForeignKeyConstraint aspects
    def gen_foreign_keys(
        self,
        table: BigqueryTable,
        dataset_name: str,
        project_id: str,
    ) -> Iterable[ForeignKeyConstraint]:
        table_id = f"{project_id}.{dataset_name}.{table.name}"
        foreign_keys: List[BigqueryTableConstraint] = list(
            filter(lambda x: x.type == "FOREIGN KEY", table.constraints)
        )
        for key, group in groupby_unsorted(
            foreign_keys,
            lambda x: f"{x.referenced_project_id}.{x.referenced_dataset}.{x.referenced_table_name}",
        ):
            dataset_urn = make_dataset_urn_with_platform_instance(
                platform="bigquery",
                name=table_id,
                platform_instance=self.config.platform_instance,
                env=self.config.env,
            )

            foreign_dataset = make_dataset_urn_with_platform_instance(
                platform="bigquery",
                name=key,
                platform_instance=self.config.platform_instance,
                env=self.config.env,
            )
            source_fields: List[str] = list()
            referenced_fields: List[str] = list()

            for item in group:
                source_field = make_schema_field_urn(
                    parent_urn=dataset_urn, field_path=item.field_path
                )
                assert item.referenced_column_name
                referenced_field = make_schema_field_urn(
                    parent_urn=foreign_dataset, field_path=item.referenced_column_name
                )

                source_fields.append(source_field)
                referenced_fields.append(referenced_field)

            foreign_key_aspect = ForeignKeyConstraint(
                name=key,
                foreignFields=referenced_fields,
                sourceFields=source_fields,
                foreignDataset=foreign_dataset,
            )

            yield foreign_key_aspect

    def gen_table_dataset_workunits(
        self,
        table: BigqueryTable,
        columns: List[BigqueryColumn],
        project_id: str,
        dataset_name: str,
    ) -> Iterable[MetadataWorkUnit]:
        custom_properties: Dict[str, str] = {}
        if table.expires:
            custom_properties["expiration_date"] = str(table.expires)

        if table.partition_info:
            custom_properties["partition_info"] = str(table.partition_info)

        if table.size_in_bytes:
            custom_properties["size_in_bytes"] = str(table.size_in_bytes)

        if table.active_billable_bytes:
            custom_properties["billable_bytes_active"] = str(
                table.active_billable_bytes
            )

        if table.long_term_billable_bytes:
            custom_properties["billable_bytes_long_term"] = str(
                table.long_term_billable_bytes
            )

        if table.max_partition_id:
            custom_properties["number_of_partitions"] = str(table.num_partitions)
            custom_properties["max_partition_id"] = str(table.max_partition_id)
            custom_properties["is_partitioned"] = str(True)

        sub_types: List[str] = [DatasetSubTypes.TABLE]
        if table.max_shard_id:
            custom_properties["max_shard_id"] = str(table.max_shard_id)
            custom_properties["is_sharded"] = str(True)
            sub_types = [DatasetSubTypes.SHARDED_TABLE] + sub_types
        if table.external:
            sub_types = [DatasetSubTypes.EXTERNAL_TABLE] + sub_types

        tags_to_add = None
        if table.labels and self.config.capture_table_label_as_tag:
            tags_to_add = []
            for k, v in table.labels.items():
                if is_tag_allowed(self.config.capture_table_label_as_tag, k):
                    tag_urn = TagUrn.from_string(self.make_tag_urn_from_label(k, v))
                    try:
                        label = BigQueryLabel(key=k, value=v)
                        platform_resource: PlatformResource = self.platform_resource_helper.generate_label_platform_resource(
                            label, tag_urn, managed_by_datahub=False
                        )
                        label_info: BigQueryLabelInfo = (
                            platform_resource.resource_info.value.as_pydantic_object(  # type: ignore
                                BigQueryLabelInfo
                            )
                        )
                        tag_urn = TagUrn.from_string(label_info.datahub_urn)

                        for mcpw in platform_resource.to_mcps():
                            yield mcpw.as_workunit()
                    except ValueError as e:
                        logger.warning(
                            f"Failed to generate platform resource for label {k}:{v}: {e}"
                        )
                    tags_to_add.append(tag_urn.urn())

        yield from self.gen_dataset_workunits(
            table=table,
            columns=columns,
            project_id=project_id,
            dataset_name=dataset_name,
            sub_types=sub_types,
            tags_to_add=tags_to_add,
            custom_properties=custom_properties,
        )

    def gen_view_dataset_workunits(
        self,
        table: BigqueryView,
        columns: List[BigqueryColumn],
        project_id: str,
        dataset_name: str,
    ) -> Iterable[MetadataWorkUnit]:
        tags_to_add = []
        if table.labels and self.config.capture_view_label_as_tag:
            for k, v in table.labels.items():
                if is_tag_allowed(self.config.capture_view_label_as_tag, k):
                    tag_urn = TagUrn.from_string(self.make_tag_urn_from_label(k, v))
                    try:
                        label = BigQueryLabel(key=k, value=v)
                        platform_resource: PlatformResource = self.platform_resource_helper.generate_label_platform_resource(
                            label, tag_urn, managed_by_datahub=False
                        )
                        label_info: BigQueryLabelInfo = (
                            platform_resource.resource_info.value.as_pydantic_object(  # type: ignore
                                BigQueryLabelInfo
                            )
                        )
                        tag_urn = TagUrn.from_string(label_info.datahub_urn)

                        for mcpw in platform_resource.to_mcps():
                            yield mcpw.as_workunit()
                    except ValueError as e:
                        logger.warning(
                            f"Failed to generate platform resource for label {k}:{v}: {e}"
                        )

                    tags_to_add.append(tag_urn.urn())
        yield from self.gen_dataset_workunits(
            table=table,
            columns=columns,
            project_id=project_id,
            dataset_name=dataset_name,
            tags_to_add=tags_to_add,
            sub_types=[DatasetSubTypes.VIEW],
        )

        view = cast(BigqueryView, table)
        view_definition_string = view.view_definition
        view_properties_aspect = ViewProperties(
            materialized=view.materialized,
            viewLanguage="SQL",
            viewLogic=view_definition_string or "",
        )
        yield MetadataChangeProposalWrapper(
            entityUrn=self.identifiers.gen_dataset_urn(
                project_id, dataset_name, table.name
            ),
            aspect=view_properties_aspect,
        ).as_workunit()

    def gen_snapshot_dataset_workunits(
        self,
        table: BigqueryTableSnapshot,
        columns: List[BigqueryColumn],
        project_id: str,
        dataset_name: str,
    ) -> Iterable[MetadataWorkUnit]:
        custom_properties: Dict[str, str] = {}
        if table.ddl:
            custom_properties["snapshot_ddl"] = table.ddl
        if table.snapshot_time:
            custom_properties["snapshot_time"] = str(table.snapshot_time)
        if table.size_in_bytes:
            custom_properties["size_in_bytes"] = str(table.size_in_bytes)
        if table.rows_count:
            custom_properties["rows_count"] = str(table.rows_count)
        yield from self.gen_dataset_workunits(
            table=table,
            columns=columns,
            project_id=project_id,
            dataset_name=dataset_name,
            sub_types=[DatasetSubTypes.BIGQUERY_TABLE_SNAPSHOT],
            custom_properties=custom_properties,
        )

    def gen_dataset_workunits(
        self,
        table: Union[BigqueryTable, BigqueryView, BigqueryTableSnapshot],
        columns: List[BigqueryColumn],
        project_id: str,
        dataset_name: str,
        sub_types: List[str],
        tags_to_add: Optional[List[str]] = None,
        custom_properties: Optional[Dict[str, str]] = None,
    ) -> Iterable[MetadataWorkUnit]:
        dataset_urn = self.identifiers.gen_dataset_urn(
            project_id, dataset_name, table.name
        )

        # Added for bigquery to gcs lineage extraction
        if (
            isinstance(table, BigqueryTable)
            and table.table_type == "EXTERNAL"
            and table.ddl is not None
            and re.search(self.bq_external_table_pattern, table.ddl, re.IGNORECASE)
        ):
            self.external_tables[dataset_urn] = table

        status = Status(removed=False)
        yield MetadataChangeProposalWrapper(
            entityUrn=dataset_urn, aspect=status
        ).as_workunit()

        datahub_dataset_name = BigqueryTableIdentifier(
            project_id, dataset_name, table.name
        )

        yield self.gen_schema_metadata(
            dataset_urn, table, columns, datahub_dataset_name
        )

        dataset_properties = DatasetProperties(
            name=datahub_dataset_name.get_table_display_name(),
            description=(
                unquote_and_decode_unicode_escape_seq(table.comment)
                if table.comment
                else ""
            ),
            qualifiedName=str(datahub_dataset_name),
            created=(
                TimeStamp(time=int(table.created.timestamp() * 1000))
                if table.created is not None
                else None
            ),
            lastModified=(
                TimeStamp(time=int(table.last_altered.timestamp() * 1000))
                if table.last_altered is not None
                else None
            ),
            externalUrl=(
                BQ_EXTERNAL_TABLE_URL_TEMPLATE.format(
                    project=project_id, dataset=dataset_name, table=table.name
                )
                if self.config.include_external_url
                else None
            ),
        )
        if custom_properties:
            dataset_properties.customProperties.update(custom_properties)

        yield MetadataChangeProposalWrapper(
            entityUrn=dataset_urn, aspect=dataset_properties
        ).as_workunit()

        if tags_to_add:
            yield self.gen_tags_aspect_workunit(dataset_urn, tags_to_add)

        yield from add_table_to_schema_container(
            dataset_urn=dataset_urn,
            parent_container_key=self.gen_dataset_key(project_id, dataset_name),
        )
        yield self.get_dataplatform_instance_aspect(
            dataset_urn=dataset_urn, project_id=project_id
        )

        subTypes = SubTypes(typeNames=sub_types)
        yield MetadataChangeProposalWrapper(
            entityUrn=dataset_urn, aspect=subTypes
        ).as_workunit()

        if self.domain_registry:
            yield from get_domain_wu(
                dataset_name=str(datahub_dataset_name),
                entity_urn=dataset_urn,
                domain_registry=self.domain_registry,
                domain_config=self.config.domain,
            )

    def gen_tags_aspect_workunit(
        self, dataset_urn: str, tags_to_add: List[str]
    ) -> MetadataWorkUnit:
        tags = GlobalTagsClass(
            tags=[TagAssociationClass(tag_to_add) for tag_to_add in tags_to_add]
        )
        return MetadataChangeProposalWrapper(
            entityUrn=dataset_urn, aspect=tags
        ).as_workunit()

    def is_primary_key(
        self, field_path: str, constraints: List[BigqueryTableConstraint]
    ) -> bool:
        for constraint in constraints:
            if constraint.field_path == field_path and constraint.type == "PRIMARY KEY":
                return True
        return False

    def gen_schema_fields(
        self, columns: List[BigqueryColumn], constraints: List[BigqueryTableConstraint]
    ) -> List[SchemaField]:
        schema_fields: List[SchemaField] = []

        # Below line affects HiveColumnToAvroConverter._STRUCT_TYPE_SEPARATOR in global scope
        # TODO: Refractor this such that
        # converter = HiveColumnToAvroConverter(struct_type_separator=" ");
        # converter.get_schema_fields_for_hive_column(...)
        original_struct_type_separator = (
            HiveColumnToAvroConverter._STRUCT_TYPE_SEPARATOR
        )
        HiveColumnToAvroConverter._STRUCT_TYPE_SEPARATOR = " "
        _COMPLEX_TYPE = re.compile("^(struct|array)")
        last_id = -1
        for col in columns:
            # if col.data_type is empty that means this column is part of a complex type
            if col.data_type is None or _COMPLEX_TYPE.match(col.data_type.lower()):
                # If the we have seen the ordinal position that most probably means we already processed this complex type
                if last_id != col.ordinal_position:
                    schema_fields.extend(
                        get_schema_fields_for_hive_column(
                            col.name, col.data_type.lower(), description=col.comment
                        )
                    )

                # We have to add complex type comments to the correct level
                if col.comment:
                    for idx, field in enumerate(schema_fields):
                        # Remove all the [version=2.0].[type=struct]. tags to get the field path
                        if (
                            re.sub(
                                r"\[.*?\]\.",
                                repl="",
                                string=field.fieldPath.lower(),
                                count=0,
                                flags=re.MULTILINE,
                            )
                            == col.field_path.lower()
                        ):
                            field.description = col.comment
                            schema_fields[idx] = field
                            break
            else:
                tags = []
                if col.cluster_column_position is not None:
                    tags.append(
                        TagAssociationClass(
                            make_tag_urn(
                                f"{CLUSTERING_COLUMN_TAG}_{col.cluster_column_position}"
                            )
                        )
                    )

                if col.policy_tags:
                    for policy_tag in col.policy_tags:
                        tags.append(TagAssociationClass(make_tag_urn(policy_tag)))
                field = SchemaField(
                    fieldPath=col.name,
                    type=SchemaFieldDataType(
                        self.BIGQUERY_FIELD_TYPE_MAPPINGS.get(col.data_type, NullType)()
                    ),
                    isPartitioningKey=col.is_partition_column,
                    isPartOfKey=self.is_primary_key(col.field_path, constraints),
                    nativeDataType=col.data_type,
                    description=col.comment,
                    nullable=col.is_nullable,
                    globalTags=GlobalTagsClass(tags=tags),
                )
                schema_fields.append(field)
            last_id = col.ordinal_position
        HiveColumnToAvroConverter._STRUCT_TYPE_SEPARATOR = (
            original_struct_type_separator
        )
        return schema_fields

    def gen_schema_metadata(
        self,
        dataset_urn: str,
        table: Union[BigqueryTable, BigqueryView, BigqueryTableSnapshot],
        columns: List[BigqueryColumn],
        dataset_name: BigqueryTableIdentifier,
    ) -> MetadataWorkUnit:
        foreign_keys: List[ForeignKeyConstraint] = []
        # Foreign keys only make sense for tables
        if isinstance(table, BigqueryTable):
            foreign_keys = list(
                self.gen_foreign_keys(
                    table, dataset_name.dataset, dataset_name.project_id
                )
            )

        schema_metadata = SchemaMetadata(
            schemaName=str(dataset_name),
            platform=self.identifiers.make_data_platform_urn(),
            version=0,
            hash="",
            platformSchema=MySqlDDL(tableSchema=""),
            # fields=[],
            fields=self.gen_schema_fields(
                columns,
                (
                    table.constraints
                    if (isinstance(table, BigqueryTable) and table.constraints)
                    else []
                ),
            ),
            foreignKeys=foreign_keys if foreign_keys else None,
        )

        if self.config.lineage_use_sql_parser:
            self.sql_parser_schema_resolver.add_schema_metadata(
                dataset_urn, schema_metadata
            )

        return MetadataChangeProposalWrapper(
            entityUrn=dataset_urn, aspect=schema_metadata
        ).as_workunit()

    def get_tables_for_dataset(
        self,
        project_id: str,
        dataset: BigqueryDataset,
    ) -> Iterable[BigqueryTable]:
        # In bigquery there is no way to query all tables in a Project id
        with PerfTimer() as timer:
            with_partitions = (
                self.config.have_table_data_read_permission
                and dataset.supports_table_partitions()
            )

            # Partitions view throw exception if we try to query partition info for too many tables
            # so we have to limit the number of tables we query partition info.
            # The conn.list_tables returns table infos that information_schema doesn't contain and this
            # way we can merge that info with the queried one.
            # https://cloud.google.com/bigquery/docs/information-schema-partitions
            if with_partitions:
                max_batch_size = (
                    self.config.number_of_datasets_process_in_batch_if_profiling_enabled
                )
            else:
                max_batch_size = self.config.number_of_datasets_process_in_batch

            # We get the list of tables in the dataset to get core table properties and to be able to process the tables in batches
            # We collect only the latest shards from sharded tables (tables with _YYYYMMDD suffix) and ignore temporary tables
            table_items = self.get_core_table_details(
                dataset.name, project_id, self.config.temp_table_dataset_prefix
            )

            items_to_get: Dict[str, TableListItem] = {}
            for table_item in table_items:
                items_to_get[table_item] = table_items[table_item]
                if len(items_to_get) % max_batch_size == 0:
                    yield from self.schema_api.get_tables_for_dataset(
                        project_id,
                        dataset.name,
                        items_to_get,
                        with_partitions=with_partitions,
                        report=self.report,
                    )
                    items_to_get.clear()

            if items_to_get:
                yield from self.schema_api.get_tables_for_dataset(
                    project_id,
                    dataset.name,
                    items_to_get,
                    with_partitions=with_partitions,
                    report=self.report,
                )

        self.report.metadata_extraction_sec[f"{project_id}.{dataset.name}"] = (
            timer.elapsed_seconds(digits=2)
        )

    def get_core_table_details(
        self, dataset_name: str, project_id: str, temp_table_dataset_prefix: str
    ) -> Dict[str, TableListItem]:
        table_items: Dict[str, TableListItem] = {}
        # Dict to store sharded table and the last seen max shard id
        sharded_tables: Dict[str, TableListItem] = {}

        for table in self.schema_api.list_tables(dataset_name, project_id):
            table_identifier = BigqueryTableIdentifier(
                project_id=project_id,
                dataset=dataset_name,
                table=table.table_id,
            )

            if table.table_type == "VIEW":
                if (
                    not self.config.include_views
                    or not self.config.view_pattern.allowed(
                        table_identifier.raw_table_name()
                    )
                ):
                    self.report.report_dropped(table_identifier.raw_table_name())
                    continue
            else:
                if not self.config.table_pattern.allowed(
                    table_identifier.raw_table_name()
                ):
                    self.report.report_dropped(table_identifier.raw_table_name())
                    continue

            _, shard = BigqueryTableIdentifier.get_table_and_shard(
                table_identifier.table
            )
            table_name = table_identifier.get_table_name().split(".")[-1]

            # Sharded tables look like: table_20220120
            # For sharded tables we only process the latest shard and ignore the rest
            # to find the latest shard we iterate over the list of tables and store the maximum shard id
            # We only have one special case where the table name is a date `20220110`
            # in this case we merge all these tables under dataset name as table name.
            # For example some_dataset.20220110 will be turned to some_dataset.some_dataset
            # It seems like there are some bigquery user who uses this non-standard way of sharding the tables.
            if shard:
                if table_name not in sharded_tables:
                    sharded_tables[table_name] = table
                    continue

                stored_table_identifier = BigqueryTableIdentifier(
                    project_id=project_id,
                    dataset=dataset_name,
                    table=sharded_tables[table_name].table_id,
                )
                _, stored_shard = BigqueryTableIdentifier.get_table_and_shard(
                    stored_table_identifier.table
                )
                # When table is none, we use dataset_name as table_name
                assert stored_shard
                if stored_shard < shard:
                    sharded_tables[table_name] = table
                continue
            elif str(table_identifier).startswith(temp_table_dataset_prefix):
                logger.debug(f"Dropping temporary table {table_identifier.table}")
                self.report.report_dropped(table_identifier.raw_table_name())
                continue

            table_items[table.table_id] = table

        # Adding maximum shards to the list of tables
        table_items.update({value.table_id: value for value in sharded_tables.values()})

        return table_items<|MERGE_RESOLUTION|>--- conflicted
+++ resolved
@@ -449,7 +449,7 @@
                 ):
                     yield wu
             except Exception as e:
-<<<<<<< HEAD
+
                 # Check if this is a schema-related error that we can handle gracefully
                 error_str = str(e).lower()
                 is_schema_error = (
@@ -457,7 +457,8 @@
                     or "table not found" in error_str
                     or "dataset not found" in error_str
                     or "invalid table name" in error_str
-=======
+                )
+
                 # If configuration indicates we need table data access (for profiling or use_tables_list_query_v2),
                 # include bigquery.tables.getData in the error message since that's likely the missing permission
                 if self.config.have_table_data_read_permission:
@@ -470,7 +471,6 @@
                     message=action_mesage,
                     context=f"{project_id}.{bigquery_dataset.name}",
                     exc=e,
->>>>>>> 39686839
                 )
 
                 if is_schema_error and self.config.skip_schema_errors:
