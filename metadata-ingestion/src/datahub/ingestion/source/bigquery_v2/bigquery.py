import atexit
import logging
import os
import re
import traceback
from collections import defaultdict
from datetime import datetime, timedelta
from typing import Dict, Iterable, List, Optional, Tuple, Type, Union, cast

from google.cloud import bigquery
from google.cloud.bigquery.table import TableListItem

from datahub.emitter.mce_builder import (
    make_container_urn,
    make_data_platform_urn,
    make_dataplatform_instance_urn,
    make_dataset_urn_with_platform_instance,
    make_domain_urn,
    make_tag_urn,
    set_dataset_urn_to_lower,
)
from datahub.emitter.mcp_builder import (
    BigQueryDatasetKey,
    PlatformKey,
    ProjectIdKey,
    add_dataset_to_container,
    add_domain_to_entity_wu,
    gen_containers,
    wrap_aspect_as_workunit,
)
from datahub.ingestion.api.common import PipelineContext, WorkUnit
from datahub.ingestion.api.decorators import (
    SupportStatus,
    capability,
    config_class,
    platform_name,
    support_status,
)
from datahub.ingestion.api.source import (
    CapabilityReport,
    SourceCapability,
    TestableSource,
    TestConnectionReport,
)
from datahub.ingestion.api.workunit import MetadataWorkUnit
from datahub.ingestion.source.bigquery_v2.bigquery_audit import BigqueryTableIdentifier
from datahub.ingestion.source.bigquery_v2.bigquery_config import BigQueryV2Config
from datahub.ingestion.source.bigquery_v2.bigquery_report import BigQueryV2Report
from datahub.ingestion.source.bigquery_v2.bigquery_schema import (
    BigqueryColumn,
    BigQueryDataDictionary,
    BigqueryDataset,
    BigqueryProject,
    BigqueryTable,
    BigqueryView,
)
from datahub.ingestion.source.bigquery_v2.common import get_bigquery_client
from datahub.ingestion.source.bigquery_v2.lineage import BigqueryLineageExtractor
from datahub.ingestion.source.bigquery_v2.profiler import BigqueryProfiler
from datahub.ingestion.source.bigquery_v2.usage import BigQueryUsageExtractor
from datahub.ingestion.source.state.sql_common_state import (
    BaseSQLAlchemyCheckpointState,
)
from datahub.ingestion.source.state.stale_entity_removal_handler import (
    StaleEntityRemovalHandler,
)
from datahub.ingestion.source.state.stateful_ingestion_base import (
    StatefulIngestionSourceBase,
)
from datahub.metadata.com.linkedin.pegasus2avro.common import (
    Status,
    SubTypes,
    TimeStamp,
)
from datahub.metadata.com.linkedin.pegasus2avro.dataset import (
    DatasetProperties,
    UpstreamLineage,
    ViewProperties,
)
from datahub.metadata.com.linkedin.pegasus2avro.schema import (
    ArrayType,
    BooleanType,
    BytesType,
    MySqlDDL,
    NullType,
    NumberType,
    RecordType,
    SchemaField,
    SchemaFieldDataType,
    SchemaMetadata,
    StringType,
    TimeType,
)
from datahub.metadata.schema_classes import (
    DataPlatformInstanceClass,
    GlobalTagsClass,
    TagAssociationClass,
)
from datahub.specific.dataset import DatasetPatchBuilder
from datahub.utilities.hive_schema_to_avro import (
    HiveColumnToAvroConverter,
    get_schema_fields_for_hive_column,
)
from datahub.utilities.mapping import Constants
from datahub.utilities.perf_timer import PerfTimer
from datahub.utilities.registries.domain_registry import DomainRegistry

logger: logging.Logger = logging.getLogger(__name__)

# Handle table snapshots
# See https://cloud.google.com/bigquery/docs/table-snapshots-intro.
SNAPSHOT_TABLE_REGEX = re.compile(r"^(.+)@(\d{13})$")


# We can't use close as it is not called if the ingestion is not successful
def cleanup(config: BigQueryV2Config) -> None:
    if config._credentials_path is not None:
        logger.debug(
            f"Deleting temporary credential file at {config._credentials_path}"
        )
        os.unlink(config._credentials_path)


@platform_name("BigQuery", doc_order=1)
@config_class(BigQueryV2Config)
@support_status(SupportStatus.CERTIFIED)
@capability(SourceCapability.PLATFORM_INSTANCE, "Enabled by default")
@capability(SourceCapability.DOMAINS, "Supported via the `domain` config field")
@capability(SourceCapability.CONTAINERS, "Enabled by default")
@capability(SourceCapability.SCHEMA_METADATA, "Enabled by default")
@capability(
    SourceCapability.DATA_PROFILING,
    "Optionally enabled via configuration, only table level profiling is supported",
)
@capability(SourceCapability.DESCRIPTIONS, "Enabled by default")
@capability(SourceCapability.LINEAGE_COARSE, "Optionally enabled via configuration")
@capability(
    SourceCapability.DELETION_DETECTION,
    "Optionally enabled via `stateful_ingestion.remove_stale_metadata`",
    supported=True,
)
class BigqueryV2Source(StatefulIngestionSourceBase, TestableSource):
    # https://cloud.google.com/bigquery/docs/reference/standard-sql/data-types
    BIGQUERY_FIELD_TYPE_MAPPINGS: Dict[
        str,
        Type[
            Union[
                ArrayType,
                BytesType,
                BooleanType,
                NumberType,
                RecordType,
                StringType,
                TimeType,
                NullType,
            ]
        ],
    ] = {
        "BYTES": BytesType,
        "BOOL": BooleanType,
        "DECIMAL": NumberType,
        "NUMERIC": NumberType,
        "BIGNUMERIC": NumberType,
        "BIGDECIMAL": NumberType,
        "FLOAT64": NumberType,
        "INT": NumberType,
        "INT64": NumberType,
        "SMALLINT": NumberType,
        "INTEGER": NumberType,
        "BIGINT": NumberType,
        "TINYINT": NumberType,
        "BYTEINT": NumberType,
        "STRING": StringType,
        "TIME": TimeType,
        "TIMESTAMP": TimeType,
        "DATE": TimeType,
        "DATETIME": TimeType,
        "GEOGRAPHY": NullType,
        "JSON": NullType,
        "INTERVAL": NullType,
        "ARRAY": ArrayType,
        "STRUCT": RecordType,
    }

    def __init__(self, ctx: PipelineContext, config: BigQueryV2Config):
        super(BigqueryV2Source, self).__init__(config, ctx)
        self.config: BigQueryV2Config = config
        self.report: BigQueryV2Report = BigQueryV2Report()
        self.platform: str = "bigquery"
        BigqueryTableIdentifier._BIGQUERY_DEFAULT_SHARDED_TABLE_REGEX = (
            self.config.sharded_table_pattern
        )

        set_dataset_urn_to_lower(self.config.convert_urns_to_lowercase)

        # For database, schema, tables, views, etc
        self.lineage_extractor = BigqueryLineageExtractor(config, self.report)
        self.usage_extractor = BigQueryUsageExtractor(config, self.report)
        self.profiler = BigqueryProfiler(config, self.report)

        # Currently caching using instance variables
        # TODO - rewrite cache for readability or use out of the box solution
        self.db_tables: Dict[str, Dict[str, List[BigqueryTable]]] = {}
        self.db_views: Dict[str, Dict[str, List[BigqueryView]]] = {}

        self.schema_columns: Dict[
            Tuple[str, str], Optional[Dict[str, List[BigqueryColumn]]]
        ] = {}

        # Create and register the stateful ingestion use-case handler.
        self.stale_entity_removal_handler = StaleEntityRemovalHandler(
            source=self,
            config=self.config,
            state_type_class=BaseSQLAlchemyCheckpointState,
            pipeline_name=self.ctx.pipeline_name,
            run_id=self.ctx.run_id,
        )

        if self.config.domain:
            self.domain_registry = DomainRegistry(
                cached_domains=[k for k in self.config.domain], graph=self.ctx.graph
            )

        atexit.register(cleanup, config)

    @classmethod
    def create(cls, config_dict: dict, ctx: PipelineContext) -> "BigqueryV2Source":
        config = BigQueryV2Config.parse_obj(config_dict)
        return cls(ctx, config)

    @staticmethod
    def connectivity_test(client: bigquery.Client) -> CapabilityReport:
        ret = client.query("select 1")
        if ret.error_result:
            return CapabilityReport(
                capable=False, failure_reason=f"{ret.error_result['message']}"
            )
        else:
            return CapabilityReport(capable=True)

    @staticmethod
    def metada_read_capability_test(
        project_ids: List[str], config: BigQueryV2Config
    ) -> CapabilityReport:
        for project_id in project_ids:
            try:
                logger.info((f"Metadata read capability test for project {project_id}"))
                client: bigquery.Client = get_bigquery_client(config)
                assert client
                result = BigQueryDataDictionary.get_datasets_for_project_id(
                    client, project_id, 10
                )
                if len(result) == 0:
                    return CapabilityReport(
                        capable=False,
                        failure_reason=f"Dataset query returned empty dataset. It is either empty or no dataset in project {project_id}",
                    )
                tables = BigQueryDataDictionary.get_tables_for_dataset(
                    conn=client,
                    project_id=project_id,
                    dataset_name=result[0].name,
                    tables={},
                    with_data_read_permission=config.profiling.enabled,
                )
                if len(tables) == 0:
                    return CapabilityReport(
                        capable=False,
                        failure_reason=f"Tables query did not return any table. It is either empty or no tables in project {project_id}.{result[0].name}",
                    )

            except Exception as e:
                return CapabilityReport(
                    capable=False,
                    failure_reason=f"Dataset query failed with error: {e}",
                )

        return CapabilityReport(capable=True)

    @staticmethod
    def lineage_capability_test(
        connection_conf: BigQueryV2Config,
        project_ids: List[str],
        report: BigQueryV2Report,
    ) -> CapabilityReport:
        lineage_extractor = BigqueryLineageExtractor(connection_conf, report)
        for project_id in project_ids:
            try:
                logger.info((f"Lineage capability test for project {project_id}"))
                lineage_extractor.test_capability(project_id)
            except Exception as e:
                return CapabilityReport(
                    capable=False,
                    failure_reason=f"Lineage capability test failed with: {e}",
                )

        return CapabilityReport(capable=True)

    @staticmethod
    def usage_capability_test(
        connection_conf: BigQueryV2Config,
        project_ids: List[str],
        report: BigQueryV2Report,
    ) -> CapabilityReport:
        usage_extractor = BigQueryUsageExtractor(connection_conf, report)
        for project_id in project_ids:
            try:
                logger.info((f"Usage capability test for project {project_id}"))
                failures_before_test = len(report.failures)
                usage_extractor.test_capability(project_id)
                if failures_before_test != len(report.failures):
                    return CapabilityReport(
                        capable=False,
                        failure_reason="Usage capability test failed. Check the logs for further info",
                    )
            except Exception as e:
                return CapabilityReport(
                    capable=False,
                    failure_reason=f"Usage capability test failed with: {e} for project {project_id}",
                )
        return CapabilityReport(capable=True)

    @staticmethod
    def test_connection(config_dict: dict) -> TestConnectionReport:
        test_report = TestConnectionReport()
        _report: Dict[Union[SourceCapability, str], CapabilityReport] = dict()

        try:
<<<<<<< HEAD
            connection_conf = BigQueryV2Config.parse_obj_allow_extras(config_dict)
            client: bigquery.Client = bigquery.Client()
=======
            BigQueryV2Config.Config.extra = (
                pydantic.Extra.allow
            )  # we are okay with extra fields during this stage
            connection_conf = BigQueryV2Config.parse_obj(config_dict)
            client: bigquery.Client = get_bigquery_client(connection_conf)
>>>>>>> 729e486b
            assert client

            test_report.basic_connectivity = BigqueryV2Source.connectivity_test(client)

            connection_conf.start_time = datetime.now()
            connection_conf.end_time = datetime.now() + timedelta(minutes=1)

            report: BigQueryV2Report = BigQueryV2Report()
            project_ids: List[str] = []
            projects = client.list_projects()

            for project in projects:
                if connection_conf.project_id_pattern.allowed(project.project_id):
                    project_ids.append(project.project_id)

            metada_read_capability = BigqueryV2Source.metada_read_capability_test(
                project_ids, connection_conf
            )
            if SourceCapability.SCHEMA_METADATA not in _report:
                _report[SourceCapability.SCHEMA_METADATA] = metada_read_capability

            if connection_conf.include_table_lineage:
                lineage_capability = BigqueryV2Source.lineage_capability_test(
                    connection_conf, project_ids, report
                )
                if SourceCapability.LINEAGE_COARSE not in _report:
                    _report[SourceCapability.LINEAGE_COARSE] = lineage_capability

            if connection_conf.include_usage_statistics:
                usage_capability = BigqueryV2Source.usage_capability_test(
                    connection_conf, project_ids, report
                )
                if SourceCapability.USAGE_STATS not in _report:
                    _report[SourceCapability.USAGE_STATS] = usage_capability

            test_report.capability_report = _report
            return test_report

        except Exception as e:
            test_report.basic_connectivity = CapabilityReport(
                capable=False, failure_reason=f"{e}"
            )
            return test_report

    def get_dataplatform_instance_aspect(
        self, dataset_urn: str
    ) -> Optional[MetadataWorkUnit]:
        # If we are a platform instance based source, emit the instance aspect
        if self.config.platform_instance:
            aspect = DataPlatformInstanceClass(
                platform=make_data_platform_urn(self.platform),
                instance=make_dataplatform_instance_urn(
                    self.platform, self.config.platform_instance
                ),
            )

            return wrap_aspect_as_workunit(
                "dataset", dataset_urn, "dataPlatformInstance", aspect
            )
        else:
            return None

    def get_platform_instance_id(self) -> str:
        """
        The source identifier such as the specific source host address required for stateful ingestion.
        Individual subclasses need to override this method appropriately.
        """
        return f"{self.platform}"

    def gen_dataset_key(self, db_name: str, schema: str) -> PlatformKey:
        return BigQueryDatasetKey(
            project_id=db_name,
            dataset_id=schema,
            platform=self.platform,
            instance=self.config.platform_instance,
            backcompat_instance_for_guid=self.config.env,
        )

    def gen_project_id_key(self, database: str) -> PlatformKey:
        return ProjectIdKey(
            project_id=database,
            platform=self.platform,
            instance=self.config.platform_instance,
            backcompat_instance_for_guid=self.config.env,
        )

    def _gen_domain_urn(self, dataset_name: str) -> Optional[str]:
        domain_urn: Optional[str] = None

        for domain, pattern in self.config.domain.items():
            if pattern.allowed(dataset_name):
                domain_urn = make_domain_urn(
                    self.domain_registry.get_domain_urn(domain)
                )

        return domain_urn

    def gen_project_id_containers(self, database: str) -> Iterable[MetadataWorkUnit]:
        domain_urn = self._gen_domain_urn(database)

        database_container_key = self.gen_project_id_key(database)

        container_workunits = gen_containers(
            container_key=database_container_key,
            name=database,
            sub_types=["Project"],
            domain_urn=domain_urn,
        )

        self.stale_entity_removal_handler.add_entity_to_state(
            type="container",
            urn=make_container_urn(
                guid=database_container_key.guid(),
            ),
        )

        for wu in container_workunits:
            self.report.report_workunit(wu)
            yield wu

    def gen_dataset_containers(
        self, dataset: str, project_id: str
    ) -> Iterable[MetadataWorkUnit]:
        schema_container_key = self.gen_dataset_key(project_id, dataset)

        database_container_key = self.gen_project_id_key(database=project_id)

        container_workunits = gen_containers(
            schema_container_key,
            dataset,
            ["Dataset"],
            database_container_key,
        )

        self.stale_entity_removal_handler.add_entity_to_state(
            type="container",
            urn=make_container_urn(
                guid=schema_container_key.guid(),
            ),
        )

        for wu in container_workunits:
            self.report.report_workunit(wu)
            yield wu

    def add_table_to_dataset_container(
        self, dataset_urn: str, db_name: str, schema: str
    ) -> Iterable[MetadataWorkUnit]:
        schema_container_key = self.gen_dataset_key(db_name, schema)
        container_workunits = add_dataset_to_container(
            container_key=schema_container_key,
            dataset_urn=dataset_urn,
        )
        for wu in container_workunits:
            self.report.report_workunit(wu)
            yield wu

    def get_workunits(self) -> Iterable[WorkUnit]:
        logger.info("Getting projects")
        conn: bigquery.Client = get_bigquery_client(self.config)
        self.add_config_to_report()

        projects: List[BigqueryProject]
        if self.config.project_id:
            project = BigqueryProject(
                id=self.config.project_id, name=self.config.project_id
            )
            projects = [project]
        else:
            try:
                projects = BigQueryDataDictionary.get_projects(conn)
                if len(projects) == 0:
                    logger.error(
                        "Get projects didn't return any project. Maybe resourcemanager.projects.get permission is missing for the service account. You can assign predefined roles/bigquery.metadataViewer role to your service account."
                    )
                    self.report.report_failure(
                        "metadata-extraction",
                        "Get projects didn't return any project. Maybe resourcemanager.projects.get permission is missing for the service account. You can assign predefined roles/bigquery.metadataViewer role to your service account.",
                    )
                    return
            except Exception as e:
                logger.error(
                    f"Get projects didn't return any project. Maybe resourcemanager.projects.get permission is missing for the service account. You can assign predefined roles/bigquery.metadataViewer role to your service account. The error was: {e}"
                )
                self.report.report_failure(
                    "metadata-extraction",
                    f"Get projects didn't return any project. Maybe resourcemanager.projects.get permission is missing for the service account. You can assign predefined roles/bigquery.metadataViewer role to your service account. The error was: {e}",
                )
                return None

        for project_id in projects:
            if not self.config.project_id_pattern.allowed(project_id.id):
                self.report.report_dropped(project_id.id)
                continue
            logger.info(f"Processing project: {project_id.id}")
            yield from self._process_project(conn, project_id)

        if self.config.profiling.enabled:
            logger.info("Starting profiling...")
            yield from self.profiler.get_workunits(self.db_tables)

        # Clean up stale entities if configured.
        yield from self.stale_entity_removal_handler.gen_removed_entity_workunits()

    def _process_project(
        self, conn: bigquery.Client, bigquery_project: BigqueryProject
    ) -> Iterable[MetadataWorkUnit]:
        project_id = bigquery_project.id

        self.db_tables[project_id] = {}
        self.db_views[project_id] = {}

        database_workunits = self.gen_project_id_containers(project_id)

        for wu in database_workunits:
            self.report.report_workunit(wu)
            yield wu

        try:
            bigquery_project.datasets = (
                BigQueryDataDictionary.get_datasets_for_project_id(conn, project_id)
            )
        except Exception as e:
            error_message = f"Unable to get datasets for project {project_id}, skipping. The error was: {e}"
            if self.config.profiling.enabled:
                error_message = f"Unable to get datasets for project {project_id}, skipping. Does your service account has bigquery.datasets.get permission? The error was: {e}"
            logger.error(error_message)
            self.report.report_failure(
                "metadata-extraction",
                f"{project_id} - {error_message}",
            )
            return None

        if len(bigquery_project.datasets) == 0:
            logger.warning(
                f"No dataset found in {project_id}. Either there are no datasets in this project or missing bigquery.datasets.get permission. You can assign predefined roles/bigquery.metadataViewer role to your service account."
            )
            return

        self.report.num_project_datasets_to_scan[project_id] = len(
            bigquery_project.datasets
        )
        for bigquery_dataset in bigquery_project.datasets:

            if not self.config.dataset_pattern.allowed(bigquery_dataset.name):
                self.report.report_dropped(f"{bigquery_dataset.name}.*")
                continue
            try:
                yield from self._process_schema(conn, project_id, bigquery_dataset)
            except Exception as e:
                error_message = f"Unable to get tables for dataset {bigquery_dataset.name} in project {project_id}, skipping. Does your service account has bigquery.tables.list, bigquery.routines.get, bigquery.routines.list permission? The error was: {e}"
                if self.config.profiling.enabled:
                    error_message = f"Unable to get tables for dataset {bigquery_dataset.name} in project {project_id}, skipping. Does your service account has bigquery.tables.list, bigquery.routines.get, bigquery.routines.list permission, bigquery.tables.getData permission? The error was: {e}"

                trace = traceback.format_exc()
                logger.error(trace)
                logger.error(error_message)
                self.report.report_failure(
                    "metadata-extraction",
                    f"{project_id}.{bigquery_dataset.name} - {error_message}",
                )
                continue

        if self.config.include_table_lineage:
            yield from self.generate_lineage(project_id)

        if self.config.include_usage_statistics:
            yield from self.generate_usage_statistics(project_id)

    def generate_lineage(self, project_id: str) -> Iterable[MetadataWorkUnit]:
        logger.info(f"Generate lineage for {project_id}")
        for dataset in self.db_tables[project_id]:
            for table in self.db_tables[project_id][dataset]:
                dataset_urn = self.gen_dataset_urn(dataset, project_id, table.name)
                lineage_info = self.lineage_extractor.get_upstream_lineage_info(
                    project_id=project_id,
                    dataset_name=dataset,
                    table=table,
                    platform=self.platform,
                )
                if lineage_info:
                    yield from self.gen_lineage(dataset_urn, lineage_info)
        for dataset in self.db_views[project_id]:
            for view in self.db_views[project_id][dataset]:
                dataset_urn = self.gen_dataset_urn(dataset, project_id, view.name)
                lineage_info = self.lineage_extractor.get_upstream_lineage_info(
                    project_id=project_id,
                    dataset_name=dataset,
                    table=view,
                    platform=self.platform,
                )
                yield from self.gen_lineage(dataset_urn, lineage_info)

    def generate_usage_statistics(self, project_id: str) -> Iterable[MetadataWorkUnit]:
        logger.info(f"Generate usage for {project_id}")
        tables: Dict[str, List[str]] = {}
        for dataset in self.db_tables[project_id]:
            tables[dataset] = [
                table.name for table in self.db_tables[project_id][dataset]
            ]
        for dataset in self.db_views[project_id]:
            if not tables[dataset]:
                tables[dataset] = [
                    table.name for table in self.db_views[project_id][dataset]
                ]
            else:
                tables[dataset].extend(
                    [table.name for table in self.db_views[project_id][dataset]]
                )
        yield from self.usage_extractor.generate_usage_for_project(project_id, tables)

    def _process_schema(
        self, conn: bigquery.Client, project_id: str, bigquery_dataset: BigqueryDataset
    ) -> Iterable[MetadataWorkUnit]:
        dataset_name = bigquery_dataset.name
        schema_workunits = self.gen_dataset_containers(
            dataset_name,
            project_id,
        )

        for wu in schema_workunits:
            self.report.report_workunit(wu)
            yield wu

        if self.config.include_tables:
            bigquery_dataset.tables = self.get_tables_for_dataset(
                conn, project_id, dataset_name
            )
            for table in bigquery_dataset.tables:
                yield from self._process_table(conn, table, project_id, dataset_name)

        if self.config.include_views:
            bigquery_dataset.views = self.get_views_for_dataset(
                conn, project_id, dataset_name
            )

            for view in bigquery_dataset.views:
                yield from self._process_view(conn, view, project_id, dataset_name)

    def _process_table(
        self,
        conn: bigquery.Client,
        table: BigqueryTable,
        project_id: str,
        schema_name: str,
    ) -> Iterable[MetadataWorkUnit]:
        table_identifier = BigqueryTableIdentifier(project_id, schema_name, table.name)

        self.report.report_entity_scanned(table_identifier.raw_table_name())

        if not self.config.table_pattern.allowed(table_identifier.raw_table_name()):
            self.report.report_dropped(table_identifier.raw_table_name())
            return

        table.columns = self.get_columns_for_table(
            conn, table_identifier, self.config.column_limit
        )
        if not table.columns:
            logger.warning(
                f"Table doesn't have any column or unable to get columns for table: {table_identifier}"
            )

        table_workunits = self.gen_table_dataset_workunits(
            table, project_id, schema_name
        )
        for wu in table_workunits:
            self.report.report_workunit(wu)
            yield wu

    def _process_view(
        self,
        conn: bigquery.Client,
        view: BigqueryView,
        project_id: str,
        dataset_name: str,
    ) -> Iterable[MetadataWorkUnit]:

        table_identifier = BigqueryTableIdentifier(project_id, dataset_name, view.name)

        self.report.report_entity_scanned(table_identifier.raw_table_name(), "view")

        if not self.config.view_pattern.allowed(table_identifier.raw_table_name()):
            self.report.report_dropped(table_identifier.raw_table_name())
            return

        view.columns = self.get_columns_for_table(
            conn, table_identifier, column_limit=self.config.column_limit
        )

        if dataset_name not in self.db_views[project_id]:
            self.db_views[project_id][dataset_name] = []

        self.db_views[project_id][dataset_name].append(view)

        view_workunits = self.gen_view_dataset_workunits(view, project_id, dataset_name)
        for wu in view_workunits:
            self.report.report_workunit(wu)
            yield wu

    def _get_domain_wu(
        self,
        dataset_name: str,
        entity_urn: str,
        entity_type: str,
    ) -> Iterable[MetadataWorkUnit]:

        domain_urn = self._gen_domain_urn(dataset_name)
        if domain_urn:
            wus = add_domain_to_entity_wu(
                entity_type=entity_type,
                entity_urn=entity_urn,
                domain_urn=domain_urn,
            )
            for wu in wus:
                self.report.report_workunit(wu)
                yield wu

    def gen_table_dataset_workunits(
        self,
        table: BigqueryTable,
        project_id: str,
        dataset_name: str,
    ) -> Iterable[MetadataWorkUnit]:
        custom_properties: Dict[str, str] = {}
        if table.expires:
            custom_properties["expiration_date"] = str(str(table.expires))

        if table.time_partitioning:
            custom_properties["time_partitioning"] = str(str(table.time_partitioning))

        if table.size_in_bytes:
            custom_properties["size_in_bytes"] = str(table.size_in_bytes)

        if table.active_billable_bytes:
            custom_properties["billable_bytes_active"] = str(
                table.active_billable_bytes
            )

        if table.long_term_billable_bytes:
            custom_properties["billable_bytes_long_term"] = str(
                table.long_term_billable_bytes
            )

        if table.max_partition_id:
            custom_properties["number_of_partitions"] = str(table.num_partitions)
            custom_properties["max_partition_id"] = str(table.max_partition_id)
            custom_properties["is_partitioned"] = str(True)

        if table.max_shard_id:
            custom_properties["max_shard_id"] = str(table.max_shard_id)
            custom_properties["is_sharded"] = str(True)

        tags_to_add = None
        if table.labels and self.config.capture_table_label_as_tag:
            tags_to_add = []
            tags_to_add.extend(
                [make_tag_urn(f"""{k}:{v}""") for k, v in table.labels.items()]
            )

        yield from self.gen_dataset_workunits(
            table=table,
            project_id=project_id,
            dataset_name=dataset_name,
            sub_type="table",
            tags_to_add=tags_to_add,
            custom_properties=custom_properties,
        )

    def gen_view_dataset_workunits(
        self,
        table: BigqueryView,
        project_id: str,
        dataset_name: str,
    ) -> Iterable[MetadataWorkUnit]:

        yield from self.gen_dataset_workunits(
            table=table,
            project_id=project_id,
            dataset_name=dataset_name,
            sub_type="view",
        )

        view = cast(BigqueryView, table)
        view_definition_string = view.view_definition
        view_properties_aspect = ViewProperties(
            materialized=False, viewLanguage="SQL", viewLogic=view_definition_string
        )
        wu = wrap_aspect_as_workunit(
            "dataset",
            self.gen_dataset_urn(dataset_name, project_id, table.name),
            "viewProperties",
            view_properties_aspect,
        )
        yield wu
        self.report.report_workunit(wu)

    def gen_dataset_workunits(
        self,
        table: Union[BigqueryTable, BigqueryView],
        project_id: str,
        dataset_name: str,
        sub_type: str,
        tags_to_add: Optional[List[str]] = None,
        custom_properties: Optional[Dict[str, str]] = None,
    ) -> Iterable[MetadataWorkUnit]:
        dataset_urn = self.gen_dataset_urn(dataset_name, project_id, table.name)

        status = Status(removed=False)
        wu = wrap_aspect_as_workunit("dataset", dataset_urn, "status", status)
        yield wu
        self.report.report_workunit(wu)

        datahub_dataset_name = BigqueryTableIdentifier(
            project_id, dataset_name, table.name
        )

        yield self.gen_schema_metadata(dataset_urn, table, str(datahub_dataset_name))

        dataset_properties = DatasetProperties(
            name=datahub_dataset_name.get_table_display_name(),
            description=table.comment,
            qualifiedName=str(datahub_dataset_name),
            created=TimeStamp(time=int(table.created.timestamp() * 1000))
            if table.created is not None
            else None,
            lastModified=TimeStamp(time=int(table.last_altered.timestamp() * 1000))
            if table.last_altered is not None
            else None,
        )
        if custom_properties:
            dataset_properties.customProperties.update(custom_properties)

        wu = wrap_aspect_as_workunit(
            "dataset", dataset_urn, "datasetProperties", dataset_properties
        )
        yield wu
        self.report.report_workunit(wu)

        if tags_to_add:
            yield self.gen_tags_aspect_workunit(dataset_urn, tags_to_add)

        yield from self.add_table_to_dataset_container(
            dataset_urn,
            project_id,
            dataset_name,
        )
        dpi_aspect = self.get_dataplatform_instance_aspect(dataset_urn=dataset_urn)
        if dpi_aspect:
            self.report.report_workunit(dpi_aspect)
            yield dpi_aspect

        subTypes = SubTypes(typeNames=[sub_type])
        wu = wrap_aspect_as_workunit("dataset", dataset_urn, "subTypes", subTypes)
        yield wu
        self.report.report_workunit(wu)

        yield from self._get_domain_wu(
            dataset_name=str(datahub_dataset_name),
            entity_urn=dataset_urn,
            entity_type="dataset",
        )

        self.stale_entity_removal_handler.add_entity_to_state(
            type=sub_type,
            urn=dataset_urn,
        )

    def gen_lineage(
        self,
        dataset_urn: str,
        lineage_info: Optional[Tuple[UpstreamLineage, Dict[str, str]]] = None,
    ) -> Iterable[MetadataWorkUnit]:
        if lineage_info is None:
            return

        upstream_lineage, upstream_column_props = lineage_info
        if upstream_lineage is not None:
            if self.config.incremental_lineage:
                patch_builder: DatasetPatchBuilder = DatasetPatchBuilder(
                    urn=dataset_urn
                )
                for upstream in upstream_lineage.upstreams:
                    patch_builder.add_upstream_lineage(upstream)

                lineage_workunits = [
                    MetadataWorkUnit(
                        id=f"upstreamLineage-for-{dataset_urn}",
                        mcp_raw=mcp,
                    )
                    for mcp in patch_builder.build()
                ]
            else:
                lineage_workunits = [
                    wrap_aspect_as_workunit(
                        "dataset", dataset_urn, "upstreamLineage", upstream_lineage
                    )
                ]

            for wu in lineage_workunits:
                yield wu
                self.report.report_workunit(wu)

    def gen_tags_aspect_workunit(
        self, dataset_urn: str, tags_to_add: List[str]
    ) -> MetadataWorkUnit:
        tags = GlobalTagsClass(
            tags=[TagAssociationClass(tag_to_add) for tag_to_add in tags_to_add]
        )
        wu = wrap_aspect_as_workunit("dataset", dataset_urn, "globalTags", tags)
        self.report.report_workunit(wu)
        return wu

    def gen_dataset_urn(self, dataset_name: str, project_id: str, table: str) -> str:
        datahub_dataset_name = BigqueryTableIdentifier(project_id, dataset_name, table)
        dataset_urn = make_dataset_urn_with_platform_instance(
            self.platform,
            str(datahub_dataset_name),
            self.config.platform_instance,
            self.config.env,
        )
        return dataset_urn

    def gen_schema_fields(self, columns: List[BigqueryColumn]) -> List[SchemaField]:
        schema_fields: List[SchemaField] = []

        HiveColumnToAvroConverter._STRUCT_TYPE_SEPARATOR = " "
        _COMPLEX_TYPE = re.compile("^(struct|array)")
        last_id = -1
        for col in columns:
            # if col.data_type is empty that means this column is part of a complex type
            if col.data_type is None or _COMPLEX_TYPE.match(col.data_type.lower()):
                # If the we have seen the ordinal position that most probably means we already processed this complex type
                if last_id != col.ordinal_position:
                    schema_fields.extend(
                        get_schema_fields_for_hive_column(
                            col.name, col.data_type.lower(), description=col.comment
                        )
                    )

                # We have to add complex type comments to the correct level
                if col.comment:
                    for idx, field in enumerate(schema_fields):
                        # Remove all the [version=2.0].[type=struct]. tags to get the field path
                        if (
                            re.sub(r"\[.*?\]\.", "", field.fieldPath, 0, re.MULTILINE)
                            == col.field_path
                        ):
                            field.description = col.comment
                            schema_fields[idx] = field
            else:
                field = SchemaField(
                    fieldPath=col.name,
                    type=SchemaFieldDataType(
                        self.BIGQUERY_FIELD_TYPE_MAPPINGS.get(col.data_type, NullType)()
                    ),
                    # NOTE: nativeDataType will not be in sync with older connector
                    nativeDataType=col.data_type,
                    description=col.comment,
                    nullable=col.is_nullable,
                    globalTags=GlobalTagsClass(
                        tags=[
                            TagAssociationClass(
                                make_tag_urn(Constants.TAG_PARTITION_KEY)
                            )
                        ]
                    )
                    if col.is_partition_column
                    else GlobalTagsClass(tags=[]),
                )
                schema_fields.append(field)
            last_id = col.ordinal_position
        return schema_fields

    def gen_schema_metadata(
        self,
        dataset_urn: str,
        table: Union[BigqueryTable, BigqueryView],
        dataset_name: str,
    ) -> MetadataWorkUnit:

        schema_metadata = SchemaMetadata(
            schemaName=dataset_name,
            platform=make_data_platform_urn(self.platform),
            version=0,
            hash="",
            platformSchema=MySqlDDL(tableSchema=""),
            fields=self.gen_schema_fields(table.columns),
        )
        wu = wrap_aspect_as_workunit(
            "dataset", dataset_urn, "schemaMetadata", schema_metadata
        )
        self.report.report_workunit(wu)
        return wu

    def get_report(self) -> BigQueryV2Report:
        return self.report

    def get_tables_for_dataset(
        self,
        conn: bigquery.Client,
        project_id: str,
        dataset_name: str,
    ) -> List[BigqueryTable]:

        bigquery_tables: Optional[List[BigqueryTable]] = (
            self.db_tables[project_id].get(dataset_name)
            if project_id in self.db_tables
            else []
        )

        # In bigquery there is no way to query all tables in a Project id
        if not bigquery_tables:
            with PerfTimer() as timer:
                bigquery_tables = []
                table_count: int = 0
                table_items: Dict[str, TableListItem] = {}
                # Dict to store sharded table and the last seen max shard id
                sharded_tables: Dict[str, TableListItem] = defaultdict()
                # Partitions view throw exception if we try to query partition info for too many tables
                # so we have to limit the number of tables we query partition info.
                # The conn.list_tables returns table infos that information_schema doesn't contain and this
                # way we can merge that info with the queried one.
                # https://cloud.google.com/bigquery/docs/information-schema-partitions
                for table in conn.list_tables(f"{project_id}.{dataset_name}"):
                    table_identifier = BigqueryTableIdentifier(
                        project_id=project_id,
                        dataset=dataset_name,
                        table=table.table_id,
                    )

                    _, shard = BigqueryTableIdentifier.get_table_and_shard(
                        table_identifier.raw_table_name()
                    )
                    table_name = table_identifier.get_table_name().split(".")[-1]

                    # For sharded tables we only process the latest shard
                    # which has the highest date in the table name.
                    # Sharded tables look like: table_20220120
                    # We only has one special case where the table name is a date
                    # in this case we merge all these tables under dataset name as table name.
                    # For example some_dataset.20220110 will be turned to some_dataset.some_dataset
                    # It seems like there are some bigquery user who uses this way the tables.
                    if shard:
                        if not sharded_tables.get(table_identifier.get_table_name()):
                            # When table is only a shard we use dataset_name as table_name
                            sharded_tables[table_name] = table
                            continue
                        else:
                            stored_table_identifier = BigqueryTableIdentifier(
                                project_id=project_id,
                                dataset=dataset_name,
                                table=sharded_tables[table_name].table_id,
                            )
                            (
                                _,
                                stored_shard,
                            ) = BigqueryTableIdentifier.get_table_and_shard(
                                stored_table_identifier.raw_table_name()
                            )
                            # When table is none, we use dataset_name as table_name
                            table_name = table_identifier.get_table_name().split(".")[
                                -1
                            ]
                            assert stored_shard
                            if stored_shard < shard:
                                sharded_tables[table_name] = table
                            continue
                    else:
                        table_count = table_count + 1
                        table_items[table.table_id] = table

                    if str(table_identifier).startswith(
                        self.config.temp_table_dataset_prefix
                    ):
                        logger.debug(
                            f"Dropping temporary table {table_identifier.table}"
                        )
                        self.report.report_dropped(table_identifier.raw_table_name())
                        continue

                    if (
                        table_count % self.config.number_of_datasets_process_in_batch
                        == 0
                    ):
                        bigquery_tables.extend(
                            BigQueryDataDictionary.get_tables_for_dataset(
                                conn,
                                project_id,
                                dataset_name,
                                table_items,
                                with_data_read_permission=self.config.profiling.enabled,
                            )
                        )
                        table_items.clear()

                # Sharded tables don't have partition keys, so it is safe to add to the list as
                # it should not affect the number of tables will be touched in the partitions system view.
                # Because we have the batched query of get_tables_for_dataset to makes sure
                # we won't hit too many tables queried with partitions system view.
                # The key in the map is the actual underlying table name and not the friendly name and
                # that's why we need to get the actual table names and not the normalized ones.
                table_items.update(
                    {value.table_id: value for value in sharded_tables.values()}
                )

                if table_items:
                    bigquery_tables.extend(
                        BigQueryDataDictionary.get_tables_for_dataset(
                            conn,
                            project_id,
                            dataset_name,
                            table_items,
                            with_data_read_permission=self.config.profiling.enabled,
                        )
                    )

                self.db_tables[project_id][dataset_name] = bigquery_tables

                self.report.metadata_extraction_sec[
                    f"{project_id}.{dataset_name}"
                ] = round(timer.elapsed_seconds(), 2)

                return bigquery_tables

        # Some schema may not have any table
        return (
            self.db_tables[project_id].get(dataset_name, [])
            if project_id in self.db_tables
            else []
        )

    def get_views_for_dataset(
        self,
        conn: bigquery.Client,
        project_id: str,
        dataset_name: str,
    ) -> List[BigqueryView]:

        views = self.db_views.get(project_id)

        if not views:
            return BigQueryDataDictionary.get_views_for_dataset(
                conn, project_id, dataset_name, self.config.profiling.enabled
            )

        # Some schema may not have any table
        return views.get(dataset_name, [])

    def get_columns_for_table(
        self,
        conn: bigquery.Client,
        table_identifier: BigqueryTableIdentifier,
        column_limit: Optional[int] = None,
    ) -> List[BigqueryColumn]:

        if (
            table_identifier.project_id,
            table_identifier.dataset,
        ) not in self.schema_columns.keys():
            columns = BigQueryDataDictionary.get_columns_for_dataset(
                conn,
                project_id=table_identifier.project_id,
                dataset_name=table_identifier.dataset,
                column_limit=column_limit,
            )
            self.schema_columns[
                (table_identifier.project_id, table_identifier.dataset)
            ] = columns
        else:
            columns = self.schema_columns[
                (table_identifier.project_id, table_identifier.dataset)
            ]

        # get all columns for schema failed,
        # falling back to get columns for table
        if not columns:
            logger.warning(
                f"Couldn't get columns on the dataset level for {table_identifier}. Trying to get on table level..."
            )
            return BigQueryDataDictionary.get_columns_for_table(
                conn, table_identifier, self.config.column_limit
            )

        # Access to table but none of its columns - is this possible ?
        return columns.get(table_identifier.table, [])

    def add_config_to_report(self):
        self.report.include_table_lineage = self.config.include_table_lineage
        self.report.use_date_sharded_audit_log_tables = (
            self.config.use_date_sharded_audit_log_tables
        )
        self.report.log_page_size = self.config.log_page_size
        self.report.use_exported_bigquery_audit_metadata = (
            self.config.use_exported_bigquery_audit_metadata
        )

    def warn(self, log: logging.Logger, key: str, reason: str) -> None:
        self.report.report_warning(key, reason)
        log.warning(f"{key} => {reason}")<|MERGE_RESOLUTION|>--- conflicted
+++ resolved
@@ -325,16 +325,8 @@
         _report: Dict[Union[SourceCapability, str], CapabilityReport] = dict()
 
         try:
-<<<<<<< HEAD
             connection_conf = BigQueryV2Config.parse_obj_allow_extras(config_dict)
-            client: bigquery.Client = bigquery.Client()
-=======
-            BigQueryV2Config.Config.extra = (
-                pydantic.Extra.allow
-            )  # we are okay with extra fields during this stage
-            connection_conf = BigQueryV2Config.parse_obj(config_dict)
             client: bigquery.Client = get_bigquery_client(connection_conf)
->>>>>>> 729e486b
             assert client
 
             test_report.basic_connectivity = BigqueryV2Source.connectivity_test(client)
