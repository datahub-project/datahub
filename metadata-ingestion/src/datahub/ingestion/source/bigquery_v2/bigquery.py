--- conflicted
+++ resolved
@@ -80,7 +80,6 @@
     StatefulIngestionSourceBase,
 )
 from datahub.ingestion.source_report.ingestion_stage import (
-    LINEAGE_EXTRACTION,
     METADATA_EXTRACTION,
     PROFILING,
 )
@@ -120,12 +119,7 @@
 from datahub.utilities.mapping import Constants
 from datahub.utilities.perf_timer import PerfTimer
 from datahub.utilities.registries.domain_registry import DomainRegistry
-<<<<<<< HEAD
 from datahub.utilities.sqlglot_lineage import SchemaResolver
-from datahub.utilities.time import datetime_to_ts_millis
-=======
-from datahub.utilities.sqlglot_lineage import SchemaResolver, sqlglot_lineage
->>>>>>> ada40e6e
 
 logger: logging.Logger = logging.getLogger(__name__)
 
@@ -231,18 +225,10 @@
 
         set_dataset_urn_to_lower(self.config.convert_urns_to_lowercase)
 
-<<<<<<< HEAD
         self.bigquery_data_dictionary = BigQuerySchemaApi(
             self.report.schema_api_perf, self.config.get_bigquery_client()
         )
 
-        # For database, schema, tables, views, etc
-        self.lineage_extractor = BigqueryLineageExtractor(
-            config,
-            self.report,
-            dataset_urn_builder=self.gen_dataset_urn_from_ref,
-        )
-=======
         self.redundant_lineage_run_skip_handler: Optional[
             RedundantLineageRunSkipHandler
         ] = None
@@ -256,7 +242,10 @@
 
         # For database, schema, tables, views, etc
         self.lineage_extractor = BigqueryLineageExtractor(
-            config, self.report, self.redundant_lineage_run_skip_handler
+            config,
+            self.report,
+            dataset_urn_builder=self.gen_dataset_urn_from_ref,
+            redundant_run_skip_handler=self.redundant_lineage_run_skip_handler,
         )
 
         redundant_usage_run_skip_handler: Optional[RedundantUsageRunSkipHandler] = None
@@ -268,7 +257,6 @@
                 run_id=self.ctx.run_id,
             )
 
->>>>>>> ada40e6e
         self.usage_extractor = BigQueryUsageExtractor(
             config,
             self.report,
@@ -306,10 +294,7 @@
         self.sql_parser_schema_resolver = SchemaResolver(
             platform=self.platform, env=self.config.env
         )
-<<<<<<< HEAD
-
-=======
->>>>>>> ada40e6e
+
         self.add_config_to_report()
         atexit.register(cleanup, config)
 
@@ -544,13 +529,7 @@
         ]
 
     def get_workunits_internal(self) -> Iterable[MetadataWorkUnit]:
-<<<<<<< HEAD
         projects = self._get_projects()
-=======
-        conn: bigquery.Client = get_bigquery_client(self.config)
-
-        projects = self._get_projects(conn)
->>>>>>> ada40e6e
         if not projects:
             return
 
@@ -565,7 +544,6 @@
             )
 
         if self._should_ingest_lineage():
-<<<<<<< HEAD
             yield from self.lineage_extractor.get_lineage_workunits(
                 [p.id for p in projects],
                 self.sql_parser_schema_resolver,
@@ -573,11 +551,6 @@
                 self.view_definitions,
                 self.table_refs,
             )
-=======
-            for project in projects:
-                self.report.set_ingestion_stage(project.id, LINEAGE_EXTRACTION)
-                yield from self.generate_lineage(project.id)
->>>>>>> ada40e6e
 
             if self.redundant_lineage_run_skip_handler:
                 # Update the checkpoint state for this run.
