import atexit
import logging
import os
import re
import traceback
from collections import defaultdict
from datetime import datetime, timedelta
from typing import Dict, Iterable, List, Optional, Tuple, Type, Union, cast

from google.cloud import bigquery
from google.cloud.bigquery.table import TableListItem

from datahub.configuration.pattern_utils import is_schema_allowed
from datahub.emitter.mce_builder import (
    make_data_platform_urn,
    make_dataplatform_instance_urn,
    make_dataset_urn_with_platform_instance,
    make_tag_urn,
    set_dataset_urn_to_lower,
)
from datahub.emitter.mcp_builder import (
    BigQueryDatasetKey,
    PlatformKey,
    ProjectIdKey,
    wrap_aspect_as_workunit,
)
from datahub.ingestion.api.common import PipelineContext
from datahub.ingestion.api.decorators import (
    SupportStatus,
    capability,
    config_class,
    platform_name,
    support_status,
)
from datahub.ingestion.api.source import (
    CapabilityReport,
    SourceCapability,
    TestableSource,
    TestConnectionReport,
)
from datahub.ingestion.api.workunit import MetadataWorkUnit
from datahub.ingestion.source.bigquery_v2.bigquery_audit import BigqueryTableIdentifier
from datahub.ingestion.source.bigquery_v2.bigquery_config import BigQueryV2Config
from datahub.ingestion.source.bigquery_v2.bigquery_report import BigQueryV2Report
from datahub.ingestion.source.bigquery_v2.bigquery_schema import (
    BigqueryColumn,
    BigQueryDataDictionary,
    BigqueryDataset,
    BigqueryProject,
    BigqueryTable,
    BigqueryView,
)
from datahub.ingestion.source.bigquery_v2.common import (
    BQ_EXTERNAL_DATASET_URL_TEMPLATE,
    BQ_EXTERNAL_TABLE_URL_TEMPLATE,
    get_bigquery_client,
)
from datahub.ingestion.source.bigquery_v2.lineage import BigqueryLineageExtractor
from datahub.ingestion.source.bigquery_v2.profiler import BigqueryProfiler
from datahub.ingestion.source.bigquery_v2.usage import BigQueryUsageExtractor
from datahub.ingestion.source.sql.sql_utils import (
    add_table_to_schema_container,
    gen_database_container,
    gen_schema_container,
    get_domain_wu,
)
from datahub.ingestion.source.state.profiling_state_handler import ProfilingHandler
from datahub.ingestion.source.state.redundant_run_skip_handler import (
    RedundantRunSkipHandler,
)
from datahub.ingestion.source.state.sql_common_state import (
    BaseSQLAlchemyCheckpointState,
)
from datahub.ingestion.source.state.stale_entity_removal_handler import (
    StaleEntityRemovalHandler,
)
from datahub.ingestion.source.state.stateful_ingestion_base import (
    StatefulIngestionSourceBase,
)
from datahub.metadata.com.linkedin.pegasus2avro.common import (
    Status,
    SubTypes,
    TimeStamp,
)
from datahub.metadata.com.linkedin.pegasus2avro.dataset import (
    DatasetProperties,
    UpstreamLineage,
    ViewProperties,
)
from datahub.metadata.com.linkedin.pegasus2avro.schema import (
    ArrayType,
    BooleanType,
    BytesType,
    MySqlDDL,
    NullType,
    NumberType,
    RecordType,
    SchemaField,
    SchemaFieldDataType,
    SchemaMetadata,
    StringType,
    TimeType,
)
from datahub.metadata.schema_classes import (
    DataPlatformInstanceClass,
    GlobalTagsClass,
    TagAssociationClass,
)
from datahub.specific.dataset import DatasetPatchBuilder
from datahub.utilities.hive_schema_to_avro import (
    HiveColumnToAvroConverter,
    get_schema_fields_for_hive_column,
)
from datahub.utilities.mapping import Constants
from datahub.utilities.perf_timer import PerfTimer
from datahub.utilities.registries.domain_registry import DomainRegistry
from datahub.utilities.source_helpers import (
    auto_stale_entity_removal,
    auto_status_aspect,
    auto_workunit_reporter,
)
from datahub.utilities.time import datetime_to_ts_millis

logger: logging.Logger = logging.getLogger(__name__)

# Handle table snapshots
# See https://cloud.google.com/bigquery/docs/table-snapshots-intro.
SNAPSHOT_TABLE_REGEX = re.compile(r"^(.+)@(\d{13})$")


# We can't use close as it is not called if the ingestion is not successful
def cleanup(config: BigQueryV2Config) -> None:
    if config._credentials_path is not None:
        logger.debug(
            f"Deleting temporary credential file at {config._credentials_path}"
        )
        os.unlink(config._credentials_path)


@platform_name("BigQuery", doc_order=1)
@config_class(BigQueryV2Config)
@support_status(SupportStatus.CERTIFIED)
@capability(SourceCapability.PLATFORM_INSTANCE, "Enabled by default")
@capability(SourceCapability.DOMAINS, "Supported via the `domain` config field")
@capability(SourceCapability.CONTAINERS, "Enabled by default")
@capability(SourceCapability.SCHEMA_METADATA, "Enabled by default")
@capability(
    SourceCapability.DATA_PROFILING,
    "Optionally enabled via configuration, only table level profiling is supported",
)
@capability(SourceCapability.DESCRIPTIONS, "Enabled by default")
@capability(SourceCapability.LINEAGE_COARSE, "Optionally enabled via configuration")
@capability(
    SourceCapability.DELETION_DETECTION,
    "Optionally enabled via `stateful_ingestion.remove_stale_metadata`",
    supported=True,
)
class BigqueryV2Source(StatefulIngestionSourceBase, TestableSource):
    # https://cloud.google.com/bigquery/docs/reference/standard-sql/data-types
    BIGQUERY_FIELD_TYPE_MAPPINGS: Dict[
        str,
        Type[
            Union[
                ArrayType,
                BytesType,
                BooleanType,
                NumberType,
                RecordType,
                StringType,
                TimeType,
                NullType,
            ]
        ],
    ] = {
        "BYTES": BytesType,
        "BOOL": BooleanType,
        "DECIMAL": NumberType,
        "NUMERIC": NumberType,
        "BIGNUMERIC": NumberType,
        "BIGDECIMAL": NumberType,
        "FLOAT64": NumberType,
        "INT": NumberType,
        "INT64": NumberType,
        "SMALLINT": NumberType,
        "INTEGER": NumberType,
        "BIGINT": NumberType,
        "TINYINT": NumberType,
        "BYTEINT": NumberType,
        "STRING": StringType,
        "TIME": TimeType,
        "TIMESTAMP": TimeType,
        "DATE": TimeType,
        "DATETIME": TimeType,
        "GEOGRAPHY": NullType,
        "JSON": NullType,
        "INTERVAL": NullType,
        "ARRAY": ArrayType,
        "STRUCT": RecordType,
    }

    def __init__(self, ctx: PipelineContext, config: BigQueryV2Config):
        super(BigqueryV2Source, self).__init__(config, ctx)
        self.config: BigQueryV2Config = config
        self.report: BigQueryV2Report = BigQueryV2Report()
        self.platform: str = "bigquery"
        if not self.config.platform:
            self.config.platform = self.platform

        BigqueryTableIdentifier._BIGQUERY_DEFAULT_SHARDED_TABLE_REGEX = (
            self.config.sharded_table_pattern
        )
        if self.config.enable_legacy_sharded_table_support:
            BigqueryTableIdentifier._BQ_SHARDED_TABLE_SUFFIX = ""

        set_dataset_urn_to_lower(self.config.convert_urns_to_lowercase)

        # For database, schema, tables, views, etc
        self.lineage_extractor = BigqueryLineageExtractor(config, self.report)
        self.usage_extractor = BigQueryUsageExtractor(config, self.report)

        # Currently caching using instance variables
        # TODO - rewrite cache for readability or use out of the box solution
        self.db_tables: Dict[str, Dict[str, List[BigqueryTable]]] = {}
        self.db_views: Dict[str, Dict[str, List[BigqueryView]]] = {}

        self.schema_columns: Dict[
            Tuple[str, str], Optional[Dict[str, List[BigqueryColumn]]]
        ] = {}

        # Create and register the stateful ingestion use-case handler.
        self.stale_entity_removal_handler = StaleEntityRemovalHandler(
            source=self,
            config=self.config,
            state_type_class=BaseSQLAlchemyCheckpointState,
            pipeline_name=self.ctx.pipeline_name,
            run_id=self.ctx.run_id,
        )

        if self.config.domain:
            self.domain_registry = DomainRegistry(
                cached_domains=[k for k in self.config.domain], graph=self.ctx.graph
            )

        self.redundant_run_skip_handler = RedundantRunSkipHandler(
            source=self,
            config=self.config,
            pipeline_name=self.ctx.pipeline_name,
            run_id=self.ctx.run_id,
        )

        self.profiling_state_handler: Optional[ProfilingHandler] = None
        if self.config.store_last_profiling_timestamps:
            self.profiling_state_handler = ProfilingHandler(
                source=self,
                config=self.config,
                pipeline_name=self.ctx.pipeline_name,
                run_id=self.ctx.run_id,
            )
        self.profiler = BigqueryProfiler(
            config, self.report, self.profiling_state_handler
        )

        atexit.register(cleanup, config)

    @classmethod
    def create(cls, config_dict: dict, ctx: PipelineContext) -> "BigqueryV2Source":
        config = BigQueryV2Config.parse_obj(config_dict)
        return cls(ctx, config)

    @staticmethod
    def connectivity_test(client: bigquery.Client) -> CapabilityReport:
        ret = client.query("select 1")
        if ret.error_result:
            return CapabilityReport(
                capable=False, failure_reason=f"{ret.error_result['message']}"
            )
        else:
            return CapabilityReport(capable=True)

    @staticmethod
    def metada_read_capability_test(
        project_ids: List[str], config: BigQueryV2Config
    ) -> CapabilityReport:
        for project_id in project_ids:
            try:
                logger.info((f"Metadata read capability test for project {project_id}"))
                client: bigquery.Client = get_bigquery_client(config)
                assert client
                result = BigQueryDataDictionary.get_datasets_for_project_id(
                    client, project_id, 10
                )
                if len(result) == 0:
                    return CapabilityReport(
                        capable=False,
                        failure_reason=f"Dataset query returned empty dataset. It is either empty or no dataset in project {project_id}",
                    )
                tables = BigQueryDataDictionary.get_tables_for_dataset(
                    conn=client,
                    project_id=project_id,
                    dataset_name=result[0].name,
                    tables={},
                    with_data_read_permission=config.profiling.enabled,
                )
                if len(tables) == 0:
                    return CapabilityReport(
                        capable=False,
                        failure_reason=f"Tables query did not return any table. It is either empty or no tables in project {project_id}.{result[0].name}",
                    )

            except Exception as e:
                return CapabilityReport(
                    capable=False,
                    failure_reason=f"Dataset query failed with error: {e}",
                )

        return CapabilityReport(capable=True)

    @staticmethod
    def lineage_capability_test(
        connection_conf: BigQueryV2Config,
        project_ids: List[str],
        report: BigQueryV2Report,
    ) -> CapabilityReport:
        lineage_extractor = BigqueryLineageExtractor(connection_conf, report)
        for project_id in project_ids:
            try:
                logger.info((f"Lineage capability test for project {project_id}"))
                lineage_extractor.test_capability(project_id)
            except Exception as e:
                return CapabilityReport(
                    capable=False,
                    failure_reason=f"Lineage capability test failed with: {e}",
                )

        return CapabilityReport(capable=True)

    @staticmethod
    def usage_capability_test(
        connection_conf: BigQueryV2Config,
        project_ids: List[str],
        report: BigQueryV2Report,
    ) -> CapabilityReport:
        usage_extractor = BigQueryUsageExtractor(connection_conf, report)
        for project_id in project_ids:
            try:
                logger.info((f"Usage capability test for project {project_id}"))
                failures_before_test = len(report.failures)
                usage_extractor.test_capability(project_id)
                if failures_before_test != len(report.failures):
                    return CapabilityReport(
                        capable=False,
                        failure_reason="Usage capability test failed. Check the logs for further info",
                    )
            except Exception as e:
                return CapabilityReport(
                    capable=False,
                    failure_reason=f"Usage capability test failed with: {e} for project {project_id}",
                )
        return CapabilityReport(capable=True)

    @staticmethod
    def test_connection(config_dict: dict) -> TestConnectionReport:
        test_report = TestConnectionReport()
        _report: Dict[Union[SourceCapability, str], CapabilityReport] = dict()

        try:
            connection_conf = BigQueryV2Config.parse_obj_allow_extras(config_dict)
            client: bigquery.Client = get_bigquery_client(connection_conf)
            assert client

            test_report.basic_connectivity = BigqueryV2Source.connectivity_test(client)

            connection_conf.start_time = datetime.now()
            connection_conf.end_time = datetime.now() + timedelta(minutes=1)

            report: BigQueryV2Report = BigQueryV2Report()
            project_ids: List[str] = []
            projects = client.list_projects()

            for project in projects:
                if connection_conf.project_id_pattern.allowed(project.project_id):
                    project_ids.append(project.project_id)

            metada_read_capability = BigqueryV2Source.metada_read_capability_test(
                project_ids, connection_conf
            )
            if SourceCapability.SCHEMA_METADATA not in _report:
                _report[SourceCapability.SCHEMA_METADATA] = metada_read_capability

            if connection_conf.include_table_lineage:
                lineage_capability = BigqueryV2Source.lineage_capability_test(
                    connection_conf, project_ids, report
                )
                if SourceCapability.LINEAGE_COARSE not in _report:
                    _report[SourceCapability.LINEAGE_COARSE] = lineage_capability

            if connection_conf.include_usage_statistics:
                usage_capability = BigqueryV2Source.usage_capability_test(
                    connection_conf, project_ids, report
                )
                if SourceCapability.USAGE_STATS not in _report:
                    _report[SourceCapability.USAGE_STATS] = usage_capability

            test_report.capability_report = _report
            return test_report

        except Exception as e:
            test_report.basic_connectivity = CapabilityReport(
                capable=False, failure_reason=f"{e}"
            )
            return test_report

    def get_dataplatform_instance_aspect(
        self, dataset_urn: str
    ) -> Optional[MetadataWorkUnit]:
        # If we are a platform instance based source, emit the instance aspect
        if self.config.platform_instance:
            aspect = DataPlatformInstanceClass(
                platform=make_data_platform_urn(self.platform),
                instance=make_dataplatform_instance_urn(
                    self.platform, self.config.platform_instance
                ),
            )

            return wrap_aspect_as_workunit(
                "dataset", dataset_urn, "dataPlatformInstance", aspect
            )
        else:
            return None

    def get_platform_instance_id(self) -> str:
        """
        The source identifier such as the specific source host address required for stateful ingestion.
        Individual subclasses need to override this method appropriately.
        """
        return f"{self.platform}"

    def gen_dataset_key(self, db_name: str, schema: str) -> PlatformKey:
        return BigQueryDatasetKey(
            project_id=db_name,
            dataset_id=schema,
            platform=self.platform,
            instance=self.config.platform_instance,
            backcompat_instance_for_guid=self.config.env,
        )

    def gen_project_id_key(self, database: str) -> PlatformKey:
        return ProjectIdKey(
            project_id=database,
            platform=self.platform,
            instance=self.config.platform_instance,
            backcompat_instance_for_guid=self.config.env,
        )

    def gen_project_id_containers(self, database: str) -> Iterable[MetadataWorkUnit]:
        database_container_key = self.gen_project_id_key(database)

<<<<<<< HEAD
        yield from gen_database_container(
            config=self.config,
            database=database,
=======
        yield from gen_containers(
            container_key=database_container_key,
            name=database,
>>>>>>> c4f946c6
            sub_types=["Project"],
            domain_registry=self.domain_registry,
            report=self.report,
            database_container_key=database_container_key,
        )

    def gen_dataset_containers(
        self, dataset: str, project_id: str
    ) -> Iterable[MetadataWorkUnit]:
        schema_container_key = self.gen_dataset_key(project_id, dataset)

        database_container_key = self.gen_project_id_key(database=project_id)

<<<<<<< HEAD
        yield from gen_schema_container(
            config=self.config,
            database=project_id,
            schema=dataset,
            sub_types=["Dataset"],
            domain_registry=self.domain_registry,
            report=self.report,
            schema_container_key=schema_container_key,
            database_container_key=database_container_key,
=======
        yield from gen_containers(
            schema_container_key,
            dataset,
            ["Dataset"],
            database_container_key,
>>>>>>> c4f946c6
            external_url=BQ_EXTERNAL_DATASET_URL_TEMPLATE.format(
                project=project_id, dataset=dataset
            )
            if self.config.include_external_url
            else None,
        )

<<<<<<< HEAD
=======
    def add_table_to_dataset_container(
        self, dataset_urn: str, db_name: str, schema: str
    ) -> Iterable[MetadataWorkUnit]:
        schema_container_key = self.gen_dataset_key(db_name, schema)

        yield from add_dataset_to_container(
            container_key=schema_container_key,
            dataset_urn=dataset_urn,
        )

>>>>>>> c4f946c6
    def get_workunits_internal(self) -> Iterable[MetadataWorkUnit]:
        logger.info("Getting projects")
        conn: bigquery.Client = get_bigquery_client(self.config)
        self.add_config_to_report()

        projects: List[BigqueryProject]
        if self.config.project_id:
            project = BigqueryProject(
                id=self.config.project_id, name=self.config.project_id
            )
            projects = [project]
        else:
            try:
                projects = BigQueryDataDictionary.get_projects(conn)
                if len(projects) == 0:
                    logger.error(
                        "Get projects didn't return any project. Maybe resourcemanager.projects.get permission is missing for the service account. You can assign predefined roles/bigquery.metadataViewer role to your service account."
                    )
                    self.report.report_failure(
                        "metadata-extraction",
                        "Get projects didn't return any project. Maybe resourcemanager.projects.get permission is missing for the service account. You can assign predefined roles/bigquery.metadataViewer role to your service account.",
                    )
                    return
            except Exception as e:
                logger.error(
                    f"Get projects didn't return any project. Maybe resourcemanager.projects.get permission is missing for the service account. You can assign predefined roles/bigquery.metadataViewer role to your service account. The error was: {e}"
                )
                self.report.report_failure(
                    "metadata-extraction",
                    f"Get projects didn't return any project. Maybe resourcemanager.projects.get permission is missing for the service account. You can assign predefined roles/bigquery.metadataViewer role to your service account. The error was: {e}",
                )
                return None

        for project_id in projects:
            if not self.config.project_id_pattern.allowed(project_id.id):
                self.report.report_dropped(project_id.id)
                continue
            logger.info(f"Processing project: {project_id.id}")
            yield from self._process_project(conn, project_id)

        if self.config.profiling.enabled:
            logger.info("Starting profiling...")
            yield from self.profiler.get_workunits(self.db_tables)

    def get_workunits(self) -> Iterable[MetadataWorkUnit]:
        return auto_stale_entity_removal(
            self.stale_entity_removal_handler,
            auto_workunit_reporter(
                self.report,
                auto_status_aspect(self.get_workunits_internal()),
            ),
        )

    def _process_project(
        self, conn: bigquery.Client, bigquery_project: BigqueryProject
    ) -> Iterable[MetadataWorkUnit]:
        project_id = bigquery_project.id

        self.db_tables[project_id] = {}
        self.db_views[project_id] = {}

        yield from self.gen_project_id_containers(project_id)

        try:
            bigquery_project.datasets = (
                BigQueryDataDictionary.get_datasets_for_project_id(conn, project_id)
            )
        except Exception as e:
            error_message = f"Unable to get datasets for project {project_id}, skipping. The error was: {e}"
            if self.config.profiling.enabled:
                error_message = f"Unable to get datasets for project {project_id}, skipping. Does your service account has bigquery.datasets.get permission? The error was: {e}"
            logger.error(error_message)
            self.report.report_failure(
                "metadata-extraction",
                f"{project_id} - {error_message}",
            )
            return None

        if len(bigquery_project.datasets) == 0:
            logger.warning(
                f"No dataset found in {project_id}. Either there are no datasets in this project or missing bigquery.datasets.get permission. You can assign predefined roles/bigquery.metadataViewer role to your service account."
            )
            return

        self.report.num_project_datasets_to_scan[project_id] = len(
            bigquery_project.datasets
        )
        for bigquery_dataset in bigquery_project.datasets:
            if not is_schema_allowed(
                self.config.dataset_pattern,
                bigquery_dataset.name,
                project_id,
                self.config.match_fully_qualified_names,
            ):
                self.report.report_dropped(f"{bigquery_dataset.name}.*")
                continue
            try:
                yield from self._process_schema(conn, project_id, bigquery_dataset)
            except Exception as e:
                error_message = f"Unable to get tables for dataset {bigquery_dataset.name} in project {project_id}, skipping. Does your service account has bigquery.tables.list, bigquery.routines.get, bigquery.routines.list permission? The error was: {e}"
                if self.config.profiling.enabled:
                    error_message = f"Unable to get tables for dataset {bigquery_dataset.name} in project {project_id}, skipping. Does your service account has bigquery.tables.list, bigquery.routines.get, bigquery.routines.list permission, bigquery.tables.getData permission? The error was: {e}"

                trace = traceback.format_exc()
                logger.error(trace)
                logger.error(error_message)
                self.report.report_failure(
                    "metadata-extraction",
                    f"{project_id}.{bigquery_dataset.name} - {error_message}",
                )
                continue

        if self.config.include_table_lineage:
            if (
                self.config.store_last_lineage_extraction_timestamp
                and self.redundant_run_skip_handler.should_skip_this_run(
                    cur_start_time_millis=datetime_to_ts_millis(self.config.start_time)
                )
            ):
                # Skip this run
                self.report.report_warning(
                    "lineage-extraction",
                    f"Skip this run as there was a run later than the current start time: {self.config.start_time}",
                )
                return

            if self.config.store_last_lineage_extraction_timestamp:
                # Update the checkpoint state for this run.
                self.redundant_run_skip_handler.update_state(
                    start_time_millis=datetime_to_ts_millis(self.config.start_time),
                    end_time_millis=datetime_to_ts_millis(self.config.end_time),
                )

            yield from self.generate_lineage(project_id)

        if self.config.include_usage_statistics:
            if (
                self.config.store_last_usage_extraction_timestamp
                and self.redundant_run_skip_handler.should_skip_this_run(
                    cur_start_time_millis=datetime_to_ts_millis(self.config.start_time)
                )
            ):
                self.report.report_warning(
                    "usage-extraction",
                    f"Skip this run as there was a run later than the current start time: {self.config.start_time}",
                )
                return

            if self.config.store_last_usage_extraction_timestamp:
                # Update the checkpoint state for this run.
                self.redundant_run_skip_handler.update_state(
                    start_time_millis=datetime_to_ts_millis(self.config.start_time),
                    end_time_millis=datetime_to_ts_millis(self.config.end_time),
                )

            yield from self.generate_usage_statistics(project_id)

    def generate_lineage(self, project_id: str) -> Iterable[MetadataWorkUnit]:
        logger.info(f"Generate lineage for {project_id}")
        for dataset in self.db_tables[project_id]:
            for table in self.db_tables[project_id][dataset]:
                dataset_urn = self.gen_dataset_urn(dataset, project_id, table.name)
                lineage_info = self.lineage_extractor.get_upstream_lineage_info(
                    project_id=project_id,
                    dataset_name=dataset,
                    table=table,
                    platform=self.platform,
                )
                if lineage_info:
                    yield from self.gen_lineage(dataset_urn, lineage_info)
        for dataset in self.db_views[project_id]:
            for view in self.db_views[project_id][dataset]:
                dataset_urn = self.gen_dataset_urn(dataset, project_id, view.name)
                lineage_info = self.lineage_extractor.get_upstream_lineage_info(
                    project_id=project_id,
                    dataset_name=dataset,
                    table=view,
                    platform=self.platform,
                )
                yield from self.gen_lineage(dataset_urn, lineage_info)

    def generate_usage_statistics(self, project_id: str) -> Iterable[MetadataWorkUnit]:
        logger.info(f"Generate usage for {project_id}")
        tables: Dict[str, List[str]] = defaultdict()
        for dataset in self.db_tables[project_id]:
            tables[dataset] = [
                BigqueryTableIdentifier(
                    project_id, dataset, table.name
                ).get_table_name()
                for table in self.db_tables[project_id][dataset]
            ]
        for dataset in self.db_views[project_id]:
            tables[dataset].extend(
                [table.name for table in self.db_views[project_id][dataset]]
            )
        yield from self.usage_extractor.generate_usage_for_project(project_id, tables)

    def _process_schema(
        self, conn: bigquery.Client, project_id: str, bigquery_dataset: BigqueryDataset
    ) -> Iterable[MetadataWorkUnit]:
        dataset_name = bigquery_dataset.name

        yield from self.gen_dataset_containers(
            dataset_name,
            project_id,
        )

        if self.config.include_tables:
            bigquery_dataset.tables = self.get_tables_for_dataset(
                conn, project_id, dataset_name
            )
            for table in bigquery_dataset.tables:
                yield from self._process_table(conn, table, project_id, dataset_name)

        if self.config.include_views:
            bigquery_dataset.views = self.get_views_for_dataset(
                conn, project_id, dataset_name
            )

            for view in bigquery_dataset.views:
                yield from self._process_view(conn, view, project_id, dataset_name)

    def _process_table(
        self,
        conn: bigquery.Client,
        table: BigqueryTable,
        project_id: str,
        schema_name: str,
    ) -> Iterable[MetadataWorkUnit]:
        table_identifier = BigqueryTableIdentifier(project_id, schema_name, table.name)

        self.report.report_entity_scanned(table_identifier.raw_table_name())

        if not self.config.table_pattern.allowed(table_identifier.raw_table_name()):
            self.report.report_dropped(table_identifier.raw_table_name())
            return

        table.columns = self.get_columns_for_table(
            conn, table_identifier, self.config.column_limit
        )
        if not table.columns:
            logger.warning(
                f"Table doesn't have any column or unable to get columns for table: {table_identifier}"
            )

        yield from self.gen_table_dataset_workunits(table, project_id, schema_name)

    def _process_view(
        self,
        conn: bigquery.Client,
        view: BigqueryView,
        project_id: str,
        dataset_name: str,
    ) -> Iterable[MetadataWorkUnit]:
        table_identifier = BigqueryTableIdentifier(project_id, dataset_name, view.name)

        self.report.report_entity_scanned(table_identifier.raw_table_name(), "view")

        if not self.config.view_pattern.allowed(table_identifier.raw_table_name()):
            self.report.report_dropped(table_identifier.raw_table_name())
            return

        view.columns = self.get_columns_for_table(
            conn, table_identifier, column_limit=self.config.column_limit
        )

        if dataset_name not in self.db_views[project_id]:
            self.db_views[project_id][dataset_name] = []

        self.db_views[project_id][dataset_name].append(view)

        yield from self.gen_view_dataset_workunits(view, project_id, dataset_name)

<<<<<<< HEAD
=======
    def _get_domain_wu(
        self,
        dataset_name: str,
        entity_urn: str,
    ) -> Iterable[MetadataWorkUnit]:
        domain_urn = self._gen_domain_urn(dataset_name)
        if domain_urn:
            yield from add_domain_to_entity_wu(
                entity_urn=entity_urn,
                domain_urn=domain_urn,
            )

>>>>>>> c4f946c6
    def gen_table_dataset_workunits(
        self,
        table: BigqueryTable,
        project_id: str,
        dataset_name: str,
    ) -> Iterable[MetadataWorkUnit]:
        custom_properties: Dict[str, str] = {}
        if table.expires:
            custom_properties["expiration_date"] = str(table.expires)

        if table.time_partitioning:
            custom_properties["time_partitioning"] = str(table.time_partitioning)

        if table.size_in_bytes:
            custom_properties["size_in_bytes"] = str(table.size_in_bytes)

        if table.active_billable_bytes:
            custom_properties["billable_bytes_active"] = str(
                table.active_billable_bytes
            )

        if table.long_term_billable_bytes:
            custom_properties["billable_bytes_long_term"] = str(
                table.long_term_billable_bytes
            )

        if table.max_partition_id:
            custom_properties["number_of_partitions"] = str(table.num_partitions)
            custom_properties["max_partition_id"] = str(table.max_partition_id)
            custom_properties["is_partitioned"] = str(True)

        sub_types: List[str] = ["table"]
        if table.max_shard_id:
            custom_properties["max_shard_id"] = str(table.max_shard_id)
            custom_properties["is_sharded"] = str(True)
            sub_types = ["sharded table", "table"]

        tags_to_add = None
        if table.labels and self.config.capture_table_label_as_tag:
            tags_to_add = []
            tags_to_add.extend(
                [make_tag_urn(f"""{k}:{v}""") for k, v in table.labels.items()]
            )

        yield from self.gen_dataset_workunits(
            table=table,
            project_id=project_id,
            dataset_name=dataset_name,
            sub_types=sub_types,
            tags_to_add=tags_to_add,
            custom_properties=custom_properties,
        )

    def gen_view_dataset_workunits(
        self,
        table: BigqueryView,
        project_id: str,
        dataset_name: str,
    ) -> Iterable[MetadataWorkUnit]:
        yield from self.gen_dataset_workunits(
            table=table,
            project_id=project_id,
            dataset_name=dataset_name,
            sub_types=["view"],
        )

        view = cast(BigqueryView, table)
        view_definition_string = view.view_definition
        view_properties_aspect = ViewProperties(
            materialized=False, viewLanguage="SQL", viewLogic=view_definition_string
        )
        yield wrap_aspect_as_workunit(
            "dataset",
            self.gen_dataset_urn(dataset_name, project_id, table.name),
            "viewProperties",
            view_properties_aspect,
        )

    def gen_dataset_workunits(
        self,
        table: Union[BigqueryTable, BigqueryView],
        project_id: str,
        dataset_name: str,
        sub_types: List[str],
        tags_to_add: Optional[List[str]] = None,
        custom_properties: Optional[Dict[str, str]] = None,
    ) -> Iterable[MetadataWorkUnit]:
        dataset_urn = self.gen_dataset_urn(dataset_name, project_id, table.name)

        status = Status(removed=False)
        yield wrap_aspect_as_workunit("dataset", dataset_urn, "status", status)

        datahub_dataset_name = BigqueryTableIdentifier(
            project_id, dataset_name, table.name
        )

        yield self.gen_schema_metadata(dataset_urn, table, str(datahub_dataset_name))

        dataset_properties = DatasetProperties(
            name=datahub_dataset_name.get_table_display_name(),
            description=table.comment,
            qualifiedName=str(datahub_dataset_name),
            created=TimeStamp(time=int(table.created.timestamp() * 1000))
            if table.created is not None
            else None,
            lastModified=TimeStamp(time=int(table.last_altered.timestamp() * 1000))
            if table.last_altered is not None
            else TimeStamp(time=int(table.created.timestamp() * 1000))
            if table.created is not None
            else None,
            externalUrl=BQ_EXTERNAL_TABLE_URL_TEMPLATE.format(
                project=project_id, dataset=dataset_name, table=table.name
            )
            if self.config.include_external_url
            else None,
        )
        if custom_properties:
            dataset_properties.customProperties.update(custom_properties)

        yield wrap_aspect_as_workunit(
            "dataset", dataset_urn, "datasetProperties", dataset_properties
        )

        if tags_to_add:
            yield self.gen_tags_aspect_workunit(dataset_urn, tags_to_add)

        yield from add_table_to_schema_container(
            config=self.config,
            dataset_urn=dataset_urn,
            db_name=project_id,
            schema=dataset_name,
            report=self.report,
            schema_container_key=self.gen_dataset_key(project_id, dataset_name),
        )
        dpi_aspect = self.get_dataplatform_instance_aspect(dataset_urn=dataset_urn)
        if dpi_aspect:
            yield dpi_aspect

        subTypes = SubTypes(typeNames=sub_types)
        yield wrap_aspect_as_workunit("dataset", dataset_urn, "subTypes", subTypes)

        yield from get_domain_wu(
            dataset_name=str(datahub_dataset_name),
            entity_urn=dataset_urn,
            domain_registry=self.domain_registry,
            domain_config=self.config.domain,
            report=self.report,
        )

    def gen_lineage(
        self,
        dataset_urn: str,
        lineage_info: Optional[Tuple[UpstreamLineage, Dict[str, str]]] = None,
    ) -> Iterable[MetadataWorkUnit]:
        if lineage_info is None:
            return

        upstream_lineage, upstream_column_props = lineage_info
        if upstream_lineage is not None:
            if self.config.incremental_lineage:
                patch_builder: DatasetPatchBuilder = DatasetPatchBuilder(
                    urn=dataset_urn
                )
                for upstream in upstream_lineage.upstreams:
                    patch_builder.add_upstream_lineage(upstream)

                yield from [
                    MetadataWorkUnit(
                        id=f"upstreamLineage-for-{dataset_urn}",
                        mcp_raw=mcp,
                    )
                    for mcp in patch_builder.build()
                ]
            else:
                yield from [
                    wrap_aspect_as_workunit(
                        "dataset", dataset_urn, "upstreamLineage", upstream_lineage
                    )
                ]

    def gen_tags_aspect_workunit(
        self, dataset_urn: str, tags_to_add: List[str]
    ) -> MetadataWorkUnit:
        tags = GlobalTagsClass(
            tags=[TagAssociationClass(tag_to_add) for tag_to_add in tags_to_add]
        )
        return wrap_aspect_as_workunit("dataset", dataset_urn, "globalTags", tags)

    def gen_dataset_urn(self, dataset_name: str, project_id: str, table: str) -> str:
        datahub_dataset_name = BigqueryTableIdentifier(project_id, dataset_name, table)
        dataset_urn = make_dataset_urn_with_platform_instance(
            self.platform,
            str(datahub_dataset_name),
            self.config.platform_instance,
            self.config.env,
        )
        return dataset_urn

    def gen_schema_fields(self, columns: List[BigqueryColumn]) -> List[SchemaField]:
        schema_fields: List[SchemaField] = []

        HiveColumnToAvroConverter._STRUCT_TYPE_SEPARATOR = " "
        _COMPLEX_TYPE = re.compile("^(struct|array)")
        last_id = -1
        for col in columns:
            # if col.data_type is empty that means this column is part of a complex type
            if col.data_type is None or _COMPLEX_TYPE.match(col.data_type.lower()):
                # If the we have seen the ordinal position that most probably means we already processed this complex type
                if last_id != col.ordinal_position:
                    schema_fields.extend(
                        get_schema_fields_for_hive_column(
                            col.name, col.data_type.lower(), description=col.comment
                        )
                    )

                # We have to add complex type comments to the correct level
                if col.comment:
                    for idx, field in enumerate(schema_fields):
                        # Remove all the [version=2.0].[type=struct]. tags to get the field path
                        if (
                            re.sub(r"\[.*?\]\.", "", field.fieldPath, 0, re.MULTILINE)
                            == col.field_path
                        ):
                            field.description = col.comment
                            schema_fields[idx] = field
            else:
                field = SchemaField(
                    fieldPath=col.name,
                    type=SchemaFieldDataType(
                        self.BIGQUERY_FIELD_TYPE_MAPPINGS.get(col.data_type, NullType)()
                    ),
                    # NOTE: nativeDataType will not be in sync with older connector
                    nativeDataType=col.data_type,
                    description=col.comment,
                    nullable=col.is_nullable,
                    globalTags=GlobalTagsClass(
                        tags=[
                            TagAssociationClass(
                                make_tag_urn(Constants.TAG_PARTITION_KEY)
                            )
                        ]
                    )
                    if col.is_partition_column
                    else GlobalTagsClass(tags=[]),
                )
                schema_fields.append(field)
            last_id = col.ordinal_position
        return schema_fields

    def gen_schema_metadata(
        self,
        dataset_urn: str,
        table: Union[BigqueryTable, BigqueryView],
        dataset_name: str,
    ) -> MetadataWorkUnit:
        schema_metadata = SchemaMetadata(
            schemaName=dataset_name,
            platform=make_data_platform_urn(self.platform),
            version=0,
            hash="",
            platformSchema=MySqlDDL(tableSchema=""),
            fields=self.gen_schema_fields(table.columns),
        )
        return wrap_aspect_as_workunit(
            "dataset", dataset_urn, "schemaMetadata", schema_metadata
        )

    def get_report(self) -> BigQueryV2Report:
        return self.report

    def get_tables_for_dataset(
        self,
        conn: bigquery.Client,
        project_id: str,
        dataset_name: str,
    ) -> List[BigqueryTable]:
        bigquery_tables: Optional[List[BigqueryTable]] = (
            self.db_tables[project_id].get(dataset_name)
            if project_id in self.db_tables
            else []
        )

        # In bigquery there is no way to query all tables in a Project id
        if not bigquery_tables:
            with PerfTimer() as timer:
                bigquery_tables = []
                table_count: int = 0
                table_items: Dict[str, TableListItem] = {}
                # Dict to store sharded table and the last seen max shard id
                sharded_tables: Dict[str, TableListItem] = defaultdict()
                # Partitions view throw exception if we try to query partition info for too many tables
                # so we have to limit the number of tables we query partition info.
                # The conn.list_tables returns table infos that information_schema doesn't contain and this
                # way we can merge that info with the queried one.
                # https://cloud.google.com/bigquery/docs/information-schema-partitions
                for table in conn.list_tables(f"{project_id}.{dataset_name}"):
                    table_identifier = BigqueryTableIdentifier(
                        project_id=project_id,
                        dataset=dataset_name,
                        table=table.table_id,
                    )

                    _, shard = BigqueryTableIdentifier.get_table_and_shard(
                        table_identifier.raw_table_name()
                    )
                    table_name = table_identifier.get_table_name().split(".")[-1]

                    # For sharded tables we only process the latest shard
                    # which has the highest date in the table name.
                    # Sharded tables look like: table_20220120
                    # We only has one special case where the table name is a date
                    # in this case we merge all these tables under dataset name as table name.
                    # For example some_dataset.20220110 will be turned to some_dataset.some_dataset
                    # It seems like there are some bigquery user who uses this way the tables.
                    if shard:
                        if not sharded_tables.get(table_identifier.get_table_name()):
                            # When table is only a shard we use dataset_name as table_name
                            sharded_tables[table_name] = table
                            continue
                        else:
                            stored_table_identifier = BigqueryTableIdentifier(
                                project_id=project_id,
                                dataset=dataset_name,
                                table=sharded_tables[table_name].table_id,
                            )
                            (
                                _,
                                stored_shard,
                            ) = BigqueryTableIdentifier.get_table_and_shard(
                                stored_table_identifier.raw_table_name()
                            )
                            # When table is none, we use dataset_name as table_name
                            table_name = table_identifier.get_table_name().split(".")[
                                -1
                            ]
                            assert stored_shard
                            if stored_shard < shard:
                                sharded_tables[table_name] = table
                            continue
                    else:
                        table_count = table_count + 1
                        table_items[table.table_id] = table

                    if str(table_identifier).startswith(
                        self.config.temp_table_dataset_prefix
                    ):
                        logger.debug(
                            f"Dropping temporary table {table_identifier.table}"
                        )
                        self.report.report_dropped(table_identifier.raw_table_name())
                        continue

                    if (
                        table_count % self.config.number_of_datasets_process_in_batch
                        == 0
                    ):
                        bigquery_tables.extend(
                            BigQueryDataDictionary.get_tables_for_dataset(
                                conn,
                                project_id,
                                dataset_name,
                                table_items,
                                with_data_read_permission=self.config.profiling.enabled,
                            )
                        )
                        table_items.clear()

                # Sharded tables don't have partition keys, so it is safe to add to the list as
                # it should not affect the number of tables will be touched in the partitions system view.
                # Because we have the batched query of get_tables_for_dataset to makes sure
                # we won't hit too many tables queried with partitions system view.
                # The key in the map is the actual underlying table name and not the friendly name and
                # that's why we need to get the actual table names and not the normalized ones.
                table_items.update(
                    {value.table_id: value for value in sharded_tables.values()}
                )

                if table_items:
                    bigquery_tables.extend(
                        BigQueryDataDictionary.get_tables_for_dataset(
                            conn,
                            project_id,
                            dataset_name,
                            table_items,
                            with_data_read_permission=self.config.profiling.enabled,
                        )
                    )

                self.db_tables[project_id][dataset_name] = bigquery_tables

                self.report.metadata_extraction_sec[
                    f"{project_id}.{dataset_name}"
                ] = round(timer.elapsed_seconds(), 2)

                return bigquery_tables

        # Some schema may not have any table
        return (
            self.db_tables[project_id].get(dataset_name, [])
            if project_id in self.db_tables
            else []
        )

    def get_views_for_dataset(
        self,
        conn: bigquery.Client,
        project_id: str,
        dataset_name: str,
    ) -> List[BigqueryView]:
        views = self.db_views.get(project_id, {}).get(dataset_name, [])

        if not views:
            return BigQueryDataDictionary.get_views_for_dataset(
                conn, project_id, dataset_name, self.config.profiling.enabled
            )
        return views

    def get_columns_for_table(
        self,
        conn: bigquery.Client,
        table_identifier: BigqueryTableIdentifier,
        column_limit: Optional[int] = None,
    ) -> List[BigqueryColumn]:
        if (
            table_identifier.project_id,
            table_identifier.dataset,
        ) not in self.schema_columns.keys():
            columns = BigQueryDataDictionary.get_columns_for_dataset(
                conn,
                project_id=table_identifier.project_id,
                dataset_name=table_identifier.dataset,
                column_limit=column_limit,
            )
            self.schema_columns[
                (table_identifier.project_id, table_identifier.dataset)
            ] = columns
        else:
            columns = self.schema_columns[
                (table_identifier.project_id, table_identifier.dataset)
            ]

        # get all columns for schema failed,
        # falling back to get columns for table
        if not columns:
            logger.warning(
                f"Couldn't get columns on the dataset level for {table_identifier}. Trying to get on table level..."
            )
            return BigQueryDataDictionary.get_columns_for_table(
                conn, table_identifier, self.config.column_limit
            )

        # Access to table but none of its columns - is this possible ?
        return columns.get(table_identifier.table, [])

    def add_config_to_report(self):
        self.report.include_table_lineage = self.config.include_table_lineage
        self.report.use_date_sharded_audit_log_tables = (
            self.config.use_date_sharded_audit_log_tables
        )
        self.report.log_page_size = self.config.log_page_size
        self.report.use_exported_bigquery_audit_metadata = (
            self.config.use_exported_bigquery_audit_metadata
        )

    def warn(self, log: logging.Logger, key: str, reason: str) -> None:
        self.report.report_warning(key, reason)
        log.warning(f"{key} => {reason}")<|MERGE_RESOLUTION|>--- conflicted
+++ resolved
@@ -15,6 +15,7 @@
     make_data_platform_urn,
     make_dataplatform_instance_urn,
     make_dataset_urn_with_platform_instance,
+    make_domain_urn,
     make_tag_urn,
     set_dataset_urn_to_lower,
 )
@@ -455,15 +456,9 @@
     def gen_project_id_containers(self, database: str) -> Iterable[MetadataWorkUnit]:
         database_container_key = self.gen_project_id_key(database)
 
-<<<<<<< HEAD
-        yield from gen_database_container(
-            config=self.config,
-            database=database,
-=======
-        yield from gen_containers(
+        container_workunits = gen_containers(
             container_key=database_container_key,
             name=database,
->>>>>>> c4f946c6
             sub_types=["Project"],
             domain_registry=self.domain_registry,
             report=self.report,
@@ -477,7 +472,6 @@
 
         database_container_key = self.gen_project_id_key(database=project_id)
 
-<<<<<<< HEAD
         yield from gen_schema_container(
             config=self.config,
             database=project_id,
@@ -487,13 +481,6 @@
             report=self.report,
             schema_container_key=schema_container_key,
             database_container_key=database_container_key,
-=======
-        yield from gen_containers(
-            schema_container_key,
-            dataset,
-            ["Dataset"],
-            database_container_key,
->>>>>>> c4f946c6
             external_url=BQ_EXTERNAL_DATASET_URL_TEMPLATE.format(
                 project=project_id, dataset=dataset
             )
@@ -501,19 +488,6 @@
             else None,
         )
 
-<<<<<<< HEAD
-=======
-    def add_table_to_dataset_container(
-        self, dataset_urn: str, db_name: str, schema: str
-    ) -> Iterable[MetadataWorkUnit]:
-        schema_container_key = self.gen_dataset_key(db_name, schema)
-
-        yield from add_dataset_to_container(
-            container_key=schema_container_key,
-            dataset_urn=dataset_urn,
-        )
-
->>>>>>> c4f946c6
     def get_workunits_internal(self) -> Iterable[MetadataWorkUnit]:
         logger.info("Getting projects")
         conn: bigquery.Client = get_bigquery_client(self.config)
@@ -787,8 +761,6 @@
 
         yield from self.gen_view_dataset_workunits(view, project_id, dataset_name)
 
-<<<<<<< HEAD
-=======
     def _get_domain_wu(
         self,
         dataset_name: str,
@@ -801,7 +773,6 @@
                 domain_urn=domain_urn,
             )
 
->>>>>>> c4f946c6
     def gen_table_dataset_workunits(
         self,
         table: BigqueryTable,
