--- conflicted
+++ resolved
@@ -181,21 +181,9 @@
 
         if len(profile_requests) == 0:
             return
-<<<<<<< HEAD
-        yield from self.generate_wu_from_profile_requests(profile_requests)
-
-    def generate_wu_from_profile_requests(
-        self, profile_requests: List[BigqueryProfilerRequest]
-    ) -> Iterable[MetadataWorkUnit]:
-        table_profile_requests = cast(List[TableProfilerRequest], profile_requests)
-        for request, profile in self.generate_profiles(
-            table_profile_requests,
-            max_workers=self.config.profiling.max_workers,
-=======
         yield from self.generate_profile_workunits(
             profile_requests,
-            self.config.profiling.max_workers,
->>>>>>> c0ef7288
+            max_workers=self.config.profiling.max_workers,
             platform=self.platform,
             profiler_args=self.get_profile_args(),
         )
