import dataclasses
import datetime
import logging
from typing import Dict, Iterable, List, Optional, Tuple, cast

from dateutil.relativedelta import relativedelta

from datahub.emitter.mce_builder import make_dataset_urn_with_platform_instance
from datahub.emitter.mcp_builder import wrap_aspect_as_workunit
from datahub.ingestion.api.common import WorkUnit
from datahub.ingestion.source.bigquery_v2.bigquery_audit import BigqueryTableIdentifier
from datahub.ingestion.source.bigquery_v2.bigquery_config import BigQueryV2Config
from datahub.ingestion.source.bigquery_v2.bigquery_report import BigQueryV2Report
from datahub.ingestion.source.bigquery_v2.bigquery_schema import (
    BigqueryColumn,
    BigqueryTable,
)
<<<<<<< HEAD
from datahub.ingestion.source.bigquery_v2.common import get_sql_alchemy_url
from datahub.ingestion.source.ge_data_profiler import (
    DatahubGEProfiler,
    GEProfilerRequest,
=======
from datahub.ingestion.source.ge_data_profiler import GEProfilerRequest
from datahub.ingestion.source.sql.sql_generic_profiler import (
    GenericProfiler,
    TableProfilerRequest,
>>>>>>> 626a0644
)

logger = logging.getLogger(__name__)


@dataclasses.dataclass
class BigqueryProfilerRequest(GEProfilerRequest):
    table: BigqueryTable
    profile_table_level_only: bool = False


class BigqueryProfiler(GenericProfiler):
    config: BigQueryV2Config
    report: BigQueryV2Report

    def __init__(self, config: BigQueryV2Config, report: BigQueryV2Report) -> None:
        super().__init__(config, report, "bigquery")
        self.config = config
        self.report = report

    @staticmethod
    def get_partition_range_from_partition_id(
        partition_id: str, partition_datetime: Optional[datetime.datetime]
    ) -> Tuple[datetime.datetime, datetime.datetime]:
        partition_range_map: Dict[int, Tuple[relativedelta, str]] = {
            4: (relativedelta(years=1), "%Y"),
            6: (relativedelta(months=1), "%Y%m"),
            8: (relativedelta(days=1), "%Y%m%d"),
            10: (relativedelta(hours=1), "%Y%m%d%H"),
        }

        duration: relativedelta
        if partition_range_map.get(len(partition_id)):
            (delta, format) = partition_range_map[len(partition_id)]
            duration = delta
            if not partition_datetime:
                partition_datetime = datetime.datetime.strptime(partition_id, format)
        else:
            raise ValueError(
                f"check your partition_id {partition_id}. It must be yearly/monthly/daily/hourly."
            )
        upper_bound_partition_datetime = partition_datetime + duration
        return partition_datetime, upper_bound_partition_datetime

    def generate_partition_profiler_query(
        self,
        project: str,
        schema: str,
        table: BigqueryTable,
        partition_datetime: Optional[datetime.datetime],
    ) -> Tuple[Optional[str], Optional[str]]:
        """
        Method returns partition id if table is partitioned or sharded and generate custom partition query for
        partitioned table.
        See more about partitioned tables at https://cloud.google.com/bigquery/docs/partitioned-tables
        """
        logger.debug(
            f"generate partition profiler query for project: {project} schema: {schema} and table {table.name}, partition_datetime: {partition_datetime}"
        )
        partition = table.max_partition_id
        if partition:
            partition_where_clause: str

            if not table.time_partitioning:
                partition_column: Optional[BigqueryColumn] = None
                for column in table.columns:
                    if column.is_partition_column:
                        partition_column = column
                        break
                if partition_column:
                    partition_where_clause = f"{partition_column.name} >= {partition}"
                else:
                    logger.warning(
                        f"Partitioned table {table.name} without partiton column"
                    )
                    return None, None
            else:
                logger.debug(
                    f"{table.name} is partitioned and partition column is {partition}"
                )
                try:
                    (
                        partition_datetime,
                        upper_bound_partition_datetime,
                    ) = self.get_partition_range_from_partition_id(
                        partition, partition_datetime
                    )
                except ValueError as e:
                    logger.error(
                        f"Unable to get partition range for partition id: {partition} it failed with exception {e}"
                    )
                    self.report.invalid_partition_ids[
                        f"{schema}.{table.name}"
                    ] = partition
                    return None, None

                partition_column_type: str = "DATE"
                for c in table.columns:
                    if c.is_partition_column:
                        partition_column_type = c.data_type

                if table.time_partitioning.type_ in ("DAY", "MONTH", "YEAR"):
                    partition_where_clause = f"`{table.time_partitioning.field}` BETWEEN {partition_column_type}('{partition_datetime}') AND {partition_column_type}('{upper_bound_partition_datetime}')"
                elif table.time_partitioning.type_ in ("HOUR"):
                    partition_where_clause = f"`{table.time_partitioning.field}` BETWEEN '{partition_datetime}' AND '{upper_bound_partition_datetime}'"
                else:
                    logger.warning(
                        f"Not supported partition type {table.time_partitioning.type_}"
                    )
                    return None, None
            custom_sql = """
SELECT
    *
FROM
    `{table_catalog}.{table_schema}.{table_name}`
WHERE
    {partition_where_clause}
            """.format(
                table_catalog=project,
                table_schema=schema,
                table_name=table.name,
                partition_where_clause=partition_where_clause,
            )

            return (partition, custom_sql)
        if table.max_shard_id:
            # For sharded table we want to get the partition id but not needed to generate custom query
            return table.max_shard_id, None

        return None, None

    def get_workunits(
        self, tables: Dict[str, Dict[str, List[BigqueryTable]]]
    ) -> Iterable[WorkUnit]:

        # Otherwise, if column level profiling is enabled, use  GE profiler.
        for project in tables.keys():
            if not self.config.project_id_pattern.allowed(project):
                continue
            profile_requests = []

            for dataset in tables[project]:
                if not self.config.schema_pattern.allowed(dataset):
                    continue

                for table in tables[project][dataset]:
                    for column in table.columns:
                        # Profiler has issues with complex types (array, struct, geography, json), so we deny those types from profiling
                        # We also filter columns without data type as it means that column is part of a complex type.
                        if not column.data_type or any(
                            word in column.data_type.lower()
                            for word in ["array", "struct", "geography", "json"]
                        ):
                            self.config.profile_pattern.deny.append(
                                f"^{project}.{dataset}.{table.name}.{column.field_path}$"
                            )
                    # Emit the profile work unit
                    profile_request = self.get_bigquery_profile_request(
                        project=project, dataset=dataset, table=table
                    )
                    if profile_request is not None:
                        profile_requests.append(profile_request)

            if len(profile_requests) == 0:
                continue
            table_profile_requests = cast(List[TableProfilerRequest], profile_requests)
            for request, profile in self.generate_profiles(
                table_profile_requests,
                self.config.profiling.max_workers,
                platform=self.platform,
                profiler_args=self.get_profile_args(),
            ):
                if request is None or profile is None:
                    continue

                request = cast(BigqueryProfilerRequest, request)
                profile.sizeInBytes = request.table.size_in_bytes
                # If table is partitioned we profile only one partition (if nothing set then the last one)
                # but for table level we can use the rows_count from the table metadata
                # This way even though column statistics only reflects one partition data but the rows count
                # shows the proper count.
                if profile.partitionSpec and profile.partitionSpec.partition:
                    profile.rowCount = request.table.rows_count

                dataset_name = request.pretty_name
                dataset_urn = make_dataset_urn_with_platform_instance(
                    self.platform,
                    dataset_name,
                    self.config.platform_instance,
                    self.config.env,
                )
                wu = wrap_aspect_as_workunit(
                    "dataset",
                    dataset_urn,
                    "datasetProfile",
                    profile,
                )
                self.report.report_workunit(wu)
                yield wu

    def get_bigquery_profile_request(
        self, project: str, dataset: str, table: BigqueryTable
    ) -> Optional[BigqueryProfilerRequest]:
        skip_profiling = False
        profile_table_level_only = self.config.profiling.profile_table_level_only
        dataset_name = BigqueryTableIdentifier(
            project_id=project, dataset=dataset, table=table.name
        ).get_table_name()
        if not self.is_dataset_eligible_for_profiling(
            dataset_name, table.last_altered, table.size_in_bytes, table.rows_count
        ):
            profile_table_level_only = True
            self.report.num_tables_not_eligible_profiling[f"{project}.{dataset}"] = (
                self.report.num_tables_not_eligible_profiling.get(
                    f"{project}.{dataset}", 0
                )
                + 1
            )

        if not table.columns:
            skip_profiling = True

        if skip_profiling:
            if self.config.profiling.report_dropped_profiles:
                self.report.report_dropped(f"profile of {dataset_name}")
            return None
        (partition, custom_sql) = self.generate_partition_profiler_query(
            project, dataset, table, self.config.profiling.partition_datetime
        )

        if partition is None and table.time_partitioning:
            self.report.report_warning(
                "profile skipped as partitioned table is empty or partition id was invalid",
                dataset_name,
            )
            return None

        if (
            partition is not None
            and not self.config.profiling.partition_profiling_enabled
        ):
            logger.debug(
                f"{dataset_name} and partition {partition} is skipped because profiling.partition_profiling_enabled property is disabled"
            )
            return None

        self.report.report_entity_profiled(dataset_name)
        logger.debug(f"Preparing profiling request for {dataset_name}")
        profile_request = BigqueryProfilerRequest(
            pretty_name=dataset_name,
            batch_kwargs=dict(
                schema=project,
                table=f"{dataset}.{table.name}",
                custom_sql=custom_sql,
                partition=partition,
            ),
            table=table,
            profile_table_level_only=profile_table_level_only,
        )
<<<<<<< HEAD
        return profile_request

    def is_dataset_eligible_for_profiling(
        self,
        dataset_name: str,
        last_altered: Optional[datetime.datetime],
        size_in_bytes: Optional[int],
        rows_count: Optional[int],
    ) -> bool:
        threshold_time: Optional[datetime.datetime] = None
        if self.config.profiling.profile_if_updated_since_days is not None:
            threshold_time = datetime.datetime.now(
                datetime.timezone.utc
            ) - datetime.timedelta(self.config.profiling.profile_if_updated_since_days)

        return (
            (
                self.config.table_pattern.allowed(dataset_name)
                and self.config.profile_pattern.allowed(dataset_name)
            )
            and (
                (threshold_time is None)
                or (last_altered is not None and last_altered >= threshold_time)
            )
            and (
                self.config.profiling.profile_table_size_limit is None
                or (
                    size_in_bytes is not None
                    and size_in_bytes / (2**30)
                    <= self.config.profiling.profile_table_size_limit
                )  # Note: Profiling is not allowed is size_in_bytes is not available
            )
            and (
                self.config.profiling.profile_table_row_limit is None
                or (
                    rows_count is not None
                    and rows_count <= self.config.profiling.profile_table_row_limit
                )  # Note: Profiling is not allowed is rows_count is not available
            )
        )

    def get_inspectors(self) -> Iterable[Inspector]:
        # This method can be overridden in the case that you want to dynamically
        # run on multiple databases.

        url = self.config.get_sql_alchemy_url()
        logger.debug(f"sql_alchemy_url={url}")
        engine = create_engine(url, **self.config.options)
        with engine.connect() as conn:
            inspector = inspect(conn)
            yield inspector

    def get_profiler_instance(self) -> "DatahubGEProfiler":
        logger.debug("Getting profiler instance from bigquery")
        url = get_sql_alchemy_url(self.config)

        logger.debug(f"sql_alchemy_url={url}")

        engine = create_engine(url, **self.config.options)
        with engine.connect() as conn:
            inspector = inspect(conn)

        return DatahubGEProfiler(
            conn=inspector.bind,
            report=self.report,
            config=self.config.profiling,
            platform=self.platform,
        )

    def get_profile_args(self) -> Dict:
        """Passed down to GE profiler"""
        return {}

    def generate_profiles(
        self,
        requests: List[BigqueryProfilerRequest],
        max_workers: int,
        platform: Optional[str] = None,
        profiler_args: Optional[Dict] = None,
    ) -> Iterable[Tuple[GEProfilerRequest, Optional[DatasetProfileClass]]]:

        ge_profile_requests: List[GEProfilerRequest] = [
            cast(GEProfilerRequest, request)
            for request in requests
            if not request.profile_table_level_only
        ]
        table_level_profile_requests: List[BigqueryProfilerRequest] = [
            request for request in requests if request.profile_table_level_only
        ]
        for request in table_level_profile_requests:
            profile = DatasetProfile(
                timestampMillis=int(datetime.datetime.now().timestamp() * 1000),
                columnCount=len(request.table.columns),
                rowCount=request.table.rows_count,
                sizeInBytes=request.table.size_in_bytes,
            )
            yield (request, profile)

        if not ge_profile_requests:
            return

        ge_profiler = self.get_profiler_instance()
        yield from ge_profiler.generate_profiles(
            ge_profile_requests, max_workers, platform, profiler_args
        )
=======
        return profile_request
>>>>>>> 626a0644
<|MERGE_RESOLUTION|>--- conflicted
+++ resolved
@@ -4,6 +4,8 @@
 from typing import Dict, Iterable, List, Optional, Tuple, cast
 
 from dateutil.relativedelta import relativedelta
+from sqlalchemy import create_engine, inspect
+from sqlalchemy.engine.reflection import Inspector
 
 from datahub.emitter.mce_builder import make_dataset_urn_with_platform_instance
 from datahub.emitter.mcp_builder import wrap_aspect_as_workunit
@@ -15,18 +17,13 @@
     BigqueryColumn,
     BigqueryTable,
 )
-<<<<<<< HEAD
-from datahub.ingestion.source.bigquery_v2.common import get_sql_alchemy_url
-from datahub.ingestion.source.ge_data_profiler import (
-    DatahubGEProfiler,
-    GEProfilerRequest,
-=======
 from datahub.ingestion.source.ge_data_profiler import GEProfilerRequest
 from datahub.ingestion.source.sql.sql_generic_profiler import (
     GenericProfiler,
     TableProfilerRequest,
->>>>>>> 626a0644
 )
+from datahub.metadata.com.linkedin.pegasus2avro.dataset import DatasetProfile
+from datahub.metadata.schema_classes import DatasetProfileClass
 
 logger = logging.getLogger(__name__)
 
@@ -285,112 +282,4 @@
             table=table,
             profile_table_level_only=profile_table_level_only,
         )
-<<<<<<< HEAD
-        return profile_request
-
-    def is_dataset_eligible_for_profiling(
-        self,
-        dataset_name: str,
-        last_altered: Optional[datetime.datetime],
-        size_in_bytes: Optional[int],
-        rows_count: Optional[int],
-    ) -> bool:
-        threshold_time: Optional[datetime.datetime] = None
-        if self.config.profiling.profile_if_updated_since_days is not None:
-            threshold_time = datetime.datetime.now(
-                datetime.timezone.utc
-            ) - datetime.timedelta(self.config.profiling.profile_if_updated_since_days)
-
-        return (
-            (
-                self.config.table_pattern.allowed(dataset_name)
-                and self.config.profile_pattern.allowed(dataset_name)
-            )
-            and (
-                (threshold_time is None)
-                or (last_altered is not None and last_altered >= threshold_time)
-            )
-            and (
-                self.config.profiling.profile_table_size_limit is None
-                or (
-                    size_in_bytes is not None
-                    and size_in_bytes / (2**30)
-                    <= self.config.profiling.profile_table_size_limit
-                )  # Note: Profiling is not allowed is size_in_bytes is not available
-            )
-            and (
-                self.config.profiling.profile_table_row_limit is None
-                or (
-                    rows_count is not None
-                    and rows_count <= self.config.profiling.profile_table_row_limit
-                )  # Note: Profiling is not allowed is rows_count is not available
-            )
-        )
-
-    def get_inspectors(self) -> Iterable[Inspector]:
-        # This method can be overridden in the case that you want to dynamically
-        # run on multiple databases.
-
-        url = self.config.get_sql_alchemy_url()
-        logger.debug(f"sql_alchemy_url={url}")
-        engine = create_engine(url, **self.config.options)
-        with engine.connect() as conn:
-            inspector = inspect(conn)
-            yield inspector
-
-    def get_profiler_instance(self) -> "DatahubGEProfiler":
-        logger.debug("Getting profiler instance from bigquery")
-        url = get_sql_alchemy_url(self.config)
-
-        logger.debug(f"sql_alchemy_url={url}")
-
-        engine = create_engine(url, **self.config.options)
-        with engine.connect() as conn:
-            inspector = inspect(conn)
-
-        return DatahubGEProfiler(
-            conn=inspector.bind,
-            report=self.report,
-            config=self.config.profiling,
-            platform=self.platform,
-        )
-
-    def get_profile_args(self) -> Dict:
-        """Passed down to GE profiler"""
-        return {}
-
-    def generate_profiles(
-        self,
-        requests: List[BigqueryProfilerRequest],
-        max_workers: int,
-        platform: Optional[str] = None,
-        profiler_args: Optional[Dict] = None,
-    ) -> Iterable[Tuple[GEProfilerRequest, Optional[DatasetProfileClass]]]:
-
-        ge_profile_requests: List[GEProfilerRequest] = [
-            cast(GEProfilerRequest, request)
-            for request in requests
-            if not request.profile_table_level_only
-        ]
-        table_level_profile_requests: List[BigqueryProfilerRequest] = [
-            request for request in requests if request.profile_table_level_only
-        ]
-        for request in table_level_profile_requests:
-            profile = DatasetProfile(
-                timestampMillis=int(datetime.datetime.now().timestamp() * 1000),
-                columnCount=len(request.table.columns),
-                rowCount=request.table.rows_count,
-                sizeInBytes=request.table.size_in_bytes,
-            )
-            yield (request, profile)
-
-        if not ge_profile_requests:
-            return
-
-        ge_profiler = self.get_profiler_instance()
-        yield from ge_profiler.generate_profiles(
-            ge_profile_requests, max_workers, platform, profiler_args
-        )
-=======
-        return profile_request
->>>>>>> 626a0644
+        return profile_request