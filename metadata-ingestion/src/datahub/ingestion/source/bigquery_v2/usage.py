--- conflicted
+++ resolved
@@ -41,7 +41,8 @@
 from datahub.ingestion.source.bigquery_v2.common import (
     BQ_DATE_SHARD_FORMAT,
     BQ_DATETIME_FORMAT,
-    _make_gcp_logging_client, get_bigquery_client,
+    _make_gcp_logging_client,
+    get_bigquery_client,
 )
 from datahub.ingestion.source.usage.usage_common import make_usage_workunit
 from datahub.metadata.schema_classes import OperationClass, OperationTypeClass
@@ -431,7 +432,6 @@
                     timer.elapsed_seconds(), 2
                 )
 
-<<<<<<< HEAD
     def _store_usage_event(
         self,
         event: AuditEvent,
@@ -462,16 +462,6 @@
             usage_state.query_events[event.query_event.job_name] = event.query_event
             return True
         return False
-=======
-        except Exception as e:
-            logger.warning(
-                f"Encountered exception retrieving AuditLogEntries for project {client.project} - {e}"
-            )
-            self.report.report_warning(
-                "lineage-extraction",
-                f"{client.project} - unable to retrieve log entries {e}",
-            )
->>>>>>> 44663fa0
 
     def _get_exported_bigquery_audit_metadata(
         self,
@@ -556,20 +546,9 @@
             else:
                 yield entry
 
-<<<<<<< HEAD
         logger.info(
             f"Finished loading {self.report.total_query_log_entries} log entries from GCP Logging for {client.project}"
         )
-=======
-        except Exception as e:
-            logger.warning(
-                f"Encountered exception retrieving AuditLogEntires for project {client.project} - {e}"
-            )
-            self.report.report_warning(
-                "usage-extraction",
-                f"{client.project} - unable to retrive log entrires {e}",
-            )
->>>>>>> 44663fa0
 
     def _generate_filter(self, audit_templates: Dict[str, str]) -> str:
         # We adjust the filter values a bit, since we need to make sure that the join
