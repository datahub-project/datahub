import hashlib
import json
import logging
import os
import time
import uuid
from dataclasses import dataclass
from datetime import datetime
from typing import (
    Any,
    Callable,
    Collection,
    Dict,
    Iterable,
    Iterator,
    List,
    Optional,
    Tuple,
    Union,
)

import humanfriendly

from datahub.configuration.time_window_config import (
    BaseTimeWindowConfig,
    get_time_bucket,
)
from datahub.emitter.mce_builder import make_user_urn
from datahub.emitter.mcp import MetadataChangeProposalWrapper
from datahub.ingestion.api.closeable import Closeable
from datahub.ingestion.api.source_helpers import auto_empty_dataset_usage_statistics
from datahub.ingestion.api.workunit import MetadataWorkUnit
from datahub.ingestion.source.bigquery_v2.bigquery_audit import (
    AuditEvent,
    AuditLogEntry,
    BigQueryAuditMetadata,
    BigqueryTableIdentifier,
    BigQueryTableRef,
    QueryEvent,
    ReadEvent,
)
from datahub.ingestion.source.bigquery_v2.bigquery_audit_log_api import (
    BigQueryAuditLogApi,
)
from datahub.ingestion.source.bigquery_v2.bigquery_config import BigQueryV2Config
from datahub.ingestion.source.bigquery_v2.bigquery_report import BigQueryV2Report
from datahub.ingestion.source.bigquery_v2.common import BQ_DATETIME_FORMAT
from datahub.ingestion.source.bigquery_v2.queries import (
    BQ_FILTER_RULE_TEMPLATE_V2_USAGE,
    bigquery_audit_metadata_query_template_usage,
)
from datahub.ingestion.source.state.redundant_run_skip_handler import (
    RedundantUsageRunSkipHandler,
)
from datahub.ingestion.source.usage.usage_common import (
    TOTAL_BUDGET_FOR_QUERY_LIST,
    make_usage_workunit,
)
from datahub.ingestion.source_report.ingestion_stage import (
    USAGE_EXTRACTION_INGESTION,
    USAGE_EXTRACTION_OPERATIONAL_STATS,
    USAGE_EXTRACTION_USAGE_AGGREGATION,
)
from datahub.metadata.schema_classes import OperationClass, OperationTypeClass
from datahub.utilities.bigquery_sql_parser import BigQuerySQLParser
from datahub.utilities.file_backed_collections import ConnectionWrapper, FileBackedDict
from datahub.utilities.perf_timer import PerfTimer

logger: logging.Logger = logging.getLogger(__name__)


# See https://cloud.google.com/java/docs/reference/google-cloud-bigquery/latest/com.google.cloud.bigquery.JobStatistics.QueryStatistics.StatementType
# https://pkg.go.dev/google.golang.org/genproto/googleapis/cloud/audit may be more complete
OPERATION_STATEMENT_TYPES = {
    "INSERT": OperationTypeClass.INSERT,
    "UPDATE": OperationTypeClass.UPDATE,
    "DELETE": OperationTypeClass.DELETE,
    "MERGE": OperationTypeClass.UPDATE,
    "CREATE_TABLE": OperationTypeClass.CREATE,
    "CREATE_TABLE_AS_SELECT": OperationTypeClass.CREATE,
    "CREATE_EXTERNAL_TABLE": OperationTypeClass.CREATE,
    "CREATE_SNAPSHOT_TABLE": OperationTypeClass.CREATE,
    "CREATE_VIEW": OperationTypeClass.CREATE,
    "CREATE_MATERIALIZED_VIEW": OperationTypeClass.CREATE,
    "CREATE_SCHEMA": OperationTypeClass.CREATE,
    "DROP_TABLE": OperationTypeClass.DROP,
    "DROP_EXTERNAL_TABLE": OperationTypeClass.DROP,
    "DROP_SNAPSHOT_TABLE": OperationTypeClass.DROP,
    "DROP_VIEW": OperationTypeClass.DROP,
    "DROP_MATERIALIZED_VIEW": OperationTypeClass.DROP,
    "DROP_SCHEMA": OperationTypeClass.DROP,
    "ALTER_TABLE": OperationTypeClass.ALTER,
    "ALTER_VIEW": OperationTypeClass.ALTER,
    "ALTER_MATERIALIZED_VIEW": OperationTypeClass.ALTER,
    "ALTER_SCHEMA": OperationTypeClass.ALTER,
}

READ_STATEMENT_TYPES: List[str] = ["SELECT"]
STRING_ENCODING = "utf-8"
MAX_QUERY_LENGTH = TOTAL_BUDGET_FOR_QUERY_LIST


@dataclass(frozen=True, order=True)
class OperationalDataMeta:
    statement_type: str
    last_updated_timestamp: int
    actor_email: str
    custom_type: Optional[str] = None


class BigQueryUsageState(Closeable):
    read_events: FileBackedDict[ReadEvent]
    query_events: FileBackedDict[QueryEvent]
    column_accesses: FileBackedDict[Tuple[str, str]]
    queries: FileBackedDict[str]

    def __init__(self, config: BigQueryV2Config):
        self.conn = ConnectionWrapper()
        self.read_events = FileBackedDict[ReadEvent](
            shared_connection=self.conn,
            tablename="read_events",
            extra_columns={
                "resource": lambda e: str(e.resource),
                "name": lambda e: e.jobName,
                "timestamp": lambda e: get_time_bucket(
                    e.timestamp, config.bucket_duration
                ),
                "user": lambda e: e.actor_email,
                "from_query": lambda e: int(e.from_query),
            },
            cache_max_size=config.file_backed_cache_size,
            # Evict entire cache to reduce db calls.
            cache_eviction_batch_size=max(int(config.file_backed_cache_size * 0.9), 1),
            delay_index_creation=True,
            should_compress_value=True,
        )
        # Keyed by job_name
        self.query_events = FileBackedDict[QueryEvent](
            shared_connection=self.conn,
            tablename="query_events",
            extra_columns={
                "query": lambda e: e.query,
                "is_read": lambda e: int(e.statementType in READ_STATEMENT_TYPES),
                "on_view": lambda e: int(e.query_on_view),
            },
            cache_max_size=config.file_backed_cache_size,
            cache_eviction_batch_size=max(int(config.file_backed_cache_size * 0.9), 1),
            delay_index_creation=True,
            should_compress_value=True,
        )
        # Created just to store column accesses in sqlite for JOIN
        self.column_accesses = FileBackedDict[Tuple[str, str]](
            shared_connection=self.conn,
            tablename="column_accesses",
            extra_columns={"read_event": lambda p: p[0], "field": lambda p: p[1]},
            cache_max_size=config.file_backed_cache_size,
            cache_eviction_batch_size=max(int(config.file_backed_cache_size * 0.9), 1),
            delay_index_creation=True,
        )
        self.queries = FileBackedDict[str](cache_max_size=config.file_backed_cache_size)

    def close(self) -> None:
        self.read_events.close()
        self.query_events.close()
        self.column_accesses.close()
        self.conn.close()

        self.queries.close()

    def create_indexes(self) -> None:
        self.read_events.create_indexes()
        self.query_events.create_indexes()
        self.column_accesses.create_indexes()

    def standalone_events(self) -> Iterable[AuditEvent]:
        query = """
        SELECT r.value, q.value
        FROM read_events r
        LEFT JOIN query_events q ON r.name = q.key
        """
        for read_value, query_value in self.read_events.sql_query_iterator(query):
            read_event = self.read_events.deserializer(read_value)
            query_event = (
                self.query_events.deserializer(query_value) if query_value else None
            )
            yield AuditEvent(read_event=read_event, query_event=query_event)
        for _, query_event in self.query_events.items_snapshot("NOT is_read"):
            yield AuditEvent(query_event=query_event)

    @staticmethod
    def usage_statistics_query(top_n: int) -> str:
        return f"""
        SELECT a.timestamp, a.resource, a.query_count, b.query_freq, c.user_freq, d.column_freq FROM (
            SELECT
                r.timestamp,
                r.resource,
                COUNT(q.query) query_count
            FROM
                read_events r
                INNER JOIN query_events q ON r.name = q.key
            GROUP BY r.timestamp, r.resource
        ) a
        LEFT JOIN (
            SELECT timestamp, resource, json_group_array(json_array(query, query_count)) as query_freq FROM (
                SELECT
                    r.timestamp,
                    r.resource,
                    q.query,
                    COUNT(r.key) as query_count,
                    ROW_NUMBER() over (PARTITION BY r.timestamp, r.resource, q.query ORDER BY COUNT(r.key) DESC, q.query) as rank
                FROM
                    read_events r
                    INNER JOIN query_events q ON r.name = q.key
                GROUP BY r.timestamp, r.resource, q.query
                ORDER BY r.timestamp, r.resource, query_count DESC, q.query
            ) WHERE rank <= {top_n}
            GROUP BY timestamp, resource
        ) b ON a.timestamp = b.timestamp AND a.resource = b.resource
        LEFT JOIN (
            SELECT timestamp, resource, json_group_array(json_array(user, user_count)) as user_freq FROM (
                SELECT
                    r.timestamp,
                    r.resource,
                    r.user,
                    COUNT(r.key) user_count
                FROM
                    read_events r
                GROUP BY r.timestamp, r.resource, r.user
                ORDER BY r.timestamp, r.resource, user_count DESC, r.user
            )
            GROUP BY timestamp, resource
        ) c ON a.timestamp = c.timestamp AND a.resource = c.resource
        LEFT JOIN (
            SELECT timestamp, resource, json_group_array(json_array(column, column_count)) as column_freq FROM (
                SELECT
                    r.timestamp,
                    r.resource,
                    c.field column,
                    COUNT(r.key) column_count
                FROM
                    read_events r
                    INNER JOIN column_accesses c ON r.key = c.read_event
                GROUP BY r.timestamp, r.resource, c.field
                ORDER BY r.timestamp, r.resource, column_count DESC, c.field
            )
            GROUP BY timestamp, resource
        ) d ON a.timestamp = d.timestamp AND a.resource = d.resource
        ORDER BY a.timestamp, a.resource
        """

    @dataclass
    class UsageStatistic:
        timestamp: str
        resource: str
        query_count: int
        query_freq: List[Tuple[str, int]]
        user_freq: List[Tuple[str, int]]
        column_freq: List[Tuple[str, int]]

    def usage_statistics(self, top_n: int) -> Iterator[UsageStatistic]:
        query = self.usage_statistics_query(top_n)
        rows = self.read_events.sql_query_iterator(
            query, refs=[self.query_events, self.column_accesses]
        )
        for row in rows:
            yield self.UsageStatistic(
                timestamp=row["timestamp"],
                resource=row["resource"],
                query_count=row["query_count"],
                query_freq=json.loads(row["query_freq"] or "[]"),
                user_freq=json.loads(row["user_freq"] or "[]"),
                column_freq=json.loads(row["column_freq"] or "[]"),
            )

    def delete_original_read_events_for_view_query_events(self) -> None:
        self.read_events.sql_query(
            """
            DELETE FROM
                read_events
            WHERE
                read_events.from_query = 0 AND
                read_events.name in (
                    SELECT q.key FROM query_events q WHERE q.on_view = 1
                )
        """,
            refs=[self.query_events],
        )

    def report_disk_usage(self, report: BigQueryV2Report) -> None:
        report.usage_state_size = str(
            {
                "main": humanfriendly.format_size(os.path.getsize(self.conn.filename)),
                "queries": humanfriendly.format_size(
                    os.path.getsize(self.queries._conn.filename)
                ),
            }
        )


class BigQueryUsageExtractor:
    """
    This plugin extracts the following:
    * Statistics on queries issued and tables and columns accessed
    * Aggregation of these statistics into buckets, by day or hour granularity

    :::note
    1. Depending on the compliance policies setup for the bigquery instance, sometimes logging.read permission is not sufficient.
    In that case, use either admin or private log viewer permission.
    :::
    """

    def __init__(
        self,
        config: BigQueryV2Config,
        report: BigQueryV2Report,
        dataset_urn_builder: Callable[[BigQueryTableRef], str],
        redundant_run_skip_handler: Optional[RedundantUsageRunSkipHandler] = None,
    ):
        self.config: BigQueryV2Config = config
        self.report: BigQueryV2Report = report
        self.dataset_urn_builder = dataset_urn_builder
        # Replace hash of query with uuid if there are hash conflicts
        self.uuid_to_query: Dict[str, str] = {}

        self.redundant_run_skip_handler = redundant_run_skip_handler
        self.start_time, self.end_time = (
            self.report.usage_start_time,
            self.report.usage_end_time,
        ) = self.get_time_window()

    def get_time_window(self) -> Tuple[datetime, datetime]:
        if self.redundant_run_skip_handler:
            return self.redundant_run_skip_handler.suggest_run_time_window(
                self.config.start_time, self.config.end_time
            )
        else:
            return self.config.start_time, self.config.end_time

    def _is_table_allowed(self, table_ref: Optional[BigQueryTableRef]) -> bool:
        return (
            table_ref is not None
            and self.config.dataset_pattern.allowed(table_ref.table_identifier.dataset)
            and self.config.table_pattern.allowed(table_ref.table_identifier.table)
        )

    def _should_ingest_usage(self) -> bool:
        if (
            self.redundant_run_skip_handler
            and self.redundant_run_skip_handler.should_skip_this_run(
                cur_start_time=self.config.start_time,
                cur_end_time=self.config.end_time,
            )
        ):
            # Skip this run
            self.report.report_warning(
                "usage-extraction",
                "Skip this run as there was already a run for current ingestion window.",
            )
            return False

        return True

    def get_usage_workunits(
        self, projects: Iterable[str], table_refs: Collection[str]
    ) -> Iterable[MetadataWorkUnit]:
        if not self._should_ingest_usage():
            return
        events = self._get_usage_events(projects)
        yield from self._get_workunits_internal(events, table_refs)

        if self.redundant_run_skip_handler:
            # Update the checkpoint state for this run.
            self.redundant_run_skip_handler.update_state(
                self.config.start_time,
                self.config.end_time,
                self.config.bucket_duration,
            )

    def _get_workunits_internal(
        self, events: Iterable[AuditEvent], table_refs: Collection[str]
    ) -> Iterable[MetadataWorkUnit]:
        try:
            with BigQueryUsageState(self.config) as usage_state:
                self._ingest_events(events, table_refs, usage_state)
                usage_state.create_indexes()
                usage_state.report_disk_usage(self.report)

                if self.config.usage.include_operational_stats:
                    yield from self._generate_operational_workunits(
                        usage_state, table_refs
                    )

                yield from auto_empty_dataset_usage_statistics(
                    self._generate_usage_workunits(usage_state),
                    config=BaseTimeWindowConfig(
                        start_time=self.start_time,
                        end_time=self.end_time,
                        bucket_duration=self.config.bucket_duration,
                    ),
                    dataset_urns={
                        self.dataset_urn_builder(BigQueryTableRef.from_string_name(ref))
                        for ref in table_refs
                    },
                )
                usage_state.report_disk_usage(self.report)
        except Exception as e:
            logger.error("Error processing usage", exc_info=True)
            self.report.report_warning("usage-ingestion", str(e))
            self.report_status("usage-ingestion", False)

    def generate_read_events_from_query(
        self, query_event_on_view: QueryEvent
    ) -> Iterable[AuditEvent]:
        try:
            tables = self.get_tables_from_query(
                query_event_on_view.project_id,
                query_event_on_view.query,
            )
            assert tables is not None and len(tables) != 0
            for table in tables:
                yield AuditEvent.create(
                    ReadEvent.from_query_event(table, query_event_on_view)
                )
        except Exception as ex:
            logger.debug(
                f"Generating read events failed for this query on view: {query_event_on_view.query}. "
                f"Usage won't be added. The error was {ex}."
            )
            self.report.num_view_query_events_failed_sql_parsing += 1

    def _ingest_events(
        self,
        events: Iterable[AuditEvent],
        table_refs: Collection[str],
        usage_state: BigQueryUsageState,
    ) -> None:
        """Read log and store events in usage_state."""
        num_aggregated = 0
        num_generated = 0
        for audit_event in events:
            try:
                # Note for View Usage:
                # If Query Event references a view, bigquery audit logs do not contain Read Event for view
                # in its audit logs, but only for it base tables. To extract usage for views, we parse the
                # sql query to find bigquery tables and views read in the query and generate Read Events
                # for them in our code (`from_query`=True). For such Query Events, we delete the original
                # Read Events coming from Bigquery audit logs and keep only generated ones.

                # Caveats of SQL parsing approach used here:
                # 1. If query parsing fails, usage for such query is not considered/counted.
                # 2. Due to limitations of query parsing, field level usage is not available.
                # To limit the impact, we use query parsing only for those queries that reference at least
                # one view. For all other queries, field level usage is available through bigquery audit logs.
                if (
                    audit_event.query_event
                    and audit_event.query_event.query_on_view
                    and not self.config.usage.apply_view_usage_to_tables
                ):
                    query_event = audit_event.query_event
                    self.report.num_view_query_events += 1

                    for new_event in self.generate_read_events_from_query(query_event):
                        num_generated += self._store_usage_event(
                            new_event, usage_state, table_refs
                        )
                num_aggregated += self._store_usage_event(
                    audit_event, usage_state, table_refs
                )
            except Exception as e:
                logger.warning(
                    f"Unable to store usage event {audit_event}", exc_info=True
                )
                self._report_error("store-event", e)
        logger.info(f"Total number of events aggregated = {num_aggregated}.")

        if self.report.num_view_query_events > 0:
            logger.info(f"Total number of read events generated = {num_generated}.")
            usage_state.delete_original_read_events_for_view_query_events()

    def _generate_operational_workunits(
        self, usage_state: BigQueryUsageState, table_refs: Collection[str]
    ) -> Iterable[MetadataWorkUnit]:
        self.report.set_ingestion_stage("*", USAGE_EXTRACTION_OPERATIONAL_STATS)
        for audit_event in usage_state.standalone_events():
            try:
                operational_wu = self._create_operation_workunit(
                    audit_event, table_refs
                )
                if operational_wu:
                    yield operational_wu
                    self.report.num_operational_stats_workunits_emitted += 1
            except Exception as e:
                logger.warning(
                    f"Unable to generate operation workunit for event {audit_event}",
                    exc_info=True,
                )
                self._report_error("operation-workunit", e)

    def _generate_usage_workunits(
        self, usage_state: BigQueryUsageState
    ) -> Iterable[MetadataWorkUnit]:
        self.report.set_ingestion_stage("*", USAGE_EXTRACTION_USAGE_AGGREGATION)
        top_n = (
            self.config.usage.top_n_queries
            if self.config.usage.include_top_n_queries
            else 0
        )
        for entry in usage_state.usage_statistics(top_n=top_n):
            try:
                query_freq = [
                    (
                        self.uuid_to_query.get(
                            query_hash, usage_state.queries[query_hash]
                        ),
                        count,
                    )
                    for query_hash, count in entry.query_freq
                ]
                yield make_usage_workunit(
                    bucket_start_time=datetime.fromisoformat(entry.timestamp),
                    resource=BigQueryTableRef.from_string_name(entry.resource),
                    query_count=entry.query_count,
                    query_freq=query_freq,
                    user_freq=entry.user_freq,
                    column_freq=entry.column_freq,
                    bucket_duration=self.config.bucket_duration,
                    resource_urn_builder=self.dataset_urn_builder,
                    top_n_queries=self.config.usage.top_n_queries,
                    format_sql_queries=self.config.usage.format_sql_queries,
                )
                self.report.num_usage_workunits_emitted += 1
            except Exception as e:
                logger.warning(
                    f"Unable to generate usage workunit for bucket {entry.timestamp}, {entry.resource}",
                    exc_info=True,
                )
                self._report_error("statistics-workunit", e)

    def _get_usage_events(self, projects: Iterable[str]) -> Iterable[AuditEvent]:
        if self.config.use_exported_bigquery_audit_metadata:
            projects = ["*"]  # project_id not used when using exported metadata

        for project_id in projects:
            with PerfTimer() as timer:
                try:
                    self.report.set_ingestion_stage(
                        project_id, USAGE_EXTRACTION_INGESTION
                    )
                    yield from self._get_parsed_bigquery_log_events(project_id)
                except Exception as e:
                    logger.error(
                        f"Error getting usage events for project {project_id}",
                        exc_info=True,
                    )
                    self.report.usage_failed_extraction.append(project_id)
                    self.report.report_warning(f"usage-extraction-{project_id}", str(e))
                    self.report_status(f"usage-extraction-{project_id}", False)

                self.report.usage_extraction_sec[project_id] = round(
                    timer.elapsed_seconds(), 2
                )

    def _store_usage_event(
        self,
        event: AuditEvent,
        usage_state: BigQueryUsageState,
        table_refs: Collection[str],
    ) -> bool:
        """Stores a usage event in `usage_state` and returns if an event was successfully processed."""
        if event.read_event and (
            self.start_time <= event.read_event.timestamp < self.end_time
        ):
            resource = event.read_event.resource
            if str(resource) not in table_refs:
                logger.debug(f"Skipping non-existent {resource} from usage")
                self.report.num_usage_resources_dropped += 1
                self.report.report_dropped(str(resource))
                return False
            elif resource.is_temporary_table([self.config.temp_table_dataset_prefix]):
                logger.debug(f"Dropping temporary table {resource}")
                self.report.report_dropped(str(resource))
                return False

            # Use uuid keys to store all entries -- no overwriting
            key = str(uuid.uuid4())
            usage_state.read_events[key] = event.read_event
            for field_read in event.read_event.fieldsRead:
                usage_state.column_accesses[str(uuid.uuid4())] = key, field_read
            return True
        elif event.query_event and event.query_event.job_name:
            query = event.query_event.query[:MAX_QUERY_LENGTH]
            query_hash = hashlib.md5(query.encode(STRING_ENCODING)).hexdigest()
            if usage_state.queries.get(query_hash, query) != query:
                key = str(uuid.uuid4())
                self.uuid_to_query[key] = query
                event.query_event.query = key
                self.report.num_usage_query_hash_collisions += 1
            else:
                usage_state.queries[query_hash] = query
                event.query_event.query = query_hash
            usage_state.query_events[event.query_event.job_name] = event.query_event
            return True
        return False

<<<<<<< HEAD
=======
    def _get_exported_bigquery_audit_metadata(
        self,
        bigquery_client: BigQueryClient,
        limit: Optional[int] = None,
    ) -> Iterable[BigQueryAuditMetadata]:
        if self.config.bigquery_audit_metadata_datasets is None:
            self.report.bigquery_audit_metadata_datasets_missing = True
            return

        corrected_start_time = self.start_time - self.config.max_query_duration
        start_time = corrected_start_time.strftime(BQ_DATETIME_FORMAT)
        start_date = corrected_start_time.strftime(BQ_DATE_SHARD_FORMAT)
        self.report.audit_start_time = start_time

        corrected_end_time = self.end_time + self.config.max_query_duration
        end_time = corrected_end_time.strftime(BQ_DATETIME_FORMAT)
        end_date = corrected_end_time.strftime(BQ_DATE_SHARD_FORMAT)
        self.report.audit_end_time = end_time

        for dataset in self.config.bigquery_audit_metadata_datasets:
            logger.info(
                f"Start loading log entries from BigQueryAuditMetadata in {dataset}"
            )

            query = bigquery_audit_metadata_query_template(
                dataset,
                self.config.use_date_sharded_audit_log_tables,
                limit=limit,
            ).format(
                start_time=start_time,
                end_time=end_time,
                start_date=start_date,
                end_date=end_date,
            )

            query_job = bigquery_client.query(query)
            logger.info(
                f"Finished loading log entries from BigQueryAuditMetadata in {dataset}"
            )
            if self.config.rate_limit:
                with RateLimiter(max_calls=self.config.requests_per_min, period=60):
                    yield from query_job
            else:
                yield from query_job

    def _get_bigquery_log_entries_via_gcp_logging(
        self, client: GCPLoggingClient, limit: Optional[int] = None
    ) -> Iterable[AuditLogEntry]:
        filter = self._generate_filter(BQ_AUDIT_V2)
        logger.debug(filter)

        list_entries: Iterable[AuditLogEntry]
        rate_limiter: Optional[RateLimiter] = None
        if self.config.rate_limit:
            # client.list_entries is a generator, does api calls to GCP Logging when it runs out of entries and needs to fetch more from GCP Logging
            # to properly ratelimit we multiply the page size by the number of requests per minute
            rate_limiter = RateLimiter(
                max_calls=self.config.requests_per_min * self.config.log_page_size,
                period=60,
            )

        list_entries = client.list_entries(
            filter_=filter,
            page_size=self.config.log_page_size,
            max_results=limit,
        )

        for i, entry in enumerate(list_entries):
            if i == 0:
                logger.info(f"Starting log load from GCP Logging for {client.project}")
            if i % 1000 == 0:
                logger.info(f"Loaded {i} log entries from GCP Log for {client.project}")
            self.report.total_query_log_entries += 1

            if rate_limiter:
                with rate_limiter:
                    yield entry
            else:
                yield entry

        logger.info(
            f"Finished loading {self.report.total_query_log_entries} log entries from GCP Logging for {client.project}"
        )

    def _generate_filter(self, audit_templates: Dict[str, str]) -> str:
        # We adjust the filter values a bit, since we need to make sure that the join
        # between query events and read events is complete. For example, this helps us
        # handle the case where the read happens within our time range but the query
        # completion event is delayed and happens after the configured end time.

        start_time = (self.start_time - self.config.max_query_duration).strftime(
            BQ_DATETIME_FORMAT
        )
        self.report.log_entry_start_time = start_time
        end_time = (self.end_time + self.config.max_query_duration).strftime(
            BQ_DATETIME_FORMAT
        )
        self.report.log_entry_end_time = end_time
        filter = audit_templates[BQ_FILTER_RULE_TEMPLATE].format(
            start_time=start_time, end_time=end_time
        )
        return filter

>>>>>>> ada40e6e
    @staticmethod
    def _get_destination_table(event: AuditEvent) -> Optional[BigQueryTableRef]:
        if (
            not event.read_event
            and event.query_event
            and event.query_event.destinationTable
        ):
            return event.query_event.destinationTable
        elif event.read_event:
            return event.read_event.resource
        else:
            # TODO: CREATE_SCHEMA operation ends up here, maybe we should capture that as well
            # but it is tricky as we only get the query so it can't be tied to anything
            # - SCRIPT statement type ends up here as well
            logger.debug(f"Unable to find destination table in event {event}")
            return None

    def _extract_operational_meta(
        self, event: AuditEvent
    ) -> Optional[OperationalDataMeta]:
        # If we don't have Query object that means this is a queryless read operation or a read operation which was not executed as JOB
        # https://cloud.google.com/bigquery/docs/reference/auditlogs/rest/Shared.Types/BigQueryAuditMetadata.TableDataRead.Reason/
        if not event.query_event and event.read_event:
            return OperationalDataMeta(
                statement_type=OperationTypeClass.CUSTOM,
                custom_type="CUSTOM_READ",
                last_updated_timestamp=int(
                    event.read_event.timestamp.timestamp() * 1000
                ),
                actor_email=event.read_event.actor_email,
            )
        elif event.query_event:
            custom_type = None
            # If AuditEvent only have queryEvent that means it is the target of the Insert Operation
            if (
                event.query_event.statementType in OPERATION_STATEMENT_TYPES
                and not event.read_event
            ):
                statement_type = OPERATION_STATEMENT_TYPES[
                    event.query_event.statementType
                ]
            # We don't have SELECT in OPERATION_STATEMENT_TYPES , so those queries will end up here
            # and this part should capture those operation types as well which we don't have in our mapping
            else:
                statement_type = OperationTypeClass.CUSTOM
                custom_type = event.query_event.statementType

            self.report.operation_types_stat[event.query_event.statementType] = (
                self.report.operation_types_stat.get(event.query_event.statementType, 0)
                + 1
            )
            return OperationalDataMeta(
                statement_type=statement_type,
                custom_type=custom_type,
                last_updated_timestamp=int(
                    event.query_event.timestamp.timestamp() * 1000
                ),
                actor_email=event.query_event.actor_email,
            )
        else:
            return None

    def _create_operation_workunit(
        self, event: AuditEvent, table_refs: Collection[str]
    ) -> Optional[MetadataWorkUnit]:
        if not event.read_event and not event.query_event:
            return None

        destination_table = self._get_destination_table(event)
        if destination_table is None:
            return None

        if (
            not self._is_table_allowed(destination_table)
            or str(destination_table) not in table_refs
        ):
            logger.debug(
                f"Filtering out operation {event.query_event}: invalid destination {destination_table}."
            )
            self.report.num_usage_operations_dropped += 1
            return None

        operational_meta = self._extract_operational_meta(event)
        if not operational_meta:
            return None

        if not self.config.usage.include_read_operational_stats and (
            operational_meta.statement_type not in OPERATION_STATEMENT_TYPES.values()
        ):
            return None

        reported_time: int = int(time.time() * 1000)
        affected_datasets = []
        if event.query_event and event.query_event.referencedTables:
            for table in event.query_event.referencedTables:
                affected_datasets.append(table.to_urn(self.config.env))

        operation_aspect = OperationClass(
            timestampMillis=reported_time,
            lastUpdatedTimestamp=operational_meta.last_updated_timestamp,
            actor=make_user_urn(operational_meta.actor_email.split("@")[0]),
            operationType=operational_meta.statement_type,
            customOperationType=operational_meta.custom_type,
            affectedDatasets=affected_datasets,
        )

        if self.config.usage.include_read_operational_stats:
            operation_aspect.customProperties = (
                self._create_operational_custom_properties(event)
            )
            if event.query_event and event.query_event.numAffectedRows:
                operation_aspect.numAffectedRows = event.query_event.numAffectedRows

        return MetadataChangeProposalWrapper(
            entityUrn=destination_table.to_urn(env=self.config.env),
            aspect=operation_aspect,
        ).as_workunit()

    def _create_operational_custom_properties(
        self, event: AuditEvent
    ) -> Dict[str, str]:
        custom_properties: Dict[str, str] = {}
        # This only needs for backward compatibility reason. To make sure we generate the same operational metadata than before
        if self.config.usage.include_read_operational_stats:
            if event.query_event:
                if event.query_event.end_time and event.query_event.start_time:
                    custom_properties["millisecondsTaken"] = str(
                        int(event.query_event.end_time.timestamp() * 1000)
                        - int(event.query_event.start_time.timestamp() * 1000)
                    )

                if event.query_event.job_name:
                    custom_properties["sessionId"] = event.query_event.job_name

                custom_properties["text"] = event.query_event.query

                if event.query_event.billed_bytes:
                    custom_properties["bytesProcessed"] = str(
                        event.query_event.billed_bytes
                    )

                if event.query_event.default_dataset:
                    custom_properties[
                        "defaultDatabase"
                    ] = event.query_event.default_dataset
            if event.read_event:
                if event.read_event.readReason:
                    custom_properties["readReason"] = event.read_event.readReason

                if event.read_event.fieldsRead:
                    custom_properties["fieldsRead"] = ",".join(
                        event.read_event.fieldsRead
                    )

        return custom_properties

    def _parse_bigquery_log_entry(
        self, entry: Union[AuditLogEntry, BigQueryAuditMetadata]
    ) -> Optional[AuditEvent]:
        event: Optional[Union[ReadEvent, QueryEvent]] = None
        missing_read_entry = ReadEvent.get_missing_key_entry(entry)
        if missing_read_entry is None:
            event = ReadEvent.from_entry(entry, self.config.debug_include_full_payloads)
            if not self._is_table_allowed(event.resource):
                self.report.num_filtered_read_events += 1
                return None

            if event.readReason:
                self.report.read_reasons_stat[event.readReason] += 1
            self.report.num_read_events += 1

        missing_query_entry = QueryEvent.get_missing_key_entry(entry)
        if event is None and missing_query_entry is None:
            event = QueryEvent.from_entry(entry)
            self.report.num_query_events += 1

        missing_query_entry_v2 = QueryEvent.get_missing_key_entry_v2(entry)

        if event is None and missing_query_entry_v2 is None:
            event = QueryEvent.from_entry_v2(
                entry, self.config.debug_include_full_payloads
            )
            self.report.num_query_events += 1

        if event is None:
            logger.warning(
                f"Unable to parse {type(entry)} missing read {missing_read_entry}, "
                f"missing query {missing_query_entry} missing v2 {missing_query_entry_v2} for {entry}"
            )
            return None

        return AuditEvent.create(event)

    def _parse_exported_bigquery_audit_metadata(
        self, audit_metadata: BigQueryAuditMetadata
    ) -> Optional[AuditEvent]:
        event: Optional[Union[ReadEvent, QueryEvent]] = None

        missing_read_event = ReadEvent.get_missing_key_exported_bigquery_audit_metadata(
            audit_metadata
        )
        if missing_read_event is None:
            event = ReadEvent.from_exported_bigquery_audit_metadata(
                audit_metadata, self.config.debug_include_full_payloads
            )
            if not self._is_table_allowed(event.resource):
                self.report.num_filtered_read_events += 1
                return None
            if event.readReason:
                self.report.read_reasons_stat[event.readReason] += 1
            self.report.num_read_events += 1

        missing_query_event = (
            QueryEvent.get_missing_key_exported_bigquery_audit_metadata(audit_metadata)
        )
        if event is None and missing_query_event is None:
            event = QueryEvent.from_exported_bigquery_audit_metadata(
                audit_metadata, self.config.debug_include_full_payloads
            )
            self.report.num_query_events += 1

        if event is None:
            logger.warning(
                f"{audit_metadata['logName']}-{audit_metadata['insertId']} "
                f"Unable to parse audit metadata missing QueryEvent keys:{str(missing_query_event)} "
                f"ReadEvent keys: {str(missing_read_event)} for {audit_metadata}"
            )
            return None

        return AuditEvent.create(event)

    def _get_parsed_bigquery_log_events(
        self, project_id: str, limit: Optional[int] = None
    ) -> Iterable[AuditEvent]:
        audit_log_api = BigQueryAuditLogApi(
            self.report.audit_log_api_perf,
            self.config.rate_limit,
            self.config.requests_per_min,
        )
        # We adjust the filter values a bit, since we need to make sure that the join
        # between query events and read events is complete. For example, this helps us
        # handle the case where the read happens within our time range but the query
        # completion event is delayed and happens after the configured end time.
        corrected_start_time = self.config.start_time - self.config.max_query_duration
        corrected_end_time = self.config.end_time + -self.config.max_query_duration
        self.report.audit_start_time = corrected_start_time
        self.report.audit_end_time = corrected_end_time

        parse_fn: Callable[[Any], Optional[AuditEvent]]
        if self.config.use_exported_bigquery_audit_metadata:
            bq_client = self.config.get_bigquery_client()

            entries = audit_log_api.get_exported_bigquery_audit_metadata(
                bigquery_client=bq_client,
                bigquery_audit_metadata_datasets=self.config.bigquery_audit_metadata_datasets,
                bigquery_audit_metadata_query_template=bigquery_audit_metadata_query_template_usage,
                use_date_sharded_audit_log_tables=self.config.use_date_sharded_audit_log_tables,
                start_time=corrected_start_time,
                end_time=corrected_end_time,
                limit=limit,
            )
            parse_fn = self._parse_exported_bigquery_audit_metadata
        else:
            logging_client = self.config.make_gcp_logging_client(project_id)
            logger.info(
                f"Start loading log entries from BigQuery for {project_id} "
                f"with start_time={corrected_start_time} and end_time={corrected_end_time}"
            )
            entries = audit_log_api.get_bigquery_log_entries_via_gcp_logging(
                logging_client,
                filter=self._generate_filter(corrected_start_time, corrected_end_time),
                log_page_size=self.config.log_page_size,
                limit=limit,
            )
            parse_fn = self._parse_bigquery_log_entry

        for entry in entries:
            try:
                self.report.num_usage_total_log_entries[project_id] += 1
                event = parse_fn(entry)
                if event:
                    self.report.num_usage_parsed_log_entries[project_id] += 1
                    yield event
            except Exception as e:
                logger.warning(
                    f"Unable to parse log entry `{entry}` for project {project_id}",
                    exc_info=True,
                )
                self._report_error(
                    f"log-parse-{project_id}", e, group="usage-log-parse"
                )

    def _generate_filter(self, corrected_start_time, corrected_end_time):
        return BQ_FILTER_RULE_TEMPLATE_V2_USAGE.format(
            start_time=corrected_start_time.strftime(BQ_DATETIME_FORMAT),
            end_time=corrected_end_time.strftime(BQ_DATETIME_FORMAT),
        )

    def get_tables_from_query(
        self, default_project: str, query: str
    ) -> Optional[List[BigQueryTableRef]]:
        """
        This method attempts to parse bigquery objects read in the query
        """
        if not query:
            return None

        parsed_tables = set()
        try:
            parser = BigQuerySQLParser(
                query,
                self.config.sql_parser_use_external_process,
                use_raw_names=self.config.lineage_sql_parser_use_raw_names,
            )
            tables = parser.get_tables()
        except Exception as ex:
            logger.debug(
                f"Sql parsing failed on this query on view: {query}. "
                f"Usage won't be added. The error was {ex}."
            )
            return None

        for table in tables:
            parts = table.split(".")
            if len(parts) == 2:
                parsed_tables.add(
                    BigQueryTableRef(
                        BigqueryTableIdentifier(
                            project_id=default_project, dataset=parts[0], table=parts[1]
                        )
                    ).get_sanitized_table_ref()
                )
            elif len(parts) == 3:
                parsed_tables.add(
                    BigQueryTableRef(
                        BigqueryTableIdentifier(
                            project_id=parts[0], dataset=parts[1], table=parts[2]
                        )
                    ).get_sanitized_table_ref()
                )
            else:
                logger.debug(
                    f"Invalid table identifier {table} when parsing query on view {query}"
                )
                self.report.num_view_query_events_failed_table_identification += 1

        return list(parsed_tables)

    def _report_error(
        self, label: str, e: Exception, group: Optional[str] = None
    ) -> None:
        """Report an error that does not constitute a major failure."""
        self.report.usage_error_count[label] += 1
        self.report.report_warning(group or f"usage-{label}", str(e))

    def test_capability(self, project_id: str) -> None:
        for entry in self._get_parsed_bigquery_log_events(project_id, limit=1):
            logger.debug(f"Connection test got one {entry}")
            return

    def report_status(self, step: str, status: bool) -> None:
        if self.redundant_run_skip_handler:
            self.redundant_run_skip_handler.report_current_run_status(step, status)<|MERGE_RESOLUTION|>--- conflicted
+++ resolved
@@ -602,112 +602,6 @@
             return True
         return False
 
-<<<<<<< HEAD
-=======
-    def _get_exported_bigquery_audit_metadata(
-        self,
-        bigquery_client: BigQueryClient,
-        limit: Optional[int] = None,
-    ) -> Iterable[BigQueryAuditMetadata]:
-        if self.config.bigquery_audit_metadata_datasets is None:
-            self.report.bigquery_audit_metadata_datasets_missing = True
-            return
-
-        corrected_start_time = self.start_time - self.config.max_query_duration
-        start_time = corrected_start_time.strftime(BQ_DATETIME_FORMAT)
-        start_date = corrected_start_time.strftime(BQ_DATE_SHARD_FORMAT)
-        self.report.audit_start_time = start_time
-
-        corrected_end_time = self.end_time + self.config.max_query_duration
-        end_time = corrected_end_time.strftime(BQ_DATETIME_FORMAT)
-        end_date = corrected_end_time.strftime(BQ_DATE_SHARD_FORMAT)
-        self.report.audit_end_time = end_time
-
-        for dataset in self.config.bigquery_audit_metadata_datasets:
-            logger.info(
-                f"Start loading log entries from BigQueryAuditMetadata in {dataset}"
-            )
-
-            query = bigquery_audit_metadata_query_template(
-                dataset,
-                self.config.use_date_sharded_audit_log_tables,
-                limit=limit,
-            ).format(
-                start_time=start_time,
-                end_time=end_time,
-                start_date=start_date,
-                end_date=end_date,
-            )
-
-            query_job = bigquery_client.query(query)
-            logger.info(
-                f"Finished loading log entries from BigQueryAuditMetadata in {dataset}"
-            )
-            if self.config.rate_limit:
-                with RateLimiter(max_calls=self.config.requests_per_min, period=60):
-                    yield from query_job
-            else:
-                yield from query_job
-
-    def _get_bigquery_log_entries_via_gcp_logging(
-        self, client: GCPLoggingClient, limit: Optional[int] = None
-    ) -> Iterable[AuditLogEntry]:
-        filter = self._generate_filter(BQ_AUDIT_V2)
-        logger.debug(filter)
-
-        list_entries: Iterable[AuditLogEntry]
-        rate_limiter: Optional[RateLimiter] = None
-        if self.config.rate_limit:
-            # client.list_entries is a generator, does api calls to GCP Logging when it runs out of entries and needs to fetch more from GCP Logging
-            # to properly ratelimit we multiply the page size by the number of requests per minute
-            rate_limiter = RateLimiter(
-                max_calls=self.config.requests_per_min * self.config.log_page_size,
-                period=60,
-            )
-
-        list_entries = client.list_entries(
-            filter_=filter,
-            page_size=self.config.log_page_size,
-            max_results=limit,
-        )
-
-        for i, entry in enumerate(list_entries):
-            if i == 0:
-                logger.info(f"Starting log load from GCP Logging for {client.project}")
-            if i % 1000 == 0:
-                logger.info(f"Loaded {i} log entries from GCP Log for {client.project}")
-            self.report.total_query_log_entries += 1
-
-            if rate_limiter:
-                with rate_limiter:
-                    yield entry
-            else:
-                yield entry
-
-        logger.info(
-            f"Finished loading {self.report.total_query_log_entries} log entries from GCP Logging for {client.project}"
-        )
-
-    def _generate_filter(self, audit_templates: Dict[str, str]) -> str:
-        # We adjust the filter values a bit, since we need to make sure that the join
-        # between query events and read events is complete. For example, this helps us
-        # handle the case where the read happens within our time range but the query
-        # completion event is delayed and happens after the configured end time.
-
-        start_time = (self.start_time - self.config.max_query_duration).strftime(
-            BQ_DATETIME_FORMAT
-        )
-        self.report.log_entry_start_time = start_time
-        end_time = (self.end_time + self.config.max_query_duration).strftime(
-            BQ_DATETIME_FORMAT
-        )
-        self.report.log_entry_end_time = end_time
-        filter = audit_templates[BQ_FILTER_RULE_TEMPLATE].format(
-            start_time=start_time, end_time=end_time
-        )
-        return filter
-
->>>>>>> ada40e6e
     @staticmethod
     def _get_destination_table(event: AuditEvent) -> Optional[BigQueryTableRef]:
         if (
@@ -951,8 +845,8 @@
         # between query events and read events is complete. For example, this helps us
         # handle the case where the read happens within our time range but the query
         # completion event is delayed and happens after the configured end time.
-        corrected_start_time = self.config.start_time - self.config.max_query_duration
-        corrected_end_time = self.config.end_time + -self.config.max_query_duration
+        corrected_start_time = self.start_time - self.config.max_query_duration
+        corrected_end_time = self.end_time + -self.config.max_query_duration
         self.report.audit_start_time = corrected_start_time
         self.report.audit_end_time = corrected_end_time
 
