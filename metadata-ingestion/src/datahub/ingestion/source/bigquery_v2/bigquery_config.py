--- conflicted
+++ resolved
@@ -4,9 +4,6 @@
 from datetime import timedelta
 from typing import Any, Dict, List, Optional, Union
 
-<<<<<<< HEAD
-from pydantic import Field, PositiveInt, PrivateAttr, root_validator, validator
-=======
 from pydantic import (
     Field,
     PositiveInt,
@@ -15,7 +12,6 @@
     field_validator,
     model_validator,
 )
->>>>>>> da57d9e4
 
 from datahub.configuration.common import AllowDenyPattern, ConfigModel, HiddenFromDocs
 from datahub.configuration.env_vars import get_bigquery_schema_parallelism
