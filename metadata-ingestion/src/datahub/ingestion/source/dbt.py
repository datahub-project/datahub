import json
import logging
import re
from dataclasses import dataclass, field
from datetime import datetime
from enum import auto
from typing import (
    Any,
    Callable,
    Dict,
    Iterable,
    List,
    Optional,
    Tuple,
    Type,
    Union,
    cast,
)
from urllib.parse import urlparse

import dateutil.parser
import pydantic
import requests
from cached_property import cached_property
from pydantic import BaseModel, root_validator, validator
from pydantic.fields import Field

from datahub.configuration.common import (
    AllowDenyPattern,
    ConfigEnum,
    ConfigurationError,
)
from datahub.configuration.github import GitHubInfo
from datahub.emitter import mce_builder
from datahub.emitter.mcp import MetadataChangeProposalWrapper
from datahub.ingestion.api.common import PipelineContext
from datahub.ingestion.api.decorators import (
    SourceCapability,
    SupportStatus,
    capability,
    config_class,
    platform_name,
    support_status,
)
from datahub.ingestion.api.ingestion_job_state_provider import JobId
from datahub.ingestion.api.workunit import MetadataWorkUnit
from datahub.ingestion.source.aws.aws_common import AwsConnectionConfig
from datahub.ingestion.source.sql.sql_types import (
    BIGQUERY_TYPES_MAP,
    POSTGRES_TYPES_MAP,
    SNOWFLAKE_TYPES_MAP,
    SPARK_SQL_TYPES_MAP,
    TRINO_SQL_TYPES_MAP,
    resolve_postgres_modified_type,
    resolve_trino_modified_type,
)
from datahub.ingestion.source.state.checkpoint import Checkpoint
from datahub.ingestion.source.state.dbt_state import DbtCheckpointState
from datahub.ingestion.source.state.sql_common_state import (
    BaseSQLAlchemyCheckpointState,
)
from datahub.ingestion.source.state.stale_entity_removal_handler import (
    StaleEntityRemovalHandler,
    StaleEntityRemovalSourceReport,
    StatefulStaleMetadataRemovalConfig,
)
from datahub.ingestion.source.state.stateful_ingestion_base import (
    StatefulIngestionConfigBase,
    StatefulIngestionSourceBase,
    StateType,
)
from datahub.metadata.com.linkedin.pegasus2avro.common import (
    AuditStamp,
    GlossaryTermAssociation,
)
from datahub.metadata.com.linkedin.pegasus2avro.dataset import (
    DatasetLineageTypeClass,
    UpstreamClass,
    UpstreamLineage,
)
from datahub.metadata.com.linkedin.pegasus2avro.metadata.snapshot import DatasetSnapshot
from datahub.metadata.com.linkedin.pegasus2avro.mxe import MetadataChangeEvent
from datahub.metadata.com.linkedin.pegasus2avro.schema import (
    BooleanTypeClass,
    DateTypeClass,
    MySqlDDL,
    NullTypeClass,
    NumberTypeClass,
    RecordType,
    SchemaField,
    SchemaFieldDataType,
    SchemaMetadata,
    StringTypeClass,
    TimeTypeClass,
)
from datahub.metadata.schema_classes import (
    AssertionInfoClass,
    AssertionResultClass,
    AssertionResultTypeClass,
    AssertionRunEventClass,
    AssertionRunStatusClass,
    AssertionStdAggregationClass,
    AssertionStdOperatorClass,
    AssertionStdParameterClass,
    AssertionStdParametersClass,
    AssertionStdParameterTypeClass,
    AssertionTypeClass,
    ChangeTypeClass,
    DataPlatformInstanceClass,
    DatasetAssertionInfoClass,
    DatasetAssertionScopeClass,
    DatasetPropertiesClass,
    GlobalTagsClass,
    GlossaryTermsClass,
    OwnerClass,
    OwnershipClass,
    OwnershipSourceTypeClass,
    OwnershipTypeClass,
    StatusClass,
    SubTypesClass,
    TagAssociationClass,
    UpstreamLineageClass,
    ViewPropertiesClass,
)
from datahub.utilities.mapping import Constants, OperationProcessor
from datahub.utilities.time import datetime_to_ts_millis

logger = logging.getLogger(__name__)
DBT_PLATFORM = "dbt"


class DBTStatefulIngestionConfig(StatefulStaleMetadataRemovalConfig):
    """
    Specialization of basic StatefulStaleMetadataRemovalConfig to adding custom config.
    This will be used to override the stateful_ingestion config param of StatefulIngestionConfigBase
    in the SQLAlchemyConfig.
    """

    _entity_types: List[str] = pydantic.Field(default=["assertion", "dataset"])


@dataclass
class DBTSourceReport(StaleEntityRemovalSourceReport):
    pass


class EmitDirective(ConfigEnum):
    """A holder for directives for emission for specific types of entities"""

    YES = auto()  # Okay to emit for this type
    NO = auto()  # Do not emit for this type
    ONLY = auto()  # Only emit metadata for this type and no others


class DBTEntitiesEnabled(BaseModel):
    """Controls which dbt entities are going to be emitted by this source"""

    class Config:
        # Needed to allow cached_property to work. See https://github.com/samuelcolvin/pydantic/issues/1241 for more info.
        keep_untouched = (cached_property,)

    models: EmitDirective = Field(
        EmitDirective.YES,
        description="Emit metadata for dbt models when set to Yes or Only",
    )
    sources: EmitDirective = Field(
        EmitDirective.YES,
        description="Emit metadata for dbt sources when set to Yes or Only",
    )
    seeds: EmitDirective = Field(
        EmitDirective.YES,
        description="Emit metadata for dbt seeds when set to Yes or Only",
    )
    test_definitions: EmitDirective = Field(
        EmitDirective.YES,
        description="Emit metadata for test definitions when enabled when set to Yes or Only",
    )
    test_results: EmitDirective = Field(
        EmitDirective.YES,
        description="Emit metadata for test results when set to Yes or Only",
    )

    @root_validator
    def only_one_can_be_set_to_only(cls, values):
        only_values = [k for k in values if values.get(k) == EmitDirective.ONLY]
        if len(only_values) > 1:
            raise ValueError(
                f"Cannot have more than 1 type of entity emission set to ONLY. Found {only_values}"
            )
        return values

    def _any_other_only_set(self, attribute: str) -> bool:
        """Return true if any attribute other than the one passed in is set to ONLY"""
        other_onlies = [
            k
            for k, v in self.__dict__.items()
            if k != attribute and v == EmitDirective.ONLY
        ]
        return len(other_onlies) != 0

    @cached_property  # type: ignore
    def node_type_emit_decision_cache(self) -> Dict[str, bool]:
        node_type_for_field_map = {
            "models": "model",
            "sources": "source",
            "seeds": "seed",
            "test_definitions": "test",
        }
        return {
            node_type_for_field_map[k]: False
            if self._any_other_only_set(k)
            or self.__getattribute__(k) == EmitDirective.NO
            else True
            for k in ["models", "sources", "seeds", "test_definitions"]
        }

    def can_emit_node_type(self, node_type: str) -> bool:
        return self.node_type_emit_decision_cache.get(node_type, False)

    @property
    def can_emit_test_results(self) -> bool:
        return (
            not self._any_other_only_set("test_results")
            and self.test_results != EmitDirective.NO
        )


class DBTConfig(StatefulIngestionConfigBase):
    manifest_path: str = Field(
        description="Path to dbt manifest JSON. See https://docs.getdbt.com/reference/artifacts/manifest-json Note this can be a local file or a URI."
    )
    catalog_path: str = Field(
        description="Path to dbt catalog JSON. See https://docs.getdbt.com/reference/artifacts/catalog-json Note this can be a local file or a URI."
    )
    sources_path: Optional[str] = Field(
        default=None,
        description="Path to dbt sources JSON. See https://docs.getdbt.com/reference/artifacts/sources-json. If not specified, last-modified fields will not be populated. Note this can be a local file or a URI.",
    )
    test_results_path: Optional[str] = Field(
        default=None,
        description="Path to output of dbt test run as run_results file in JSON format. See https://docs.getdbt.com/reference/artifacts/run-results-json. If not specified, test execution results will not be populated in DataHub.",
    )
    env: str = Field(
        default=mce_builder.DEFAULT_ENV,
        description="Environment to use in namespace when constructing URNs.",
    )
    target_platform: str = Field(
        description="The platform that dbt is loading onto. (e.g. bigquery / redshift / postgres etc.)",
    )
    target_platform_instance: Optional[str] = Field(
        default=None,
        description="The platform instance for the platform that dbt is operating on. Use this if you have multiple instances of the same platform (e.g. redshift) and need to distinguish between them.",
    )
    use_identifiers: bool = Field(
        default=False,
        description="Use model identifier instead of model name if defined (if not, default to model name).",
    )
    node_type_pattern: AllowDenyPattern = Field(
        default=AllowDenyPattern.allow_all(),
        description="Deprecated: use entities_enabled instead. Regex patterns for dbt nodes to filter in ingestion.",
    )
    entities_enabled: DBTEntitiesEnabled = Field(
        DBTEntitiesEnabled(),
        description="Controls for enabling / disabling metadata emission for different dbt entities (models, test definitions, test results, etc.)",
    )
    tag_prefix: str = Field(
        default=f"{DBT_PLATFORM}:", description="Prefix added to tags during ingestion."
    )
    node_name_pattern: AllowDenyPattern = Field(
        default=AllowDenyPattern.allow_all(),
        description="regex patterns for dbt model names to filter in ingestion.",
    )
    meta_mapping: Dict = Field(
        default={},
        description="mapping rules that will be executed against dbt meta properties. Refer to the section below on dbt meta automated mappings.",
    )
    column_meta_mapping: Dict = Field(
        default={},
        description="mapping rules that will be executed against dbt column meta properties. Refer to the section below on dbt meta automated mappings.",
    )
    enable_meta_mapping = Field(
        default=True,
        description="When enabled, applies the mappings that are defined through the meta_mapping directives.",
    )
    query_tag_mapping: Dict = Field(
        default={},
        description="mapping rules that will be executed against dbt query_tag meta properties. Refer to the section below on dbt meta automated mappings.",
    )
    enable_query_tag_mapping = Field(
        default=True,
        description="When enabled, applies the mappings that are defined through the `query_tag_mapping` directives.",
    )
    write_semantics: str = Field(
        default="PATCH",
        description='Whether the new tags, terms and owners to be added will override the existing ones added only by this source or not. Value for this config can be "PATCH" or "OVERRIDE"',
    )
    strip_user_ids_from_email: bool = Field(
        default=False,
        description="Whether or not to strip email id while adding owners using dbt meta actions.",
    )
    enable_owner_extraction: bool = Field(
        default=True,
        description="When enabled, ownership info will be extracted from the dbt meta",
    )
    owner_extraction_pattern: Optional[str] = Field(
        default=None,
        description='Regex string to extract owner from the dbt node using the `(?P<name>...) syntax` of the [match object](https://docs.python.org/3/library/re.html#match-objects), where the group name must be `owner`. Examples: (1)`r"(?P<owner>(.*)): (\\w+) (\\w+)"` will extract `jdoe` as the owner from `"jdoe: John Doe"` (2) `r"@(?P<owner>(.*))"` will extract `alice` as the owner from `"@alice"`.',
    )
    aws_connection: Optional[AwsConnectionConfig] = Field(
        default=None,
        description="When fetching manifest files from s3, configuration for aws connection details",
    )
    backcompat_skip_source_on_lineage_edge: bool = Field(
        False,
        description="Prior to version 0.8.41, lineage edges to sources were directed to the target platform node rather than the dbt source node. This contradicted the established pattern for other lineage edges to point to upstream dbt nodes. To revert lineage logic to this legacy approach, set this flag to true.",
    )
    github_info: Optional[GitHubInfo] = Field(
        None,
        description="Reference to your github location to enable easy navigation from DataHub to your dbt files.",
    )

    stateful_ingestion: Optional[DBTStatefulIngestionConfig] = pydantic.Field(
        default=None, description="DBT Stateful Ingestion Config."
    )

    @property
    def s3_client(self):
        assert self.aws_connection
        return self.aws_connection.get_s3_client()

    @validator("target_platform")
    def validate_target_platform_value(cls, target_platform: str) -> str:
        if target_platform.lower() == DBT_PLATFORM:
            raise ValueError(
                "target_platform cannot be dbt. It should be the platform which dbt is operating on top of. For e.g "
                "postgres."
            )
        return target_platform

    @validator("write_semantics")
    def validate_write_semantics(cls, write_semantics: str) -> str:
        if write_semantics.lower() not in {"patch", "override"}:
            raise ValueError(
                "write_semantics cannot be any other value than PATCH or OVERRIDE. Default value is PATCH. "
                "For PATCH semantics consider using the datahub-rest sink or "
                "provide a datahub_api: configuration on your ingestion recipe"
            )
        return write_semantics

    @validator("aws_connection")
    def aws_connection_needed_if_s3_uris_present(
        cls, aws_connection: Optional[AwsConnectionConfig], values: Dict, **kwargs: Any
    ) -> Optional[AwsConnectionConfig]:
        # first check if there are fields that contain s3 uris
        uri_containing_fields = [
            f
            for f in ["manifest_path", "catalog_path", "sources_path"]
            if (values.get(f) or "").startswith("s3://")
        ]

        if uri_containing_fields and not aws_connection:
            raise ValueError(
                f"Please provide aws_connection configuration, since s3 uris have been provided in fields {uri_containing_fields}"
            )
        return aws_connection

    @validator("meta_mapping")
    def meta_mapping_validator(
        cls, meta_mapping: Dict[str, Any], values: Dict, **kwargs: Any
    ) -> Dict[str, Any]:
        for k, v in meta_mapping.items():
            if "match" not in v:
                raise ValueError(
                    f"meta_mapping section {k} doesn't have a match clause."
                )
            if "operation" not in v:
                raise ValueError(
                    f"meta_mapping section {k} doesn't have an operation clause."
                )
            if v["operation"] == "add_owner":
                owner_category = v["config"].get("owner_category")
                if owner_category:
                    allowed_categories = [
                        value
                        for name, value in vars(OwnershipTypeClass).items()
                        if not name.startswith("_")
                    ]
                    if (owner_category.upper()) not in allowed_categories:
                        raise ValueError(
                            f"Owner category {owner_category} is not one of {allowed_categories}"
                        )
        return meta_mapping


@dataclass
class DBTColumn:
    name: str
    comment: str
    description: str
    index: int
    data_type: str

    meta: Dict[str, Any] = field(default_factory=dict)
    tags: List[str] = field(default_factory=list)


@dataclass
class DBTNode:
    """
    The DBTNode is generated by joining data from the manifest and catalog files.
    It can contain source and model nodes, and models can have a variety of
    materialization types.
    """

    database: Optional[str]
    schema: str
    name: str  # name, identifier
    alias: Optional[str]  # alias if present
    comment: str
    description: str
    raw_sql: Optional[str]

    dbt_adapter: str
    dbt_name: str
    dbt_file_path: str

    node_type: str  # source, model
    max_loaded_at: Optional[datetime]
    materialization: Optional[str]  # table, view, ephemeral, incremental
    # see https://docs.getdbt.com/reference/artifacts/manifest-json
    catalog_type: Optional[str]

    manifest_raw: Dict

    owner: Optional[str]

    columns: List[DBTColumn] = field(default_factory=list)
    upstream_nodes: List[str] = field(default_factory=list)

    meta: Dict[str, Any] = field(default_factory=dict)
    query_tag: Dict[str, Any] = field(default_factory=dict)

    tags: List[str] = field(default_factory=list)
    compiled_sql: Optional[str] = None

    def get_db_fqn(self) -> str:
        if self.database:
            fqn = f"{self.database}.{self.schema}.{self.name}"
        else:
            fqn = f"{self.schema}.{self.name}"
        return fqn.replace('"', "")

    def get_urn(
        self,
        target_platform: str,
        env: str,
        data_platform_instance: Optional[str],
    ) -> str:
        db_fqn = self.get_db_fqn()
        return mce_builder.make_dataset_urn_with_platform_instance(
            platform=target_platform,
            name=db_fqn,
            platform_instance=data_platform_instance,
            env=env,
        )


def get_columns(
    catalog_node: dict, manifest_node: dict, tag_prefix: str
) -> List[DBTColumn]:
    columns = []

    catalog_columns = catalog_node["columns"]
    manifest_columns = manifest_node.get("columns", {})

    for key, catalog_column in catalog_columns.items():
        manifest_column = manifest_columns.get(key.lower(), {})

        meta = manifest_column.get("meta", {})

        tags = manifest_column.get("tags", [])
        tags = [tag_prefix + tag for tag in tags]

        dbtCol = DBTColumn(
            name=catalog_column["name"].lower(),
            comment=catalog_column.get("comment", ""),
            description=manifest_column.get("description", ""),
            data_type=catalog_column["type"],
            index=catalog_column["index"],
            meta=meta,
            tags=tags,
        )
        columns.append(dbtCol)
    return columns


def extract_dbt_entities(
    all_manifest_entities: Dict[str, Dict[str, Any]],
    all_catalog_entities: Dict[str, Dict[str, Any]],
    sources_results: List[Dict[str, Any]],
    manifest_adapter: str,
    use_identifiers: bool,
    tag_prefix: str,
    report: DBTSourceReport,
) -> List[DBTNode]:
    sources_by_id = {x["unique_id"]: x for x in sources_results}

    dbt_entities = []
    for key, manifest_node in all_manifest_entities.items():
        name = manifest_node["name"]

        if "identifier" in manifest_node and use_identifiers:
            name = manifest_node["identifier"]

        if (
            manifest_node.get("alias") is not None
            and manifest_node.get("resource_type")
            != "test"  # tests have non-human-friendly aliases, so we don't want to use it for tests
        ):
            name = manifest_node["alias"]

        # initialize comment to "" for consistency with descriptions
        # (since dbt null/undefined descriptions as "")
        comment = ""

        if key in all_catalog_entities and all_catalog_entities[key]["metadata"].get(
            "comment"
        ):
            comment = all_catalog_entities[key]["metadata"]["comment"]

        materialization = None
        upstream_nodes = []

        if "materialized" in manifest_node.get("config", {}):
            # It's a model
            materialization = manifest_node["config"]["materialized"]
            upstream_nodes = manifest_node["depends_on"]["nodes"]

        # It's a source
        catalog_node = all_catalog_entities.get(key)
        catalog_type = None

        if catalog_node is None:
            if materialization != "test":
                report.report_warning(
                    key,
                    f"Entity {key} ({name}) is in manifest but missing from catalog",
                )
        else:
            catalog_type = all_catalog_entities[key]["metadata"]["type"]

        query_tag_props = manifest_node.get("query_tag", {})

        meta = manifest_node.get("meta", {})

        owner = meta.get("owner")
        if owner is None:
            owner = manifest_node.get("config", {}).get("meta", {}).get("owner")

        tags = manifest_node.get("tags", [])
        tags = [tag_prefix + tag for tag in tags]
        if not meta:
            meta = manifest_node.get("config", {}).get("meta", {})

        max_loaded_at_str = sources_by_id.get(key, {}).get("max_loaded_at")
        max_loaded_at = None
        if max_loaded_at_str:
            max_loaded_at = dateutil.parser.parse(max_loaded_at_str)

        dbtNode = DBTNode(
            dbt_name=key,
            dbt_adapter=manifest_adapter,
            database=manifest_node["database"],
            schema=manifest_node["schema"],
            name=name,
            alias=manifest_node.get("alias"),
            dbt_file_path=manifest_node["original_file_path"],
            node_type=manifest_node["resource_type"],
            max_loaded_at=max_loaded_at,
            comment=comment,
            description=manifest_node.get("description", ""),
            raw_sql=manifest_node.get("raw_sql"),
            upstream_nodes=upstream_nodes,
            materialization=materialization,
            catalog_type=catalog_type,
            meta=meta,
            query_tag=query_tag_props,
            tags=tags,
            owner=owner,
            compiled_sql=manifest_node.get("compiled_sql"),
            manifest_raw=manifest_node,
        )

        # Load columns from catalog, and override some properties from manifest.
        if dbtNode.materialization not in [
            "ephemeral",
            "test",
        ]:
            logger.debug(f"Loading schema info for {dbtNode.dbt_name}")
            if catalog_node is not None:
                # We already have done the reporting for catalog_node being None above.
                dbtNode.columns = get_columns(catalog_node, manifest_node, tag_prefix)

        else:
            dbtNode.columns = []

        dbt_entities.append(dbtNode)

    return dbt_entities


def get_custom_properties(node: DBTNode) -> Dict[str, str]:
    # initialize custom properties to node's meta props
    # (dbt-native node properties)
    custom_properties = node.meta

    # additional node attributes to extract to custom properties
    node_attributes = ["node_type", "materialization", "dbt_file_path", "catalog_type"]

    for attribute in node_attributes:
        node_attribute_value = getattr(node, attribute)

        if node_attribute_value is not None:
            custom_properties[attribute] = node_attribute_value

    custom_properties = {key: str(value) for key, value in custom_properties.items()}

    return custom_properties


def get_upstreams(
    upstreams: List[str],
    all_nodes: Dict[str, DBTNode],
    use_identifiers: bool,
    target_platform: str,
    target_platform_instance: Optional[str],
    environment: str,
    platform_instance: Optional[str],
    legacy_skip_source_lineage: Optional[bool],
) -> List[str]:
    upstream_urns = []

    for upstream in upstreams:
        if upstream not in all_nodes:
            logger.debug(
                f"Upstream node - {upstream} not found in all manifest entities."
            )
            continue

        upstream_manifest_node = all_nodes[upstream]

        # This logic creates lineages among dbt nodes.
        platform_value = DBT_PLATFORM
        platform_instance_value = platform_instance

        materialized = upstream_manifest_node.materialization

        resource_type = upstream_manifest_node.node_type
        if materialized in {"view", "table", "incremental"} or (
            resource_type == "source" and legacy_skip_source_lineage
        ):
            # upstream urns point to the target platform
            platform_value = target_platform
            platform_instance_value = target_platform_instance

        upstream_urns.append(
            upstream_manifest_node.get_urn(
                platform_value,
                environment,
                platform_instance_value,
            )
        )
    return upstream_urns


def get_upstream_lineage(upstream_urns: List[str]) -> UpstreamLineage:
    ucl: List[UpstreamClass] = []

    for dep in upstream_urns:
        uc = UpstreamClass(
            dataset=dep,
            type=DatasetLineageTypeClass.TRANSFORMED,
        )
        ucl.append(uc)

    return UpstreamLineage(upstreams=ucl)


# See https://github.com/fishtown-analytics/dbt/blob/master/core/dbt/adapters/sql/impl.py
_field_type_mapping = {
    "boolean": BooleanTypeClass,
    "date": DateTypeClass,
    "time": TimeTypeClass,
    "numeric": NumberTypeClass,
    "text": StringTypeClass,
    "timestamp with time zone": DateTypeClass,
    "timestamp without time zone": DateTypeClass,
    "integer": NumberTypeClass,
    "float8": NumberTypeClass,
    "struct": RecordType,
    **POSTGRES_TYPES_MAP,
    **SNOWFLAKE_TYPES_MAP,
    **BIGQUERY_TYPES_MAP,
    **SPARK_SQL_TYPES_MAP,
    **TRINO_SQL_TYPES_MAP,
}


def get_column_type(
    report: DBTSourceReport, dataset_name: str, column_type: str, dbt_adapter: str
) -> SchemaFieldDataType:
    """
    Maps known DBT types to datahub types
    """
    TypeClass: Any = _field_type_mapping.get(column_type)

    if TypeClass is None:
        # resolve modified type
        if dbt_adapter == "trino":
            TypeClass = resolve_trino_modified_type(column_type)
        elif dbt_adapter == "postgres" or dbt_adapter == "redshift":
            # Redshift uses a variant of Postgres, so we can use the same logic.
            TypeClass = resolve_postgres_modified_type(column_type)

    # if still not found, report the warning
    if TypeClass is None:
        report.report_warning(
            dataset_name, f"unable to map type {column_type} to metadata schema"
        )
        TypeClass = NullTypeClass

    return SchemaFieldDataType(type=TypeClass())


@dataclass
class AssertionParams:
    scope: Union[DatasetAssertionScopeClass, str]
    operator: Union[AssertionStdOperatorClass, str]
    aggregation: Union[AssertionStdAggregationClass, str]
    parameters: Optional[Callable[[Dict[str, str]], AssertionStdParametersClass]] = None
    logic_fn: Optional[Callable[[Dict[str, str]], Optional[str]]] = None


def _get_name_for_relationship_test(kw_args: Dict[str, str]) -> Optional[str]:
    """
    Try to produce a useful string for the name of a relationship constraint.
    Return None if we fail to
    """
    destination_ref = kw_args.get("to")
    source_ref = kw_args.get("model")
    column_name = kw_args.get("column_name")
    dest_field_name = kw_args.get("field")
    if not destination_ref or not source_ref or not column_name or not dest_field_name:
        # base assertions are violated, bail early
        return None
    m = re.match(r"^ref\(\'(.*)\'\)$", destination_ref)
    if m:
        destination_table = m.group(1)
    else:
        destination_table = destination_ref
    m = re.search(r"ref\(\'(.*)\'\)", source_ref)
    if m:
        source_table = m.group(1)
    else:
        source_table = source_ref
    return f"{source_table}.{column_name} referential integrity to {destination_table}.{dest_field_name}"


class DBTTestStep(BaseModel):
    name: Optional[str] = None
    started_at: Optional[str] = None
    completed_at: Optional[str] = None


class DBTTestResult(BaseModel):
    class Config:
        extra = "allow"

    status: str
    timing: List[DBTTestStep] = []
    unique_id: str
    failures: Optional[int] = None
    message: Optional[str] = None


class DBTRunMetadata(BaseModel):
    dbt_schema_version: str
    dbt_version: str
    generated_at: str
    invocation_id: str


class DBTTest:

    test_name_to_assertion_map = {
        "not_null": AssertionParams(
            scope=DatasetAssertionScopeClass.DATASET_COLUMN,
            operator=AssertionStdOperatorClass.NOT_NULL,
            aggregation=AssertionStdAggregationClass.IDENTITY,
        ),
        "unique": AssertionParams(
            scope=DatasetAssertionScopeClass.DATASET_COLUMN,
            operator=AssertionStdOperatorClass.EQUAL_TO,
            aggregation=AssertionStdAggregationClass.UNIQUE_PROPOTION,
            parameters=lambda _: AssertionStdParametersClass(
                value=AssertionStdParameterClass(
                    value="1.0",
                    type=AssertionStdParameterTypeClass.NUMBER,
                )
            ),
        ),
        "accepted_values": AssertionParams(
            scope=DatasetAssertionScopeClass.DATASET_COLUMN,
            operator=AssertionStdOperatorClass.IN,
            aggregation=AssertionStdAggregationClass.IDENTITY,
            parameters=lambda kw_args: AssertionStdParametersClass(
                value=AssertionStdParameterClass(
                    value=json.dumps(kw_args.get("values")),
                    type=AssertionStdParameterTypeClass.SET,
                ),
            ),
        ),
        "relationships": AssertionParams(
            scope=DatasetAssertionScopeClass.DATASET_COLUMN,
            operator=AssertionStdOperatorClass._NATIVE_,
            aggregation=AssertionStdAggregationClass.IDENTITY,
            parameters=lambda kw_args: AssertionStdParametersClass(
                value=AssertionStdParameterClass(
                    value=json.dumps(kw_args.get("values")),
                    type=AssertionStdParameterTypeClass.SET,
                ),
            ),
            logic_fn=_get_name_for_relationship_test,
        ),
        "dbt_expectations.expect_column_values_to_not_be_null": AssertionParams(
            scope=DatasetAssertionScopeClass.DATASET_COLUMN,
            operator=AssertionStdOperatorClass.NOT_NULL,
            aggregation=AssertionStdAggregationClass.IDENTITY,
        ),
        "dbt_expectations.expect_column_values_to_be_between": AssertionParams(
            scope=DatasetAssertionScopeClass.DATASET_COLUMN,
            operator=AssertionStdOperatorClass.BETWEEN,
            aggregation=AssertionStdAggregationClass.IDENTITY,
            parameters=lambda x: AssertionStdParametersClass(
                minValue=AssertionStdParameterClass(
                    value=str(x.get("min_value", "unknown")),
                    type=AssertionStdParameterTypeClass.NUMBER,
                ),
                maxValue=AssertionStdParameterClass(
                    value=str(x.get("max_value", "unknown")),
                    type=AssertionStdParameterTypeClass.NUMBER,
                ),
            ),
        ),
        "dbt_expectations.expect_column_values_to_be_in_set": AssertionParams(
            scope=DatasetAssertionScopeClass.DATASET_COLUMN,
            operator=AssertionStdOperatorClass.IN,
            aggregation=AssertionStdAggregationClass.IDENTITY,
            parameters=lambda kw_args: AssertionStdParametersClass(
                value=AssertionStdParameterClass(
                    value=json.dumps(kw_args.get("value_set")),
                    type=AssertionStdParameterTypeClass.SET,
                ),
            ),
        ),
    }

    @staticmethod
    def load_test_results(
        config: DBTConfig,
        test_results_json: Dict[str, Any],
        test_nodes: List[DBTNode],
        all_nodes_map: Dict[str, DBTNode],
    ) -> Iterable[MetadataWorkUnit]:
        if not config.entities_enabled.can_emit_test_results:
            logger.debug("Skipping test result emission since it is turned off.")
            return []

        args = test_results_json.get("args", {})
        dbt_metadata = DBTRunMetadata.parse_obj(test_results_json.get("metadata", {}))
        test_nodes_map: Dict[str, DBTNode] = {x.dbt_name: x for x in test_nodes}
        if "test" in args.get("which", "") or "test" in args.get("rpc_method", ""):
            # this was a test run
            results = test_results_json.get("results", [])
            for result in results:
                try:
                    test_result = DBTTestResult.parse_obj(result)
                    id = test_result.unique_id
                    test_node = test_nodes_map.get(id)
                    assert test_node, f"Failed to find test_node {id} in the catalog"
                    upstream_urns = get_upstreams(
                        test_node.upstream_nodes,
                        all_nodes_map,
                        config.use_identifiers,
                        config.target_platform,
                        config.target_platform_instance,
                        config.env,
                        config.platform_instance,
                        config.backcompat_skip_source_on_lineage_edge,
                    )
                    assertion_urn = mce_builder.make_assertion_urn(
                        mce_builder.datahub_guid(
                            {
                                "platform": DBT_PLATFORM,
                                "name": test_result.unique_id,
                                "instance": config.platform_instance,
                            }
                        )
                    )

                    if test_result.status != "pass":
                        native_results = {"message": test_result.message or ""}
                        if test_result.failures:
                            native_results.update(
                                {"failures": str(test_result.failures)}
                            )
                    else:
                        native_results = {}

                    stage_timings = {x.name: x.started_at for x in test_result.timing}
                    # look for execution start time, fall back to compile start time and finally generation time
                    execution_timestamp = (
                        stage_timings.get("execute")
                        or stage_timings.get("compile")
                        or dbt_metadata.generated_at
                    )

                    execution_timestamp_parsed = datetime.strptime(
                        execution_timestamp, "%Y-%m-%dT%H:%M:%S.%fZ"
                    )

                    for upstream in upstream_urns:
                        assertionResult = AssertionRunEventClass(
                            timestampMillis=int(
                                execution_timestamp_parsed.timestamp() * 1000.0
                            ),
                            assertionUrn=assertion_urn,
                            asserteeUrn=upstream,
                            runId=dbt_metadata.invocation_id,
                            result=AssertionResultClass(
                                type=AssertionResultTypeClass.SUCCESS
                                if test_result.status == "pass"
                                else AssertionResultTypeClass.FAILURE,
                                nativeResults=native_results,
                            ),
                            status=AssertionRunStatusClass.COMPLETE,
                        )

                        event = MetadataChangeProposalWrapper(
                            entityType="assertion",
                            entityUrn=assertion_urn,
                            changeType=ChangeTypeClass.UPSERT,
                            aspectName="assertionRunEvent",
                            aspect=assertionResult,
                        )
                        yield MetadataWorkUnit(
                            id=f"{assertion_urn}-assertionRunEvent-{upstream}",
                            mcp=event,
                        )
                except Exception as e:
                    logger.debug(f"Failed to process test result {result} due to {e}")


@platform_name("dbt")
@config_class(DBTConfig)
@support_status(SupportStatus.CERTIFIED)
@capability(SourceCapability.DELETION_DETECTION, "Enabled via stateful ingestion")
@capability(SourceCapability.LINEAGE_COARSE, "Enabled by default")
@capability(SourceCapability.USAGE_STATS, "", supported=False)
class DBTSource(StatefulIngestionSourceBase):
    """
    This plugin pulls metadata from dbt's artifact files and generates:
    - dbt Tables: for nodes in the dbt manifest file that are models materialized as tables
    - dbt Views: for nodes in the dbt manifest file that are models materialized as views
    - dbt Ephemeral: for nodes in the dbt manifest file that are ephemeral models
    - dbt Sources: for nodes that are sources on top of the underlying platform tables
    - dbt Seed: for seed entities
    - dbt Tests as Assertions: for dbt test entities (starting with version 0.8.38.1)

    Note:
    1. It also generates lineage between the `dbt` nodes (e.g. ephemeral nodes that depend on other dbt sources) as well as lineage between the `dbt` nodes and the underlying (target) platform nodes (e.g. BigQuery Table -> dbt Source, dbt View -> BigQuery View).
    2. We also support automated actions (like add a tag, term or owner) based on properties defined in dbt meta.

    The artifacts used by this source are:
    - [dbt manifest file](https://docs.getdbt.com/reference/artifacts/manifest-json)
      - This file contains model, source, tests and lineage data.
    - [dbt catalog file](https://docs.getdbt.com/reference/artifacts/catalog-json)
      - This file contains schema data.
      - dbt does not record schema data for Ephemeral models, as such datahub will show Ephemeral models in the lineage, however there will be no associated schema for Ephemeral models
    - [dbt sources file](https://docs.getdbt.com/reference/artifacts/sources-json)
      - This file contains metadata for sources with freshness checks.
      - We transfer dbt's freshness checks to DataHub's last-modified fields.
      - Note that this file is optional – if not specified, we'll use time of ingestion instead as a proxy for time last-modified.
    - [dbt run_results file](https://docs.getdbt.com/reference/artifacts/run-results-json)
      - This file contains metadata from the result of a dbt run, e.g. dbt test
      - When provided, we transfer dbt test run results into assertion run events to see a timeline of test runs on the dataset
    """

    @classmethod
    def create(cls, config_dict, ctx):
        config = DBTConfig.parse_obj(config_dict)
        return cls(config, ctx, "dbt")

    def __init__(self, config: DBTConfig, ctx: PipelineContext, platform: str):
        super().__init__(config, ctx)
        self.config: DBTConfig = config
        self.platform: str = platform
        self.report: DBTSourceReport = DBTSourceReport()
        self.compiled_owner_extraction_pattern: Optional[Any] = None
        if self.config.owner_extraction_pattern:
            self.compiled_owner_extraction_pattern = re.compile(
                self.config.owner_extraction_pattern
            )
        # Create and register the stateful ingestion use-case handler.
        self.stale_entity_removal_handler = StaleEntityRemovalHandler(
            source=self,
            config=self.config,
            state_type_class=DbtCheckpointState,
            pipeline_name=self.ctx.pipeline_name,
            run_id=self.ctx.run_id,
        )

    def get_last_checkpoint(
        self, job_id: JobId, checkpoint_state_class: Type[StateType]
    ) -> Optional[Checkpoint]:
        last_checkpoint: Optional[Checkpoint]
        is_conversion_required: bool = False
        try:
            # Best-case that last checkpoint state is DbtCheckpointState
            last_checkpoint = super(DBTSource, self).get_last_checkpoint(
                job_id, checkpoint_state_class
            )
        except Exception as e:
            # Backward compatibility for old dbt ingestion source which was saving dbt-nodes in
            # BaseSQLAlchemyCheckpointState
            last_checkpoint = super(DBTSource, self).get_last_checkpoint(
                job_id, BaseSQLAlchemyCheckpointState  # type: ignore
            )
            logger.debug(
                f"Found BaseSQLAlchemyCheckpointState as checkpoint state (got {e})."
            )
            is_conversion_required = True

        if last_checkpoint is not None and is_conversion_required:
            # Map the BaseSQLAlchemyCheckpointState to DbtCheckpointState
            dbt_checkpoint_state: DbtCheckpointState = DbtCheckpointState()
            dbt_checkpoint_state.encoded_node_urns = (
                cast(BaseSQLAlchemyCheckpointState, last_checkpoint.state)
            ).encoded_table_urns
            # Old dbt source was not supporting the assertion
            dbt_checkpoint_state.encoded_assertion_urns = []
            last_checkpoint.state = dbt_checkpoint_state

        return last_checkpoint

    def load_file_as_json(self, uri: str) -> Any:
        if re.match("^https?://", uri):
            return json.loads(requests.get(uri).text)
        elif re.match("^s3://", uri):
            u = urlparse(uri)
            response = self.config.s3_client.get_object(
                Bucket=u.netloc, Key=u.path.lstrip("/")
            )
            return json.loads(response["Body"].read().decode("utf-8"))
        else:
            with open(uri, "r") as f:
                return json.load(f)

    def loadManifestAndCatalog(
        self,
        manifest_path: str,
        catalog_path: str,
        sources_path: Optional[str],
        use_identifiers: bool,
        tag_prefix: str,
    ) -> Tuple[
        List[DBTNode],
        Optional[str],
        Optional[str],
        Optional[str],
        Optional[str],
        Optional[str],
    ]:
        dbt_manifest_json = self.load_file_as_json(manifest_path)

        dbt_catalog_json = self.load_file_as_json(catalog_path)

        if sources_path is not None:
            dbt_sources_json = self.load_file_as_json(sources_path)
            sources_results = dbt_sources_json["results"]
        else:
            sources_results = {}

        manifest_schema = dbt_manifest_json["metadata"].get("dbt_schema_version")
        manifest_version = dbt_manifest_json["metadata"].get("dbt_version")
        manifest_adapter = dbt_manifest_json["metadata"].get("adapter_type")

        catalog_schema = dbt_catalog_json.get("metadata", {}).get("dbt_schema_version")
        catalog_version = dbt_catalog_json.get("metadata", {}).get("dbt_version")

        manifest_nodes = dbt_manifest_json["nodes"]
        manifest_sources = dbt_manifest_json["sources"]

        all_manifest_entities = {**manifest_nodes, **manifest_sources}

        catalog_nodes = dbt_catalog_json["nodes"]
        catalog_sources = dbt_catalog_json["sources"]

        all_catalog_entities = {**catalog_nodes, **catalog_sources}

        nodes = extract_dbt_entities(
            all_manifest_entities,
            all_catalog_entities,
            sources_results,
            manifest_adapter,
            use_identifiers,
            tag_prefix,
            self.report,
        )

        return (
            nodes,
            manifest_schema,
            manifest_version,
            manifest_adapter,
            catalog_schema,
            catalog_version,
        )

    def create_test_entity_mcps(
        self,
        test_nodes: List[DBTNode],
        custom_props: Dict[str, str],
        all_nodes_map: Dict[str, DBTNode],
    ) -> Iterable[MetadataWorkUnit]:
        def string_map(input_map: Dict[str, Any]) -> Dict[str, str]:
            return {k: str(v) for k, v in input_map.items()}

        if not self.config.entities_enabled.can_emit_node_type("test"):
            return []

        for node in test_nodes:
            node_datahub_urn = mce_builder.make_assertion_urn(
                mce_builder.datahub_guid(
                    {
                        "platform": DBT_PLATFORM,
                        "name": node.dbt_name,
                        "instance": self.config.platform_instance,
                    }
                )
            )
            self.stale_entity_removal_handler.add_entity_to_state(
                type="assertion",
                urn=node_datahub_urn,
            )

            wu = MetadataChangeProposalWrapper(
                entityType="assertion",
                entityUrn=node_datahub_urn,
                changeType=ChangeTypeClass.UPSERT,
                aspectName="dataPlatformInstance",
                aspect=DataPlatformInstanceClass(
                    platform=mce_builder.make_data_platform_urn(DBT_PLATFORM)
                ),
            ).as_workunit()
            self.report.report_workunit(wu)
            yield wu

            upstream_urns = get_upstreams(
                upstreams=node.upstream_nodes,
                all_nodes=all_nodes_map,
                use_identifiers=self.config.use_identifiers,
                target_platform=self.config.target_platform,
                target_platform_instance=self.config.target_platform_instance,
                environment=self.config.env,
                platform_instance=None,
                legacy_skip_source_lineage=self.config.backcompat_skip_source_on_lineage_edge,
            )

            raw_node_obj = all_nodes_map.get(node.dbt_name)
            if raw_node_obj is None:
                logger.warning(
                    f"Failed to find test node {node.dbt_name} in the manifest"
                )
                continue
            raw_node = raw_node_obj.manifest_raw

            test_metadata = raw_node.get("test_metadata", {})
            kw_args = test_metadata.get("kwargs", {})
            for upstream_urn in upstream_urns:
                qualified_test_name = (
                    (test_metadata.get("namespace") or "")
                    + "."
                    + (test_metadata.get("name") or "")
                )
                qualified_test_name = (
                    qualified_test_name[1:]
                    if qualified_test_name.startswith(".")
                    else qualified_test_name
                )

                if qualified_test_name in DBTTest.test_name_to_assertion_map:
                    assertion_params: AssertionParams = (
                        DBTTest.test_name_to_assertion_map[qualified_test_name]
                    )
                    assertion_info = AssertionInfoClass(
                        type=AssertionTypeClass.DATASET,
                        customProperties=custom_props,
                        datasetAssertion=DatasetAssertionInfoClass(
                            dataset=upstream_urn,
                            scope=assertion_params.scope,
                            operator=assertion_params.operator,
                            fields=[
                                mce_builder.make_schema_field_urn(
                                    upstream_urn, kw_args.get("column_name")
                                )
                            ]
                            if assertion_params.scope
                            == DatasetAssertionScopeClass.DATASET_COLUMN
                            else [],
                            nativeType=node.name,
                            aggregation=assertion_params.aggregation,
                            parameters=assertion_params.parameters(kw_args)
                            if assertion_params.parameters
                            else None,
                            logic=assertion_params.logic_fn(kw_args)
                            if assertion_params.logic_fn
                            else None,
                            nativeParameters=string_map(kw_args),
                        ),
                    )
                elif kw_args.get("column_name"):
                    # no match with known test types, column-level test
                    assertion_info = AssertionInfoClass(
                        type=AssertionTypeClass.DATASET,
                        customProperties=custom_props,
                        datasetAssertion=DatasetAssertionInfoClass(
                            dataset=upstream_urn,
                            scope=DatasetAssertionScopeClass.DATASET_COLUMN,
                            operator=AssertionStdOperatorClass._NATIVE_,
                            fields=[
                                mce_builder.make_schema_field_urn(
                                    upstream_urn, kw_args.get("column_name")
                                )
                            ],
                            nativeType=node.name,
                            logic=node.compiled_sql
                            if node.compiled_sql
                            else node.raw_sql,
                            aggregation=AssertionStdAggregationClass._NATIVE_,
                            nativeParameters=string_map(kw_args),
                        ),
                    )
                else:
                    # no match with known test types, default to row-level test
                    assertion_info = AssertionInfoClass(
                        type=AssertionTypeClass.DATASET,
                        customProperties=custom_props,
                        datasetAssertion=DatasetAssertionInfoClass(
                            dataset=upstream_urn,
                            scope=DatasetAssertionScopeClass.DATASET_ROWS,
                            operator=AssertionStdOperatorClass._NATIVE_,
                            logic=node.compiled_sql
                            if node.compiled_sql
                            else node.raw_sql,
                            nativeType=node.name,
                            aggregation=AssertionStdAggregationClass._NATIVE_,
                            nativeParameters=string_map(kw_args),
                        ),
                    )
                wu = MetadataWorkUnit(
                    id=f"{node_datahub_urn}-assertioninfo",
                    mcp=MetadataChangeProposalWrapper(
                        entityType="assertion",
                        entityUrn=node_datahub_urn,
                        changeType=ChangeTypeClass.UPSERT,
                        aspectName="assertionInfo",
                        aspect=assertion_info,
                    ),
                )
                self.report.report_workunit(wu)
                yield wu

    # create workunits from dbt nodes
    def get_workunits(self) -> Iterable[MetadataWorkUnit]:
        if self.config.write_semantics == "PATCH" and not self.ctx.graph:
            raise ConfigurationError(
                "With PATCH semantics, dbt source requires a datahub_api to connect to. "
                "Consider using the datahub-rest sink or provide a datahub_api: configuration on your ingestion recipe."
            )

        (
            all_nodes,
            manifest_schema,
            manifest_version,
            manifest_adapter,
            catalog_schema,
            catalog_version,
        ) = self.loadManifestAndCatalog(
            self.config.manifest_path,
            self.config.catalog_path,
            self.config.sources_path,
            self.config.use_identifiers,
            self.config.tag_prefix,
        )

        all_nodes_map = {node.dbt_name: node for node in all_nodes}
        nodes = self.filter_nodes(all_nodes)

        additional_custom_props = {
            "manifest_schema": manifest_schema,
            "manifest_version": manifest_version,
            "manifest_adapter": manifest_adapter,
            "catalog_schema": catalog_schema,
            "catalog_version": catalog_version,
        }

        additional_custom_props_filtered = {
            key: value
            for key, value in additional_custom_props.items()
            if value is not None
        }

        non_test_nodes = [
            dataset_node for dataset_node in nodes if dataset_node.node_type != "test"
        ]
        test_nodes = [test_node for test_node in nodes if test_node.node_type == "test"]

        yield from self.create_platform_mces(
            non_test_nodes,
            additional_custom_props_filtered,
            all_nodes_map,
            DBT_PLATFORM,
            self.config.platform_instance,
        )

        yield from self.create_platform_mces(
            non_test_nodes,
            additional_custom_props_filtered,
            all_nodes_map,
            self.config.target_platform,
            self.config.target_platform_instance,
        )

        yield from self.create_test_entity_mcps(
            test_nodes,
            additional_custom_props_filtered,
            all_nodes_map,
        )

        if self.config.test_results_path:
            yield from DBTTest.load_test_results(
                self.config,
                self.load_file_as_json(self.config.test_results_path),
                test_nodes,
                all_nodes_map,
            )

        yield from self.stale_entity_removal_handler.gen_removed_entity_workunits()
<<<<<<< HEAD
=======

    def filter_nodes(self, all_nodes: List[DBTNode]) -> List[DBTNode]:
        nodes = []
        for node in all_nodes:
            key = node.dbt_name

            if not self.config.node_type_pattern.allowed(node.node_type):
                logger.debug(
                    f"Not extracting dbt entity {key} since node type {node.node_type} is disabled"
                )
                continue

            if not self.config.node_name_pattern.allowed(key):
                continue

            nodes.append(node)

        return nodes
>>>>>>> 8ffa7054

    def create_platform_mces(
        self,
        dbt_nodes: List[DBTNode],
        additional_custom_props_filtered: Dict[str, str],
        all_nodes_map: Dict[str, DBTNode],
        mce_platform: str,
        mce_platform_instance: Optional[str],
    ) -> Iterable[MetadataWorkUnit]:
        """
        This function creates mce based out of dbt nodes. Since dbt ingestion creates "dbt" nodes
        and nodes for underlying platform the function gets called twice based on the mce_platform
        parameter. Further, this function takes specific actions based on the mce_platform passed in.
        It creates platform entities with all metadata information.
        """
        action_processor = OperationProcessor(
            self.config.meta_mapping,
            self.config.tag_prefix,
            "SOURCE_CONTROL",
            self.config.strip_user_ids_from_email,
        )

        action_processor_tag = OperationProcessor(
            self.config.query_tag_mapping,
            self.config.tag_prefix,
            "SOURCE_CONTROL",
            self.config.strip_user_ids_from_email,
        )
        for node in dbt_nodes:

            node_datahub_urn = node.get_urn(
                mce_platform,
                self.config.env,
                mce_platform_instance,
            )
            if not self.config.entities_enabled.can_emit_node_type(node.node_type):
                logger.debug(
                    f"Skipping emission of node {node_datahub_urn} because node_type {node.node_type} is disabled"
                )
                continue
            self.stale_entity_removal_handler.add_entity_to_state(
                "dataset", node_datahub_urn
            )

            meta_aspects: Dict[str, Any] = {}
            if self.config.enable_meta_mapping and node.meta:
                meta_aspects = action_processor.process(node.meta)

            if self.config.enable_query_tag_mapping and node.query_tag:
                self.extract_query_tag_aspects(action_processor_tag, meta_aspects, node)

            aspects = self._generate_base_aspects(
                node, additional_custom_props_filtered, mce_platform, meta_aspects
            )

            if mce_platform == DBT_PLATFORM:
                # add upstream lineage
                upstream_lineage_class = self._create_lineage_aspect_for_dbt_node(
                    node, all_nodes_map
                )
                if upstream_lineage_class:
                    aspects.append(upstream_lineage_class)

                # add view properties aspect
                if node.raw_sql:
                    view_prop_aspect = self._create_view_properties_aspect(node)
                    aspects.append(view_prop_aspect)

                # emit subtype mcp
                sub_type_wu = self._create_subType_wu(node, node_datahub_urn)
                if sub_type_wu:
                    yield sub_type_wu
                    self.report.report_workunit(sub_type_wu)

            else:
                # We are creating empty node for platform and only add lineage/keyaspect.
                aspects = []
                if node.materialization == "ephemeral" or node.node_type == "test":
                    continue

                # This code block is run when we are generating entities of platform type.
                # We will not link the platform not to the dbt node for type "source" because
                # in this case the platform table existed first.
                if node.node_type != "source":
                    upstream_dbt_urn = node.get_urn(
                        DBT_PLATFORM,
                        self.config.env,
                        self.config.platform_instance,
                    )
                    upstreams_lineage_class = get_upstream_lineage([upstream_dbt_urn])
                    aspects.append(upstreams_lineage_class)

            if len(aspects) == 0:
                continue
            dataset_snapshot = DatasetSnapshot(urn=node_datahub_urn, aspects=aspects)
            mce = MetadataChangeEvent(proposedSnapshot=dataset_snapshot)
            if self.config.write_semantics == "PATCH":
                mce = self.get_patched_mce(mce)
            wu = MetadataWorkUnit(id=dataset_snapshot.urn, mce=mce)
            self.report.report_workunit(wu)
            yield wu

    def extract_query_tag_aspects(
        self,
        action_processor_tag: OperationProcessor,
        meta_aspects: Dict[str, Any],
        node: DBTNode,
    ) -> None:
        query_tag_aspects = action_processor_tag.process(node.query_tag)
        if "add_tag" in query_tag_aspects:
            if "add_tag" in meta_aspects:
                meta_aspects["add_tag"].tags.extend(query_tag_aspects["add_tag"].tags)
            else:
                meta_aspects["add_tag"] = query_tag_aspects["add_tag"]

    def get_aspect_from_dataset(
        self, dataset_snapshot: DatasetSnapshot, aspect_type: type
    ) -> Any:
        for aspect in dataset_snapshot.aspects:
            if isinstance(aspect, aspect_type):
                return aspect
        return None

    def get_patched_mce(self, mce):
        owner_aspect = self.get_aspect_from_dataset(
            mce.proposedSnapshot, OwnershipClass
        )
        if owner_aspect:
            transformed_owner_list = self.get_transformed_owners_by_source_type(
                owner_aspect.owners,
                mce.proposedSnapshot.urn,
                str(OwnershipSourceTypeClass.SOURCE_CONTROL),
            )
            owner_aspect.owners = transformed_owner_list

        tag_aspect = self.get_aspect_from_dataset(mce.proposedSnapshot, GlobalTagsClass)
        if tag_aspect:
            transformed_tag_list = self.get_transformed_tags_by_prefix(
                tag_aspect.tags,
                mce.proposedSnapshot.urn,
                mce_builder.make_tag_urn(self.config.tag_prefix),
            )
            tag_aspect.tags = transformed_tag_list

        term_aspect: GlossaryTermsClass = self.get_aspect_from_dataset(
            mce.proposedSnapshot, GlossaryTermsClass
        )
        if term_aspect:
            transformed_terms = self.get_transformed_terms(
                term_aspect.terms, mce.proposedSnapshot.urn
            )
            term_aspect.terms = transformed_terms
        return mce

    def _create_dataset_properties_aspect(
        self, node: DBTNode, additional_custom_props_filtered: Dict[str, str]
    ) -> DatasetPropertiesClass:
        description = node.description

        custom_props = {
            **get_custom_properties(node),
            **additional_custom_props_filtered,
        }
        dbt_properties = DatasetPropertiesClass(
            description=description,
            customProperties=custom_props,
            tags=node.tags,
            name=node.name,
        )
        if self.config.github_info is not None:
            github_file_url = self.config.github_info.get_url_for_file_path(
                node.dbt_file_path
            )
            dbt_properties.externalUrl = github_file_url

        return dbt_properties

    def _create_view_properties_aspect(self, node: DBTNode) -> ViewPropertiesClass:
        materialized = node.materialization in {"table", "incremental"}
        # this function is only called when raw sql is present. assert is added to satisfy lint checks
        assert node.raw_sql is not None
        view_properties = ViewPropertiesClass(
            materialized=materialized,
            viewLanguage="SQL",
            viewLogic=node.raw_sql,
        )
        return view_properties

    def _generate_base_aspects(
        self,
        node: DBTNode,
        additional_custom_props_filtered: Dict[str, str],
        mce_platform: str,
        meta_aspects: Dict[str, Any],
    ) -> List[Any]:
        """
        There are some common aspects that get generated for both dbt node and platform node depending on whether dbt
        node creation is enabled or not.
        """

        # create an empty list of aspects and keep adding to it. Initializing with Any to avoid a
        # large union of aspect types.
        aspects: List[Any] = []

        # add dataset properties aspect
        dbt_properties = self._create_dataset_properties_aspect(
            node, additional_custom_props_filtered
        )
        aspects.append(dbt_properties)

        # add status aspect
        status = StatusClass(removed=False)
        aspects.append(status)
        # add owners aspect
        if self.config.enable_owner_extraction:
            # we need to aggregate owners added by meta properties and the owners that are coming from server.
            meta_owner_aspects = meta_aspects.get(Constants.ADD_OWNER_OPERATION)
            aggregated_owners = self._aggregate_owners(node, meta_owner_aspects)
            if aggregated_owners:
                aspects.append(OwnershipClass(owners=aggregated_owners))

        # add tags aspects
        meta_tags_aspect = meta_aspects.get(Constants.ADD_TAG_OPERATION)
        aggregated_tags = self._aggregate_tags(node, meta_tags_aspect)
        if aggregated_tags:
            aspects.append(
                mce_builder.make_global_tag_aspect_with_tag_list(aggregated_tags)
            )

        # add meta term aspects
        if (
            meta_aspects.get(Constants.ADD_TERM_OPERATION)
            and self.config.enable_meta_mapping
        ):
            aspects.append(meta_aspects.get(Constants.ADD_TERM_OPERATION))

        # add schema metadata aspect
        schema_metadata = self.get_schema_metadata(self.report, node, mce_platform)
        aspects.append(schema_metadata)
        return aspects

    def get_schema_metadata(
        self, report: DBTSourceReport, node: DBTNode, platform: str
    ) -> SchemaMetadata:
        action_processor = OperationProcessor(
            self.config.column_meta_mapping,
            self.config.tag_prefix,
            "SOURCE_CONTROL",
            self.config.strip_user_ids_from_email,
        )

        canonical_schema: List[SchemaField] = []
        for column in node.columns:
            description = None

            if (
                column.comment
                and column.description
                and column.comment != column.description
            ):
                description = f"{platform} comment: {column.comment}\n\ndbt model description: {column.description}"
            elif column.comment:
                description = column.comment
            elif column.description:
                description = column.description

            meta_aspects: Dict[str, Any] = {}
            if self.config.enable_meta_mapping and column.meta:
                meta_aspects = action_processor.process(column.meta)

            if meta_aspects.get(Constants.ADD_OWNER_OPERATION):
                logger.warning("The add_owner operation is not supported for columns.")

            meta_tags: Optional[GlobalTagsClass] = meta_aspects.get(
                Constants.ADD_TAG_OPERATION
            )
            globalTags = None
            if meta_tags or column.tags:
                # Merge tags from meta mapping and column tags.
                globalTags = GlobalTagsClass(
                    tags=(meta_tags.tags if meta_tags else [])
                    + [
                        TagAssociationClass(mce_builder.make_tag_urn(tag))
                        for tag in column.tags
                    ]
                )

            glossaryTerms = None
            if meta_aspects.get(Constants.ADD_TERM_OPERATION):
                glossaryTerms = meta_aspects.get(Constants.ADD_TERM_OPERATION)

            field = SchemaField(
                fieldPath=column.name,
                nativeDataType=column.data_type,
                type=get_column_type(
                    report, node.dbt_name, column.data_type, node.dbt_adapter
                ),
                description=description,
                nullable=False,  # TODO: actually autodetect this
                recursive=False,
                globalTags=globalTags,
                glossaryTerms=glossaryTerms,
            )

            canonical_schema.append(field)

        last_modified = None
        if node.max_loaded_at is not None:
            actor = mce_builder.make_user_urn("dbt_executor")
            last_modified = AuditStamp(
                time=datetime_to_ts_millis(node.max_loaded_at),
                actor=actor,
            )

        return SchemaMetadata(
            schemaName=node.dbt_name,
            platform=mce_builder.make_data_platform_urn(platform),
            version=0,
            hash="",
            platformSchema=MySqlDDL(tableSchema=""),
            lastModified=last_modified,
            fields=canonical_schema,
        )

    def _aggregate_owners(
        self, node: DBTNode, meta_owner_aspects: Any
    ) -> List[OwnerClass]:
        owner_list: List[OwnerClass] = []
        if meta_owner_aspects and self.config.enable_meta_mapping:
            # we disregard owners generated from node.owner because that is also coming from the meta section
            owner_list = meta_owner_aspects.owners
        elif node.owner:
            owner: str = node.owner
            if self.compiled_owner_extraction_pattern:
                match: Optional[Any] = re.match(
                    self.compiled_owner_extraction_pattern, owner
                )
                if match:
                    owner = match.group("owner")
                    logger.debug(
                        f"Owner after applying owner extraction pattern:'{self.config.owner_extraction_pattern}' is '{owner}'."
                    )
            if self.config.strip_user_ids_from_email:
                owner = owner.split("@")[0]
                logger.debug(f"Owner (after stripping email):{owner}")

            owner_list.append(
                OwnerClass(
                    owner=mce_builder.make_user_urn(owner),
                    type=OwnershipTypeClass.DATAOWNER,
                )
            )

        owner_list = sorted(owner_list, key=lambda x: x.owner)
        return owner_list

    def _aggregate_tags(self, node: DBTNode, meta_tag_aspect: Any) -> List[str]:
        tags_list: List[str] = []
        if node.tags:
            tags_list = tags_list + node.tags
        if meta_tag_aspect and self.config.enable_meta_mapping:
            tags_list = tags_list + [
                tag_association.tag[len("urn:li:tag:") :]
                for tag_association in meta_tag_aspect.tags
            ]
        return sorted(tags_list)

    def _create_subType_wu(
        self, node: DBTNode, node_datahub_urn: str
    ) -> Optional[MetadataWorkUnit]:
        if not node.node_type:
            return None
        subtypes: Optional[List[str]]
        if node.node_type == "model":
            if node.materialization:
                subtypes = [node.materialization, "view"]
            else:
                subtypes = ["model", "view"]
        else:
            subtypes = [node.node_type]
        subtype_mcp = MetadataChangeProposalWrapper(
            entityType="dataset",
            changeType=ChangeTypeClass.UPSERT,
            entityUrn=node_datahub_urn,
            aspectName="subTypes",
            aspect=SubTypesClass(typeNames=subtypes),
        )
        subtype_wu = MetadataWorkUnit(
            id=f"{subtype_mcp.entityUrn}-{subtype_mcp.aspectName}",
            mcp=subtype_mcp,
        )
        return subtype_wu

    def _create_lineage_aspect_for_dbt_node(
        self,
        node: DBTNode,
        all_nodes_map: Dict[str, DBTNode],
    ) -> Optional[UpstreamLineageClass]:
        """
        This method creates lineage amongst dbt nodes. A dbt node can be linked to other dbt nodes or a platform node.
        """
        upstream_urns = get_upstreams(
            node.upstream_nodes,
            all_nodes_map,
            self.config.use_identifiers,
            self.config.target_platform,
            self.config.target_platform_instance,
            self.config.env,
            self.config.platform_instance,
            self.config.backcompat_skip_source_on_lineage_edge,
        )

        # if a node is of type source in dbt, its upstream lineage should have the corresponding table/view
        # from the platform. This code block is executed when we are generating entities of type "dbt".
        if node.node_type == "source":
            upstream_urns.append(
                node.get_urn(
                    self.config.target_platform,
                    self.config.env,
                    self.config.target_platform_instance,
                )
            )
        if upstream_urns:
            upstreams_lineage_class = get_upstream_lineage(upstream_urns)
            return upstreams_lineage_class
        return None

    # This method attempts to read-modify and return the owners of a dataset.
    # From the existing owners it will remove the owners that are of the source_type_filter and
    # then add all the new owners to that list.
    def get_transformed_owners_by_source_type(
        self, owners: List[OwnerClass], entity_urn: str, source_type_filter: str
    ) -> List[OwnerClass]:
        transformed_owners: List[OwnerClass] = []
        if owners:
            transformed_owners += owners
        if self.ctx.graph:
            existing_ownership = self.ctx.graph.get_ownership(entity_urn)
            if not existing_ownership or not existing_ownership.owners:
                return transformed_owners

            for existing_owner in existing_ownership.owners:
                if (
                    existing_owner.source
                    and existing_owner.source.type != source_type_filter
                ):
                    transformed_owners.append(existing_owner)
        return sorted(transformed_owners, key=self.owner_sort_key)

    def owner_sort_key(self, owner_class: OwnerClass) -> str:
        return str(owner_class)
        # TODO: Remove. keeping this till PR review
        # assert owner_class is not None
        # owner = owner_class.owner
        # type = str(owner_class.type)
        # source_type = "None" if not owner_class.source else str(owner_class.source.type)
        # source_url = "None" if not owner_class.source else str(owner_class.source.url)
        # return f"{owner}-{type}-{source_type}-{source_url}"

    # This method attempts to read-modify and return the tags of a dataset.
    # From the existing tags it will remove the tags that have a prefix tags_prefix_filter and
    # then add all the new tags to that list.
    def get_transformed_tags_by_prefix(
        self,
        new_tags: List[TagAssociationClass],
        entity_urn: str,
        tags_prefix_filter: str,
    ) -> List[TagAssociationClass]:
        tag_set = set([new_tag.tag for new_tag in new_tags])

        if self.ctx.graph:
            existing_tags_class = self.ctx.graph.get_tags(entity_urn)
            if existing_tags_class and existing_tags_class.tags:
                for exiting_tag in existing_tags_class.tags:
                    if not exiting_tag.tag.startswith(tags_prefix_filter):
                        tag_set.add(exiting_tag.tag)
        return [TagAssociationClass(tag) for tag in sorted(tag_set)]

    # This method attempts to read-modify and return the glossary terms of a dataset.
    # This will combine all new and existing terms and return the final deduped list.
    def get_transformed_terms(
        self, new_terms: List[GlossaryTermAssociation], entity_urn: str
    ) -> List[GlossaryTermAssociation]:
        term_id_set = set([term.urn for term in new_terms])
        if self.ctx.graph:
            existing_terms_class = self.ctx.graph.get_glossary_terms(entity_urn)
            if existing_terms_class and existing_terms_class.terms:
                for existing_term in existing_terms_class.terms:
                    term_id_set.add(existing_term.urn)
        return [GlossaryTermAssociation(term_urn) for term_urn in sorted(term_id_set)]

    def get_report(self):
        return self.report

    def get_platform_instance_id(self) -> str:
        """
        DBT project identifier is used as platform instance.
        """

        project_id = (
            self.load_file_as_json(self.config.manifest_path)
            .get("metadata", {})
            .get("project_id")
        )
        if project_id is None:
            raise ValueError("DBT project identifier is not found in manifest")

        return f"{self.platform}_{project_id}"

    def close(self):
<<<<<<< HEAD
        self.prepare_for_commit()

    @property
    def __bases__(self) -> Tuple[Type]:
        return (DBTSource,)
=======
        self.prepare_for_commit()
>>>>>>> 8ffa7054
<|MERGE_RESOLUTION|>--- conflicted
+++ resolved
@@ -1357,8 +1357,6 @@
             )
 
         yield from self.stale_entity_removal_handler.gen_removed_entity_workunits()
-<<<<<<< HEAD
-=======
 
     def filter_nodes(self, all_nodes: List[DBTNode]) -> List[DBTNode]:
         nodes = []
@@ -1377,7 +1375,6 @@
             nodes.append(node)
 
         return nodes
->>>>>>> 8ffa7054
 
     def create_platform_mces(
         self,
@@ -1888,12 +1885,4 @@
         return f"{self.platform}_{project_id}"
 
     def close(self):
-<<<<<<< HEAD
-        self.prepare_for_commit()
-
-    @property
-    def __bases__(self) -> Tuple[Type]:
-        return (DBTSource,)
-=======
-        self.prepare_for_commit()
->>>>>>> 8ffa7054
+        self.prepare_for_commit()