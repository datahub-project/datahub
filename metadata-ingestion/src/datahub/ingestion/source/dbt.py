import json
import logging
import re
from dataclasses import dataclass, field
from typing import Any, Dict, Iterable, List, Optional, Tuple, Type, cast, Mapping
from urllib.parse import urlparse

import dateutil.parser
import requests
from pydantic import validator
from pydantic.fields import Field

from datahub.configuration.common import AllowDenyPattern, ConfigurationError
from datahub.emitter import mce_builder
from datahub.emitter.mcp import MetadataChangeProposalWrapper
from datahub.ingestion.api.common import PipelineContext
from datahub.ingestion.api.decorators import (
    SourceCapability,
    SupportStatus,
    capability,
    config_class,
    platform_name,
    support_status,
)
from datahub.ingestion.api.ingestion_job_state_provider import JobId
from datahub.ingestion.api.workunit import MetadataWorkUnit
from datahub.ingestion.source.aws.aws_common import AwsConnectionConfig
from datahub.ingestion.source.sql.sql_types import (
    BIGQUERY_TYPES_MAP,
    POSTGRES_TYPES_MAP,
    SNOWFLAKE_TYPES_MAP,
    SPARK_SQL_TYPES_MAP,
    resolve_postgres_modified_type,
)
from datahub.ingestion.source.state.checkpoint import Checkpoint
from datahub.ingestion.source.state.sql_common_state import (
    BaseSQLAlchemyCheckpointState,
)
from datahub.ingestion.source.state.stateful_ingestion_base import (
    StatefulIngestionConfig,
    StatefulIngestionConfigBase,
    StatefulIngestionReport,
    StatefulIngestionSourceBase,
)
from datahub.metadata.com.linkedin.pegasus2avro.common import (
    AuditStamp,
    GlossaryTermAssociation,
)
from datahub.metadata.com.linkedin.pegasus2avro.dataset import (
    DatasetLineageTypeClass,
    UpstreamClass,
    UpstreamLineage,
)
from datahub.metadata.com.linkedin.pegasus2avro.metadata.snapshot import DatasetSnapshot
from datahub.metadata.com.linkedin.pegasus2avro.mxe import MetadataChangeEvent
from datahub.metadata.com.linkedin.pegasus2avro.schema import (
    BooleanTypeClass,
    DateTypeClass,
    MySqlDDL,
    NullTypeClass,
    NumberTypeClass,
    RecordType,
    SchemaField,
    SchemaFieldDataType,
    SchemaMetadata,
    StringTypeClass,
    TimeTypeClass,
)
from datahub.metadata.schema_classes import (
    ChangeTypeClass,
    DatasetPropertiesClass,
    GlobalTagsClass,
    GlossaryTermsClass,
    OwnerClass,
    OwnershipClass,
    OwnershipSourceTypeClass,
    OwnershipTypeClass,
    StatusClass,
    SubTypesClass,
    TagAssociationClass,
    UpstreamLineageClass,
    ViewPropertiesClass,
)
from datahub.utilities.mapping import Constants, OperationProcessor

logger = logging.getLogger(__name__)
DBT_PLATFORM = "dbt"


class DBTStatefulIngestionConfig(StatefulIngestionConfig):
    """
    Specialization of basic StatefulIngestionConfig to adding custom config.
    This will be used to override the stateful_ingestion config param of StatefulIngestionConfigBase
    in the SQLAlchemyConfig.
    """

    remove_stale_metadata: bool = True


@dataclass
class DBTSourceReport(StatefulIngestionReport):
    soft_deleted_stale_entities: List[str] = field(default_factory=list)

    def report_stale_entity_soft_deleted(self, urn: str) -> None:
        self.soft_deleted_stale_entities.append(urn)


class DBTConfig(StatefulIngestionConfigBase):
    manifest_path: str = Field(
        description="Path to dbt manifest JSON. See https://docs.getdbt.com/reference/artifacts/manifest-json Note this can be a local file or a URI."
    )
    catalog_path: str = Field(
        description="Path to dbt catalog JSON. See https://docs.getdbt.com/reference/artifacts/catalog-json Note this can be a local file or a URI."
    )
    sources_path: Optional[str] = Field(
        default=None,
        description="Path to dbt sources JSON. See https://docs.getdbt.com/reference/artifacts/sources-json. If not specified, last-modified fields will not be populated. Note this can be a local file or a URI.",
    )
    env: str = Field(
        default=mce_builder.DEFAULT_ENV,
        description="Environment to use in namespace when constructing URNs.",
    )
    target_platform: str = Field(
        description="The platform that dbt is loading onto. (e.g. bigquery / redshift / postgres etc.)"
    )
    target_platform_instance: Optional[str] = Field(
        description="The platform instance which each target node will be assigned by default"
    )
    target_platform_instance_mapping: Optional[Mapping[str, str]] = Field(
        description="Set mappings for schemas to target platform instance, takes precedence over target_platform_instance"
    )
    load_schemas: bool = Field(
        default=True,
        description="This flag is only consulted when disable_dbt_node_creation is set to True. Load schemas for target_platform entities from dbt catalog file, not necessary when you are already ingesting this metadata from the data platform directly. If set to False, table schema details (e.g. columns) will not be ingested.",
    )
    use_identifiers: bool = Field(
        default=False,
        description="Use model identifier instead of model name if defined (if not, default to model name).",
    )
    node_type_pattern: AllowDenyPattern = Field(
        default=AllowDenyPattern.allow_all(),
        description="regex patterns for dbt nodes to filter in ingestion.",
    )
    tag_prefix: str = Field(
        default=f"{DBT_PLATFORM}:", description="Prefix added to tags during ingestion."
    )
    node_name_pattern: AllowDenyPattern = Field(
        default=AllowDenyPattern.allow_all(),
        description="regex patterns for dbt model names to filter in ingestion.",
    )
    disable_dbt_node_creation = Field(
        default=False,
        description="Whether to suppress dbt dataset metadata creation. When set to True, this flag applies the dbt metadata to the target_platform entities (e.g. populating schema and column descriptions from dbt into the postgres / bigquery table metadata in DataHub) and generates lineage between the platform entities.",
    )
    meta_mapping: Dict = Field(
        default={},
        description="mapping rules that will be executed against dbt meta properties. Refer to the section below on dbt meta automated mappings.",
    )
    enable_meta_mapping = Field(
        default=True,
        description="When enabled, applies the mappings that are defined through the meta_mapping directives.",
    )
    query_tag_mapping: Dict = Field(
        default={},
        description="mapping rules that will be executed against dbt query_tag meta properties. Refer to the section below on dbt meta automated mappings.",
    )
    enable_query_tag_mapping = Field(
        default=True,
        description="When enabled, applies the mappings that are defined through the `query_tag_mapping` directives.",
    )
    write_semantics: str = Field(
        default="PATCH",
        description='Whether the new tags, terms and owners to be added will override the existing ones added only by this source or not. Value for this config can be "PATCH" or "OVERRIDE"',
    )
    strip_user_ids_from_email: bool = Field(
        default=False,
        description="Whether or not to strip email id while adding owners using dbt meta actions.",
    )
    owner_extraction_pattern: Optional[str] = Field(
        default=None,
        description='Regex string to extract owner from the dbt node using the `(?P<name>...) syntax` of the [match object](https://docs.python.org/3/library/re.html#match-objects), where the group name must be `owner`. Examples: (1)`r"(?P<owner>(.*)): (\\w+) (\\w+)"` will extract `jdoe` as the owner from `"jdoe: John Doe"` (2) `r"@(?P<owner>(.*))"` will extract `alice` as the owner from `"@alice"`.',
    )
    aws_connection: Optional[AwsConnectionConfig] = Field(
        default=None,
        description="When fetching manifest files from s3, configuration for aws connection details",
    )

    @property
    def s3_client(self):
        assert self.aws_connection
        return self.aws_connection.get_s3_client()

    # Custom Stateful Ingestion settings
    stateful_ingestion: Optional[DBTStatefulIngestionConfig] = Field(
        default=None, description=""
    )

    @validator("target_platform")
    def validate_target_platform_value(cls, target_platform: str) -> str:
        if target_platform.lower() == DBT_PLATFORM:
            raise ValueError(
                "target_platform cannot be dbt. It should be the platform which dbt is operating on top of. For e.g "
                "postgres."
            )
        return target_platform

    @validator("write_semantics")
    def validate_write_semantics(cls, write_semantics: str) -> str:
        if write_semantics.lower() not in {"patch", "override"}:
            raise ValueError(
                "write_semantics cannot be any other value than PATCH or OVERRIDE. Default value is PATCH. "
                "For PATCH semantics consider using the datahub-rest sink or "
                "provide a datahub_api: configuration on your ingestion recipe"
            )
        return write_semantics

    @validator("aws_connection")
    def aws_connection_needed_if_s3_uris_present(
        cls, aws_connection: Optional[AwsConnectionConfig], values: Dict, **kwargs: Any
    ) -> Optional[AwsConnectionConfig]:
        # first check if there are fields that contain s3 uris
        uri_containing_fields = [
            f
            for f in ["manifest_path", "catalog_path", "sources_path"]
            if values.get(f, "").startswith("s3://")
        ]
        if uri_containing_fields and not aws_connection:
            raise ValueError(
                f"Please provide aws_connection configuration, since s3 uris have been provided in fields {uri_containing_fields}"
            )
        return aws_connection


@dataclass
class DBTColumn:
    name: str
    comment: str
    description: str
    index: int
    data_type: str
    tags: List[str] = field(default_factory=list)

    def __repr__(self):
        fields = tuple("{}={}".format(k, v) for k, v in self.__dict__.items())
        return self.__class__.__name__ + str(tuple(sorted(fields))).replace("'", "")


@dataclass
class DBTNode:
    database: Optional[str]
    schema: str
    name: str  # name, identifier
    comment: str
    description: str
    raw_sql: Optional[str]

    dbt_name: str
    dbt_file_path: str

    node_type: str  # source, model
    max_loaded_at: Optional[str]
    materialization: Optional[str]  # table, view, ephemeral, incremental
    # see https://docs.getdbt.com/reference/artifacts/manifest-json
    catalog_type: Optional[str]

    owner: Optional[str]

    columns: List[DBTColumn] = field(default_factory=list)
    upstream_nodes: List[str] = field(default_factory=list)

    meta: Dict[str, Any] = field(default_factory=dict)
    query_tag: Dict[str, Any] = field(default_factory=dict)

    tags: List[str] = field(default_factory=list)

    def __repr__(self):
        fields = tuple("{}={}".format(k, v) for k, v in self.__dict__.items())
        return self.__class__.__name__ + str(tuple(sorted(fields))).replace("'", "")


def get_columns(
    catalog_node: dict, manifest_node: dict, tag_prefix: str
) -> List[DBTColumn]:
    columns = []

    manifest_columns = manifest_node.get("columns", {})

    raw_columns = catalog_node["columns"]

    for key in raw_columns:
        raw_column = raw_columns[key]

        tags = manifest_columns.get(key.lower(), {}).get("tags", [])
        tags = [tag_prefix + tag for tag in tags]

        dbtCol = DBTColumn(
            name=raw_column["name"].lower(),
            comment=raw_column.get("comment", ""),
            description=manifest_columns.get(key.lower(), {}).get("description", ""),
            data_type=raw_column["type"],
            index=raw_column["index"],
            tags=tags,
        )
        columns.append(dbtCol)
    return columns


def extract_dbt_entities(
    all_manifest_entities: Dict[str, Dict[str, Any]],
    all_catalog_entities: Dict[str, Dict[str, Any]],
    sources_results: List[Dict[str, Any]],
    load_schemas: bool,
    use_identifiers: bool,
    tag_prefix: str,
    node_type_pattern: AllowDenyPattern,
    report: DBTSourceReport,
    node_name_pattern: AllowDenyPattern,
) -> List[DBTNode]:
    sources_by_id = {x["unique_id"]: x for x in sources_results}

    dbt_entities = []
    for key, manifest_node in all_manifest_entities.items():
        # check if node pattern allowed based on config file
        if not node_type_pattern.allowed(manifest_node["resource_type"]):
            continue

        name = manifest_node["name"]
        if "identifier" in manifest_node and use_identifiers:
            name = manifest_node["identifier"]

        if manifest_node.get("alias") is not None:
            name = manifest_node["alias"]

        if not node_name_pattern.allowed(key):
            continue

        # initialize comment to "" for consistency with descriptions
        # (since dbt null/undefined descriptions as "")
        comment = ""

        if key in all_catalog_entities and all_catalog_entities[key]["metadata"].get(
            "comment"
        ):
            comment = all_catalog_entities[key]["metadata"]["comment"]

        materialization = None
        upstream_nodes = []

        if "materialized" in manifest_node.get("config", {}):
            # It's a model
            materialization = manifest_node["config"]["materialized"]
            upstream_nodes = manifest_node["depends_on"]["nodes"]

        # It's a source
        catalog_node = all_catalog_entities.get(key)
        catalog_type = None

        if catalog_node is None:
            report.report_warning(
                key,
                f"Entity {key} ({name}) is in manifest but missing from catalog",
            )
        else:
            catalog_type = all_catalog_entities[key]["metadata"]["type"]

        query_tag_props = manifest_node.get("query_tag", {})

        meta = manifest_node.get("meta", {})

        owner = meta.get("owner")
        if owner is None:
            owner = manifest_node.get("config", {}).get("meta", {}).get("owner")

        tags = manifest_node.get("tags", [])
        tags = [tag_prefix + tag for tag in tags]
        meta_props = manifest_node.get("meta", {})
        if not meta:
            meta_props = manifest_node.get("config", {}).get("meta", {})
        dbtNode = DBTNode(
            dbt_name=key,
            database=manifest_node["database"],
            schema=manifest_node["schema"],
            name=name,
            dbt_file_path=manifest_node["original_file_path"],
            node_type=manifest_node["resource_type"],
            max_loaded_at=sources_by_id.get(key, {}).get("max_loaded_at"),
            comment=comment,
            description=manifest_node.get("description", ""),
            raw_sql=manifest_node.get("raw_sql"),
            upstream_nodes=upstream_nodes,
            materialization=materialization,
            catalog_type=catalog_type,
            columns=[],
            meta=meta_props,
            query_tag=query_tag_props,
            tags=tags,
            owner=owner,
        )

        # overwrite columns from catalog
        if (
            dbtNode.materialization != "ephemeral"
        ):  # we don't want columns if platform isn't 'dbt'
            logger.debug("Loading schema info")
            catalog_node = all_catalog_entities.get(key)

            if catalog_node is None:
                report.report_warning(
                    key,
                    f"Entity {dbtNode.dbt_name} is in manifest but missing from catalog",
                )
            else:
                dbtNode.columns = get_columns(catalog_node, manifest_node, tag_prefix)

        else:
            dbtNode.columns = []

        dbt_entities.append(dbtNode)

    return dbt_entities


def get_db_fqn(database: Optional[str], schema: str, name: str) -> str:
    if database is not None:
        fqn = f"{database}.{schema}.{name}"
    else:
        fqn = f"{schema}.{name}"
    return fqn.replace('"', "")


def get_urn_from_dbtNode(
    database: Optional[str],
    schema: str,
    name: str,
    target_platform: str,
    env: str,
    data_platform_instance: Optional[str],
) -> str:
    db_fqn = get_db_fqn(database, schema, name)
    if data_platform_instance is not None and target_platform == DBT_PLATFORM:
        db_fqn = f"{data_platform_instance}.{db_fqn}"
    return mce_builder.make_dataset_urn(target_platform, db_fqn, env)


def get_custom_properties(node: DBTNode) -> Dict[str, str]:
    # initialize custom properties to node's meta props
    # (dbt-native node properties)
    custom_properties = node.meta

    # additional node attributes to extract to custom properties
    node_attributes = ["node_type", "materialization", "dbt_file_path", "catalog_type"]

    for attribute in node_attributes:
        node_attribute_value = getattr(node, attribute)

        if node_attribute_value is not None:
            custom_properties[attribute] = node_attribute_value

    custom_properties = {key: str(value) for key, value in custom_properties.items()}

    return custom_properties


def match_target_platform_instance(target_platform_instance: Optional[str],
                                   dbt_platform_instance: Optional[str],
                                   platform_value: Optional[str],
                                   schema: Optional[str],
                                   schema_mappings: Optional[Mapping[str, str]]) -> str:
    if platform_value == DBT_PLATFORM:
        return dbt_platform_instance
    if schema_mappings and schema in schema_mappings:
        return schema_mappings[schema]
    return target_platform_instance


def get_upstreams(
    upstreams: List[str],
    all_nodes: Dict[str, Dict[str, Any]],
    use_identifiers: bool,
    target_platform: str,
    target_platform_instance: str,
    target_platform_instance_mapping: Optional[Mapping[str, str]],
    environment: str,
    disable_dbt_node_creation: bool,
    platform_instance: Optional[str],
) -> List[str]:
    upstream_urns = []

    for upstream in upstreams:
        if upstream not in all_nodes:
            logger.debug(
                f"Upstream node - {upstream} not found in all manifest entities."
            )
            continue
        if "identifier" in all_nodes[upstream] and use_identifiers:
            name = all_nodes[upstream]["identifier"]
        else:
            name = all_nodes[upstream]["name"]

        if "alias" in all_nodes[upstream]:
            name = all_nodes[upstream]["alias"]

        upstream_manifest_node = all_nodes[upstream]

        # This function is called to create lineages among platform nodes or dbt nodes. When we are creating lineages
        # for platform nodes, implies that dbt node creation is turned off (because otherwise platform nodes only
        # have one lineage edge to their corresponding dbt node). So, when disable_dbt_node_creation is true we only
        # create lineages for platform nodes otherwise, for dbt node, we connect it to another dbt node or a platform
        # node.
        platform_value = DBT_PLATFORM

        if disable_dbt_node_creation:
            platform_value = target_platform
        else:
            materialized = upstream_manifest_node.get("config", {}).get("materialized")
            resource_type = upstream_manifest_node["resource_type"]

            if (
                materialized in {"view", "table", "incremental"}
                or resource_type == "source"
            ):
                platform_value = target_platform

        upstream_urns.append(
            get_urn_from_dbtNode(
                all_nodes[upstream]["database"],
                all_nodes[upstream]["schema"],
                name,
                platform_value,
                environment,
<<<<<<< HEAD
                match_target_platform_instance(target_platform_instance=target_platform_instance,
                                               dbt_platform_instance=platform_instance, platform_value=platform_value,
                                               schema=all_nodes[upstream]["schema"],
                                               schema_mappings=target_platform_instance_mapping)
=======
                platform_instance,
>>>>>>> 6302d326
            )
        )
    return upstream_urns


def get_upstream_lineage(upstream_urns: List[str]) -> UpstreamLineage:
    ucl: List[UpstreamClass] = []

    for dep in upstream_urns:
        uc = UpstreamClass(
            dataset=dep,
            type=DatasetLineageTypeClass.TRANSFORMED,
        )
        ucl.append(uc)

    return UpstreamLineage(upstreams=ucl)


# See https://github.com/fishtown-analytics/dbt/blob/master/core/dbt/adapters/sql/impl.py
_field_type_mapping = {
    "boolean": BooleanTypeClass,
    "date": DateTypeClass,
    "time": TimeTypeClass,
    "numeric": NumberTypeClass,
    "text": StringTypeClass,
    "timestamp with time zone": DateTypeClass,
    "timestamp without time zone": DateTypeClass,
    "integer": NumberTypeClass,
    "float8": NumberTypeClass,
    "struct": RecordType,
    **POSTGRES_TYPES_MAP,
    **SNOWFLAKE_TYPES_MAP,
    **BIGQUERY_TYPES_MAP,
    **SPARK_SQL_TYPES_MAP,
}


def get_column_type(
    report: DBTSourceReport, dataset_name: str, column_type: str
) -> SchemaFieldDataType:
    """
    Maps known DBT types to datahub types
    """
    TypeClass: Any = _field_type_mapping.get(column_type)

    if TypeClass is None:
        # attempt Postgres modified type
        TypeClass = resolve_postgres_modified_type(column_type)

    # if still not found, report the warning
    if TypeClass is None:
        report.report_warning(
            dataset_name, f"unable to map type {column_type} to metadata schema"
        )
        TypeClass = NullTypeClass

    return SchemaFieldDataType(type=TypeClass())


def get_schema_metadata(
    report: DBTSourceReport, node: DBTNode, platform: str
) -> SchemaMetadata:
    canonical_schema: List[SchemaField] = []
    for column in node.columns:
        description = None

        if (
            column.comment
            and column.description
            and column.comment != column.description
        ):
            description = f"{platform} comment: {column.comment}\n\ndbt model description: {column.description}"
        elif column.comment:
            description = column.comment
        elif column.description:
            description = column.description

        globalTags = None
        if column.tags:
            globalTags = GlobalTagsClass(
                tags=[
                    TagAssociationClass(mce_builder.make_tag_urn(tag))
                    for tag in column.tags
                ]
            )

        field = SchemaField(
            fieldPath=column.name,
            nativeDataType=column.data_type,
            type=get_column_type(report, node.dbt_name, column.data_type),
            description=description,
            nullable=False,  # TODO: actually autodetect this
            recursive=False,
            globalTags=globalTags,
        )

        canonical_schema.append(field)

    last_modified = None
    if node.max_loaded_at is not None:
        actor = mce_builder.make_user_urn("dbt_executor")
        last_modified = AuditStamp(
            time=int(dateutil.parser.parse(node.max_loaded_at).timestamp() * 1000),
            actor=actor,
        )

    return SchemaMetadata(
        schemaName=node.dbt_name,
        platform=mce_builder.make_data_platform_urn(platform),
        version=0,
        hash="",
        platformSchema=MySqlDDL(tableSchema=""),
        lastModified=last_modified,
        fields=canonical_schema,
    )


@platform_name("dbt")
@config_class(DBTConfig)
@support_status(SupportStatus.CERTIFIED)
@capability(SourceCapability.DELETION_DETECTION, "Enabled via stateful ingestion")
@capability(SourceCapability.LINEAGE_COARSE, "Enabled by default")
@capability(SourceCapability.USAGE_STATS, "", supported=False)
class DBTSource(StatefulIngestionSourceBase):
    """
    This plugin pulls metadata from dbt's artifact files and generates:
    - dbt Tables: for nodes in the dbt manifest file that are models materialized as tables
    - dbt Views: for nodes in the dbt manifest file that are models materialized as views
    - dbt Ephemeral: for nodes in the dbt manifest file that are ephemeral models
    - dbt Sources: for nodes that are sources on top of the underlying platform tables
    - dbt Seed: for seed entities
    - dbt Test: for dbt test entities

    Note:
    1. It also generates lineage between the `dbt` nodes (e.g. ephemeral nodes that depend on other dbt sources) as well as lineage between the `dbt` nodes and the underlying (target) platform nodes (e.g. BigQuery Table -> dbt Source, dbt View -> BigQuery View).
    2. The previous version of this source (`acryl_datahub<=0.8.16.2`) did not generate `dbt` entities and lineage between `dbt` entities and platform entities. For backwards compatibility with the previous version of this source, there is a config flag `disable_dbt_node_creation` that falls back to the old behavior.
    3. We also support automated actions (like add a tag, term or owner) based on properties defined in dbt meta.

    The artifacts used by this source are:
    - [dbt manifest file](https://docs.getdbt.com/reference/artifacts/manifest-json)
      - This file contains model, source and lineage data.
    - [dbt catalog file](https://docs.getdbt.com/reference/artifacts/catalog-json)
      - This file contains schema data.
      - dbt does not record schema data for Ephemeral models, as such datahub will show Ephemeral models in the lineage, however there will be no associated schema for Ephemeral models
    - [dbt sources file](https://docs.getdbt.com/reference/artifacts/sources-json)
      - This file contains metadata for sources with freshness checks.
      - We transfer dbt's freshness checks to DataHub's last-modified fields.
      - Note that this file is optional – if not specified, we'll use time of ingestion instead as a proxy for time last-modified.

    """

    @classmethod
    def create(cls, config_dict, ctx):
        config = DBTConfig.parse_obj(config_dict)
        return cls(config, ctx, "dbt")

    def __init__(self, config: DBTConfig, ctx: PipelineContext, platform: str):
        super().__init__(config, ctx)
        self.config: DBTConfig = config
        self.platform: str = platform
        self.report: DBTSourceReport = DBTSourceReport()
        self.compiled_owner_extraction_pattern: Optional[Any] = None
        if self.config.owner_extraction_pattern:
            self.compiled_owner_extraction_pattern = re.compile(
                self.config.owner_extraction_pattern
            )

    # TODO: Consider refactoring this logic out for use across sources as it is leading to a significant amount of
    #  code duplication.
    def gen_removed_entity_workunits(self) -> Iterable[MetadataWorkUnit]:
        last_checkpoint = self.get_last_checkpoint(
            self.get_default_ingestion_job_id(), BaseSQLAlchemyCheckpointState
        )
        cur_checkpoint = self.get_current_checkpoint(
            self.get_default_ingestion_job_id()
        )
        if (
            self.config.stateful_ingestion
            and self.config.stateful_ingestion.remove_stale_metadata
            and last_checkpoint is not None
            and last_checkpoint.state is not None
            and cur_checkpoint is not None
            and cur_checkpoint.state is not None
        ):
            logger.debug("Checking for stale entity removal.")

            def soft_delete_item(urn: str, type: str) -> Iterable[MetadataWorkUnit]:

                logger.info(f"Soft-deleting stale entity of type {type} - {urn}.")
                mcp = MetadataChangeProposalWrapper(
                    entityType=type,
                    entityUrn=urn,
                    changeType=ChangeTypeClass.UPSERT,
                    aspectName="status",
                    aspect=StatusClass(removed=True),
                )
                wu = MetadataWorkUnit(id=f"soft-delete-{type}-{urn}", mcp=mcp)
                self.report.report_workunit(wu)
                self.report.report_stale_entity_soft_deleted(urn)
                yield wu

            last_checkpoint_state = cast(
                BaseSQLAlchemyCheckpointState, last_checkpoint.state
            )
            cur_checkpoint_state = cast(
                BaseSQLAlchemyCheckpointState, cur_checkpoint.state
            )

            for table_urn in last_checkpoint_state.get_table_urns_not_in(
                cur_checkpoint_state
            ):
                yield from soft_delete_item(table_urn, "dataset")

    # s3://data-analysis.pelotime.com/dbt-artifacts/data-engineering-dbt/catalog.json
    def load_file_as_json(self, uri: str) -> Any:
        if re.match("^https?://", uri):
            return json.loads(requests.get(uri).text)
        elif re.match("^s3://", uri):
            u = urlparse(uri)
            response = self.config.s3_client.get_object(
                Bucket=u.netloc, Key=u.path.lstrip("/")
            )
            return json.loads(response["Body"].read().decode("utf-8"))
        else:
            with open(uri, "r") as f:
                return json.load(f)

    def loadManifestAndCatalog(
        self,
        manifest_path: str,
        catalog_path: str,
        sources_path: Optional[str],
        load_schemas: bool,
        use_identifiers: bool,
        tag_prefix: str,
        node_type_pattern: AllowDenyPattern,
        report: DBTSourceReport,
        node_name_pattern: AllowDenyPattern,
    ) -> Tuple[
        List[DBTNode],
        Optional[str],
        Optional[str],
        Optional[str],
        Optional[str],
        Dict[str, Dict[str, Any]],
    ]:
        dbt_manifest_json = self.load_file_as_json(manifest_path)

        dbt_catalog_json = self.load_file_as_json(catalog_path)

        if sources_path is not None:
            dbt_sources_json = self.load_file_as_json(sources_path)
            sources_results = dbt_sources_json["results"]
        else:
            sources_results = {}

        manifest_schema = dbt_manifest_json.get("metadata", {}).get(
            "dbt_schema_version"
        )
        manifest_version = dbt_manifest_json.get("metadata", {}).get("dbt_version")

        catalog_schema = dbt_catalog_json.get("metadata", {}).get("dbt_schema_version")
        catalog_version = dbt_catalog_json.get("metadata", {}).get("dbt_version")

        manifest_nodes = dbt_manifest_json["nodes"]
        manifest_sources = dbt_manifest_json["sources"]

        all_manifest_entities = {**manifest_nodes, **manifest_sources}

        catalog_nodes = dbt_catalog_json["nodes"]
        catalog_sources = dbt_catalog_json["sources"]

        all_catalog_entities = {**catalog_nodes, **catalog_sources}

        nodes = extract_dbt_entities(
            all_manifest_entities,
            all_catalog_entities,
            sources_results,
            load_schemas,
            use_identifiers,
            tag_prefix,
            node_type_pattern,
            report,
            node_name_pattern,
        )

        return (
            nodes,
            manifest_schema,
            manifest_version,
            catalog_schema,
            catalog_version,
            all_manifest_entities,
        )

    # create workunits from dbt nodes
    def get_workunits(self) -> Iterable[MetadataWorkUnit]:
        if self.config.write_semantics == "PATCH" and not self.ctx.graph:
            raise ConfigurationError(
                "With PATCH semantics, dbt source requires a datahub_api to connect to. "
                "Consider using the datahub-rest sink or provide a datahub_api: configuration on your ingestion recipe."
            )

        (
            nodes,
            manifest_schema,
            manifest_version,
            catalog_schema,
            catalog_version,
            manifest_nodes_raw,
        ) = self.loadManifestAndCatalog(
            self.config.manifest_path,
            self.config.catalog_path,
            self.config.sources_path,
            self.config.load_schemas,
            self.config.use_identifiers,
            self.config.tag_prefix,
            self.config.node_type_pattern,
            self.report,
            self.config.node_name_pattern,
        )

        additional_custom_props = {
            "manifest_schema": manifest_schema,
            "manifest_version": manifest_version,
            "catalog_schema": catalog_schema,
            "catalog_version": catalog_version,
        }

        additional_custom_props_filtered = {
            key: value
            for key, value in additional_custom_props.items()
            if value is not None
        }

        if not self.config.disable_dbt_node_creation:
            yield from self.create_platform_mces(
                nodes,
                additional_custom_props_filtered,
                manifest_nodes_raw,
                DBT_PLATFORM,
            )

        yield from self.create_platform_mces(
            nodes,
            additional_custom_props_filtered,
            manifest_nodes_raw,
            self.config.target_platform,
        )

        if self.is_stateful_ingestion_configured():
            # Clean up stale entities.
            yield from self.gen_removed_entity_workunits()

    def remove_duplicate_urns_from_checkpoint_state(self) -> None:
        """
        During MCEs creation process some nodes getting processed more than once and hence
        duplicates URN are getting added in checkpoint_state.
        This function will remove duplicates
        """
        if not self.is_stateful_ingestion_configured():
            return

        cur_checkpoint = self.get_current_checkpoint(
            self.get_default_ingestion_job_id()
        )

        if cur_checkpoint is not None:
            # Utilizing BaseSQLAlchemyCheckpointState class to save state
            checkpoint_state = cast(BaseSQLAlchemyCheckpointState, cur_checkpoint.state)
            checkpoint_state.encoded_table_urns = list(
                set(checkpoint_state.encoded_table_urns)
            )

    def create_platform_mces(
        self,
        dbt_nodes: List[DBTNode],
        additional_custom_props_filtered: Dict[str, str],
        manifest_nodes_raw: Dict[str, Dict[str, Any]],
        mce_platform: str,
    ) -> Iterable[MetadataWorkUnit]:
        """
        This function creates mce based out of dbt nodes. Since dbt ingestion creates "dbt" nodes
        and nodes for underlying platform the function gets called twice based on the mce_platform
        parameter. Further, this function takes specific actions based on the mce_platform passed in.
        If  disable_dbt_node_creation = True,
            Create empty entities of the underlying platform with only lineage/key aspect.
            Create dbt entities with all metadata information.
        If  disable_dbt_node_creation = False
            Create platform entities with all metadata information.
        """
        action_processor = OperationProcessor(
            self.config.meta_mapping,
            self.config.tag_prefix,
            "SOURCE_CONTROL",
            self.config.strip_user_ids_from_email,
        )

        action_processor_tag = OperationProcessor(
            self.config.query_tag_mapping,
            self.config.tag_prefix,
            "SOURCE_CONTROL",
            self.config.strip_user_ids_from_email,
        )

        for node in dbt_nodes:
            node_datahub_urn = get_urn_from_dbtNode(
                node.database,
                node.schema,
                node.name,
                mce_platform,
                self.config.env,
<<<<<<< HEAD
                match_target_platform_instance(self.config.target_platform_instance, self.config.platform_instance,
                                               mce_platform, node.schema, self.config.target_platform_instance_mapping)
=======
                self.config.platform_instance,
>>>>>>> 6302d326
            )
            self.save_checkpoint(node_datahub_urn)

            meta_aspects: Dict[str, Any] = {}
            if self.config.enable_meta_mapping and node.meta:
                meta_aspects = action_processor.process(node.meta)

            if self.config.enable_query_tag_mapping and node.query_tag:
                self.extract_query_tag_aspects(action_processor_tag, meta_aspects, node)

            aspects = self._generate_base_aspects(
                node, additional_custom_props_filtered, mce_platform, meta_aspects
            )

            if mce_platform == DBT_PLATFORM:
                # add upstream lineage
                upstream_lineage_class = self._create_lineage_aspect_for_dbt_node(
                    node, manifest_nodes_raw
                )
                if upstream_lineage_class:
                    aspects.append(upstream_lineage_class)

                # add view properties aspect
                if node.raw_sql:
                    view_prop_aspect = self._create_view_properties_aspect(node)
                    aspects.append(view_prop_aspect)

                # emit subtype mcp
                sub_type_wu = self._create_subType_wu(node, node_datahub_urn)
                if sub_type_wu:
                    yield sub_type_wu
                    self.report.report_workunit(sub_type_wu)

            else:
                if not self.config.disable_dbt_node_creation:
                    # if dbt node creation is enabled we are creating empty node for platform and only add
                    # lineage/keyaspect.
                    aspects = []
                    if node.materialization == "ephemeral" or node.node_type == "test":
                        continue

                    # This code block is run when we are generating entities of platform type.
                    # We will not link the platform not to the dbt node for type "source" because
                    # in this case the platform table existed first.
                    if node.node_type != "source":
                        upstream_dbt_urn = get_urn_from_dbtNode(
                            node.database,
                            node.schema,
                            node.name,
                            DBT_PLATFORM,
                            self.config.env,
                            self.config.platform_instance,
                        )
                        upstreams_lineage_class = get_upstream_lineage(
                            [upstream_dbt_urn]
                        )
                        aspects.append(upstreams_lineage_class)
                else:
                    # add upstream lineage
                    platform_upstream_aspect = (
                        self._create_lineage_aspect_for_platform_node(
                            node, manifest_nodes_raw
                        )
                    )
                    if platform_upstream_aspect:
                        aspects.append(platform_upstream_aspect)

            if len(aspects) == 0:
                continue
            dataset_snapshot = DatasetSnapshot(urn=node_datahub_urn, aspects=aspects)
            mce = MetadataChangeEvent(proposedSnapshot=dataset_snapshot)
            if self.config.write_semantics == "PATCH":
                mce = self.get_patched_mce(mce)
            wu = MetadataWorkUnit(id=dataset_snapshot.urn, mce=mce)
            self.report.report_workunit(wu)
            yield wu

    def save_checkpoint(self, node_datahub_urn: str) -> None:
        if self.is_stateful_ingestion_configured():
            cur_checkpoint = self.get_current_checkpoint(
                self.get_default_ingestion_job_id()
            )

            if cur_checkpoint is not None:
                # Utilizing BaseSQLAlchemyCheckpointState class to save state
                checkpoint_state = cast(
                    BaseSQLAlchemyCheckpointState, cur_checkpoint.state
                )
                checkpoint_state.add_table_urn(node_datahub_urn)

    def extract_query_tag_aspects(
        self,
        action_processor_tag: OperationProcessor,
        meta_aspects: Dict[str, Any],
        node: DBTNode,
    ) -> None:
        query_tag_aspects = action_processor_tag.process(node.query_tag)
        if "add_tag" in query_tag_aspects:
            if "add_tag" in meta_aspects:
                meta_aspects["add_tag"].tags.extend(query_tag_aspects["add_tag"].tags)
            else:
                meta_aspects["add_tag"] = query_tag_aspects["add_tag"]

    def get_aspect_from_dataset(
        self, dataset_snapshot: DatasetSnapshot, aspect_type: type
    ) -> Any:
        for aspect in dataset_snapshot.aspects:
            if isinstance(aspect, aspect_type):
                return aspect
        return None

    # TODO: Remove. keeping this till PR review
    # def get_owners_from_dataset_snapshot(self, dataset_snapshot: DatasetSnapshot) -> Optional[OwnershipClass]:
    #     for aspect in dataset_snapshot.aspects:
    #         if isinstance(aspect, OwnershipClass):
    #             return aspect
    #     return None
    #
    # def get_tag_aspect_from_dataset_snapshot(self, dataset_snapshot: DatasetSnapshot) -> Optional[GlobalTagsClass]:
    #     for aspect in dataset_snapshot.aspects:
    #         if isinstance(aspect, GlobalTagsClass):
    #             return aspect
    #     return None
    #
    # def get_term_aspect_from_dataset_snapshot(self, dataset_snapshot: DatasetSnapshot) -> Optional[GlossaryTermsClass]:
    #     for aspect in dataset_snapshot.aspects:
    #         if isinstance(aspect, GlossaryTermsClass):
    #             return aspect
    #     return None

    def get_patched_mce(self, mce):
        owner_aspect = self.get_aspect_from_dataset(
            mce.proposedSnapshot, OwnershipClass
        )
        if owner_aspect:
            transformed_owner_list = self.get_transformed_owners_by_source_type(
                owner_aspect.owners,
                mce.proposedSnapshot.urn,
                str(OwnershipSourceTypeClass.SOURCE_CONTROL),
            )
            owner_aspect.owners = transformed_owner_list

        tag_aspect = self.get_aspect_from_dataset(mce.proposedSnapshot, GlobalTagsClass)
        if tag_aspect:
            transformed_tag_list = self.get_transformed_tags_by_prefix(
                tag_aspect.tags,
                mce.proposedSnapshot.urn,
                mce_builder.make_tag_urn(self.config.tag_prefix),
            )
            tag_aspect.tags = transformed_tag_list

        term_aspect: GlossaryTermsClass = self.get_aspect_from_dataset(
            mce.proposedSnapshot, GlossaryTermsClass
        )
        if term_aspect:
            transformed_terms = self.get_transformed_terms(
                term_aspect.terms, mce.proposedSnapshot.urn
            )
            term_aspect.terms = transformed_terms
        return mce

    def _create_dataset_properties_aspect(
        self, node: DBTNode, additional_custom_props_filtered: Dict[str, str]
    ) -> DatasetPropertiesClass:
        description = None
        if self.config.disable_dbt_node_creation:
            if node.comment and node.description and node.comment != node.description:
                description = f"{self.config.target_platform} comment: {node.comment}\n\ndbt model description: {node.description}"
            elif node.comment:
                description = node.comment
            elif node.description:
                description = node.description
        else:
            description = node.description

        custom_props = {
            **get_custom_properties(node),
            **additional_custom_props_filtered,
        }
        dbt_properties = DatasetPropertiesClass(
            description=description,
            customProperties=custom_props,
            tags=node.tags,
            name=node.name,
        )
        return dbt_properties

    def _create_view_properties_aspect(self, node: DBTNode) -> ViewPropertiesClass:
        materialized = node.materialization in {"table", "incremental"}
        # this function is only called when raw sql is present. assert is added to satisfy lint checks
        assert node.raw_sql is not None
        view_properties = ViewPropertiesClass(
            materialized=materialized,
            viewLanguage="SQL",
            viewLogic=node.raw_sql,
        )
        return view_properties

    def _generate_base_aspects(
        self,
        node: DBTNode,
        additional_custom_props_filtered: Dict[str, str],
        mce_platform: str,
        meta_aspects: Dict[str, Any],
    ) -> List[Any]:
        """
        There are some common aspects that get generated for both dbt node and platform node depending on whether dbt
        node creation is enabled or not.
        """

        # create an empty list of aspects and keep adding to it. Initializing with Any to avoid a
        # large union of aspect types.
        aspects: List[Any] = []

        # add dataset properties aspect
        dbt_properties = self._create_dataset_properties_aspect(
            node, additional_custom_props_filtered
        )
        aspects.append(dbt_properties)

        # add status aspect
        status = StatusClass(removed=False)
        aspects.append(status)
        # add owners aspect
        # we need to aggregate owners added by meta properties and the owners that are coming from server.
        meta_owner_aspects = meta_aspects.get(Constants.ADD_OWNER_OPERATION)
        aggregated_owners = self._aggregate_owners(node, meta_owner_aspects)
        if aggregated_owners:
            aspects.append(OwnershipClass(owners=aggregated_owners))

        # add tags aspects
        meta_tags_aspect = meta_aspects.get(Constants.ADD_TAG_OPERATION)
        aggregated_tags = self._aggregate_tags(node, meta_tags_aspect)
        if aggregated_tags:
            aspects.append(
                mce_builder.make_global_tag_aspect_with_tag_list(aggregated_tags)
            )

        # add meta term aspects
        if (
            meta_aspects.get(Constants.ADD_TERM_OPERATION)
            and self.config.enable_meta_mapping
        ):
            aspects.append(meta_aspects.get(Constants.ADD_TERM_OPERATION))

        # add schema metadata aspect
        schema_metadata = get_schema_metadata(self.report, node, mce_platform)
        # When generating these aspects for a dbt node, we will always include schema information. When generating
        # these aspects for a platform node (which only happens when disable_dbt_node_creation is set to true) we
        # honor the flag.
        if mce_platform == DBT_PLATFORM:
            aspects.append(schema_metadata)
        else:
            if self.config.load_schemas:
                aspects.append(schema_metadata)
        return aspects

    def _aggregate_owners(
        self, node: DBTNode, meta_owner_aspects: Any
    ) -> List[OwnerClass]:
        owner_list: List[OwnerClass] = []
        if node.owner:
            owner: str = node.owner
            if self.compiled_owner_extraction_pattern:
                match: Optional[Any] = re.match(
                    self.compiled_owner_extraction_pattern, owner
                )
                if match:
                    owner = match.group("owner")
                    logger.debug(
                        f"Owner after applying owner extraction pattern:'{self.config.owner_extraction_pattern}' is '{owner}'."
                    )
            if self.config.strip_user_ids_from_email:
                owner = owner.split("@")[0]
                logger.debug(f"Owner (after stripping email):{owner}")

            owner_list.append(
                OwnerClass(
                    owner=mce_builder.make_user_urn(owner),
                    type=OwnershipTypeClass.DATAOWNER,
                )
            )

        if meta_owner_aspects and self.config.enable_meta_mapping:
            owner_list.extend(meta_owner_aspects.owners)

        owner_list = sorted(owner_list, key=lambda x: x.owner)
        return owner_list

    def _aggregate_tags(self, node: DBTNode, meta_tag_aspect: Any) -> List[str]:
        tags_list: List[str] = []
        if node.tags:
            tags_list = tags_list + node.tags
        if meta_tag_aspect and self.config.enable_meta_mapping:
            tags_list = tags_list + [
                tag_association.tag[len("urn:li:tag:") :]
                for tag_association in meta_tag_aspect.tags
            ]
        return sorted(tags_list)

    def _create_subType_wu(
        self, node: DBTNode, node_datahub_urn: str
    ) -> Optional[MetadataWorkUnit]:
        if not node.node_type:
            return None
        subtypes: Optional[List[str]]
        if node.node_type == "model":
            if node.materialization:
                subtypes = [node.materialization, "view"]
            else:
                subtypes = ["model", "view"]
        else:
            subtypes = [node.node_type]
        subtype_mcp = MetadataChangeProposalWrapper(
            entityType="dataset",
            changeType=ChangeTypeClass.UPSERT,
            entityUrn=node_datahub_urn,
            aspectName="subTypes",
            aspect=SubTypesClass(typeNames=subtypes),
        )
        subtype_wu = MetadataWorkUnit(
            id=f"{self.platform}-{subtype_mcp.entityUrn}-{subtype_mcp.aspectName}",
            mcp=subtype_mcp,
        )
        return subtype_wu

    def _create_lineage_aspect_for_dbt_node(
        self, node: DBTNode, manifest_nodes_raw: Dict[str, Dict[str, Any]]
    ) -> Optional[UpstreamLineageClass]:
        """
        This method creates lineage amongst dbt nodes. A dbt node can be linked to other dbt nodes or a platform node.
        """
        upstream_urns = get_upstreams(
            node.upstream_nodes,
            manifest_nodes_raw,
            self.config.use_identifiers,
            self.config.target_platform,
            self.config.target_platform_instance,
            self.config.target_platform_instance_mapping,
            self.config.env,
            self.config.disable_dbt_node_creation,
<<<<<<< HEAD
            None
=======
            self.config.platform_instance,
>>>>>>> 6302d326
        )

        # if a node is of type source in dbt, its upstream lineage should have the corresponding table/view
        # from the platform. This code block is executed when we are generating entities of type "dbt".
        if node.node_type == "source":
            upstream_urns.append(
                get_urn_from_dbtNode(
                    node.database,
                    node.schema,
                    node.name,
                    self.config.target_platform,
                    self.config.env,
<<<<<<< HEAD
                    match_target_platform_instance(self.config.target_platform_instance, None,
                                                   self.config.target_platform, node.schema,
                                                   self.config.target_platform_instance_mapping)
=======
                    self.config.platform_instance,
>>>>>>> 6302d326
                )
            )
        if upstream_urns:
            upstreams_lineage_class = get_upstream_lineage(upstream_urns)
            return upstreams_lineage_class
        return None

    def _create_lineage_aspect_for_platform_node(
        self, node: DBTNode, manifest_nodes_raw: Dict[str, Dict[str, Any]]
    ) -> Optional[UpstreamLineage]:
        """
        This methods created lineage amongst platform nodes. Called only when dbt creation is turned off.
        """
        upstream_urns = get_upstreams(
            node.upstream_nodes,
            manifest_nodes_raw,
            self.config.use_identifiers,
            self.config.target_platform,
            self.config.target_platform_instance,
            self.config.target_platform_instance_mapping,
            self.config.env,
            self.config.disable_dbt_node_creation,
            None,
        )
        if upstream_urns:
            return get_upstream_lineage(upstream_urns)
        return None

    # This method attempts to read-modify and return the owners of a dataset.
    # From the existing owners it will remove the owners that are of the source_type_filter and
    # then add all the new owners to that list.
    def get_transformed_owners_by_source_type(
        self, owners: List[OwnerClass], entity_urn: str, source_type_filter: str
    ) -> List[OwnerClass]:
        transformed_owners: List[OwnerClass] = []
        if owners:
            transformed_owners += owners
        if self.ctx.graph:
            existing_ownership = self.ctx.graph.get_ownership(entity_urn)
            if not existing_ownership or not existing_ownership.owners:
                return transformed_owners

            for existing_owner in existing_ownership.owners:
                if (
                    existing_owner.source
                    and existing_owner.source.type != source_type_filter
                ):
                    transformed_owners.append(existing_owner)
        return sorted(transformed_owners, key=self.owner_sort_key)

    def owner_sort_key(self, owner_class: OwnerClass) -> str:
        return str(owner_class)
        # TODO: Remove. keeping this till PR review
        # assert owner_class is not None
        # owner = owner_class.owner
        # type = str(owner_class.type)
        # source_type = "None" if not owner_class.source else str(owner_class.source.type)
        # source_url = "None" if not owner_class.source else str(owner_class.source.url)
        # return f"{owner}-{type}-{source_type}-{source_url}"

    # This method attempts to read-modify and return the tags of a dataset.
    # From the existing tags it will remove the tags that have a prefix tags_prefix_filter and
    # then add all the new tags to that list.
    def get_transformed_tags_by_prefix(
        self,
        new_tags: List[TagAssociationClass],
        entity_urn: str,
        tags_prefix_filter: str,
    ) -> List[TagAssociationClass]:
        tag_set = set([new_tag.tag for new_tag in new_tags])

        if self.ctx.graph:
            existing_tags_class = self.ctx.graph.get_tags(entity_urn)
            if existing_tags_class and existing_tags_class.tags:
                for exiting_tag in existing_tags_class.tags:
                    if not exiting_tag.tag.startswith(tags_prefix_filter):
                        tag_set.add(exiting_tag.tag)
        return [TagAssociationClass(tag) for tag in sorted(tag_set)]

    # This method attempts to read-modify and return the glossary terms of a dataset.
    # This will combine all new and existing terms and return the final deduped list.
    def get_transformed_terms(
        self, new_terms: List[GlossaryTermAssociation], entity_urn: str
    ) -> List[GlossaryTermAssociation]:
        term_id_set = set([term.urn for term in new_terms])
        if self.ctx.graph:
            existing_terms_class = self.ctx.graph.get_glossary_terms(entity_urn)
            if existing_terms_class and existing_terms_class.terms:
                for existing_term in existing_terms_class.terms:
                    term_id_set.add(existing_term.urn)
        return [GlossaryTermAssociation(term_urn) for term_urn in sorted(term_id_set)]

    def get_report(self):
        return self.report

    def create_checkpoint(self, job_id: JobId) -> Optional[Checkpoint]:
        """
        Create the custom checkpoint with empty state for the job.
        """
        assert self.ctx.pipeline_name is not None
        if job_id == self.get_default_ingestion_job_id():
            return Checkpoint(
                job_name=job_id,
                pipeline_name=self.ctx.pipeline_name,
                platform_instance_id=self.get_platform_instance_id(),
                run_id=self.ctx.run_id,
                config=self.config,
                # Reusing BaseSQLAlchemyCheckpointState as it has needed functionality to support statefulness of DBT
                state=BaseSQLAlchemyCheckpointState(),
            )
        return None

    def get_platform_instance_id(self) -> str:
        """
        DBT project identifier is used as platform instance.
        """

        project_id = (
            self.load_file_as_json(self.config.manifest_path)
            .get("metadata", {})
            .get("project_id")
        )
        if project_id is None:
            raise ValueError("DBT project identifier is not found in manifest")

        return f"{self.platform}_{project_id}"

    def is_checkpointing_enabled(self, job_id: JobId) -> bool:
        if (
            job_id == self.get_default_ingestion_job_id()
            and self.is_stateful_ingestion_configured()
            and self.config.stateful_ingestion
            and self.config.stateful_ingestion.remove_stale_metadata
        ):
            return True

        return False

    def get_default_ingestion_job_id(self) -> JobId:
        """
        DBT ingestion job name.
        """
        return JobId(f"{self.platform}_stateful_ingestion")

    def close(self):
        self.remove_duplicate_urns_from_checkpoint_state()
        self.prepare_for_commit()

    @property
    def __bases__(self) -> Tuple[Type]:
        return (DBTSource,)<|MERGE_RESOLUTION|>--- conflicted
+++ resolved
@@ -528,14 +528,10 @@
                 name,
                 platform_value,
                 environment,
-<<<<<<< HEAD
                 match_target_platform_instance(target_platform_instance=target_platform_instance,
                                                dbt_platform_instance=platform_instance, platform_value=platform_value,
                                                schema=all_nodes[upstream]["schema"],
                                                schema_mappings=target_platform_instance_mapping)
-=======
-                platform_instance,
->>>>>>> 6302d326
             )
         )
     return upstream_urns
@@ -948,12 +944,8 @@
                 node.name,
                 mce_platform,
                 self.config.env,
-<<<<<<< HEAD
                 match_target_platform_instance(self.config.target_platform_instance, self.config.platform_instance,
                                                mce_platform, node.schema, self.config.target_platform_instance_mapping)
-=======
-                self.config.platform_instance,
->>>>>>> 6302d326
             )
             self.save_checkpoint(node_datahub_urn)
 
@@ -1295,11 +1287,7 @@
             self.config.target_platform_instance_mapping,
             self.config.env,
             self.config.disable_dbt_node_creation,
-<<<<<<< HEAD
             None
-=======
-            self.config.platform_instance,
->>>>>>> 6302d326
         )
 
         # if a node is of type source in dbt, its upstream lineage should have the corresponding table/view
@@ -1312,13 +1300,9 @@
                     node.name,
                     self.config.target_platform,
                     self.config.env,
-<<<<<<< HEAD
                     match_target_platform_instance(self.config.target_platform_instance, None,
                                                    self.config.target_platform, node.schema,
                                                    self.config.target_platform_instance_mapping)
-=======
-                    self.config.platform_instance,
->>>>>>> 6302d326
                 )
             )
         if upstream_urns:
