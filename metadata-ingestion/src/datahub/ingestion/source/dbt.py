--- conflicted
+++ resolved
@@ -441,87 +441,6 @@
     return dbt_entities
 
 
-<<<<<<< HEAD
-def load_file_as_json(uri: str) -> Any:
-    if re.match("^https?://", uri):
-        return json.loads(requests.get(uri).text)
-    else:
-        with open(uri, "r") as f:
-            return json.load(f)
-
-
-def loadManifestAndCatalog(
-    manifest_path: str,
-    catalog_path: str,
-    sources_path: Optional[str],
-    load_schemas: bool,
-    use_identifiers: bool,
-    tag_prefix: str,
-    node_type_pattern: AllowDenyPattern,
-    report: DBTSourceReport,
-    node_name_pattern: AllowDenyPattern,
-    database_pattern: AllowDenyPattern,
-    schema_pattern: AllowDenyPattern,
-) -> Tuple[
-    List[DBTNode],
-    Optional[str],
-    Optional[str],
-    Optional[str],
-    Optional[str],
-    Dict[str, Dict[str, Any]],
-]:
-    dbt_manifest_json = load_file_as_json(manifest_path)
-
-    dbt_catalog_json = load_file_as_json(catalog_path)
-
-    if sources_path is not None:
-        dbt_sources_json = load_file_as_json(sources_path)
-        sources_results = dbt_sources_json["results"]
-    else:
-        sources_results = {}
-
-    manifest_schema = dbt_manifest_json.get("metadata", {}).get("dbt_schema_version")
-    manifest_version = dbt_manifest_json.get("metadata", {}).get("dbt_version")
-
-    catalog_schema = dbt_catalog_json.get("metadata", {}).get("dbt_schema_version")
-    catalog_version = dbt_catalog_json.get("metadata", {}).get("dbt_version")
-
-    manifest_nodes = dbt_manifest_json["nodes"]
-    manifest_sources = dbt_manifest_json["sources"]
-
-    all_manifest_entities = {**manifest_nodes, **manifest_sources}
-
-    catalog_nodes = dbt_catalog_json["nodes"]
-    catalog_sources = dbt_catalog_json["sources"]
-
-    all_catalog_entities = {**catalog_nodes, **catalog_sources}
-
-    nodes = extract_dbt_entities(
-        all_manifest_entities,
-        all_catalog_entities,
-        sources_results,
-        load_schemas,
-        use_identifiers,
-        tag_prefix,
-        node_type_pattern,
-        report,
-        node_name_pattern,
-        database_pattern,
-        schema_pattern,
-    )
-
-    return (
-        nodes,
-        manifest_schema,
-        manifest_version,
-        catalog_schema,
-        catalog_version,
-        all_manifest_entities,
-    )
-
-
-=======
->>>>>>> f4674c3e
 def get_db_fqn(database: Optional[str], schema: str, name: str) -> str:
     if database is not None:
         fqn = f"{database}.{schema}.{name}"
