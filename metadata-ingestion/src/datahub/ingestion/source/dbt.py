--- conflicted
+++ resolved
@@ -190,7 +190,6 @@
 
     all_manifest_entities = {**manifest_nodes, **manifest_sources}
 
-<<<<<<< HEAD
     catalog_nodes = dbt_catalog_json["nodes"]
     catalog_sources = dbt_catalog_json["sources"]
 
@@ -208,17 +207,6 @@
 
     return nodes
 
-=======
-            return extract_dbt_entities(
-                all_manifest_entities,
-                all_catalog_entities,
-                load_catalog,
-                target_platform,
-                environment,
-                node_type_pattern,
-            )
-
->>>>>>> a89094da
 
 def get_urn_from_dbtNode(
     database: str, schema: str, name: str, target_platform: str, env: str
@@ -340,7 +328,6 @@
 
         canonical_schema.append(field)
 
-<<<<<<< HEAD
     actor, sys_time = "urn:li:corpuser:dbt_executor", int(time.time() * 1000)
 
     last_modified = sys_time
@@ -350,9 +337,6 @@
             datetime.fromisoformat(node.max_loaded_at).timestamp() * 1000
         )
 
-=======
-    actor, sys_time = "urn:li:corpuser:dbt_executor", int(time.time()) * 1000
->>>>>>> a89094da
     return SchemaMetadata(
         schemaName=node.dbt_name,
         platform=f"urn:li:dataPlatform:{platform}",
