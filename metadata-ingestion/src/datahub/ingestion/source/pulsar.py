--- conflicted
+++ resolved
@@ -98,10 +98,6 @@
         self.platform: str = "pulsar"
         self.config: PulsarSourceConfig = config
         self.report: PulsarSourceReport = PulsarSourceReport()
-<<<<<<< HEAD
-        self.base_url: str = f"{self.config.web_service_url}/admin/v2"
-        self.tenants: List[str] = config.tenants
-=======
         # Create and register the stateful ingestion use-case handlers.
         self.stale_entity_removal_handler = StaleEntityRemovalHandler(
             source=self,
@@ -110,7 +106,6 @@
             pipeline_name=self.ctx.pipeline_name,
             run_id=self.ctx.run_id,
         )
->>>>>>> af6a423f
 
         self.base_url: str = f"{self.config.web_service_url}/admin/v2"
         self.tenants: List[str] = config.tenants
