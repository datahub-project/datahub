--- conflicted
+++ resolved
@@ -289,11 +289,7 @@
         dpis = self.fetch_dpis(job.urn, self.config.batch_size)
         dpis.sort(
             key=lambda x: x["created"]["time"]
-<<<<<<< HEAD
             if "created" in x and "time" in x["created"]
-=======
-            if x["created"] and x["created"]["time"]
->>>>>>> fcc8b367
             else 0,
             reverse=True,
         )
