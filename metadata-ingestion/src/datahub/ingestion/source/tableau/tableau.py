--- conflicted
+++ resolved
@@ -25,11 +25,7 @@
 
 import dateutil.parser as dp
 import tableauserverclient as TSC
-<<<<<<< HEAD
 from pydantic import BaseModel, root_validator, validator
-=======
-from pydantic import field_validator, model_validator
->>>>>>> da57d9e4
 from pydantic.fields import Field
 from requests.adapters import HTTPAdapter
 from tableauserverclient import (
