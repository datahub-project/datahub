--- conflicted
+++ resolved
@@ -1478,10 +1478,7 @@
                 c.COLUMNS_CONNECTION
             ].get("totalCount")
             if not is_custom_sql and not num_tbl_cols:
-<<<<<<< HEAD
                 self.report.num_upstream_table_skipped_no_columns += 1
-=======
->>>>>>> fcc8b367
                 logger.warning(
                     f"Skipping upstream table with id {table[c.ID]}, no columns: {table}"
                 )
@@ -1498,17 +1495,12 @@
                     table, default_schema_map=self.config.default_schema_map
                 )
             except Exception as e:
-<<<<<<< HEAD
                 self.report.num_upstream_table_failed_generate_reference += 1
-                logger.warning(
-                    f"Failed to generate upstream reference for {table}: {e}"
-=======
                 self.report.warning(
                     title="Potentially Missing Lineage Issue",
                     message="Failed to generate upstream reference",
                     exc=e,
                     context=f"table={table}",
->>>>>>> fcc8b367
                 )
                 continue
 
