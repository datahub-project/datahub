--- conflicted
+++ resolved
@@ -244,18 +244,17 @@
             if self.__config.extract_lineage is True:
                 dataset_mcps.extend(self.extract_lineage(table, ds_urn))
 
-<<<<<<< HEAD
             self.append_container_mcp(
                 dataset_mcps,
                 workspace,
                 ds_urn,
-=======
+            )
+
             self.append_tag_mcp(
                 dataset_mcps,
                 ds_urn,
                 Constant.DATASET,
                 dataset.tags,
->>>>>>> a3f4c404
             )
 
         return dataset_mcps
@@ -459,14 +458,14 @@
             dashboard_key_mcp,
         ]
 
+        if owner_mcp is not None:
+            list_of_mcps.append(owner_mcp)
+
         self.append_container_mcp(
             list_of_mcps,
             workspace,
             dashboard_urn,
         )
-
-        if owner_mcp is not None:
-            list_of_mcps.append(owner_mcp)
 
         self.append_tag_mcp(
             list_of_mcps,
@@ -477,7 +476,6 @@
 
         return list_of_mcps
 
-<<<<<<< HEAD
     def append_container_mcp(
         self,
         list_of_mcps: List[MetadataChangeProposalWrapper],
@@ -507,7 +505,7 @@
             sub_types=["Workspace"],
         )
         return container_work_units
-=======
+
     def append_tag_mcp(
         self,
         list_of_mcps: List[MetadataChangeProposalWrapper],
@@ -523,7 +521,6 @@
                 aspect=self.transform_tags(tags),
             )
             list_of_mcps.append(tags_mcp)
->>>>>>> a3f4c404
 
     def to_datahub_user(
         self, user: PowerBiAPI.User
@@ -795,18 +792,17 @@
         if owner_mcp is not None:
             list_of_mcps.append(owner_mcp)
 
-<<<<<<< HEAD
         self.append_container_mcp(
             list_of_mcps,
             workspace,
             dashboard_urn,
-=======
+        )
+
         self.append_tag_mcp(
             list_of_mcps,
             dashboard_urn,
             Constant.DASHBOARD,
             report.tags,
->>>>>>> a3f4c404
         )
 
         return list_of_mcps
