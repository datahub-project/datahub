import logging
from abc import ABC, abstractmethod
from dataclasses import dataclass
from enum import Enum
from typing import Any, Dict, List, Optional, Tuple, Type, Union, cast

from lark import Tree

from datahub.ingestion.source.powerbi.config import (
    DataPlatformPair,
    PowerBiDashboardSourceReport,
    SupportedDataPlatform,
)
from datahub.ingestion.source.powerbi.m_query import native_sql_parser, tree_function
from datahub.ingestion.source.powerbi.m_query.data_classes import (
    TRACE_POWERBI_MQUERY_PARSER,
    DataAccessFunctionDetail,
    IdentifierAccessor,
)
from datahub.ingestion.source.powerbi.rest_api_wrapper.data_classes import Table

logger = logging.getLogger(__name__)


@dataclass
class DataPlatformTable:
    name: str
    full_name: str
    datasource_server: str
    data_platform_pair: DataPlatformPair


<<<<<<< HEAD
class AbstractDataPlatformTableCreator(ABC):
=======
class SupportedDataPlatform(Enum):
    POSTGRES_SQL = DataPlatformPair(
        powerbi_data_platform_name="PostgreSQL", datahub_data_platform_name="postgres"
    )

    ORACLE = DataPlatformPair(
        powerbi_data_platform_name="Oracle", datahub_data_platform_name="oracle"
    )

    SNOWFLAKE = DataPlatformPair(
        powerbi_data_platform_name="Snowflake", datahub_data_platform_name="snowflake"
    )

    MS_SQL = DataPlatformPair(
        powerbi_data_platform_name="Sql", datahub_data_platform_name="mssql"
    )

    GOOGLE_BIGQUERY = DataPlatformPair(
        powerbi_data_platform_name="GoogleBigQuery",
        datahub_data_platform_name="bigquery",
    )

    AMAZON_REDSHIFT = DataPlatformPair(
        powerbi_data_platform_name="AmazonRedshift",
        datahub_data_platform_name="redshift",
    )


class AbstractTableFullNameCreator(ABC):
>>>>>>> 3e39b955
    @abstractmethod
    def create_dataplatform_tables(
        self, data_access_func_detail: DataAccessFunctionDetail
    ) -> List[DataPlatformTable]:
        pass

    @abstractmethod
    def get_platform_pair(self) -> DataPlatformPair:
        pass

    @staticmethod
    def get_db_name_from_second_argument(arg_list: Tree) -> Optional[str]:
        arguments: List[str] = tree_function.strip_char_from_list(
            values=tree_function.remove_whitespaces_from_list(
                tree_function.token_values(arg_list)
            ),
            char='"',
        )

        if len(arguments) < 2:
            logger.debug(f"Expected minimum 2 arguments, but got {len(arguments)}")
            return None

        return arguments[1]


class AbstractDataAccessMQueryResolver(ABC):
    table: Table
    parse_tree: Tree
    parameters: Dict[str, str]
    reporter: PowerBiDashboardSourceReport
    data_access_functions: List[str]

    def __init__(
        self,
        table: Table,
        parse_tree: Tree,
        reporter: PowerBiDashboardSourceReport,
        parameters: Dict[str, str],
    ):
        self.table = table
        self.parse_tree = parse_tree
        self.reporter = reporter
        self.parameters = parameters
        self.data_access_functions = SupportedResolver.get_function_names()

    @abstractmethod
    def resolve_to_data_platform_table_list(self) -> List[DataPlatformTable]:
        pass


class MQueryResolver(AbstractDataAccessMQueryResolver, ABC):
    def get_item_selector_tokens(
        self,
        expression_tree: Tree,
    ) -> Tuple[Optional[str], Optional[Dict[str, str]]]:

        item_selector: Optional[Tree] = tree_function.first_item_selector_func(
            expression_tree
        )
        if item_selector is None:
            logger.debug("Item Selector not found in tree")
            logger.debug(expression_tree.pretty())
            return None, None

        identifier_tree: Optional[Tree] = tree_function.first_identifier_func(
            expression_tree
        )
        if identifier_tree is None:
            logger.debug("Identifier not found in tree")
            logger.debug(item_selector.pretty())
            return None, None

        # remove whitespaces and quotes from token
        tokens: List[str] = tree_function.strip_char_from_list(
            tree_function.remove_whitespaces_from_list(
                tree_function.token_values(
                    cast(Tree, item_selector), parameters=self.parameters
                )
            ),
        )
        identifier: List[str] = tree_function.token_values(
            cast(Tree, identifier_tree)
        )  # type :ignore

        # convert tokens to dict
        iterator = iter(tokens)

        return "".join(identifier), dict(zip(iterator, iterator))

    @staticmethod
    def get_argument_list(invoke_expression: Tree) -> Optional[Tree]:
        argument_list: Optional[Tree] = tree_function.first_arg_list_func(
            invoke_expression
        )
        if argument_list is None:
            logger.debug("First argument-list rule not found in input tree")
            return None

        return argument_list

    def _process_invoke_expression(
        self, invoke_expression: Tree
    ) -> Union[DataAccessFunctionDetail, List[str], None]:

        letter_tree: Tree = invoke_expression.children[0]
        data_access_func: str = tree_function.make_function_name(letter_tree)
        # The invoke function is either DataAccess function like PostgreSQL.Database(<argument-list>) or
        # some other function like Table.AddColumn or Table.Combine and so on
        if data_access_func in self.data_access_functions:
            arg_list: Optional[Tree] = MQueryResolver.get_argument_list(
                invoke_expression
            )
            if arg_list is None:
                self.reporter.report_warning(
                    f"{self.table.full_name}-arg-list",
                    f"Argument list not found for data-access-function {data_access_func}",
                )
                return None

            return DataAccessFunctionDetail(
                arg_list=arg_list,
                data_access_function_name=data_access_func,
                identifier_accessor=None,
            )

        # function is not data-access function, lets process function argument
        first_arg_tree: Optional[Tree] = tree_function.first_arg_list_func(
            invoke_expression
        )

        if first_arg_tree is None:
            logger.debug(
                f"Function invocation without argument in expression = {invoke_expression.pretty()}"
            )
            self.reporter.report_warning(
                f"{self.table.full_name}-variable-statement",
                "Function invocation without argument",
            )
            return None

        flat_arg_list: List[Tree] = tree_function.flat_argument_list(first_arg_tree)
        if len(flat_arg_list) == 0:
            logger.debug("flat_arg_list is zero")
            return None

        first_argument: Tree = flat_arg_list[0]  # take first argument only
        expression: Optional[Tree] = tree_function.first_list_expression_func(
            first_argument
        )

        if TRACE_POWERBI_MQUERY_PARSER:
            logger.debug(f"Extracting token from tree {first_argument.pretty()}")
        else:
            logger.debug(f"Extracting token from tree {first_argument}")
        if expression is None:
            expression = tree_function.first_type_expression_func(first_argument)
            if expression is None:
                logger.debug(
                    f"Either list_expression or type_expression is not found = {invoke_expression.pretty()}"
                )
                self.reporter.report_warning(
                    f"{self.table.full_name}-variable-statement",
                    "Function argument expression is not supported",
                )
                return None

        tokens: List[str] = tree_function.remove_whitespaces_from_list(
            tree_function.token_values(expression)
        )

        logger.debug(f"Tokens in invoke expression are {tokens}")
        return tokens

    def _process_item_selector_expression(
        self, rh_tree: Tree
    ) -> Tuple[Optional[str], Optional[Dict[str, str]]]:
        new_identifier, key_vs_value = self.get_item_selector_tokens(  # type: ignore
            cast(Tree, tree_function.first_expression_func(rh_tree))
        )

        return new_identifier, key_vs_value

    @staticmethod
    def _create_or_update_identifier_accessor(
        identifier_accessor: Optional[IdentifierAccessor],
        new_identifier: str,
        key_vs_value: Dict[str, Any],
    ) -> IdentifierAccessor:

        # It is first identifier_accessor
        if identifier_accessor is None:
            return IdentifierAccessor(
                identifier=new_identifier, items=key_vs_value, next=None
            )

        new_identifier_accessor: IdentifierAccessor = IdentifierAccessor(
            identifier=new_identifier, items=key_vs_value, next=identifier_accessor
        )

        return new_identifier_accessor

    def create_data_access_functional_detail(
        self, identifier: str
    ) -> List[DataAccessFunctionDetail]:
        table_links: List[DataAccessFunctionDetail] = []

        def internal(
            current_identifier: str,
            identifier_accessor: Optional[IdentifierAccessor],
        ) -> None:
            """
            1) Find statement where identifier appear in the left-hand side i.e. identifier  = expression
            2) Check expression is function invocation i.e. invoke_expression or item_selector
            3) if it is function invocation and this function is not the data-access function then take first argument
               i.e. identifier and call the function recursively
            4) if it is item_selector then take identifier and key-value pair,
               add identifier and key-value pair in current_selector and call the function recursively
            5) This recursion will continue till we reach to data-access function and during recursion we will fill
               token_dict dictionary for all item_selector we find during traversal.

            :param current_identifier: variable to look for
            :param identifier_accessor:
            :return: None
            """
            # Grammar of variable_statement is <variable-name> = <expression>
            # Examples: Source = PostgreSql.Database(<arg-list>)
            #           public_order_date = Source{[Schema="public",Item="order_date"]}[Data]
            v_statement: Optional[Tree] = tree_function.get_variable_statement(
                self.parse_tree, current_identifier
            )
            if v_statement is None:
                self.reporter.report_warning(
                    f"{self.table.full_name}-variable-statement",
                    f"output variable ({current_identifier}) statement not found in table expression",
                )
                return None

            # Any expression after "=" sign of variable-statement
            rh_tree: Optional[Tree] = tree_function.first_expression_func(v_statement)
            if rh_tree is None:
                logger.debug("Expression tree not found")
                logger.debug(v_statement.pretty())
                return None

            invoke_expression: Optional[
                Tree
            ] = tree_function.first_invoke_expression_func(rh_tree)

            if invoke_expression is not None:
                result: Union[
                    DataAccessFunctionDetail, List[str], None
                ] = self._process_invoke_expression(invoke_expression)
                if result is None:
                    return None  # No need to process some un-expected grammar found while processing invoke_expression
                if isinstance(result, DataAccessFunctionDetail):
                    result.identifier_accessor = identifier_accessor
                    table_links.append(result)  # Link of a table is completed
                    identifier_accessor = (
                        None  # reset the identifier_accessor for other table
                    )
                    return None
                # Process first argument of the function.
                # The first argument can be a single table argument or list of table.
                # For example Table.Combine({t1,t2},....), here first argument is list of table.
                # Table.AddColumn(t1,....), here first argument is single table.
                for token in cast(List[str], result):
                    internal(token, identifier_accessor)

            else:
                new_identifier, key_vs_value = self._process_item_selector_expression(
                    rh_tree
                )
                if new_identifier is None or key_vs_value is None:
                    logger.debug("Required information not found in rh_tree")
                    return None
                new_identifier_accessor: IdentifierAccessor = (
                    self._create_or_update_identifier_accessor(
                        identifier_accessor, new_identifier, key_vs_value
                    )
                )

                return internal(new_identifier, new_identifier_accessor)

        internal(identifier, None)

        return table_links

    def resolve_to_data_platform_table_list(self) -> List[DataPlatformTable]:
        data_platform_tables: List[DataPlatformTable] = []

        output_variable: Optional[str] = tree_function.get_output_variable(
            self.parse_tree
        )

        if output_variable is None:
            self.reporter.report_warning(
                f"{self.table.full_name}-output-variable",
                "output-variable not found in table expression",
            )
            return data_platform_tables

        table_links: List[
            DataAccessFunctionDetail
        ] = self.create_data_access_functional_detail(output_variable)

        # Each item is data-access function
        for f_detail in table_links:
            supported_resolver = SupportedResolver.get_resolver(
                f_detail.data_access_function_name
            )
            if supported_resolver is None:
                logger.debug(
                    f"Resolver not found for the data-access-function {f_detail.data_access_function_name}"
                )
                self.reporter.report_warning(
                    f"{self.table.full_name}-data-access-function",
                    f"Resolver not found for data-access-function = {f_detail.data_access_function_name}",
                )
                continue

            table_full_name_creator: AbstractDataPlatformTableCreator = (
                supported_resolver.get_table_full_name_creator()()
            )

            data_platform_tables.extend(
                table_full_name_creator.create_dataplatform_tables(f_detail)
            )

        return data_platform_tables


class DefaultTwoStepDataAccessSources(AbstractDataPlatformTableCreator, ABC):
    """
    These are the DataSource for which PowerBI Desktop generates default M-Query of following pattern
        let
            Source = Sql.Database("localhost", "library"),
            dbo_book_issue = Source{[Schema="dbo",Item="book_issue"]}[Data]
        in
            dbo_book_issue
    """

    def two_level_access_pattern(
        self, data_access_func_detail: DataAccessFunctionDetail
    ) -> List[DataPlatformTable]:
        logger.debug(
<<<<<<< HEAD
            f"Processing PostgreSQL data-access function detail {data_access_func_detail}"
        )
        arguments: List[str] = tree_function.strip_char_from_list(
            values=tree_function.remove_whitespaces_from_list(
                tree_function.token_values(data_access_func_detail.arg_list)
            ),
        )

        if len(arguments) != 2:
            logger.debug(f"Expected 2 arguments, but got {len(arguments)}")
            return []

        db_name: str = arguments[1]
=======
            f"Processing {self.get_platform_pair().powerbi_data_platform_name} function detail {data_access_func_detail}"
        )

        db_name: Optional[str] = self.get_db_name_from_second_argument(
            data_access_func_detail.arg_list
        )
        if db_name is None:
            logger.debug("db_name not found in expression")
            return full_table_names  # Return empty list
>>>>>>> 3e39b955

        schema_name: str = cast(
            IdentifierAccessor, data_access_func_detail.identifier_accessor
        ).items["Schema"]

        table_name: str = cast(
            IdentifierAccessor, data_access_func_detail.identifier_accessor
        ).items["Item"]

        full_table_name: str = f"{db_name}.{schema_name}.{table_name}"

        logger.debug(
            f"Platform({self.get_platform_pair().datahub_data_platform_name}) full_table_name= {full_table_name}"
        )

        return [
            DataPlatformTable(
                name=table_name,
                full_name=full_table_name,
                datasource_server=arguments[0],
                data_platform_pair=self.get_platform_pair(),
            )
        ]


class PostgresTableFullNameCreator(DefaultTwoStepDataAccessSources):
    def create_dataplatform_tables(
        self, data_access_func_detail: DataAccessFunctionDetail
    ) -> List[DataPlatformTable]:
        return self.two_level_access_pattern(data_access_func_detail)

    def get_platform_pair(self) -> DataPlatformPair:
        return SupportedDataPlatform.POSTGRES_SQL.value


class MSSqlTableFullNameCreator(DefaultTwoStepDataAccessSources):
    def get_platform_pair(self) -> DataPlatformPair:
        return SupportedDataPlatform.MS_SQL.value

    def create_dataplatform_tables(
        self, data_access_func_detail: DataAccessFunctionDetail
    ) -> List[DataPlatformTable]:
        dataplatform_tables: List[DataPlatformTable] = []
        arguments: List[str] = tree_function.strip_char_from_list(
            values=tree_function.remove_whitespaces_from_list(
                tree_function.token_values(data_access_func_detail.arg_list)
            ),
        )

        if len(arguments) == 2:
            # It is regular case of MS-SQL
            logger.debug("Handling with regular case")
            return self.two_level_access_pattern(data_access_func_detail)

        if len(arguments) >= 4 and arguments[2] != "Query":
            logger.debug("Unsupported case is found. Second index is not the Query")
            return dataplatform_tables

        db_name: str = arguments[1]

        tables: List[str] = native_sql_parser.get_tables(arguments[3])
        for table in tables:
            schema_and_table: List[str] = table.split(".")
            if len(schema_and_table) == 1:
                # schema name is not present. Default schema name in MS-SQL is dbo
                # https://learn.microsoft.com/en-us/sql/relational-databases/security/authentication-access/ownership-and-user-schema-separation?view=sql-server-ver16
                schema_and_table.insert(0, "dbo")

            dataplatform_tables.append(
                DataPlatformTable(
                    name=schema_and_table[1],
                    full_name=f"{db_name}.{schema_and_table[0]}.{schema_and_table[1]}",
                    datasource_server=arguments[0],
                    data_platform_pair=self.get_platform_pair(),
                )
            )

        logger.debug("MS-SQL full-table-names %s", dataplatform_tables)

        return dataplatform_tables


class OracleDataPlatformTableCreator(AbstractDataPlatformTableCreator):
    def get_platform_pair(self) -> DataPlatformPair:
        return SupportedDataPlatform.ORACLE.value

    @staticmethod
    def _get_server_and_db_name(value: str) -> Tuple[Optional[str], Optional[str]]:
        error_message: str = (
            f"The target argument ({value}) should in the format of <host-name>:<port>/<db-name>["
            ".<domain>]"
        )
        splitter_result: List[str] = value.split("/")
        if len(splitter_result) != 2:
            logger.debug(error_message)
            return None, None

        db_name = splitter_result[1].split(".")[0]

        return tree_function.strip_char_from_list([splitter_result[0]])[0], db_name

    def create_dataplatform_tables(
        self, data_access_func_detail: DataAccessFunctionDetail
    ) -> List[DataPlatformTable]:

        logger.debug(
            f"Processing Oracle data-access function detail {data_access_func_detail}"
        )

        arguments: List[str] = tree_function.remove_whitespaces_from_list(
            tree_function.token_values(data_access_func_detail.arg_list)
        )

        server, db_name = self._get_server_and_db_name(arguments[0])

        if db_name is None or server is None:
            return []

        schema_name: str = cast(
            IdentifierAccessor, data_access_func_detail.identifier_accessor
        ).items["Schema"]

        table_name: str = cast(
            IdentifierAccessor,
            cast(IdentifierAccessor, data_access_func_detail.identifier_accessor).next,
        ).items["Name"]

        return [
            DataPlatformTable(
                name=table_name,
                full_name=f"{db_name}.{schema_name}.{table_name}",
                datasource_server=server,
                data_platform_pair=self.get_platform_pair(),
            )
        ]


class DefaultThreeStepDataAccessSources(AbstractDataPlatformTableCreator, ABC):
    def get_datasource_server(
        self, arguments: List[str], data_access_func_detail: DataAccessFunctionDetail
    ) -> str:
        return tree_function.strip_char_from_list([arguments[0]])[0]

    def create_dataplatform_tables(
        self, data_access_func_detail: DataAccessFunctionDetail
    ) -> List[DataPlatformTable]:
        logger.debug(
            f"Processing {self.get_platform_pair().datahub_data_platform_name} function detail {data_access_func_detail}"
        )

        arguments: List[str] = tree_function.remove_whitespaces_from_list(
            tree_function.token_values(data_access_func_detail.arg_list)
        )
        # First is database name
        db_name: str = data_access_func_detail.identifier_accessor.items["Name"]  # type: ignore
        # Second is schema name
        schema_name: str = cast(
            IdentifierAccessor, data_access_func_detail.identifier_accessor.next  # type: ignore
        ).items["Name"]
        # Third is table name
        table_name: str = cast(
            IdentifierAccessor, data_access_func_detail.identifier_accessor.next.next  # type: ignore
        ).items["Name"]

        full_table_name: str = f"{db_name}.{schema_name}.{table_name}"

        logger.debug(
            f"{self.get_platform_pair().datahub_data_platform_name} full-table-name {full_table_name}"
        )

        return [
            DataPlatformTable(
                name=table_name,
                full_name=full_table_name,
                datasource_server=self.get_datasource_server(
                    arguments, data_access_func_detail
                ),
                data_platform_pair=self.get_platform_pair(),
            )
        ]


class SnowflakeTableFullNameCreator(DefaultThreeStepDataAccessSources):
    def get_platform_pair(self) -> DataPlatformPair:
        return SupportedDataPlatform.SNOWFLAKE.value


class GoogleBigQueryTableFullNameCreator(DefaultThreeStepDataAccessSources):
    def get_platform_pair(self) -> DataPlatformPair:
        return SupportedDataPlatform.GOOGLE_BIGQUERY.value

    def get_datasource_server(
        self, arguments: List[str], data_access_func_detail: DataAccessFunctionDetail
    ) -> str:
        # In Google BigQuery server is project-name
        # condition to silent lint, it is not going to be None
        return (
            data_access_func_detail.identifier_accessor.items["Name"]
            if data_access_func_detail.identifier_accessor is not None
            else str()
        )


<<<<<<< HEAD
class NativeQueryDataPlatformTableCreator(AbstractDataPlatformTableCreator):
=======
class AmazonRedshiftFullNameCreator(AbstractTableFullNameCreator):
    def get_platform_pair(self) -> DataPlatformPair:
        return SupportedDataPlatform.AMAZON_REDSHIFT.value

    def get_full_table_names(
        self, data_access_func_detail: DataAccessFunctionDetail
    ) -> List[str]:
        full_table_names: List[str] = []

        logger.debug(
            f"Processing AmazonRedshift data-access function detail {data_access_func_detail}"
        )

        db_name: Optional[str] = self.get_db_name_from_second_argument(
            data_access_func_detail.arg_list
        )
        if db_name is None:
            return full_table_names  # Return empty list

        schema_name: str = cast(
            IdentifierAccessor, data_access_func_detail.identifier_accessor
        ).items["Name"]

        table_name: str = cast(
            IdentifierAccessor,
            cast(IdentifierAccessor, data_access_func_detail.identifier_accessor).next,
        ).items["Name"]

        full_table_names.append(f"{db_name}.{schema_name}.{table_name}")

        return full_table_names


class NativeQueryTableFullNameCreator(AbstractTableFullNameCreator):
    SUPPORTED_NATIVE_QUERY_DATA_PLATFORM: dict = {
        SupportedDataPlatform.SNOWFLAKE.value.powerbi_data_platform_name: SupportedDataPlatform.SNOWFLAKE,
        SupportedDataPlatform.AMAZON_REDSHIFT.value.powerbi_data_platform_name: SupportedDataPlatform.AMAZON_REDSHIFT,
    }
    current_data_platform: SupportedDataPlatform = SupportedDataPlatform.SNOWFLAKE

>>>>>>> 3e39b955
    def get_platform_pair(self) -> DataPlatformPair:
        return self.current_data_platform.value

    @staticmethod
    def is_native_parsing_supported(data_access_function_name: str) -> bool:
        return (
            data_access_function_name
            in NativeQueryTableFullNameCreator.SUPPORTED_NATIVE_QUERY_DATA_PLATFORM
        )

    def create_dataplatform_tables(
        self, data_access_func_detail: DataAccessFunctionDetail
    ) -> List[DataPlatformTable]:
        dataplatform_tables: List[DataPlatformTable] = []
        t1: Tree = cast(
            Tree, tree_function.first_arg_list_func(data_access_func_detail.arg_list)
        )
        flat_argument_list: List[Tree] = tree_function.flat_argument_list(t1)

        if len(flat_argument_list) != 2:
            logger.debug(
                f"Expecting 2 argument, actual argument count is {len(flat_argument_list)}"
            )
            logger.debug(f"Flat argument list = {flat_argument_list}")
            return dataplatform_tables
        data_access_tokens: List[str] = tree_function.remove_whitespaces_from_list(
            tree_function.token_values(flat_argument_list[0])
        )
<<<<<<< HEAD

        logger.debug(f"native query arguments = {data_access_tokens}")

        if (
            data_access_tokens[0]
            != SupportedDataPlatform.SNOWFLAKE.value.powerbi_data_platform_name
        ):
=======
        if not self.is_native_parsing_supported(data_access_tokens[0]):
            logger.debug(
                f"Unsupported native-query data-platform = {data_access_tokens[0]}"
            )
>>>>>>> 3e39b955
            logger.debug(
                f"NativeQuery is supported only for {self.SUPPORTED_NATIVE_QUERY_DATA_PLATFORM}"
            )
<<<<<<< HEAD
            logger.debug("Only Snowflake is supported in NativeQuery")
            return dataplatform_tables
        if len(data_access_tokens[0]) < 3:
            logger.debug(
                f"Server is not available in argument list for data-platform {data_access_tokens[0]}. Returning empty "
                "list"
            )
            return dataplatform_tables
=======
            return full_table_names
>>>>>>> 3e39b955

        self.current_data_platform = self.SUPPORTED_NATIVE_QUERY_DATA_PLATFORM[
            data_access_tokens[0]
        ]
        # First argument is the query
        sql_query: str = tree_function.strip_char_from_list(
            values=tree_function.remove_whitespaces_from_list(
                tree_function.token_values(flat_argument_list[1])
            ),
        )[
            0
        ]  # Remove any whitespaces and double quotes character

        for table in native_sql_parser.get_tables(sql_query):
            if len(table.split(".")) != 3:
                logger.debug(
                    f"Skipping table {table} as it is not as per full_table_name format"
                )
                continue

            dataplatform_tables.append(
                DataPlatformTable(
                    name=table.split(".")[2],
                    full_name=table,
                    datasource_server=tree_function.strip_char_from_list(
                        [data_access_tokens[2]]
                    )[0],
                    data_platform_pair=self.get_platform_pair(),
                )
            )

        return dataplatform_tables


class FunctionName(Enum):
    NATIVE_QUERY = "Value.NativeQuery"
    POSTGRESQL_DATA_ACCESS = "PostgreSQL.Database"
    ORACLE_DATA_ACCESS = "Oracle.Database"
    SNOWFLAKE_DATA_ACCESS = "Snowflake.Databases"
    MSSQL_DATA_ACCESS = "Sql.Database"
    GOOGLE_BIGQUERY_DATA_ACCESS = "GoogleBigQuery.Database"
    AMAZON_REDSHIFT_DATA_ACCESS = "AmazonRedshift.Database"


class SupportedResolver(Enum):
    POSTGRES_SQL = (
        PostgresTableFullNameCreator,
        FunctionName.POSTGRESQL_DATA_ACCESS,
    )

    ORACLE = (
        OracleDataPlatformTableCreator,
        FunctionName.ORACLE_DATA_ACCESS,
    )

    SNOWFLAKE = (
        SnowflakeTableFullNameCreator,
        FunctionName.SNOWFLAKE_DATA_ACCESS,
    )

    MS_SQL = (
        MSSqlTableFullNameCreator,
        FunctionName.MSSQL_DATA_ACCESS,
    )

    GOOGLE_BIG_QUERY = (
        GoogleBigQueryTableFullNameCreator,
        FunctionName.GOOGLE_BIGQUERY_DATA_ACCESS,
    )

    AMAZON_REDSHIFT = (
        AmazonRedshiftFullNameCreator,
        FunctionName.AMAZON_REDSHIFT_DATA_ACCESS,
    )

    NATIVE_QUERY = (
        NativeQueryDataPlatformTableCreator,
        FunctionName.NATIVE_QUERY,
    )

    def get_table_full_name_creator(self) -> Type[AbstractDataPlatformTableCreator]:
        return self.value[0]

    def get_function_name(self) -> str:
        return self.value[1].value

    @staticmethod
    def get_function_names() -> List[str]:
        functions: List[str] = []
        for supported_resolver in SupportedResolver:
            functions.append(supported_resolver.get_function_name())

        return functions

    @staticmethod
    def get_resolver(function_name: str) -> Optional["SupportedResolver"]:
        logger.debug(f"Looking for resolver {function_name}")
        for supported_resolver in SupportedResolver:
            if function_name == supported_resolver.get_function_name():
                return supported_resolver
        logger.debug(f"Resolver not found for function_name {function_name}")
        return None<|MERGE_RESOLUTION|>--- conflicted
+++ resolved
@@ -30,39 +30,7 @@
     data_platform_pair: DataPlatformPair
 
 
-<<<<<<< HEAD
 class AbstractDataPlatformTableCreator(ABC):
-=======
-class SupportedDataPlatform(Enum):
-    POSTGRES_SQL = DataPlatformPair(
-        powerbi_data_platform_name="PostgreSQL", datahub_data_platform_name="postgres"
-    )
-
-    ORACLE = DataPlatformPair(
-        powerbi_data_platform_name="Oracle", datahub_data_platform_name="oracle"
-    )
-
-    SNOWFLAKE = DataPlatformPair(
-        powerbi_data_platform_name="Snowflake", datahub_data_platform_name="snowflake"
-    )
-
-    MS_SQL = DataPlatformPair(
-        powerbi_data_platform_name="Sql", datahub_data_platform_name="mssql"
-    )
-
-    GOOGLE_BIGQUERY = DataPlatformPair(
-        powerbi_data_platform_name="GoogleBigQuery",
-        datahub_data_platform_name="bigquery",
-    )
-
-    AMAZON_REDSHIFT = DataPlatformPair(
-        powerbi_data_platform_name="AmazonRedshift",
-        datahub_data_platform_name="redshift",
-    )
-
-
-class AbstractTableFullNameCreator(ABC):
->>>>>>> 3e39b955
     @abstractmethod
     def create_dataplatform_tables(
         self, data_access_func_detail: DataAccessFunctionDetail
@@ -74,19 +42,20 @@
         pass
 
     @staticmethod
-    def get_db_name_from_second_argument(arg_list: Tree) -> Optional[str]:
+    def get_db_detail_from_argument(
+        arg_list: Tree,
+    ) -> Tuple[Optional[str], Optional[str]]:
         arguments: List[str] = tree_function.strip_char_from_list(
             values=tree_function.remove_whitespaces_from_list(
                 tree_function.token_values(arg_list)
             ),
-            char='"',
         )
 
         if len(arguments) < 2:
             logger.debug(f"Expected minimum 2 arguments, but got {len(arguments)}")
-            return None
-
-        return arguments[1]
+            return None, None
+
+        return arguments[0], arguments[1]
 
 
 class AbstractDataAccessMQueryResolver(ABC):
@@ -409,31 +378,14 @@
         self, data_access_func_detail: DataAccessFunctionDetail
     ) -> List[DataPlatformTable]:
         logger.debug(
-<<<<<<< HEAD
-            f"Processing PostgreSQL data-access function detail {data_access_func_detail}"
-        )
-        arguments: List[str] = tree_function.strip_char_from_list(
-            values=tree_function.remove_whitespaces_from_list(
-                tree_function.token_values(data_access_func_detail.arg_list)
-            ),
-        )
-
-        if len(arguments) != 2:
-            logger.debug(f"Expected 2 arguments, but got {len(arguments)}")
-            return []
-
-        db_name: str = arguments[1]
-=======
-            f"Processing {self.get_platform_pair().powerbi_data_platform_name} function detail {data_access_func_detail}"
-        )
-
-        db_name: Optional[str] = self.get_db_name_from_second_argument(
+            f"Processing {self.get_platform_pair().powerbi_data_platform_name} data-access function detail {data_access_func_detail}"
+        )
+
+        server, db_name = self.get_db_detail_from_argument(
             data_access_func_detail.arg_list
         )
-        if db_name is None:
-            logger.debug("db_name not found in expression")
-            return full_table_names  # Return empty list
->>>>>>> 3e39b955
+        if server is None or db_name is None:
+            return []  # Return empty list
 
         schema_name: str = cast(
             IdentifierAccessor, data_access_func_detail.identifier_accessor
@@ -453,13 +405,13 @@
             DataPlatformTable(
                 name=table_name,
                 full_name=full_table_name,
-                datasource_server=arguments[0],
+                datasource_server=server,
                 data_platform_pair=self.get_platform_pair(),
             )
         ]
 
 
-class PostgresTableFullNameCreator(DefaultTwoStepDataAccessSources):
+class PostgresDataPlatformTableCreator(DefaultTwoStepDataAccessSources):
     def create_dataplatform_tables(
         self, data_access_func_detail: DataAccessFunctionDetail
     ) -> List[DataPlatformTable]:
@@ -469,7 +421,7 @@
         return SupportedDataPlatform.POSTGRES_SQL.value
 
 
-class MSSqlTableFullNameCreator(DefaultTwoStepDataAccessSources):
+class MSSqlDataPlatformTableCreator(DefaultTwoStepDataAccessSources):
     def get_platform_pair(self) -> DataPlatformPair:
         return SupportedDataPlatform.MS_SQL.value
 
@@ -616,12 +568,12 @@
         ]
 
 
-class SnowflakeTableFullNameCreator(DefaultThreeStepDataAccessSources):
+class SnowflakeDataPlatformTableCreator(DefaultThreeStepDataAccessSources):
     def get_platform_pair(self) -> DataPlatformPair:
         return SupportedDataPlatform.SNOWFLAKE.value
 
 
-class GoogleBigQueryTableFullNameCreator(DefaultThreeStepDataAccessSources):
+class GoogleBigQueryDataPlatformTableCreator(DefaultThreeStepDataAccessSources):
     def get_platform_pair(self) -> DataPlatformPair:
         return SupportedDataPlatform.GOOGLE_BIGQUERY.value
 
@@ -637,27 +589,23 @@
         )
 
 
-<<<<<<< HEAD
-class NativeQueryDataPlatformTableCreator(AbstractDataPlatformTableCreator):
-=======
-class AmazonRedshiftFullNameCreator(AbstractTableFullNameCreator):
+class AmazonRedshiftDataPlatformTableCreator(AbstractDataPlatformTableCreator):
     def get_platform_pair(self) -> DataPlatformPair:
         return SupportedDataPlatform.AMAZON_REDSHIFT.value
 
-    def get_full_table_names(
+    def create_dataplatform_tables(
         self, data_access_func_detail: DataAccessFunctionDetail
-    ) -> List[str]:
-        full_table_names: List[str] = []
+    ) -> List[DataPlatformTable]:
 
         logger.debug(
             f"Processing AmazonRedshift data-access function detail {data_access_func_detail}"
         )
 
-        db_name: Optional[str] = self.get_db_name_from_second_argument(
+        server, db_name = self.get_db_detail_from_argument(
             data_access_func_detail.arg_list
         )
-        if db_name is None:
-            return full_table_names  # Return empty list
+        if db_name is None or server is None:
+            return []  # Return empty list
 
         schema_name: str = cast(
             IdentifierAccessor, data_access_func_detail.identifier_accessor
@@ -668,19 +616,23 @@
             cast(IdentifierAccessor, data_access_func_detail.identifier_accessor).next,
         ).items["Name"]
 
-        full_table_names.append(f"{db_name}.{schema_name}.{table_name}")
-
-        return full_table_names
-
-
-class NativeQueryTableFullNameCreator(AbstractTableFullNameCreator):
+        return [
+            DataPlatformTable(
+                name=table_name,
+                full_name=f"{db_name}.{schema_name}.{table_name}",
+                datasource_server=server,
+                data_platform_pair=self.get_platform_pair(),
+            )
+        ]
+
+
+class NativeQueryDataPlatformTableCreator(AbstractDataPlatformTableCreator):
     SUPPORTED_NATIVE_QUERY_DATA_PLATFORM: dict = {
         SupportedDataPlatform.SNOWFLAKE.value.powerbi_data_platform_name: SupportedDataPlatform.SNOWFLAKE,
         SupportedDataPlatform.AMAZON_REDSHIFT.value.powerbi_data_platform_name: SupportedDataPlatform.AMAZON_REDSHIFT,
     }
     current_data_platform: SupportedDataPlatform = SupportedDataPlatform.SNOWFLAKE
 
->>>>>>> 3e39b955
     def get_platform_pair(self) -> DataPlatformPair:
         return self.current_data_platform.value
 
@@ -688,7 +640,7 @@
     def is_native_parsing_supported(data_access_function_name: str) -> bool:
         return (
             data_access_function_name
-            in NativeQueryTableFullNameCreator.SUPPORTED_NATIVE_QUERY_DATA_PLATFORM
+            in NativeQueryDataPlatformTableCreator.SUPPORTED_NATIVE_QUERY_DATA_PLATFORM
         )
 
     def create_dataplatform_tables(
@@ -709,35 +661,21 @@
         data_access_tokens: List[str] = tree_function.remove_whitespaces_from_list(
             tree_function.token_values(flat_argument_list[0])
         )
-<<<<<<< HEAD
-
-        logger.debug(f"native query arguments = {data_access_tokens}")
-
-        if (
-            data_access_tokens[0]
-            != SupportedDataPlatform.SNOWFLAKE.value.powerbi_data_platform_name
-        ):
-=======
+
         if not self.is_native_parsing_supported(data_access_tokens[0]):
             logger.debug(
                 f"Unsupported native-query data-platform = {data_access_tokens[0]}"
             )
->>>>>>> 3e39b955
             logger.debug(
                 f"NativeQuery is supported only for {self.SUPPORTED_NATIVE_QUERY_DATA_PLATFORM}"
             )
-<<<<<<< HEAD
-            logger.debug("Only Snowflake is supported in NativeQuery")
-            return dataplatform_tables
+
         if len(data_access_tokens[0]) < 3:
             logger.debug(
                 f"Server is not available in argument list for data-platform {data_access_tokens[0]}. Returning empty "
                 "list"
             )
             return dataplatform_tables
-=======
-            return full_table_names
->>>>>>> 3e39b955
 
         self.current_data_platform = self.SUPPORTED_NATIVE_QUERY_DATA_PLATFORM[
             data_access_tokens[0]
@@ -784,7 +722,7 @@
 
 class SupportedResolver(Enum):
     POSTGRES_SQL = (
-        PostgresTableFullNameCreator,
+        PostgresDataPlatformTableCreator,
         FunctionName.POSTGRESQL_DATA_ACCESS,
     )
 
@@ -794,22 +732,22 @@
     )
 
     SNOWFLAKE = (
-        SnowflakeTableFullNameCreator,
+        SnowflakeDataPlatformTableCreator,
         FunctionName.SNOWFLAKE_DATA_ACCESS,
     )
 
     MS_SQL = (
-        MSSqlTableFullNameCreator,
+        MSSqlDataPlatformTableCreator,
         FunctionName.MSSQL_DATA_ACCESS,
     )
 
     GOOGLE_BIG_QUERY = (
-        GoogleBigQueryTableFullNameCreator,
+        GoogleBigQueryDataPlatformTableCreator,
         FunctionName.GOOGLE_BIGQUERY_DATA_ACCESS,
     )
 
     AMAZON_REDSHIFT = (
-        AmazonRedshiftFullNameCreator,
+        AmazonRedshiftDataPlatformTableCreator,
         FunctionName.AMAZON_REDSHIFT_DATA_ACCESS,
     )
 
