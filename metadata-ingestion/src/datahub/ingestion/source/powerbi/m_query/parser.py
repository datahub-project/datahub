import importlib.resources as pkg_resource
import logging
from typing import List, Optional, cast

import lark
from lark import Lark, Tree

from datahub.ingestion.source.powerbi.config import PowerBiDashboardSourceReport
from datahub.ingestion.source.powerbi.m_query import resolver, validator
from datahub.ingestion.source.powerbi.rest_api_wrapper.data_classes import Table

logger = logging.getLogger(__name__)

lark_parser: Optional[Lark] = None


def get_lark_parser():
    global lark_parser
    if lark_parser is not None:
        return lark_parser

    # Read lexical grammar as text
    grammar: str = pkg_resource.read_text(
        "datahub.ingestion.source.powerbi", "powerbi-lexical-grammar.rule"
    )
    # Create lark parser for the grammar text
    return Lark(grammar, start="let_expression", regex=True)


def _parse_expression(expression: str) -> Tree:
    lark_parser: Lark = get_lark_parser()

    parse_tree: Tree = lark_parser.parse(expression)

    logger.debug(f"Parsing expression = {expression}")

    if (
        logger.level == logging.DEBUG
    ):  # Guard condition to avoid heavy pretty() function call
        logger.debug(parse_tree.pretty())

    return parse_tree


def get_upstream_tables(
    table: Table,
    reporter: PowerBiDashboardSourceReport,
    native_query_enabled: bool = True,
) -> List[resolver.DataPlatformTable]:
    if table.expression is None:
<<<<<<< HEAD
        logger.debug("Expression is none %s", table.full_name)
=======
        logger.debug(f"Expression is none for table {table.full_name}")
>>>>>>> 372f673a
        return []

    try:
        parse_tree: Tree = _parse_expression(table.expression)
        valid, message = validator.validate_parse_tree(
            parse_tree, native_query_enabled=native_query_enabled
        )
        if valid is False:
            logger.debug(f"Validation failed: {cast(str, message)}")
            reporter.report_warning(table.full_name, cast(str, message))
            return []
    except lark.exceptions.UnexpectedCharacters as e:
        logger.debug(f"Fail to parse expression {table.expression}", exc_info=e)
        reporter.report_warning(
            table.full_name, f"UnSupported expression = {table.expression}"
        )
        return []

    return resolver.MQueryResolver(
        table=table,
        parse_tree=parse_tree,
        reporter=reporter,
    ).resolve_to_data_platform_table_list()  # type: ignore<|MERGE_RESOLUTION|>--- conflicted
+++ resolved
@@ -48,11 +48,7 @@
     native_query_enabled: bool = True,
 ) -> List[resolver.DataPlatformTable]:
     if table.expression is None:
-<<<<<<< HEAD
-        logger.debug("Expression is none %s", table.full_name)
-=======
         logger.debug(f"Expression is none for table {table.full_name}")
->>>>>>> 372f673a
         return []
 
     try:
