--- conflicted
+++ resolved
@@ -67,12 +67,9 @@
     DASHBOARD = "dashboard"
     DASHBOARDS = "dashboards"
     DASHBOARD_KEY = "dashboardKey"
-<<<<<<< HEAD
     DASHBOARD_USAGE_STATISTICS = "dashboardUsageStatistics"
     CHART_USAGE_STATISTICS = "chartUsageStatistics"
-=======
     DESCRIPTION = "description"
->>>>>>> f23765ec
     OWNERSHIP = "ownership"
     BROWSERPATH = "browsePaths"
     DASHBOARD_INFO = "dashboardInfo"
