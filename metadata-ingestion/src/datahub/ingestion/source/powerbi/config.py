import logging
from dataclasses import dataclass, field as dataclass_field
from enum import Enum
from typing import Dict, List, Literal, Optional, Union

import pydantic
from pydantic import root_validator, validator

import datahub.emitter.mce_builder as builder
<<<<<<< HEAD
from datahub.configuration.common import AllowDenyPattern, ConfigEnum, ConfigModel
=======
from datahub.configuration.common import AllowDenyPattern, ConfigModel, HiddenFromDocs
>>>>>>> ddffb85e
from datahub.configuration.source_common import DatasetSourceConfigMixin, PlatformDetail
from datahub.configuration.validate_field_deprecation import pydantic_field_deprecated
from datahub.ingestion.api.incremental_lineage_helper import (
    IncrementalLineageConfigMixin,
)
from datahub.ingestion.source.common.subtypes import BIAssetSubTypes
from datahub.ingestion.source.state.stale_entity_removal_handler import (
    StaleEntityRemovalSourceReport,
    StatefulStaleMetadataRemovalConfig,
)
from datahub.ingestion.source.state.stateful_ingestion_base import (
    StatefulIngestionConfigBase,
)
from datahub.utilities.global_warning_util import add_global_warning
from datahub.utilities.lossy_collections import LossyList
from datahub.utilities.perf_timer import PerfTimer

logger = logging.getLogger(__name__)


class Constant:
    """
    keys used in powerbi plugin
    """

    PBIAccessToken = "PBIAccessToken"
    DASHBOARD_LIST = "DASHBOARD_LIST"
    TILE_LIST = "TILE_LIST"
    REPORT_LIST = "REPORT_LIST"
    PAGE_BY_REPORT = "PAGE_BY_REPORT"
    DATASET_GET = "DATASET_GET"
    DATASET_LIST = "DATASET_LIST"
    WORKSPACE_MODIFIED_LIST = "WORKSPACE_MODIFIED_LIST"
    REPORT_GET = "REPORT_GET"
    DATASOURCE_GET = "DATASOURCE_GET"
    TILE_GET = "TILE_GET"
    ENTITY_USER_LIST = "ENTITY_USER_LIST"
    SCAN_CREATE = "SCAN_CREATE"
    SCAN_GET = "SCAN_GET"
    SCAN_RESULT_GET = "SCAN_RESULT_GET"
    Authorization = "Authorization"
    WORKSPACE_ID = "workspaceId"
    DASHBOARD_ID = "powerbi.linkedin.com/dashboards/{}"
    DATASET_EXECUTE_QUERIES = "DATASET_EXECUTE_QUERIES_POST"
    GET_WORKSPACE_APP = "GET_WORKSPACE_APP"
    DATASET_ID = "datasetId"
    REPORT_ID = "reportId"
    SCAN_ID = "ScanId"
    CHART_URN = "ChartURN"
    CHART = "chart"
    CORP_USER = "corpuser"
    CORP_USER_INFO = "corpUserInfo"
    CORP_USER_KEY = "corpUserKey"
    CHART_INFO = "chartInfo"
    GLOBAL_TAGS = "globalTags"
    STATUS = "status"
    CHART_ID = "powerbi.linkedin.com/charts/{}"
    CHART_KEY = "chartKey"
    COLUMN_TYPE = "columnType"
    DATA_TYPE = "dataType"
    DASHBOARD = "dashboard"
    DASHBOARDS = "dashboards"
    DASHBOARD_KEY = "dashboardKey"
    DESCRIPTION = "description"
    OWNERSHIP = "ownership"
    BROWSERPATH = "browsePaths"
    DASHBOARD_INFO = "dashboardInfo"
    DATAPLATFORM_INSTANCE = "dataPlatformInstance"
    DATASET = "dataset"
    DATASETS = "datasets"
    DATASET_KEY = "datasetKey"
    DATASET_PROPERTIES = "datasetProperties"
    VIEW_PROPERTIES = "viewProperties"
    SCHEMA_METADATA = "schemaMetadata"
    SUBTYPES = "subTypes"
    VALUE = "value"
    ENTITY = "ENTITY"
    ID = "id"
    HTTP_RESPONSE_TEXT = "HttpResponseText"
    HTTP_RESPONSE_STATUS_CODE = "HttpResponseStatusCode"
    NAME = "name"
    DISPLAY_NAME = "displayName"
    CURRENT_VALUE = "currentValue"
    ORDER = "order"
    IDENTIFIER = "identifier"
    EMAIL_ADDRESS = "emailAddress"
    PRINCIPAL_TYPE = "principalType"
    DATASET_USER_ACCESS_RIGHT = "datasetUserAccessRight"
    REPORT_USER_ACCESS_RIGHT = "reportUserAccessRight"
    DASHBOARD_USER_ACCESS_RIGHT = "dashboardUserAccessRight"
    GROUP_USER_ACCESS_RIGHT = "groupUserAccessRight"
    GRAPH_ID = "graphId"
    WORKSPACES = "workspaces"
    TITLE = "title"
    EMBED_URL = "embedUrl"
    ACCESS_TOKEN = "access_token"
    ACCESS_TOKEN_EXPIRY = "expires_in"
    IS_READ_ONLY = "isReadOnly"
    WEB_URL = "webUrl"
    ODATA_COUNT = "@odata.count"
    DESCRIPTION = "description"
    REPORT = "report"
    REPORTS = "reports"
    CREATED_FROM = "createdFrom"
    SUCCEEDED = "SUCCEEDED"
    ENDORSEMENT = "endorsement"
    ENDORSEMENT_DETAIL = "endorsementDetails"
    TABLES = "tables"
    EXPRESSION = "expression"
    SOURCE = "source"
    SCHEMA_METADATA = "schemaMetadata"
    PLATFORM_NAME = "powerbi"
    REPORT_TYPE_NAME = BIAssetSubTypes.REPORT
    CHART_COUNT = "chartCount"
    WORKSPACE_NAME = "workspaceName"
    DATASET_WEB_URL = "datasetWebUrl"
    TYPE = "type"
    REPORT_TYPE = "reportType"
    LAST_UPDATE = "lastUpdate"
    APP_ID = "appId"
    REPORTS = "reports"
    ORIGINAL_REPORT_OBJECT_ID = "originalReportObjectId"
    APP_SUB_TYPE = "App"
    STATE = "state"
    ACTIVE = "Active"
    SQL_PARSING_FAILURE = "SQL Parsing Failure"
    M_QUERY_NULL = '"null"'
    REPORT_WEB_URL = "reportWebUrl"


@dataclass
class DataPlatformPair:
    datahub_data_platform_name: str
    powerbi_data_platform_name: str


@dataclass
class PowerBIPlatformDetail:
    data_platform_pair: DataPlatformPair
    data_platform_server: str


class SupportedDataPlatform(Enum):
    POSTGRES_SQL = DataPlatformPair(
        powerbi_data_platform_name="PostgreSQL", datahub_data_platform_name="postgres"
    )

    ORACLE = DataPlatformPair(
        powerbi_data_platform_name="Oracle", datahub_data_platform_name="oracle"
    )

    SNOWFLAKE = DataPlatformPair(
        powerbi_data_platform_name="Snowflake", datahub_data_platform_name="snowflake"
    )

    MS_SQL = DataPlatformPair(
        powerbi_data_platform_name="Sql", datahub_data_platform_name="mssql"
    )

    GOOGLE_BIGQUERY = DataPlatformPair(
        powerbi_data_platform_name="GoogleBigQuery",
        datahub_data_platform_name="bigquery",
    )

    AMAZON_REDSHIFT = DataPlatformPair(
        powerbi_data_platform_name="AmazonRedshift",
        datahub_data_platform_name="redshift",
    )

    DATABRICKS_SQL = DataPlatformPair(
        powerbi_data_platform_name="Databricks", datahub_data_platform_name="databricks"
    )

    DatabricksMultiCloud_SQL = DataPlatformPair(
        powerbi_data_platform_name="DatabricksMultiCloud",
        datahub_data_platform_name="databricks",
    )

    MYSQL = DataPlatformPair(
        powerbi_data_platform_name="MySQL",
        datahub_data_platform_name="mysql",
    )

    ODBC = DataPlatformPair(
        powerbi_data_platform_name="Odbc",
        datahub_data_platform_name="odbc",
    )


@dataclass
class PowerBiDashboardSourceReport(StaleEntityRemovalSourceReport):
    all_workspace_count: int = 0
    filtered_workspace_names: LossyList[str] = dataclass_field(
        default_factory=LossyList
    )
    filtered_workspace_types: LossyList[str] = dataclass_field(
        default_factory=LossyList
    )

    dashboards_scanned: int = 0
    charts_scanned: int = 0
    filtered_dashboards: LossyList[str] = dataclass_field(default_factory=LossyList)
    filtered_charts: LossyList[str] = dataclass_field(default_factory=LossyList)

    m_query_parse_timer: PerfTimer = dataclass_field(default_factory=PerfTimer)
    m_query_parse_attempts: int = 0
    m_query_parse_successes: int = 0
    m_query_parse_timeouts: int = 0
    m_query_parse_validation_errors: int = 0
    m_query_parse_unexpected_character_errors: int = 0
    m_query_parse_unknown_errors: int = 0
    m_query_resolver_errors: int = 0
    m_query_resolver_no_lineage: int = 0
    m_query_resolver_successes: int = 0

    def report_dashboards_scanned(self, count: int = 1) -> None:
        self.dashboards_scanned += count

    def report_charts_scanned(self, count: int = 1) -> None:
        self.charts_scanned += count

    def report_dashboards_dropped(self, model: str) -> None:
        self.filtered_dashboards.append(model)

    def report_charts_dropped(self, view: str) -> None:
        self.filtered_charts.append(view)


def default_for_dataset_type_mapping() -> Dict[str, str]:
    dict_: dict = {}
    for item in SupportedDataPlatform:
        dict_[item.value.powerbi_data_platform_name] = (
            item.value.datahub_data_platform_name
        )

    return dict_


class DataBricksPlatformDetail(PlatformDetail):
    """
    metastore is an additional field used in Databricks connector to generate the dataset urn
    """

    metastore: str = pydantic.Field(
        description="Databricks Unity Catalog metastore name.",
    )


class OwnershipMapping(ConfigModel):
    create_corp_user: bool = pydantic.Field(
        default=True, description="Whether ingest PowerBI user as Datahub Corpuser"
    )
    use_powerbi_email: bool = pydantic.Field(
        # TODO: Deprecate and remove this config, since the non-email format
        # doesn't make much sense.
        default=True,
        description="Use PowerBI User email to ingest as corpuser, default is powerbi user identifier",
    )
    remove_email_suffix: bool = pydantic.Field(
        default=False,
        description="Remove PowerBI User email suffix for example, @acryl.io",
    )
    dataset_configured_by_as_owner: bool = pydantic.Field(
        default=False,
        description="Take PBI dataset configuredBy as dataset owner if exist",
    )
    owner_criteria: Optional[List[str]] = pydantic.Field(
        default=None,
        description="Need to have certain authority to qualify as owner for example ['ReadWriteReshareExplore','Owner','Admin']",
    )


class PowerBiProfilingConfig(ConfigModel):
    enabled: bool = pydantic.Field(
        default=False,
        description="Whether profiling of PowerBI datasets should be done",
    )


class PowerBiEnvironment(ConfigEnum):
    """
    PowerBI environment options
    """

    COMMERCIAL = "COMMERCIAL"  # Commercial PowerBI environment
    GOVERNMENT = "GOVERNMENT"  # Government PowerBI environment


class PowerBiDashboardSourceConfig(
    StatefulIngestionConfigBase, DatasetSourceConfigMixin, IncrementalLineageConfigMixin
):
    platform_name: HiddenFromDocs[str] = pydantic.Field(default=Constant.PLATFORM_NAME)

<<<<<<< HEAD
    environment: PowerBiEnvironment = pydantic.Field(
        default=PowerBiEnvironment.COMMERCIAL,
        description="PowerBI environment to connect to. Options: 'commercial' (default) for commercial PowerBI, 'government' for PowerBI Government Community Cloud (GCC)",
    )

    platform_urn: str = pydantic.Field(
=======
    platform_urn: HiddenFromDocs[str] = pydantic.Field(
>>>>>>> ddffb85e
        default=builder.make_data_platform_urn(platform=Constant.PLATFORM_NAME),
    )

    # Organization Identifier
    tenant_id: str = pydantic.Field(description="PowerBI tenant identifier")
    # PowerBi workspace identifier
    workspace_id: HiddenFromDocs[Optional[str]] = pydantic.Field(
        default=None,
        description="[deprecated] Use workspace_id_pattern instead",
    )
    # PowerBi workspace identifier
    workspace_id_pattern: AllowDenyPattern = pydantic.Field(
        default=AllowDenyPattern.allow_all(),
        description="Regex patterns to filter PowerBI workspaces in ingestion by ID."
        " By default all IDs are allowed unless they are filtered by name using 'workspace_name_pattern'."
        " Note: This field works in conjunction with 'workspace_type_filter' and both must be considered when filtering workspaces.",
    )
    # PowerBi workspace name
    workspace_name_pattern: AllowDenyPattern = pydantic.Field(
        default=AllowDenyPattern.allow_all(),
        description="Regex patterns to filter PowerBI workspaces in ingestion by name."
        " By default all names are allowed unless they are filtered by ID using 'workspace_id_pattern'."
        " Note: This field works in conjunction with 'workspace_type_filter' and both must be considered when filtering workspaces.",
    )

    # Dataset type mapping PowerBI support many type of data-sources. Here user needs to define what type of PowerBI
    # DataSource needs to be mapped to corresponding DataHub Platform DataSource. For example, PowerBI `Snowflake` is
    # mapped to DataHub `snowflake` PowerBI `PostgreSQL` is mapped to DataHub `postgres` and so on.
    dataset_type_mapping: HiddenFromDocs[
        Union[Dict[str, str], Dict[str, PlatformDetail]]
    ] = pydantic.Field(
        default_factory=default_for_dataset_type_mapping,
        description="[deprecated] Use server_to_platform_instance instead. Mapping of PowerBI datasource type to "
        "DataHub supported datasources."
        "You can configured platform instance for dataset lineage. "
        "See Quickstart Recipe for mapping",
    )
    # PowerBI datasource's server to platform instance mapping
    server_to_platform_instance: Dict[
        str, Union[PlatformDetail, DataBricksPlatformDetail]
    ] = pydantic.Field(
        default={},
        description="A mapping of PowerBI datasource's server i.e host[:port] to Data platform instance."
        " :port is optional and only needed if your datasource server is running on non-standard port. "
        "For Google BigQuery the datasource's server is google bigquery project name. "
        "For Databricks Unity Catalog the datasource's server is workspace FQDN.",
    )
    # ODBC DSN to platform mapping
    dsn_to_platform_name: Dict[str, str] = pydantic.Field(
        default={},
        description="A mapping of ODBC DSN to DataHub data platform name. "
        "For example with an ODBC connection string 'DSN=database' where the database type "
        "is 'PostgreSQL' you would configure the mapping as 'database: postgres'.",
    )
    # ODBC DSN to database (or database.schema) mapping
    dsn_to_database_schema: Dict[str, str] = pydantic.Field(
        default={},
        description="A mapping of ODBC DSN to database names with optional schema names "
        "(some database platforms such a MySQL use the table name pattern 'database.table', "
        "while others use the pattern 'database.schema.table'). "
        "This mapping is used in conjunction with ODBC SQL query parsing. "
        "If SQL queries used with ODBC do not reference fully qualified tables names, "
        "then you should configure mappings for your DSNs. "
        "For example with an ODBC connection string 'DSN=database' where the database "
        "is 'prod' you would configure the mapping as 'database: prod'. "
        "If the database is 'prod' and the schema is 'data' then mapping would be 'database: prod.data'.",
    )
    # deprecated warning
    _dataset_type_mapping = pydantic_field_deprecated(
        "dataset_type_mapping",
        message="dataset_type_mapping is deprecated, use server_to_platform_instance instead",
    )
    # Azure app client identifier
    client_id: str = pydantic.Field(description="Azure app client identifier")
    # Azure app client secret
    client_secret: str = pydantic.Field(description="Azure app client secret")
    # timeout for meta-data scanning
    scan_timeout: int = pydantic.Field(
        default=60, description="timeout for PowerBI metadata scanning"
    )
    scan_batch_size: int = pydantic.Field(
        default=1,
        gt=0,
        le=100,
        description="batch size for sending workspace_ids to PBI, 100 is the limit",
    )
    workspace_id_as_urn_part: bool = pydantic.Field(
        default=False,
        description="It is recommended to set this to True only if you have legacy workspaces based on Office 365 groups, as those workspaces can have identical names. "
        "To maintain backward compatibility, this is set to False which uses workspace name",
    )
    # Enable/Disable extracting ownership information of Dashboard
    extract_ownership: bool = pydantic.Field(
        default=False,
        description="Whether ownership should be ingested. Admin API access is required if this setting is enabled. "
        "Note that enabling this may overwrite owners that you've added inside DataHub's web application.",
    )
    # Enable/Disable extracting report information
    extract_reports: bool = pydantic.Field(
        default=True, description="Whether reports should be ingested"
    )
    # Configure ingestion of ownership
    ownership: OwnershipMapping = pydantic.Field(
        default=OwnershipMapping(),
        description="Configure how is ownership ingested",
    )
    modified_since: Optional[str] = pydantic.Field(
        default=None,
        description="Get only recently modified workspaces based on modified_since datetime '2023-02-10T00:00:00.0000000Z', excludeInActiveWorkspaces limit to last 30 days",
    )
    extract_dashboards: bool = pydantic.Field(
        default=True,
        description="Whether to ingest PBI Dashboard and Tiles as Datahub Dashboard and Chart",
    )
    # Enable/Disable extracting dataset schema
    extract_dataset_schema: bool = pydantic.Field(
        default=True,
        description="Whether to ingest PBI Dataset Table columns and measures."
        " Note: this setting must be `true` for schema extraction and column lineage to be enabled.",
    )
    # Enable/Disable extracting lineage information of PowerBI Dataset
    extract_lineage: bool = pydantic.Field(
        default=True,
        description="Whether lineage should be ingested between X and Y. Admin API access is required if this setting is enabled",
    )
    # Enable/Disable extracting endorsements to tags. Please notice this may overwrite
    # any existing tags defined to those entities
    extract_endorsements_to_tags: bool = pydantic.Field(
        default=False,
        description="Whether to extract endorsements to tags, note that this may overwrite existing tags. "
        "Admin API access is required if this setting is enabled.",
    )
    filter_dataset_endorsements: AllowDenyPattern = pydantic.Field(
        default=AllowDenyPattern.allow_all(),
        description="Filter and ingest datasets which are 'Certified' or 'Promoted' endorsement. If both are added, dataset which are 'Certified' or 'Promoted' will be ingested . Default setting allows all dataset to be ingested",
    )
    # Enable/Disable extracting workspace information to DataHub containers
    extract_workspaces_to_containers: bool = pydantic.Field(
        default=True, description="Extract workspaces to DataHub containers"
    )
    # Enable/Disable grouping PBI dataset tables into Datahub container (PBI Dataset)
    extract_datasets_to_containers: bool = pydantic.Field(
        default=False,
        description="PBI tables will be grouped under a Datahub Container, the container reflect a PBI Dataset",
    )
    # Enable/Disable extracting lineage information from PowerBI Native query
    native_query_parsing: bool = pydantic.Field(
        default=True,
        description="Whether PowerBI native query should be parsed to extract lineage",
    )

    # convert PowerBI dataset URN to lower-case
    convert_urns_to_lowercase: bool = pydantic.Field(
        default=False,
        description="Whether to convert the PowerBI assets urns to lowercase",
    )

    # convert lineage dataset's urns to lowercase
    convert_lineage_urns_to_lowercase: bool = pydantic.Field(
        default=True,
        description="Whether to convert the urns of ingested lineage dataset to lowercase",
    )
    # Configuration for stateful ingestion
    stateful_ingestion: Optional[StatefulStaleMetadataRemovalConfig] = pydantic.Field(
        default=None, description="PowerBI Stateful Ingestion Config."
    )
    # Retrieve PowerBI Metadata using Admin API only
    admin_apis_only: bool = pydantic.Field(
        default=False,
        description="Retrieve metadata using PowerBI Admin API only. If this is enabled, then Report Pages will not "
        "be extracted. Admin API access is required if this setting is enabled",
    )
    # Extract independent datasets
    extract_independent_datasets: bool = pydantic.Field(
        default=False,
        description="Whether to extract datasets not used in any PowerBI visualization",
    )

    platform_instance: Optional[str] = pydantic.Field(
        default=None,
        description="The instance of the platform that all assets produced by this recipe belong to",
    )

    # Enable advance sql construct
    enable_advance_lineage_sql_construct: bool = pydantic.Field(
        default=True,
        description="Whether to enable advance native sql construct for parsing like join, sub-queries. "
        "along this flag , the native_query_parsing should be enabled. "
        "By default convert_lineage_urns_to_lowercase is enabled, in-case if you have disabled it in previous "
        "ingestion execution then it may break lineage"
        "as this option generates the upstream datasets URN in lowercase.",
    )

    # Enable CLL extraction
    extract_column_level_lineage: bool = pydantic.Field(
        default=False,
        description="Whether to extract column level lineage. "
        "Works only if configs `native_query_parsing`, `enable_advance_lineage_sql_construct` & `extract_lineage` are "
        "enabled."
        "Works for M-Query where native SQL is used for transformation.",
    )

    profile_pattern: AllowDenyPattern = pydantic.Field(
        default=AllowDenyPattern.allow_all(),
        description="Regex patterns to filter tables for profiling during ingestion. Note that only tables "
        "allowed by the `table_pattern` will be considered. Matched format is 'workspacename.datasetname.tablename'",
    )
    profiling: PowerBiProfilingConfig = PowerBiProfilingConfig()

    patch_metadata: bool = pydantic.Field(
        default=True,
        description="Patch dashboard metadata",
    )

    workspace_type_filter: List[
        Literal[
            "Workspace", "PersonalGroup", "Personal", "AdminWorkspace", "AdminInsights"
        ]
    ] = pydantic.Field(
        default=["Workspace"],
        description="Ingest the metadata of the workspace where the workspace type corresponds to the specified workspace_type_filter."
        " Note: This field works in conjunction with 'workspace_id_pattern'. Both must be matched for a workspace to be processed.",
    )

    include_workspace_name_in_dataset_urn: bool = pydantic.Field(
        default=False,
        description="It is recommended to set this to true, as it helps prevent the overwriting of datasets."
        "Read section #11560 at https://docs.datahub.com/docs/how/updating-datahub/ before enabling this option."
        "To maintain backward compatibility, this is set to False.",
    )

    extract_app: bool = pydantic.Field(
        default=False,
        description="Whether to ingest workspace app. Requires DataHub server 0.14.2+.",
    )

    m_query_parse_timeout: int = pydantic.Field(
        default=70,
        description="Timeout for PowerBI M-query parsing in seconds. Table-level lineage is determined by analyzing the M-query expression. "
        "Increase this value if you encounter the 'M-Query Parsing Timeout' message in the connector report.",
    )

    metadata_api_timeout: HiddenFromDocs[int] = pydantic.Field(
        default=30,
        description="timeout in seconds for Metadata Rest Api.",
    )

    @root_validator(skip_on_failure=True)
    def validate_extract_column_level_lineage(cls, values: Dict) -> Dict:
        flags = [
            "native_query_parsing",
            "enable_advance_lineage_sql_construct",
            "extract_lineage",
            "extract_dataset_schema",
        ]

        if (
            "extract_column_level_lineage" in values
            and values["extract_column_level_lineage"] is False
        ):
            # Flag is not set. skip validation
            return values

        logger.debug(f"Validating additional flags: {flags}")

        is_flag_enabled: bool = True
        for flag in flags:
            if flag not in values or values[flag] is False:
                is_flag_enabled = False

        if not is_flag_enabled:
            raise ValueError(f"Enable all these flags in recipe: {flags} ")

        return values

    @validator("dataset_type_mapping")
    @classmethod
    def map_data_platform(cls, value):
        # For backward compatibility convert input PostgreSql to PostgreSQL
        # PostgreSQL is name of the data-platform in M-Query
        if "PostgreSql" in value:
            platform_name = value["PostgreSql"]
            del value["PostgreSql"]
            value["PostgreSQL"] = platform_name

        return value

    @root_validator(skip_on_failure=True)
    def workspace_id_backward_compatibility(cls, values: Dict) -> Dict:
        workspace_id = values.get("workspace_id")
        workspace_id_pattern = values.get("workspace_id_pattern")

        if workspace_id_pattern == AllowDenyPattern.allow_all() and workspace_id:
            logger.warning(
                "workspace_id_pattern is not set but workspace_id is set, setting workspace_id as "
                "workspace_id_pattern. workspace_id will be deprecated, please use workspace_id_pattern instead."
            )
            values["workspace_id_pattern"] = AllowDenyPattern(
                allow=[f"^{workspace_id}$"]
            )
        elif workspace_id_pattern != AllowDenyPattern.allow_all() and workspace_id:
            logger.warning(
                "workspace_id will be ignored in favour of workspace_id_pattern. workspace_id will be deprecated, "
                "please use workspace_id_pattern only."
            )
            values.pop("workspace_id")
        return values

    @root_validator(pre=True)
    def raise_error_for_dataset_type_mapping(cls, values: Dict) -> Dict:
        if (
            values.get("dataset_type_mapping") is not None
            and values.get("server_to_platform_instance") is not None
        ):
            raise ValueError(
                "dataset_type_mapping is deprecated. Use server_to_platform_instance only."
            )

        return values

    @root_validator(skip_on_failure=True)
    def validate_extract_dataset_schema(cls, values: Dict) -> Dict:
        if values.get("extract_dataset_schema") is False:
            add_global_warning(
                "Please use `extract_dataset_schema: true`, otherwise dataset schema extraction will be skipped."
            )
        return values

    @root_validator(skip_on_failure=True)
    def validate_dsn_to_database_schema(cls, values: Dict) -> Dict:
        if values.get("dsn_to_database_schema") is not None:
            dsn_mapping = values.get("dsn_to_database_schema")
            if not isinstance(dsn_mapping, dict):
                raise ValueError("dsn_to_database_schema must contain key-value pairs")

            for _key, value in dsn_mapping.items():
                if not isinstance(value, str):
                    raise ValueError(
                        "dsn_to_database_schema mapping values must be strings"
                    )
                parts = value.split(".")
                if len(parts) != 1 and len(parts) != 2:
                    raise ValueError(
                        f"dsn_to_database_schema invalid mapping value: {value}"
                    )

        return values<|MERGE_RESOLUTION|>--- conflicted
+++ resolved
@@ -7,11 +7,7 @@
 from pydantic import root_validator, validator
 
 import datahub.emitter.mce_builder as builder
-<<<<<<< HEAD
-from datahub.configuration.common import AllowDenyPattern, ConfigEnum, ConfigModel
-=======
-from datahub.configuration.common import AllowDenyPattern, ConfigModel, HiddenFromDocs
->>>>>>> ddffb85e
+from datahub.configuration.common import AllowDenyPattern, ConfigEnum, ConfigModel, HiddenFromDocs
 from datahub.configuration.source_common import DatasetSourceConfigMixin, PlatformDetail
 from datahub.configuration.validate_field_deprecation import pydantic_field_deprecated
 from datahub.ingestion.api.incremental_lineage_helper import (
@@ -305,16 +301,12 @@
 ):
     platform_name: HiddenFromDocs[str] = pydantic.Field(default=Constant.PLATFORM_NAME)
 
-<<<<<<< HEAD
     environment: PowerBiEnvironment = pydantic.Field(
         default=PowerBiEnvironment.COMMERCIAL,
         description="PowerBI environment to connect to. Options: 'commercial' (default) for commercial PowerBI, 'government' for PowerBI Government Community Cloud (GCC)",
     )
 
-    platform_urn: str = pydantic.Field(
-=======
     platform_urn: HiddenFromDocs[str] = pydantic.Field(
->>>>>>> ddffb85e
         default=builder.make_data_platform_urn(platform=Constant.PLATFORM_NAME),
     )
 
