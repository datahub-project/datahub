--- conflicted
+++ resolved
@@ -4,11 +4,7 @@
 from collections import defaultdict
 from datetime import datetime, time, timedelta, timezone
 from time import sleep
-<<<<<<< HEAD
-from typing import Any, DefaultDict, Dict, List, Optional
-=======
-from typing import Any, Dict, List, Optional, Union
->>>>>>> f23765ec
+from typing import Any, DefaultDict, Dict, List, Optional, Union
 
 import msal
 import requests
@@ -16,16 +12,11 @@
 from requests.adapters import HTTPAdapter
 from urllib3 import Retry
 
-<<<<<<< HEAD
-from datahub.configuration.common import ConfigurationError
+from datahub.configuration.common import AllowDenyPattern, ConfigurationError
 from datahub.ingestion.source.powerbi.config import (
     POWERBI_USAGE_DATETIME_FORMAT,
     Constant,
 )
-=======
-from datahub.configuration.common import AllowDenyPattern, ConfigurationError
-from datahub.ingestion.source.powerbi.config import Constant
->>>>>>> f23765ec
 from datahub.ingestion.source.powerbi.rest_api_wrapper.data_classes import (
     Column,
     Dashboard,
@@ -42,15 +33,12 @@
     Workspace,
     new_powerbi_dataset,
 )
-<<<<<<< HEAD
 from datahub.ingestion.source.powerbi.rest_api_wrapper.dax_query import PowerBiDaxQuery
-=======
 from datahub.ingestion.source.powerbi.rest_api_wrapper.profiling_utils import (
     process_column_result,
     process_sample_result,
 )
 from datahub.ingestion.source.powerbi.rest_api_wrapper.query import DaxQuery
->>>>>>> f23765ec
 
 # Logger instance
 logger = logging.getLogger(__name__)
