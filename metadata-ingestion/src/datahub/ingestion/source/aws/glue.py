import logging
from collections import defaultdict
from dataclasses import dataclass, field as dataclass_field
from typing import (
    Any,
    DefaultDict,
    Dict,
    Iterable,
    Iterator,
    List,
    Mapping,
    Optional,
    Set,
    Tuple,
    Union,
)
from urllib.parse import urlparse

import botocore.exceptions
import yaml
from pydantic import validator
from pydantic.fields import Field

from datahub.configuration.common import AllowDenyPattern
from datahub.configuration.source_common import DatasetSourceConfigMixin
from datahub.emitter import mce_builder
from datahub.emitter.mce_builder import (
    get_sys_time,
    make_data_platform_urn,
    make_dataplatform_instance_urn,
    make_dataset_urn_with_platform_instance,
    make_domain_urn,
    make_tag_urn,
)
from datahub.emitter.mcp import MetadataChangeProposalWrapper
from datahub.emitter.mcp_builder import (
    DatabaseKey,
    add_dataset_to_container,
    add_domain_to_entity_wu,
    gen_containers,
)
from datahub.ingestion.api.common import PipelineContext
from datahub.ingestion.api.decorators import (
    SourceCapability,
    SupportStatus,
    capability,
    config_class,
    platform_name,
    support_status,
)
from datahub.ingestion.api.source_helpers import (
    auto_stale_entity_removal,
    auto_status_aspect,
)
from datahub.ingestion.api.workunit import MetadataWorkUnit
from datahub.ingestion.source.aws import s3_util
from datahub.ingestion.source.aws.aws_common import AwsSourceConfig
from datahub.ingestion.source.aws.s3_util import is_s3_uri, make_s3_urn
from datahub.ingestion.source.common.subtypes import (
    DatasetContainerSubTypes,
    DatasetSubTypes,
)
from datahub.ingestion.source.glue_profiling_config import GlueProfilingConfig
from datahub.ingestion.source.state.sql_common_state import (
    BaseSQLAlchemyCheckpointState,
)
from datahub.ingestion.source.state.stale_entity_removal_handler import (
    StaleEntityRemovalHandler,
    StaleEntityRemovalSourceReport,
    StatefulStaleMetadataRemovalConfig,
)
from datahub.ingestion.source.state.stateful_ingestion_base import (
    StatefulIngestionConfigBase,
    StatefulIngestionSourceBase,
)
from datahub.metadata.com.linkedin.pegasus2avro.common import Status, SubTypes
from datahub.metadata.com.linkedin.pegasus2avro.metadata.snapshot import DatasetSnapshot
from datahub.metadata.com.linkedin.pegasus2avro.mxe import MetadataChangeEvent
from datahub.metadata.com.linkedin.pegasus2avro.schema import (
    MySqlDDL,
    SchemaField,
    SchemaMetadata,
)
from datahub.metadata.schema_classes import (
    DataFlowInfoClass,
    DataFlowSnapshotClass,
    DataJobInfoClass,
    DataJobInputOutputClass,
    DataJobSnapshotClass,
    DataPlatformInstanceClass,
    DatasetFieldProfileClass,
    DatasetLineageTypeClass,
    DatasetProfileClass,
    DatasetPropertiesClass,
    GlobalTagsClass,
    MetadataChangeEventClass,
    OwnerClass,
    OwnershipClass,
    OwnershipTypeClass,
    PartitionSpecClass,
    PartitionTypeClass,
    TagAssociationClass,
    UpstreamClass,
    UpstreamLineageClass,
)
from datahub.utilities.hive_schema_to_avro import get_schema_fields_for_hive_column
<<<<<<< HEAD
from datahub.utilities.source_helpers import (
    auto_stale_entity_removal,
    auto_status_aspect,
    auto_workunit_reporter,
)
=======
>>>>>>> dcc2ec11

logger = logging.getLogger(__name__)


DEFAULT_PLATFORM = "glue"
VALID_PLATFORMS = [DEFAULT_PLATFORM, "athena"]


class GlueSourceConfig(
    StatefulIngestionConfigBase, DatasetSourceConfigMixin, AwsSourceConfig
):
    platform: str = Field(
        default=DEFAULT_PLATFORM,
        description=f"The platform to use for the dataset URNs. Must be one of {VALID_PLATFORMS}.",
    )

    extract_owners: Optional[bool] = Field(
        default=True,
        description="When enabled, extracts ownership from Glue directly and overwrites existing owners. When disabled, ownership is left empty for datasets.",
    )
    extract_transforms: Optional[bool] = Field(
        default=True, description="Whether to extract Glue transform jobs."
    )
    ignore_unsupported_connectors: Optional[bool] = Field(
        default=True,
        description="Whether to ignore unsupported connectors. If disabled, an error will be raised.",
    )
    emit_s3_lineage: bool = Field(
        default=False, description="Whether to emit S3-to-Glue lineage."
    )
    glue_s3_lineage_direction: str = Field(
        default="upstream",
        description="If `upstream`, S3 is upstream to Glue. If `downstream` S3 is downstream to Glue.",
    )
    domain: Dict[str, AllowDenyPattern] = Field(
        default=dict(),
        description="regex patterns for tables to filter to assign domain_key. ",
    )
    catalog_id: Optional[str] = Field(
        default=None,
        description="The aws account id where the target glue catalog lives. If None, datahub will ingest glue in aws caller's account.",
    )
    ignore_resource_links: Optional[bool] = Field(
        default=False,
        description="If set to True, ignore database resource links.",
    )
    use_s3_bucket_tags: Optional[bool] = Field(
        default=False,
        description="If an S3 Buckets Tags should be created for the Tables ingested by Glue. Please Note that this will not apply tags to any folders ingested, only the files.",
    )
    use_s3_object_tags: Optional[bool] = Field(
        default=False,
        description="If an S3 Objects Tags should be created for the Tables ingested by Glue.",
    )
    profiling: Optional[GlueProfilingConfig] = Field(
        default=None,
        description="Configs to ingest data profiles from glue table",
    )
    # Custom Stateful Ingestion settings
    stateful_ingestion: Optional[StatefulStaleMetadataRemovalConfig] = Field(
        default=None, description=""
    )

    @property
    def glue_client(self):
        return self.get_glue_client()

    @property
    def s3_client(self):
        return self.get_s3_client()

    @validator("glue_s3_lineage_direction")
    def check_direction(cls, v: str) -> str:
        if v.lower() not in ["upstream", "downstream"]:
            raise ValueError(
                "glue_s3_lineage_direction must be either upstream or downstream"
            )
        return v.lower()

    @validator("platform")
    def platform_validator(cls, v: str) -> str:
        if not v or v in VALID_PLATFORMS:
            return v
        else:
            raise ValueError(
                f"'platform' can only take following values: {VALID_PLATFORMS}"
            )


@dataclass
class GlueSourceReport(StaleEntityRemovalSourceReport):
    tables_scanned = 0
    filtered: List[str] = dataclass_field(default_factory=list)

    def report_table_scanned(self) -> None:
        self.tables_scanned += 1

    def report_table_dropped(self, table: str) -> None:
        self.filtered.append(table)


@platform_name("Glue")
@config_class(GlueSourceConfig)
@support_status(SupportStatus.CERTIFIED)
@capability(SourceCapability.PLATFORM_INSTANCE, "Enabled by default")
@capability(SourceCapability.DOMAINS, "Supported via the `domain` config field")
@capability(
    SourceCapability.DELETION_DETECTION,
    "Enabled by default when stateful ingestion is turned on.",
)
class GlueSource(StatefulIngestionSourceBase):
    """
    Note: if you also have files in S3 that you'd like to ingest, we recommend you use Glue's built-in data catalog. See [here](../../../../docs/generated/ingestion/sources/s3.md) for a quick guide on how to set up a crawler on Glue and ingest the outputs with DataHub.

    This plugin extracts the following:

    - Tables in the Glue catalog
    - Column types associated with each table
    - Table metadata, such as owner, description and parameters
    - Jobs and their component transformations, data sources, and data sinks

    ### IAM permissions

    For ingesting datasets, the following IAM permissions are required:
    ```json
    {
        "Effect": "Allow",
        "Action": [
            "glue:GetDatabases",
            "glue:GetTables"
        ],
        "Resource": [
            "arn:aws:glue:$region-id:$account-id:catalog",
            "arn:aws:glue:$region-id:$account-id:database/*",
            "arn:aws:glue:$region-id:$account-id:table/*"
        ]
    }
    ```

    For ingesting jobs (`extract_transforms: True`), the following additional permissions are required:
    ```json
    {
        "Effect": "Allow",
        "Action": [
            "glue:GetDataflowGraph",
            "glue:GetJobs",
        ],
        "Resource": "*"
    }
    ```

    plus `s3:GetObject` for the job script locations.

    """

    source_config: GlueSourceConfig
    report = GlueSourceReport()

    def __init__(self, config: GlueSourceConfig, ctx: PipelineContext):
        super().__init__(config, ctx)
        self.extract_owners = config.extract_owners
        self.source_config = config
        self.report = GlueSourceReport()
        self.glue_client = config.glue_client
        self.s3_client = config.s3_client
        self.extract_transforms = config.extract_transforms
        self.env = config.env

        # Create and register the stateful ingestion use-case handlers.
        self.stale_entity_removal_handler = StaleEntityRemovalHandler(
            source=self,
            config=self.source_config,
            state_type_class=BaseSQLAlchemyCheckpointState,
            pipeline_name=self.ctx.pipeline_name,
            run_id=self.ctx.run_id,
        )

    def get_glue_arn(
        self, account_id: str, database: str, table: Optional[str] = None
    ) -> str:
        prefix = f"arn:aws:glue:{self.source_config.aws_region}:{account_id}"
        if table:
            return f"{prefix}:table/{database}/{table}"
        return f"{prefix}:database/{database}"

    @classmethod
    def create(cls, config_dict, ctx):
        config = GlueSourceConfig.parse_obj(config_dict)
        return cls(config, ctx)

    @property
    def platform(self) -> str:
        return self.source_config.platform

    def get_all_jobs(self):
        """
        List all jobs in Glue. boto3 get_jobs api call doesn't support cross account access.
        """

        jobs = []

        # see https://boto3.amazonaws.com/v1/documentation/api/latest/reference/services/glue.html#Glue.Client.get_jobs
        paginator = self.glue_client.get_paginator("get_jobs")
        for page in paginator.paginate():
            jobs += page["Jobs"]

        return jobs

    def get_dataflow_graph(self, script_path: str) -> Optional[Dict[str, Any]]:
        """
        Get the DAG of transforms and data sources/sinks for a job.

        Parameters
        ----------
            script_path:
                S3 path to the job's Python script.
        """

        # handle a bug in AWS where script path has duplicate prefixes
        if script_path.lower().startswith("s3://s3://"):
            script_path = script_path[5:]

        # catch any other cases where the script path is invalid
        if not script_path.startswith("s3://"):
            self.report.report_warning(
                script_path,
                f"Error parsing DAG for Glue job. The script {script_path} is not a valid S3 path.",
            )

            return None

        # extract the script's bucket and key
        url = urlparse(script_path, allow_fragments=False)
        bucket = url.netloc
        key = url.path[1:]

        # download the script contents
        # see https://boto3.amazonaws.com/v1/documentation/api/latest/reference/services/s3.html#S3.Client.get_object
        try:
            obj = self.s3_client.get_object(Bucket=bucket, Key=key)
        except botocore.exceptions.ClientError as e:
            self.report.report_failure(
                script_path,
                f"Unable to download DAG for Glue job from {script_path}, so job subtasks and lineage will be missing: {e}",
            )
            return None
        script = obj["Body"].read().decode("utf-8")

        try:
            # extract the job DAG from the script
            # see https://boto3.amazonaws.com/v1/documentation/api/latest/reference/services/glue.html#Glue.Client.get_dataflow_graph
            return self.glue_client.get_dataflow_graph(PythonScript=script)

        # sometimes the Python script can be user-modified and the script is not valid for graph extraction
        except self.glue_client.exceptions.InvalidInputException as e:
            self.report.report_warning(
                script_path,
                f"Error parsing DAG for Glue job. The script {script_path} cannot be processed by Glue (this usually occurs when it has been user-modified): {e}",
            )

            return None

    def get_s3_uri(self, node_args):
        s3_uri = node_args.get("connection_options", {}).get("path")

        # sometimes the path is a single element in a list rather than a single one
        if s3_uri is None:
            s3_uri = node_args.get("connection_options", {}).get("paths")[0]

        return s3_uri

    def get_dataflow_s3_names(
        self, dataflow_graph: Dict[str, Any]
    ) -> Iterator[Tuple[str, Optional[str]]]:
        # iterate through each node to populate processed nodes
        for node in dataflow_graph["DagNodes"]:
            node_type = node["NodeType"]

            # for nodes representing datasets, we construct a dataset URN accordingly
            if node_type in ["DataSource", "DataSink"]:
                node_args = {
                    x["Name"]: yaml.safe_load(x["Value"]) for x in node["Args"]
                }

                # if data object is S3 bucket
                if node_args.get("connection_type") == "s3":
                    s3_uri = self.get_s3_uri(node_args)

                    if s3_uri is None:
                        continue

                    extension = node_args.get("format")

                    yield s3_uri, extension

    def process_dataflow_node(
        self,
        node: Dict[str, Any],
        flow_urn: str,
        new_dataset_ids: List[str],
        new_dataset_mces: List[MetadataChangeEvent],
        s3_formats: DefaultDict[str, Set[Union[str, None]]],
    ) -> Optional[Dict[str, Any]]:
        node_type = node["NodeType"]

        # for nodes representing datasets, we construct a dataset URN accordingly
        if node_type in ["DataSource", "DataSink"]:
            node_args = {x["Name"]: yaml.safe_load(x["Value"]) for x in node["Args"]}

            # if data object is Glue table
            if "database" in node_args and "table_name" in node_args:
                full_table_name = f"{node_args['database']}.{node_args['table_name']}"

                # we know that the table will already be covered when ingesting Glue tables
                node_urn = make_dataset_urn_with_platform_instance(
                    platform=self.platform,
                    name=full_table_name,
                    env=self.env,
                    platform_instance=self.source_config.platform_instance,
                )

            # if data object is S3 bucket
            elif node_args.get("connection_type") == "s3":
                s3_uri = self.get_s3_uri(node_args)

                if s3_uri is None:
                    self.report.report_warning(
                        f"{node['Nodetype']}-{node['Id']}",
                        f"Could not find script path for job {node['Nodetype']}-{node['Id']} in flow {flow_urn}. Skipping",
                    )
                    return None

                # append S3 format if different ones exist
                if len(s3_formats[s3_uri]) > 1:
                    node_urn = make_s3_urn(
                        f"{s3_uri}.{node_args.get('format')}",
                        self.env,
                    )

                else:
                    node_urn = make_s3_urn(s3_uri, self.env)

                dataset_snapshot = DatasetSnapshot(
                    urn=node_urn,
                    aspects=[],
                )

                dataset_snapshot.aspects.append(Status(removed=False))
                dataset_snapshot.aspects.append(
                    DatasetPropertiesClass(
                        customProperties={k: str(v) for k, v in node_args.items()},
                        tags=[],
                    )
                )

                new_dataset_mces.append(
                    MetadataChangeEvent(proposedSnapshot=dataset_snapshot)
                )
                new_dataset_ids.append(f"{node['NodeType']}-{node['Id']}")

            else:
                if self.source_config.ignore_unsupported_connectors:
                    logger.info(
                        flow_urn,
                        f"Unrecognized Glue data object type: {node_args}. Skipping.",
                    )
                    return None
                else:
                    raise ValueError(f"Unrecognized Glue data object type: {node_args}")

        # otherwise, a node represents a transformation
        else:
            node_urn = mce_builder.make_data_job_urn_with_flow(
                flow_urn, job_id=f'{node["NodeType"]}-{node["Id"]}'
            )

        return {
            **node,
            "urn": node_urn,
            # to be filled in after traversing edges
            "inputDatajobs": [],
            "inputDatasets": [],
            "outputDatasets": [],
        }

    def process_dataflow_graph(
        self,
        dataflow_graph: Dict[str, Any],
        flow_urn: str,
        s3_formats: DefaultDict[str, Set[Union[str, None]]],
    ) -> Tuple[Dict[str, Dict[str, Any]], List[str], List[MetadataChangeEvent]]:
        """
        Prepare a job's DAG for ingestion.
        Parameters
        ----------
            dataflow_graph:
                Job DAG returned from get_dataflow_graph()
            flow_urn:
                URN of the flow (i.e. the AWS Glue job itself).
            s3_formats:
                Map from s3 URIs to formats used (for deduplication purposes)
        """

        new_dataset_ids: List[str] = []
        new_dataset_mces: List[MetadataChangeEvent] = []

        nodes: dict = {}

        # iterate through each node to populate processed nodes
        for node in dataflow_graph["DagNodes"]:
            processed_node = self.process_dataflow_node(
                node, flow_urn, new_dataset_ids, new_dataset_mces, s3_formats
            )

            if processed_node is not None:
                nodes[node["Id"]] = processed_node

        # traverse edges to fill in node properties
        for edge in dataflow_graph["DagEdges"]:
            source_node = nodes.get(edge["Source"])
            target_node = nodes.get(edge["Target"])

            # Currently, in case of unsupported connectors,
            # Source and Target for some edges is not available
            # in nodes. this may lead to broken edge in lineage.
            if source_node is None or target_node is None:
                logger.warning(
                    f"{flow_urn}: Unrecognized source or target node in edge: {edge}. Skipping.\
                        This may lead to broken edge in lineage",
                )
                continue

            source_node_type = source_node["NodeType"]
            target_node_type = target_node["NodeType"]

            # note that source nodes can't be data sinks
            if source_node_type == "DataSource":
                target_node["inputDatasets"].append(source_node["urn"])
            # keep track of input data jobs (as defined in schemas)
            else:
                target_node["inputDatajobs"].append(source_node["urn"])
            # track output datasets (these can't be input datasets)
            if target_node_type == "DataSink":
                source_node["outputDatasets"].append(target_node["urn"])

        return nodes, new_dataset_ids, new_dataset_mces

    def get_dataflow_wu(self, flow_urn: str, job: Dict[str, Any]) -> MetadataWorkUnit:
        """
        Generate a DataFlow workunit for a Glue job.

        Parameters
        ----------
            flow_urn:
                URN for the flow
            job:
                Job object from get_all_jobs()
        """

        region = self.source_config.aws_region

        custom_props = {
            "role": job["Role"],
        }

        if job.get("CreatedOn") is not None:
            custom_props["created"] = str(job["CreatedOn"])

        if job.get("LastModifiedOn") is not None:
            custom_props["modified"] = str(job["LastModifiedOn"])

        command = job.get("Command", {}).get("ScriptLocation")
        if command is not None:
            custom_props["command"] = command

        mce = MetadataChangeEventClass(
            proposedSnapshot=DataFlowSnapshotClass(
                urn=flow_urn,
                aspects=[
                    DataFlowInfoClass(
                        name=job["Name"],
                        description=job.get("Description"),
                        externalUrl=f"https://{region}.console.aws.amazon.com/gluestudio/home?region={region}#/editor/job/{job['Name']}/graph",
                        # specify a few Glue-specific properties
                        customProperties=custom_props,
                    ),
                ],
            )
        )

        return MetadataWorkUnit(id=job["Name"], mce=mce)

    def get_datajob_wu(self, node: Dict[str, Any], job_name: str) -> MetadataWorkUnit:
        """
        Generate a DataJob workunit for a component (node) in a Glue job.

        Parameters
        ----------
            node:
                Node from process_dataflow_graph()
            job:
                Job object from get_all_jobs()
        """

        region = self.source_config.aws_region

        mce = MetadataChangeEventClass(
            proposedSnapshot=DataJobSnapshotClass(
                urn=node["urn"],
                aspects=[
                    DataJobInfoClass(
                        name=f"{job_name}:{node['NodeType']}-{node['Id']}",
                        type="GLUE",
                        # there's no way to view an individual job node by link, so just show the graph
                        externalUrl=f"https://{region}.console.aws.amazon.com/gluestudio/home?region={region}#/editor/job/{job_name}/graph",
                        customProperties={
                            **{x["Name"]: x["Value"] for x in node["Args"]},
                            "transformType": node["NodeType"],
                            "nodeId": node["Id"],
                        },
                    ),
                    DataJobInputOutputClass(
                        inputDatasets=node["inputDatasets"],
                        outputDatasets=node["outputDatasets"],
                        inputDatajobs=node["inputDatajobs"],
                    ),
                ],
            )
        )

        return MetadataWorkUnit(id=f'{job_name}-{node["Id"]}', mce=mce)

    def get_all_databases(self) -> Iterable[Mapping[str, Any]]:
        # see https://boto3.amazonaws.com/v1/documentation/api/latest/reference/services/glue/paginator/GetDatabases.html
        paginator = self.glue_client.get_paginator("get_databases")

        if self.source_config.catalog_id:
            paginator_response = paginator.paginate(
                CatalogId=self.source_config.catalog_id
            )
        else:
            paginator_response = paginator.paginate()

        for page in paginator_response:
            yield from page["DatabaseList"]

    def get_tables_from_database(self, database_name: str) -> Iterable[Dict]:
        # see https://boto3.amazonaws.com/v1/documentation/api/latest/reference/services/glue/paginator/GetTables.html
        paginator = self.glue_client.get_paginator("get_tables")

        if self.source_config.catalog_id:
            paginator_response = paginator.paginate(
                DatabaseName=database_name, CatalogId=self.source_config.catalog_id
            )
        else:
            paginator_response = paginator.paginate(DatabaseName=database_name)

        for page in paginator_response:
            yield from page["TableList"]

    def get_all_databases_and_tables(
        self,
    ) -> Tuple[Dict, List[Dict]]:
        all_databases = self.get_all_databases()

        if self.source_config.ignore_resource_links:
            all_databases = [
                database
                for database in all_databases
                if "TargetDatabase" not in database
            ]

        allowed_databases = {
            database["Name"]: database
            for database in all_databases
            if self.source_config.database_pattern.allowed(database["Name"])
        }

        all_tables = [
            table
            for database_name in allowed_databases
            for table in self.get_tables_from_database(database_name)
        ]

        return allowed_databases, all_tables

    def get_lineage_if_enabled(
        self, mce: MetadataChangeEventClass
    ) -> Optional[MetadataWorkUnit]:
        if self.source_config.emit_s3_lineage:
            # extract dataset properties aspect
            dataset_properties: Optional[
                DatasetPropertiesClass
            ] = mce_builder.get_aspect_if_available(mce, DatasetPropertiesClass)
            if dataset_properties and "Location" in dataset_properties.customProperties:
                location = dataset_properties.customProperties["Location"]
                if is_s3_uri(location):
                    s3_dataset_urn = make_s3_urn(location, self.source_config.env)
                    if self.source_config.glue_s3_lineage_direction == "upstream":
                        upstream_lineage = UpstreamLineageClass(
                            upstreams=[
                                UpstreamClass(
                                    dataset=s3_dataset_urn,
                                    type=DatasetLineageTypeClass.COPY,
                                )
                            ]
                        )
                        return MetadataChangeProposalWrapper(
                            entityUrn=mce.proposedSnapshot.urn,
                            aspect=upstream_lineage,
                        ).as_workunit()
                    else:
                        # Need to mint the s3 dataset with upstream lineage from it to glue
                        upstream_lineage = UpstreamLineageClass(
                            upstreams=[
                                UpstreamClass(
                                    dataset=mce.proposedSnapshot.urn,
                                    type=DatasetLineageTypeClass.COPY,
                                )
                            ]
                        )
                        return MetadataChangeProposalWrapper(
                            entityUrn=s3_dataset_urn,
                            aspect=upstream_lineage,
                        ).as_workunit()
        return None

    def _create_profile_mcp(
        self,
        mce: MetadataChangeEventClass,
        table_stats: dict,
        column_stats: dict,
        partition_spec: Optional[str] = None,
    ) -> MetadataChangeProposalWrapper:
        assert self.source_config.profiling

        # instantiate profile class
        dataset_profile = DatasetProfileClass(timestampMillis=get_sys_time())

        # Inject table level stats
        if self.source_config.profiling.row_count in table_stats:
            dataset_profile.rowCount = int(
                float(table_stats[self.source_config.profiling.row_count])
            )
        if self.source_config.profiling.column_count in table_stats:
            dataset_profile.columnCount = int(
                float(table_stats[self.source_config.profiling.column_count])
            )

        # inject column level stats
        dataset_profile.fieldProfiles = []
        for profile in column_stats:
            column_name = profile["Name"]

            # some columns may not be profiled
            if "Parameters" in profile:
                column_params = profile["Parameters"]
            else:
                continue

            logger.debug(f"column_name: {column_name}")
            # instantiate column profile class for each column
            column_profile = DatasetFieldProfileClass(fieldPath=column_name)

            if self.source_config.profiling.unique_count in column_params:
                column_profile.uniqueCount = int(
                    float(column_params[self.source_config.profiling.unique_count])
                )
            if self.source_config.profiling.unique_proportion in column_params:
                column_profile.uniqueProportion = float(
                    column_params[self.source_config.profiling.unique_proportion]
                )
            if self.source_config.profiling.null_count in column_params:
                column_profile.nullCount = int(
                    float(column_params[self.source_config.profiling.null_count])
                )
            if self.source_config.profiling.null_proportion in column_params:
                column_profile.nullProportion = float(
                    column_params[self.source_config.profiling.null_proportion]
                )
            if self.source_config.profiling.min in column_params:
                column_profile.min = column_params[self.source_config.profiling.min]
            if self.source_config.profiling.max in column_params:
                column_profile.max = column_params[self.source_config.profiling.max]
            if self.source_config.profiling.mean in column_params:
                column_profile.mean = column_params[self.source_config.profiling.mean]
            if self.source_config.profiling.median in column_params:
                column_profile.median = column_params[
                    self.source_config.profiling.median
                ]
            if self.source_config.profiling.stdev in column_params:
                column_profile.stdev = column_params[self.source_config.profiling.stdev]

            dataset_profile.fieldProfiles.append(column_profile)

        if partition_spec:
            # inject partition level stats
            dataset_profile.partitionSpec = PartitionSpecClass(
                partition=partition_spec,
                type=PartitionTypeClass.PARTITION,
            )

        mcp = MetadataChangeProposalWrapper(
            entityUrn=mce.proposedSnapshot.urn,
            aspect=dataset_profile,
        )
        return mcp

    def get_profile_if_enabled(
        self, mce: MetadataChangeEventClass, database_name: str, table_name: str
    ) -> Iterable[MetadataWorkUnit]:
        if self.source_config.profiling:
            # for cross-account ingestion
            kwargs = dict(
                DatabaseName=database_name,
                Name=table_name,
                CatalogId=self.source_config.catalog_id,
            )
            response = self.glue_client.get_table(
                **{k: v for k, v in kwargs.items() if v}
            )

            partition_keys = response["Table"]["PartitionKeys"]

            # check if this table is partitioned
            if partition_keys:
                # ingest data profile with partitions
                # for cross-account ingestion
                kwargs = dict(
                    DatabaseName=database_name,
                    TableName=table_name,
                    CatalogId=self.source_config.catalog_id,
                )
                response = self.glue_client.get_partitions(
                    **{k: v for k, v in kwargs.items() if v}
                )

                partitions = response["Partitions"]
                partition_keys = [k["Name"] for k in partition_keys]

                for p in partitions:
                    table_stats = p["Parameters"]
                    column_stats = p["StorageDescriptor"]["Columns"]

                    # only support single partition key
                    partition_spec = str({partition_keys[0]: p["Values"][0]})

                    if self.source_config.profiling.partition_patterns.allowed(
                        partition_spec
                    ):
                        yield self._create_profile_mcp(
                            mce, table_stats, column_stats, partition_spec
                        ).as_workunit()
                    else:
                        continue
            else:
                # ingest data profile without partition
                table_stats = response["Table"]["Parameters"]
                column_stats = response["Table"]["StorageDescriptor"]["Columns"]
                yield self._create_profile_mcp(
                    mce, table_stats, column_stats
                ).as_workunit()

    def gen_database_key(self, database: str) -> DatabaseKey:
        return DatabaseKey(
            database=database,
            platform=self.platform,
            instance=self.source_config.platform_instance,
            backcompat_instance_for_guid=self.source_config.env,
        )

    def gen_database_containers(
        self, database: Mapping[str, Any]
    ) -> Iterable[MetadataWorkUnit]:
        domain_urn = self._gen_domain_urn(database["Name"])
        database_container_key = self.gen_database_key(database["Name"])
        yield from gen_containers(
            container_key=database_container_key,
            name=database["Name"],
            sub_types=[DatasetContainerSubTypes.DATABASE],
            domain_urn=domain_urn,
            description=database.get("Description"),
            qualified_name=self.get_glue_arn(
                account_id=database["CatalogId"], database=database["Name"]
            ),
        )

    def add_table_to_database_container(
        self, dataset_urn: str, db_name: str
    ) -> Iterable[MetadataWorkUnit]:
        database_container_key = self.gen_database_key(db_name)
        yield from add_dataset_to_container(
            container_key=database_container_key,
            dataset_urn=dataset_urn,
        )

    def _gen_domain_urn(self, dataset_name: str) -> Optional[str]:
        for domain, pattern in self.source_config.domain.items():
            if pattern.allowed(dataset_name):
                return make_domain_urn(domain)

        return None

    def _get_domain_wu(
        self, dataset_name: str, entity_urn: str
    ) -> Iterable[MetadataWorkUnit]:
        domain_urn = self._gen_domain_urn(dataset_name)
        if domain_urn:
            yield from add_domain_to_entity_wu(
                entity_urn=entity_urn,
                domain_urn=domain_urn,
            )

    def get_workunits(self) -> Iterable[MetadataWorkUnit]:
        return auto_stale_entity_removal(
            self.stale_entity_removal_handler,
            auto_workunit_reporter(
                self.report, auto_status_aspect(self.get_workunits_internal())
            ),
        )

    def get_workunits_internal(self) -> Iterable[MetadataWorkUnit]:
        database_seen = set()
        databases, tables = self.get_all_databases_and_tables()

        for table in tables:
            database_name = table["DatabaseName"]
            table_name = table["Name"]
            full_table_name = f"{database_name}.{table_name}"
            self.report.report_table_scanned()
            if not self.source_config.database_pattern.allowed(
                database_name
            ) or not self.source_config.table_pattern.allowed(full_table_name):
                self.report.report_table_dropped(full_table_name)
                continue
            if database_name not in database_seen:
                database_seen.add(database_name)
                yield from self.gen_database_containers(databases[database_name])

            dataset_urn = make_dataset_urn_with_platform_instance(
                platform=self.platform,
                name=full_table_name,
                env=self.env,
                platform_instance=self.source_config.platform_instance,
            )

            mce = self._extract_record(dataset_urn, table, full_table_name)
            yield MetadataWorkUnit(full_table_name, mce=mce)

            # We also want to assign "table" subType to the dataset representing glue table - unfortunately it is not
            # possible via Dataset snapshot embedded in a mce, so we have to generate a mcp.
            yield MetadataChangeProposalWrapper(
                entityUrn=dataset_urn,
                aspect=SubTypes(typeNames=[DatasetSubTypes.TABLE]),
            ).as_workunit()

            yield from self._get_domain_wu(
                dataset_name=full_table_name,
                entity_urn=dataset_urn,
            )
            yield from self.add_table_to_database_container(
                dataset_urn=dataset_urn, db_name=database_name
            )

            mcp = self.get_lineage_if_enabled(mce)
            if mcp:
                yield mcp.as_workunit()

            yield from self.get_profile_if_enabled(mce, database_name, table_name)

        if self.extract_transforms:
            yield from self._transform_extraction()

    def _transform_extraction(self) -> Iterable[MetadataWorkUnit]:
        dags: Dict[str, Optional[Dict[str, Any]]] = {}
        flow_names: Dict[str, str] = {}
        for job in self.get_all_jobs():
            flow_urn = mce_builder.make_data_flow_urn(
                self.platform, job["Name"], self.env
            )

            yield self.get_dataflow_wu(flow_urn, job)

            job_script_location = job.get("Command", {}).get("ScriptLocation")

            dag: Optional[Dict[str, Any]] = None

            if job_script_location is not None:
                dag = self.get_dataflow_graph(job_script_location)

            dags[flow_urn] = dag
            flow_names[flow_urn] = job["Name"]
        # run a first pass to pick up s3 bucket names and formats
        # in Glue, it's possible for two buckets to have files of different extensions
        # if this happens, we append the extension in the URN so the sources can be distinguished
        # see process_dataflow_node() for details
        s3_formats: DefaultDict[str, Set[Optional[str]]] = defaultdict(lambda: set())
        for dag in dags.values():
            if dag is not None:
                for s3_name, extension in self.get_dataflow_s3_names(dag):
                    s3_formats[s3_name].add(extension)
        # run second pass to generate node workunits
        for flow_urn, dag in dags.items():
            if dag is None:
                continue

            nodes, new_dataset_ids, new_dataset_mces = self.process_dataflow_graph(
                dag, flow_urn, s3_formats
            )

            for node in nodes.values():
                if node["NodeType"] not in ["DataSource", "DataSink"]:
                    yield self.get_datajob_wu(node, flow_names[flow_urn])

            for dataset_id, dataset_mce in zip(new_dataset_ids, new_dataset_mces):
                yield MetadataWorkUnit(id=dataset_id, mce=dataset_mce)

    # flake8: noqa: C901
    def _extract_record(
        self, dataset_urn: str, table: Dict, table_name: str
    ) -> MetadataChangeEvent:
        def get_owner() -> Optional[OwnershipClass]:
            owner = table.get("Owner")
            if owner:
                owners = [
                    OwnerClass(
                        owner=f"urn:li:corpuser:{owner}",
                        type=OwnershipTypeClass.DATAOWNER,
                    )
                ]
                return OwnershipClass(
                    owners=owners,
                )
            return None

        def get_dataset_properties() -> DatasetPropertiesClass:
            return DatasetPropertiesClass(
                description=table.get("Description"),
                customProperties={
                    **table.get("Parameters", {}),
                    **{
                        k: str(v)
                        for k, v in table.get("StorageDescriptor", {}).items()
                        if k not in ["Columns", "Parameters"]
                    },
                },
                uri=table.get("Location"),
                tags=[],
                name=table["Name"],
                qualifiedName=self.get_glue_arn(
                    account_id=table["CatalogId"],
                    database=table["DatabaseName"],
                    table=table["Name"],
                ),
            )

        def get_s3_tags() -> Optional[GlobalTagsClass]:
            # when TableType=VIRTUAL_VIEW the Location can be empty and we should
            # return no tags rather than fail the entire ingestion
            if table.get("StorageDescriptor", {}).get("Location") is None:
                return None
            bucket_name = s3_util.get_bucket_name(
                table["StorageDescriptor"]["Location"]
            )
            tags_to_add = []
            if self.source_config.use_s3_bucket_tags:
                try:
                    bucket_tags = self.s3_client.get_bucket_tagging(Bucket=bucket_name)
                    tags_to_add.extend(
                        [
                            make_tag_urn(f"""{tag["Key"]}:{tag["Value"]}""")
                            for tag in bucket_tags["TagSet"]
                        ]
                    )
                except self.s3_client.exceptions.ClientError:
                    logger.warning(f"No tags found for bucket={bucket_name}")
            if self.source_config.use_s3_object_tags:
                key_prefix = s3_util.get_key_prefix(
                    table["StorageDescriptor"]["Location"]
                )
                object_tagging = self.s3_client.get_object_tagging(
                    Bucket=bucket_name, Key=key_prefix
                )
                tag_set = object_tagging["TagSet"]
                if tag_set:
                    tags_to_add.extend(
                        [
                            make_tag_urn(f"""{tag["Key"]}:{tag["Value"]}""")
                            for tag in tag_set
                        ]
                    )
                else:
                    # Unlike bucket tags, if an object does not have tags, it will just return an empty array
                    # as opposed to an exception.
                    logger.warning(
                        f"No tags found for bucket={bucket_name} key={key_prefix}"
                    )
            if len(tags_to_add) == 0:
                return None
            if self.ctx.graph is not None:
                logger.debug(
                    "Connected to DatahubApi, grabbing current tags to maintain."
                )
                current_tags: Optional[GlobalTagsClass] = self.ctx.graph.get_aspect(
                    entity_urn=dataset_urn,
                    aspect_type=GlobalTagsClass,
                )
                if current_tags:
                    tags_to_add.extend(
                        [current_tag.tag for current_tag in current_tags.tags]
                    )
            else:
                logger.warning(
                    "Could not connect to DatahubApi. No current tags to maintain"
                )
            # Remove duplicate tags
            tags_to_add = sorted(list(set(tags_to_add)))
            new_tags = GlobalTagsClass(
                tags=[TagAssociationClass(tag_to_add) for tag_to_add in tags_to_add]
            )
            return new_tags

        def get_schema_metadata() -> Optional[SchemaMetadata]:
            if not table.get("StorageDescriptor"):
                return None

            schema = table["StorageDescriptor"]["Columns"]
            fields: List[SchemaField] = []
            for field in schema:
                schema_fields = get_schema_fields_for_hive_column(
                    hive_column_name=field["Name"],
                    hive_column_type=field["Type"],
                    description=field.get("Comment"),
                    default_nullable=True,
                )
                assert schema_fields
                fields.extend(schema_fields)

            partition_keys = table.get("PartitionKeys", [])
            for partition_key in partition_keys:
                schema_fields = get_schema_fields_for_hive_column(
                    hive_column_name=partition_key["Name"],
                    hive_column_type=partition_key["Type"],
                    default_nullable=False,
                )
                assert schema_fields
                fields.extend(schema_fields)

            return SchemaMetadata(
                schemaName=table_name,
                version=0,
                fields=fields,
                platform=f"urn:li:dataPlatform:{self.platform}",
                hash="",
                platformSchema=MySqlDDL(tableSchema=""),
            )

        def get_data_platform_instance() -> DataPlatformInstanceClass:
            return DataPlatformInstanceClass(
                platform=make_data_platform_urn(self.platform),
                instance=make_dataplatform_instance_urn(
                    self.platform, self.source_config.platform_instance
                )
                if self.source_config.platform_instance
                else None,
            )

        dataset_snapshot = DatasetSnapshot(
            urn=dataset_urn,
            aspects=[
                Status(removed=False),
                get_dataset_properties(),
            ],
        )

        schema_metadata = get_schema_metadata()
        if schema_metadata:
            dataset_snapshot.aspects.append(schema_metadata)

        dataset_snapshot.aspects.append(get_data_platform_instance())

        if self.extract_owners:
            optional_owner_aspect = get_owner()
            if optional_owner_aspect is not None:
                dataset_snapshot.aspects.append(optional_owner_aspect)

        if (
            self.source_config.use_s3_bucket_tags
            or self.source_config.use_s3_object_tags
        ):
            s3_tags = get_s3_tags()
            if s3_tags is not None:
                dataset_snapshot.aspects.append(s3_tags)

        metadata_record = MetadataChangeEvent(proposedSnapshot=dataset_snapshot)
        return metadata_record

    def get_report(self):
        return self.report<|MERGE_RESOLUTION|>--- conflicted
+++ resolved
@@ -51,6 +51,7 @@
 from datahub.ingestion.api.source_helpers import (
     auto_stale_entity_removal,
     auto_status_aspect,
+    auto_workunit_reporter,
 )
 from datahub.ingestion.api.workunit import MetadataWorkUnit
 from datahub.ingestion.source.aws import s3_util
@@ -104,14 +105,6 @@
     UpstreamLineageClass,
 )
 from datahub.utilities.hive_schema_to_avro import get_schema_fields_for_hive_column
-<<<<<<< HEAD
-from datahub.utilities.source_helpers import (
-    auto_stale_entity_removal,
-    auto_status_aspect,
-    auto_workunit_reporter,
-)
-=======
->>>>>>> dcc2ec11
 
 logger = logging.getLogger(__name__)
 
