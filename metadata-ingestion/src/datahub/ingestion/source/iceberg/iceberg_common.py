from dataclasses import dataclass, field
from typing import Dict, List, Optional

from pydantic import Field
from pyiceberg.catalog import Catalog, load_catalog

from datahub.configuration.common import AllowDenyPattern, ConfigModel
from datahub.configuration.source_common import DatasetSourceConfigMixin
from datahub.ingestion.source.state.stale_entity_removal_handler import (
    StaleEntityRemovalSourceReport,
    StatefulStaleMetadataRemovalConfig,
)
from datahub.ingestion.source.state.stateful_ingestion_base import (
    StatefulIngestionConfigBase,
)
from datahub.ingestion.source_config.operation_config import (
    OperationConfig,
    is_profiling_enabled,
)


class IcebergProfilingConfig(ConfigModel):
    enabled: bool = Field(
        default=False,
        description="Whether profiling should be done.",
    )
    include_field_null_count: bool = Field(
        default=True,
        description="Whether to profile for the number of nulls for each column.",
    )
    include_field_min_value: bool = Field(
        default=True,
        description="Whether to profile for the min value of numeric columns.",
    )
    include_field_max_value: bool = Field(
        default=True,
        description="Whether to profile for the max value of numeric columns.",
    )
    operation_config: OperationConfig = Field(
        default_factory=OperationConfig,
        description="Experimental feature. To specify operation configs.",
    )
    # Stats we cannot compute without looking at data
    # include_field_mean_value: bool = True
    # include_field_median_value: bool = True
    # include_field_stddev_value: bool = True
    # include_field_quantiles: bool = False
    # include_field_distinct_value_frequencies: bool = False
    # include_field_histogram: bool = False
    # include_field_sample_values: bool = True


class IcebergCatalogConfig(ConfigModel):
    """
    Iceberg catalog config.

    https://py.iceberg.apache.org/configuration/
    """

    name: str = Field(
        default="default",
        description="Name of catalog",
    )
    type: str = Field(
        description="Type of catalog.  See [PyIceberg](https://py.iceberg.apache.org/configuration/) for list of possible values.",
    )
    config: Dict[str, str] = Field(
        description="Catalog specific configuration.  See [PyIceberg documentation](https://py.iceberg.apache.org/configuration/) for details.",
    )


class IcebergSourceConfig(StatefulIngestionConfigBase, DatasetSourceConfigMixin):
    # Override the stateful_ingestion config param with the Iceberg custom stateful ingestion config in the IcebergSourceConfig
    stateful_ingestion: Optional[StatefulStaleMetadataRemovalConfig] = Field(
        default=None, description="Iceberg Stateful Ingestion Config."
    )
    catalog: IcebergCatalogConfig = Field(
        description="Catalog configuration where to find Iceberg tables.  See [pyiceberg's catalog configuration details](https://py.iceberg.apache.org/configuration/).",
    )
    table_pattern: AllowDenyPattern = Field(
        default=AllowDenyPattern.allow_all(),
        description="Regex patterns for tables to filter in ingestion.",
    )
    user_ownership_property: Optional[str] = Field(
        default="owner",
        description="Iceberg table property to look for a `CorpUser` owner.  Can only hold a single user value.  If property has no value, no owner information will be emitted.",
    )
    group_ownership_property: Optional[str] = Field(
        default=None,
        description="Iceberg table property to look for a `CorpGroup` owner.  Can only hold a single group value.  If property has no value, no owner information will be emitted.",
    )
    profiling: IcebergProfilingConfig = IcebergProfilingConfig()

<<<<<<< HEAD
    def get_catalog(self) -> Catalog:
        """Returns the Iceberg catalog instance as configured by the `catalog` dictionary.
=======
    def is_profiling_enabled(self) -> bool:
        return self.profiling.enabled and is_profiling_enabled(
            self.profiling.operation_config
        )

    @root_validator()
    def _ensure_one_filesystem_is_configured(
        cls: "IcebergSourceConfig", values: Dict
    ) -> Dict:
        if values.get("adls") and values.get("localfs"):
            raise ConfigurationError(
                "Only one filesystem can be configured: adls or localfs"
            )
        elif not values.get("adls") and not values.get("localfs"):
            raise ConfigurationError(
                "One filesystem (adls or localfs) needs to be configured."
            )
        return values

    @property
    def adls_filesystem_client(self) -> FileSystemClient:
        """Azure Filesystem client if configured.

        Raises:
            ConfigurationError: If ADLS is not configured.

        Returns:
            FileSystemClient: Azure Filesystem client instance to access storage account files and folders.
        """
        if self.adls:  # TODO Use local imports for abfss
            AbfssFileSystem.get_instance().set_conf(self.adls.dict())
            return self.adls.get_filesystem_client()
        raise ConfigurationError("No ADLS filesystem client configured")

    @property
    def filesystem_tables(self) -> FilesystemTables:
        """Iceberg FilesystemTables abstraction to access tables on a filesystem.
        Currently supporting ADLS (Azure Storage Account) and local filesystem.

        Raises:
            ConfigurationError: If no filesystem was configured.
>>>>>>> 022d1d07

        Returns:
            Catalog: Iceberg catalog instance.
        """
        return load_catalog(
            name=self.catalog.name, **{"type": self.catalog.type, **self.catalog.config}
        )


@dataclass
class IcebergSourceReport(StaleEntityRemovalSourceReport):
    tables_scanned: int = 0
    entities_profiled: int = 0
    filtered: List[str] = field(default_factory=list)

    def report_table_scanned(self, name: str) -> None:
        self.tables_scanned += 1

    def report_dropped(self, ent_name: str) -> None:
        self.filtered.append(ent_name)<|MERGE_RESOLUTION|>--- conflicted
+++ resolved
@@ -91,52 +91,13 @@
     )
     profiling: IcebergProfilingConfig = IcebergProfilingConfig()
 
-<<<<<<< HEAD
-    def get_catalog(self) -> Catalog:
-        """Returns the Iceberg catalog instance as configured by the `catalog` dictionary.
-=======
     def is_profiling_enabled(self) -> bool:
         return self.profiling.enabled and is_profiling_enabled(
             self.profiling.operation_config
         )
 
-    @root_validator()
-    def _ensure_one_filesystem_is_configured(
-        cls: "IcebergSourceConfig", values: Dict
-    ) -> Dict:
-        if values.get("adls") and values.get("localfs"):
-            raise ConfigurationError(
-                "Only one filesystem can be configured: adls or localfs"
-            )
-        elif not values.get("adls") and not values.get("localfs"):
-            raise ConfigurationError(
-                "One filesystem (adls or localfs) needs to be configured."
-            )
-        return values
-
-    @property
-    def adls_filesystem_client(self) -> FileSystemClient:
-        """Azure Filesystem client if configured.
-
-        Raises:
-            ConfigurationError: If ADLS is not configured.
-
-        Returns:
-            FileSystemClient: Azure Filesystem client instance to access storage account files and folders.
-        """
-        if self.adls:  # TODO Use local imports for abfss
-            AbfssFileSystem.get_instance().set_conf(self.adls.dict())
-            return self.adls.get_filesystem_client()
-        raise ConfigurationError("No ADLS filesystem client configured")
-
-    @property
-    def filesystem_tables(self) -> FilesystemTables:
-        """Iceberg FilesystemTables abstraction to access tables on a filesystem.
-        Currently supporting ADLS (Azure Storage Account) and local filesystem.
-
-        Raises:
-            ConfigurationError: If no filesystem was configured.
->>>>>>> 022d1d07
+    def get_catalog(self) -> Catalog:
+        """Returns the Iceberg catalog instance as configured by the `catalog` dictionary.
 
         Returns:
             Catalog: Iceberg catalog instance.
