from collections import defaultdict
from dataclasses import dataclass, field
from datetime import datetime
from typing import Any, DefaultDict, Dict, Iterable, List, Set

import datahub.emitter.mce_builder as builder
from datahub.ingestion.api.workunit import MetadataWorkUnit
from datahub.ingestion.source.sagemaker_processors.common import SagemakerSourceReport
from datahub.ingestion.source.sagemaker_processors.jobs import JobDirection, ModelJob
from datahub.ingestion.source.sagemaker_processors.lineage import LineageInfo
from datahub.metadata.com.linkedin.pegasus2avro.metadata.snapshot import (
    MLModelDeploymentSnapshot,
    MLModelGroupSnapshot,
    MLModelSnapshot,
)
from datahub.metadata.com.linkedin.pegasus2avro.mxe import MetadataChangeEvent
from datahub.metadata.schema_classes import (
<<<<<<< HEAD
    EndpointStatusClass,
    MLHyperParamClass,
    MLMetricClass,
    MLModelEndpointPropertiesClass,
=======
    DeploymentStatusClass,
    MLModelDeploymentPropertiesClass,
>>>>>>> c44bff24
    MLModelGroupPropertiesClass,
    MLModelPropertiesClass,
    OwnerClass,
    OwnershipClass,
    OwnershipTypeClass,
)

ENDPOINT_STATUS_MAP: Dict[str, str] = {
    "OutOfService": DeploymentStatusClass.OUT_OF_SERVICE,
    "Creating": DeploymentStatusClass.CREATING,
    "Updating": DeploymentStatusClass.UPDATING,
    "SystemUpdating": DeploymentStatusClass.UPDATING,
    "RollingBack": DeploymentStatusClass.ROLLING_BACK,
    "InService": DeploymentStatusClass.IN_SERVICE,
    "Deleting": DeploymentStatusClass.DELETING,
    "Failed": DeploymentStatusClass.FAILED,
    "Unknown": DeploymentStatusClass.UNKNOWN,
}


@dataclass
class ModelProcessor:
    sagemaker_client: Any
    env: str
    report: SagemakerSourceReport
    lineage: LineageInfo
    aws_region: str

    # map from model image file path to jobs referencing the model
    model_image_to_jobs: DefaultDict[str, Set[ModelJob]] = field(
        default_factory=lambda: defaultdict(set)
    )

    # map from model name to jobs referencing the model
    model_name_to_jobs: DefaultDict[str, Set[ModelJob]] = field(
        default_factory=lambda: defaultdict(set)
    )

    # map from model uri to model name
    model_uri_to_name: Dict[str, str] = field(default_factory=dict)
    # map from model image path to model name
    model_image_to_name: Dict[str, str] = field(default_factory=dict)

    def get_all_models(self) -> List[Dict[str, Any]]:
        """
        List all models in SageMaker.
        """

        models = []

        # see https://boto3.amazonaws.com/v1/documentation/api/latest/reference/services/sagemaker.html#SageMaker.Client.list_models
        paginator = self.sagemaker_client.get_paginator("list_models")
        for page in paginator.paginate():
            models += page["Models"]

        return models

    def get_model_details(self, model_name: str) -> Dict[str, Any]:
        """
        Get details of a model.
        """

        # see https://boto3.amazonaws.com/v1/documentation/api/latest/reference/services/sagemaker.html#SageMaker.Client.describe_model
        return self.sagemaker_client.describe_model(ModelName=model_name)

    def get_all_groups(self) -> List[Dict[str, Any]]:
        """
        List all model groups in SageMaker.
        """
        groups = []

        # see https://boto3.amazonaws.com/v1/documentation/api/latest/reference/services/sagemaker.html#SageMaker.Client.list_model_package_groups
        paginator = self.sagemaker_client.get_paginator("list_model_package_groups")
        for page in paginator.paginate():
            groups += page["ModelPackageGroupSummaryList"]

        return groups

    def get_group_details(self, group_name: str) -> Dict[str, Any]:
        """
        Get details of a model group.
        """

        # see https://boto3.amazonaws.com/v1/documentation/api/latest/reference/services/sagemaker.html#SageMaker.Client.describe_model_package_group
        return self.sagemaker_client.describe_model_package_group(
            ModelPackageGroupName=group_name
        )

    def get_all_endpoints(self) -> List[Dict[str, Any]]:

        endpoints = []

        # see https://boto3.amazonaws.com/v1/documentation/api/latest/reference/services/sagemaker.html#SageMaker.Client.list_endpoints
        paginator = self.sagemaker_client.get_paginator("list_endpoints")

        for page in paginator.paginate():
            endpoints += page["Endpoints"]

        return endpoints

    def get_endpoint_details(self, endpoint_name: str) -> Dict[str, Any]:

        # see https://boto3.amazonaws.com/v1/documentation/api/latest/reference/services/sagemaker.html#SageMaker.Client.describe_endpoint
        return self.sagemaker_client.describe_endpoint(EndpointName=endpoint_name)

    def get_endpoint_status(
        self, endpoint_name: str, endpoint_arn: str, sagemaker_status: str
    ) -> str:
        endpoint_status = ENDPOINT_STATUS_MAP.get(sagemaker_status)

        if endpoint_status is None:

            self.report.report_warning(
                endpoint_arn,
                f"Unknown status for {endpoint_name} ({endpoint_arn}): {sagemaker_status}",
            )

            endpoint_status = DeploymentStatusClass.UNKNOWN

        return endpoint_status

    def get_endpoint_wu(self, endpoint_details: Dict[str, Any]) -> MetadataWorkUnit:
        """a
        Get a workunit for an endpoint.
        """

        # params to remove since we extract them
        redundant_fields = {"EndpointName", "CreationTime"}

        endpoint_snapshot = MLModelDeploymentSnapshot(
            urn=builder.make_ml_model_deployment_urn(
                "sagemaker", endpoint_details["EndpointName"], self.env
            ),
            aspects=[
                MLModelDeploymentPropertiesClass(
                    createdAt=int(
                        endpoint_details.get("CreationTime", datetime.now()).timestamp()
                        * 1000
                    ),
                    status=self.get_endpoint_status(
                        endpoint_details["EndpointArn"],
                        endpoint_details["EndpointName"],
                        endpoint_details.get("EndpointStatus", "Unknown"),
                    ),
                    customProperties={
                        key: str(value)
                        for key, value in endpoint_details.items()
                        if key not in redundant_fields
                    },
                )
            ],
        )

        # make the MCE and workunit
        mce = MetadataChangeEvent(proposedSnapshot=endpoint_snapshot)

        return MetadataWorkUnit(
            id=f'{endpoint_details["EndpointName"]}',
            mce=mce,
        )

    def get_model_wu(
        self, model_details: Dict[str, Any], endpoint_arn_to_name: Dict[str, str]
    ) -> MetadataWorkUnit:
        """
        Get a workunit for a model.
        """

        # params to remove since we extract them
        redundant_fields = {"ModelName", "CreationTime"}

        model_image = model_details.get("PrimaryContainer", {}).get("Image")
        model_uri = model_details.get("PrimaryContainer", {}).get("ModelDataUrl")

        model_endpoints = set()

        # get endpoints and groups by model image
        if model_image is not None:
            model_endpoints |= self.lineage.model_image_endpoints[model_image]
            self.model_image_to_name[model_image] = model_details["ModelName"]

        # get endpoints and groups by model uri
        if model_uri is not None:
            model_endpoints |= self.lineage.model_uri_endpoints[model_uri]
            self.model_uri_to_name[model_uri] = model_details["ModelName"]

        # sort endpoints and groups for consistency
        model_endpoints_sorted = sorted(
            [x for x in model_endpoints if x in endpoint_arn_to_name]
        )

        model_training_jobs: Set[str] = set()
        model_downstream_jobs: Set[str] = set()

        # extract model data URLs for matching with jobs
        model_data_urls = []

        for model_container in model_details.get("Containers", []):
            model_data_url = model_container.get("ModelDataUrl")

            if model_data_url is not None:
                model_data_urls.append(model_data_url)
        model_data_url = model_details.get("PrimaryContainer", {}).get("ModelDataUrl")
        if model_data_url is not None:
            model_data_urls.append(model_data_url)

        model_hyperparams_raw = {}
        model_metrics_raw = {}

        for model_data_url in model_data_urls:

            data_url_matched_jobs = self.model_image_to_jobs.get(model_data_url, set())
            # extend set of training jobs
            model_training_jobs = model_training_jobs.union(
                {
                    job.job_urn
                    for job in data_url_matched_jobs
                    if job.job_direction == JobDirection.TRAINING
                }
            )
            # extend set of downstream jobs
            model_downstream_jobs = model_downstream_jobs.union(
                {
                    job.job_urn
                    for job in data_url_matched_jobs
                    if job.job_direction == JobDirection.DOWNSTREAM
                }
            )

            for job in data_url_matched_jobs:
                if job.job_direction == JobDirection.TRAINING:
                    model_hyperparams_raw.update(job.hyperparameters)
                    model_metrics_raw.update(job.metrics)

        model_hyperparams = [
            MLHyperParamClass(name=key, value=str(value))
            for key, value in model_hyperparams_raw.items()
        ]
        model_hyperparams = sorted(model_hyperparams, key=lambda x: x.name)

        model_metrics = [
            MLMetricClass(name=key, value=str(value))
            for key, value in model_metrics_raw.items()
        ]
        model_metrics = sorted(model_metrics, key=lambda x: x.name)

        # get jobs referencing the model by name
        name_matched_jobs = self.model_name_to_jobs.get(
            model_details["ModelName"], set()
        )
        # extend set of training jobs
        model_training_jobs = model_training_jobs.union(
            {
                job.job_urn
                for job in name_matched_jobs
                if job.job_direction == JobDirection.TRAINING
            }
        )
        # extend set of downstream jobs
        model_downstream_jobs = model_downstream_jobs.union(
            {
                job.job_urn
                for job in name_matched_jobs
                if job.job_direction == JobDirection.DOWNSTREAM
            }
        )

        model_snapshot = MLModelSnapshot(
            urn=builder.make_ml_model_urn(
                "sagemaker", model_details["ModelName"], self.env
            ),
            aspects=[
                MLModelPropertiesClass(
                    date=int(
                        model_details.get("CreationTime", datetime.now()).timestamp()
                        * 1000
                    ),
                    deployments=[
                        builder.make_ml_model_deployment_urn(
                            "sagemaker", endpoint_name, self.env
                        )
                        for endpoint_name in model_endpoints_sorted
                    ],
                    customProperties={
                        key: str(value)
                        for key, value in model_details.items()
                        if key not in redundant_fields
                    },
                    trainingJobs=sorted(list(model_training_jobs)),
                    downstreamJobs=sorted(list(model_downstream_jobs)),
                    externalUrl=f"https://{self.aws_region}.console.aws.amazon.com/sagemaker/home?region={self.aws_region}#/models/{model_details['ModelName']}",
                    hyperParams=model_hyperparams,
                    trainingMetrics=model_metrics,
                )
            ],
        )

        # make the MCE and workunit
        mce = MetadataChangeEvent(proposedSnapshot=model_snapshot)

        return MetadataWorkUnit(
            id=f'{model_details["ModelName"]}',
            mce=mce,
        )

    def get_group_wu(self, group_details: Dict[str, Any]) -> MetadataWorkUnit:
        """
        Get a workunit for a model group.
        """

        # params to remove since we extract them
        redundant_fields = {"ModelPackageGroupName", "CreationTime"}

        group_arn = group_details["ModelPackageGroupArn"]

        group_model_names = set()

        if group_arn in self.lineage.group_model_uris:
            model_uris = self.lineage.group_model_uris[group_arn]
            group_model_names |= {
                self.model_uri_to_name[x]
                for x in model_uris
                if x in self.model_uri_to_name
            }

        if group_arn in self.lineage.group_model_images:
            model_images = self.lineage.group_model_images[group_arn]
            group_model_names |= {
                self.model_image_to_name[x]
                for x in model_images
                if x in self.model_uri_to_name
            }

        owners = []

        if group_details.get("CreatedBy", {}).get("UserProfileName") is not None:
            owners.append(
                OwnerClass(
                    owner=group_details["CreatedBy"]["UserProfileName"],
                    type=OwnershipTypeClass.DATAOWNER,
                )
            )

        group_snapshot = MLModelGroupSnapshot(
            urn=builder.make_ml_model_group_urn(
                "sagemaker", group_details["ModelPackageGroupName"], self.env
            ),
            aspects=[
                MLModelGroupPropertiesClass(
                    createdAt=int(
                        group_details.get("CreationTime", datetime.now()).timestamp()
                        * 1000
                    ),
                    description=group_details.get("ModelPackageGroupDescription"),
                    customProperties={
                        key: str(value)
                        for key, value in group_details.items()
                        if key not in redundant_fields
                    },
                    models=sorted(
                        [
                            builder.make_ml_model_urn("sagemaker", model_name, self.env)
                            for model_name in group_model_names
                        ]
                    ),
                ),
                OwnershipClass(owners),
            ],
        )

        # make the MCE and workunit
        mce = MetadataChangeEvent(proposedSnapshot=group_snapshot)

        return MetadataWorkUnit(id=f'{group_details["ModelPackageGroupName"]}', mce=mce)

    def get_workunits(self) -> Iterable[MetadataWorkUnit]:

        endpoints = self.get_all_endpoints()
        # sort endpoints for consistency
        endpoints = sorted(endpoints, key=lambda x: x["EndpointArn"])

        endpoint_arn_to_name = {}

        # ingest endpoints first since we need to know the endpoint ARN -> name mapping
        for endpoint in endpoints:

            endpoint_details = self.get_endpoint_details(endpoint["EndpointName"])

            endpoint_arn_to_name[endpoint["EndpointArn"]] = endpoint_details[
                "EndpointName"
            ]

            self.report.report_endpoint_scanned()
            wu = self.get_endpoint_wu(endpoint_details)
            self.report.report_workunit(wu)
            yield wu

        models = self.get_all_models()
        # sort models for consistency
        models = sorted(models, key=lambda x: x["ModelArn"])

        for model in models:

            model_details = self.get_model_details(model["ModelName"])

            self.report.report_model_scanned()
            wu = self.get_model_wu(model_details, endpoint_arn_to_name)
            self.report.report_workunit(wu)
            yield wu

        groups = self.get_all_groups()
        # sort groups for consistency
        groups = sorted(groups, key=lambda x: x["ModelPackageGroupName"])

        # ingest endpoints first since we need to know the endpoint ARN -> name mapping
        for group in groups:

            group_details = self.get_group_details(group["ModelPackageGroupName"])

            self.report.report_group_scanned()
            wu = self.get_group_wu(group_details)
            self.report.report_workunit(wu)
            yield wu<|MERGE_RESOLUTION|>--- conflicted
+++ resolved
@@ -15,15 +15,10 @@
 )
 from datahub.metadata.com.linkedin.pegasus2avro.mxe import MetadataChangeEvent
 from datahub.metadata.schema_classes import (
-<<<<<<< HEAD
-    EndpointStatusClass,
+    DeploymentStatusClass,
     MLHyperParamClass,
     MLMetricClass,
-    MLModelEndpointPropertiesClass,
-=======
-    DeploymentStatusClass,
     MLModelDeploymentPropertiesClass,
->>>>>>> c44bff24
     MLModelGroupPropertiesClass,
     MLModelPropertiesClass,
     OwnerClass,
