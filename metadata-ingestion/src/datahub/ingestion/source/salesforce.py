--- conflicted
+++ resolved
@@ -163,14 +163,8 @@
         return config_clean.remove_trailing_slashes(v)
 
 
-<<<<<<< HEAD
 class SalesforceSourceReport(StatefulIngestionReport):
-    filtered: List[str] = []
-=======
-@dataclass
-class SalesforceSourceReport(SourceReport):
     filtered: LossyList[str] = dataclass_field(default_factory=LossyList)
->>>>>>> c8583e02
 
     def report_dropped(self, ent_name: str) -> None:
         self.filtered.append(ent_name)
