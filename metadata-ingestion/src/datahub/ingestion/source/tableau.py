--- conflicted
+++ resolved
@@ -106,7 +106,6 @@
 REPLACE_SLASH_CHAR = "|"
 
 
-<<<<<<< HEAD
 class TableauStatefulIngestionConfig(StatefulStaleMetadataRemovalConfig):
     """
     Specialization of StatefulStaleMetadataRemovalConfig to adding custom config.
@@ -117,10 +116,7 @@
     _entity_types: List[str] = Field(default=["dataset", "chart", "dashboard"])
 
 
-class TableauConfig(DatasetLineageProviderConfigBase, StatefulIngestionConfigBase):
-=======
 class TableauConnectionConfig(ConfigModel):
->>>>>>> 0427122f
     connect_uri: str = Field(description="Tableau host URL.")
     username: Optional[str] = Field(
         default=None,
@@ -143,11 +139,6 @@
         default="",
         description="Tableau Site. Always required for Tableau Online. Use emptystring to connect with Default site on Tableau Server.",
     )
-<<<<<<< HEAD
-    stateful_ingestion: Optional[TableauStatefulIngestionConfig] = Field(
-        default=None, description=""
-    )
-=======
 
     @validator("connect_uri")
     def remove_trailing_slash(cls, v):
@@ -183,8 +174,7 @@
             raise ValueError(f"Unable to login: {str(e)}") from e
 
 
-class TableauConfig(DatasetLineageProviderConfigBase, TableauConnectionConfig):
->>>>>>> 0427122f
+class TableauConfig(DatasetLineageProviderConfigBase, TableauConnectionConfig, TableauStatefulIngestionConfig):
     projects: Optional[List[str]] = Field(
         default=["default"], description="List of projects"
     )
@@ -222,6 +212,10 @@
     extract_usage_stats: bool = Field(
         default=False,
         description="[experimental] Extract usage statistics for dashboards and charts.",
+    )
+
+    stateful_ingestion: Optional[TableauStatefulIngestionConfig] = Field(
+        default=None, description=""
     )
 
 
@@ -1388,4 +1382,4 @@
         return self.report
 
     def get_platform_instance_id(self) -> str:
-        return self.config.platform_instance or self.platform+        return self.platform