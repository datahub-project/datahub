--- conflicted
+++ resolved
@@ -97,13 +97,9 @@
     # Extraction configuration.
     base_dn: str = Field(description="LDAP DN.")
     filter: str = Field(default="(objectClass=*)", description="LDAP extractor filter.")
-<<<<<<< HEAD
-    attrs_list: List[str] = Field(default=None, description="Retrieved attributes list")
-=======
     attrs_list: Optional[List[str]] = Field(
         default=None, description="Retrieved attributes list"
     )
->>>>>>> af6a423f
 
     # If set to true, any users without first and last names will be dropped.
     drop_missing_first_last_name: bool = Field(
