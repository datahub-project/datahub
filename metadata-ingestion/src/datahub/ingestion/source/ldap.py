"""LDAP Source"""
import dataclasses
from typing import Any, Dict, Iterable, List, Optional

import ldap
from ldap.controls import SimplePagedResultsControl
from pydantic.fields import Field

from datahub.configuration.common import ConfigModel, ConfigurationError
from datahub.ingestion.api.common import PipelineContext
from datahub.ingestion.api.decorators import (
    SupportStatus,
    config_class,
    platform_name,
    support_status,
)
from datahub.ingestion.api.source import Source, SourceReport
from datahub.ingestion.api.workunit import MetadataWorkUnit
from datahub.metadata.com.linkedin.pegasus2avro.mxe import MetadataChangeEvent
from datahub.metadata.schema_classes import (
    CorpGroupInfoClass,
    CorpGroupSnapshotClass,
    CorpUserInfoClass,
    CorpUserSnapshotClass,
)

# default mapping for attrs
# general attrs
attrs_mapping: Dict[str, Any] = {}
attrs_mapping["urn"] = "sAMAccountName"

# user related attrs
attrs_mapping["fullName"] = "cn"
attrs_mapping["lastName"] = "sn"
attrs_mapping["firstName"] = "givenName"
attrs_mapping["displayName"] = "displayName"
attrs_mapping["managerUrn"] = "manager"
attrs_mapping["email"] = "mail"
attrs_mapping["departmentId"] = "departmentNumber"
attrs_mapping["title"] = "title"
attrs_mapping["departmentName"] = "department"
attrs_mapping["countryCode"] = "countryCode"

# group related attrs
attrs_mapping["group_urn"] = "cn"
attrs_mapping["admins"] = "owner"
attrs_mapping["members"] = "uniqueMember"
attrs_mapping["displayName"] = "name"


def create_controls(pagesize: int) -> SimplePagedResultsControl:
    """
    Create an LDAP control with a page size of "pagesize".
    """
    return SimplePagedResultsControl(True, size=pagesize, cookie="")


def get_pctrls(
    serverctrls: List[SimplePagedResultsControl],
) -> List[SimplePagedResultsControl]:
    """
    Lookup an LDAP paged control object from the returned controls.
    """
    return [
        c for c in serverctrls if c.controlType == SimplePagedResultsControl.controlType
    ]


def set_cookie(
    lc_object: SimplePagedResultsControl,
    pctrls: List[SimplePagedResultsControl],
) -> bool:
    """
    Push latest cookie back into the page control.
    """

    cookie = pctrls[0].cookie
    lc_object.cookie = cookie
    return bool(cookie)


class LDAPSourceConfig(ConfigModel):
    """Config used by the LDAP Source."""

    # Server configuration.
    ldap_server: str = Field(description="LDAP server URL.")
    ldap_user: str = Field(description="LDAP user.")
    ldap_password: str = Field(description="LDAP password.")

    # Extraction configuration.
    base_dn: str = Field(description="LDAP DN.")
    filter: str = Field(default="(objectClass=*)", description="LDAP extractor filter.")

    # If set to true, any users without first and last names will be dropped.
    drop_missing_first_last_name: bool = Field(
        default=True,
        description="If set to true, any users without first and last names will be dropped.",
    )

    page_size: int = Field(
        default=20, description="Size of each page to fetch when extracting metadata."
    )

    # default mapping for attrs
    attrs_mapping: Dict[str, Any] = {}


@dataclasses.dataclass
class LDAPSourceReport(SourceReport):

    dropped_dns: List[str] = dataclasses.field(default_factory=list)

    def report_dropped(self, dn: str) -> None:
        self.dropped_dns.append(dn)


def guess_person_ldap(
    attrs: Dict[str, Any], config: LDAPSourceConfig, report: LDAPSourceReport
) -> Optional[str]:
    """Determine the user's LDAP based on the DN and attributes."""
    if config.attrs_mapping["urn"] in attrs:
        return attrs[config.attrs_mapping["urn"]][0].decode()
    else:  # for backward compatiblity
        if "sAMAccountName" in attrs:
            report.report_warning(
                "<general>",
                "Defaulting to sAMAccountName as it was found in attrs and not set in attrs_mapping in recipe",
            )
            return attrs["sAMAccountName"][0].decode()
        if "uid" in attrs:
            report.report_warning(
                "<general>",
                f"Defaulting to uid as it was found in attrs and not set in attrs_mapping in recipe",
            )
            return attrs["uid"][0].decode()
        return None


@platform_name("LDAP")
@config_class(LDAPSourceConfig)
@support_status(SupportStatus.CERTIFIED)
@dataclasses.dataclass
class LDAPSource(Source):
    """
    This plugin extracts the following:
    - People
    - Names, emails, titles, and manager information for each person
    - List of groups
    """

    config: LDAPSourceConfig
    report: LDAPSourceReport

    def __init__(self, ctx: PipelineContext, config: LDAPSourceConfig):
        """Constructor."""
        super().__init__(ctx)
        self.config = config
        # ensure prior defaults are in place
        for k in attrs_mapping:
            if k not in self.config.attrs_mapping:
                self.config.attrs_mapping[k] = attrs_mapping[k]

        self.report = LDAPSourceReport()

        ldap.set_option(ldap.OPT_X_TLS_REQUIRE_CERT, ldap.OPT_X_TLS_ALLOW)
        ldap.set_option(ldap.OPT_REFERRALS, 0)

        self.ldap_client = ldap.initialize(self.config.ldap_server)
        self.ldap_client.protocol_version = 3

        try:
            self.ldap_client.simple_bind_s(
                self.config.ldap_user, self.config.ldap_password
            )
        except ldap.LDAPError as e:
            raise ConfigurationError("LDAP connection failed") from e

        self.lc = create_controls(self.config.page_size)

    @classmethod
    def create(cls, config_dict: Dict[str, Any], ctx: PipelineContext) -> "LDAPSource":
        """Factory method."""
        config = LDAPSourceConfig.parse_obj(config_dict)
        return cls(ctx, config)

    def get_workunits(self) -> Iterable[MetadataWorkUnit]:
        """Returns an Iterable containing the workunits to ingest LDAP users or groups."""
        cookie = True
        while cookie:
            try:
                msgid = self.ldap_client.search_ext(
                    self.config.base_dn,
                    ldap.SCOPE_SUBTREE,
                    self.config.filter,
                    serverctrls=[self.lc],
                )
                _rtype, rdata, _rmsgid, serverctrls = self.ldap_client.result3(msgid)
            except ldap.LDAPError as e:
                self.report.report_failure(
                    "ldap-control", "LDAP search failed: {}".format(e)
                )
                break

            for dn, attrs in rdata:
                if dn is None:
                    continue

                if not attrs:
                    self.report.report_warning(
                        "<general>",
                        f"skipping {dn} because attrs is empty; check your permissions if this is unexpected",
                    )
                    continue

                if (
                    b"inetOrgPerson" in attrs["objectClass"]
                    or b"posixAccount" in attrs["objectClass"]
                    or b"person" in attrs["objectClass"]
                ):
                    yield from self.handle_user(dn, attrs)
                elif (
                    b"posixGroup" in attrs["objectClass"]
                    or b"organizationalUnit" in attrs["objectClass"]
                    or b"group" in attrs["objectClass"]
                ):
                    yield from self.handle_group(dn, attrs)
                else:
                    self.report.report_dropped(dn)

            pctrls = get_pctrls(serverctrls)
            if not pctrls:
                self.report.report_failure(
                    "ldap-control", "Server ignores RFC 2696 control."
                )
                break

            cookie = set_cookie(self.lc, pctrls)

    def handle_user(self, dn: str, attrs: Dict[str, Any]) -> Iterable[MetadataWorkUnit]:
        """
        Handle a DN and attributes by adding manager info and constructing a
        work unit based on the information.
        """
        manager_ldap = None
        if self.config.attrs_mapping["managerUrn"] in attrs:
            try:
                m_cn = attrs[self.config.attrs_mapping["managerUrn"]][0].decode()
                manager_msgid = self.ldap_client.search_ext(
                    m_cn,
                    ldap.SCOPE_BASE,
                    self.config.filter,
                    serverctrls=[self.lc],
                )
<<<<<<< HEAD
                _m_dn, m_attrs = self.ldap_client.result3(manager_msgid)[1][0]
                manager_ldap = guess_person_ldap(m_attrs, self.config, self.report)
=======
                result = self.ldap_client.result3(manager_msgid)
                if result[1]:
                    _m_dn, m_attrs = result[1][0]
                    manager_ldap = guess_person_ldap(m_attrs)
>>>>>>> c942350e
            except ldap.LDAPError as e:
                self.report.report_warning(
                    dn, "manager LDAP search failed: {}".format(e)
                )

        mce = self.build_corp_user_mce(dn, attrs, manager_ldap)
        if mce:
            wu = MetadataWorkUnit(dn, mce)
            self.report.report_workunit(wu)
            yield wu
        else:
            self.report.report_dropped(dn)

    def handle_group(
        self, dn: str, attrs: Dict[str, Any]
    ) -> Iterable[MetadataWorkUnit]:
        """Creates a workunit for LDAP groups."""

        mce = self.build_corp_group_mce(attrs)
        if mce:
            wu = MetadataWorkUnit(dn, mce)
            self.report.report_workunit(wu)
            yield wu
        else:
            self.report.report_dropped(dn)

    def build_corp_user_mce(
        self, dn: str, attrs: dict, manager_ldap: Optional[str]
    ) -> Optional[MetadataChangeEvent]:
        """
        Create the MetadataChangeEvent via DN and attributes.
        """
        ldap_user = guess_person_ldap(attrs, self.config, self.report)

        if self.config.drop_missing_first_last_name and (
            self.config.attrs_mapping["firstName"] not in attrs
            or self.config.attrs_mapping["lastName"] not in attrs
        ):
            return None
        full_name = attrs[self.config.attrs_mapping["fullName"]][0].decode()
        first_name = attrs[self.config.attrs_mapping["firstName"]][0].decode()
        last_name = attrs[self.config.attrs_mapping["lastName"]][0].decode()

        email = (
            (attrs[self.config.attrs_mapping["email"]][0]).decode()
            if self.config.attrs_mapping["email"] in attrs
            else ldap_user
        )
        display_name = (
            (attrs[self.config.attrs_mapping["displayName"]][0]).decode()
            if self.config.attrs_mapping["displayName"] in attrs
            else full_name
        )
        department_id = (
            (attrs[self.config.attrs_mapping["departmentId"]][0]).decode()
            if self.config.attrs_mapping["departmentId"] in attrs
            else None
        )
        department_name = (
            (attrs[self.config.attrs_mapping["departmentName"]][0]).decode()
            if self.config.attrs_mapping["departmentName"] in attrs
            else None
        )
        country_code = (
            (attrs[self.config.attrs_mapping["countryCode"]][0]).decode()
            if self.config.attrs_mapping["countryCode"] in attrs
            else None
        )
        title = (
            attrs[self.config.attrs_mapping["title"]][0].decode()
            if self.config.attrs_mapping["title"] in attrs
            else None
        )
        manager_urn = f"urn:li:corpuser:{manager_ldap}" if manager_ldap else None

        return MetadataChangeEvent(
            proposedSnapshot=CorpUserSnapshotClass(
                urn=f"urn:li:corpuser:{ldap_user}",
                aspects=[
                    CorpUserInfoClass(
                        active=True,
                        email=email,
                        fullName=full_name,
                        firstName=first_name,
                        lastName=last_name,
                        departmentId=department_id,
                        departmentName=department_name,
                        displayName=display_name,
                        countryCode=country_code,
                        title=title,
                        managerUrn=manager_urn,
                    )
                ],
            )
        )

    def build_corp_group_mce(self, attrs: dict) -> Optional[MetadataChangeEvent]:
        """Creates a MetadataChangeEvent for LDAP groups."""
        cn = attrs.get(self.config.attrs_mapping["group_urn"])
        if cn:
            full_name = cn[0].decode()
            admins = parse_from_attrs(attrs, self.config.attrs_mapping["admins"])
            members = parse_from_attrs(attrs, self.config.attrs_mapping["members"])
            email = (
                attrs[self.config.attrs_mapping["email"]][0].decode()
                if self.config.attrs_mapping["email"] in attrs
                else full_name
            )
            description = (
                attrs[self.config.attrs_mapping["description"]][0].decode()
                if self.config.attrs_mapping["description"] in attrs
                else None
            )
            displayName = (
                attrs[self.config.attrs_mapping["displayName"]][0].decode()
                if self.config.attrs_mapping["displayName"] in attrs
                else None
            )
            return MetadataChangeEvent(
                proposedSnapshot=CorpGroupSnapshotClass(
                    urn=f"urn:li:corpGroup:{full_name}",
                    aspects=[
                        CorpGroupInfoClass(
                            email=email,
                            admins=admins,
                            members=members,
                            groups=[],
                            description=description,
                            displayName=displayName,
                        )
                    ],
                )
            )
        return None

    def get_report(self) -> LDAPSourceReport:
        """Returns the source report."""
        return self.report

    def close(self) -> None:
        """Closes the Source."""
        self.ldap_client.unbind()


def parse_from_attrs(attrs: Dict[str, Any], filter_key: str) -> List[str]:
    """Converts a list of LDAP formats to Datahub corpuser strings."""
    if filter_key in attrs:
        return [
            f"urn:li:corpuser:{strip_ldap_info(ldap_user)}"
            for ldap_user in attrs[filter_key]
        ]
    return []


def strip_ldap_info(input_clean: bytes) -> str:
    """Converts a b'uid=username,ou=Groups,dc=internal,dc=machines'
    format to username"""
    return input_clean.decode().split(",")[0].lstrip("uid=")<|MERGE_RESOLUTION|>--- conflicted
+++ resolved
@@ -251,15 +251,10 @@
                     self.config.filter,
                     serverctrls=[self.lc],
                 )
-<<<<<<< HEAD
-                _m_dn, m_attrs = self.ldap_client.result3(manager_msgid)[1][0]
-                manager_ldap = guess_person_ldap(m_attrs, self.config, self.report)
-=======
                 result = self.ldap_client.result3(manager_msgid)
                 if result[1]:
                     _m_dn, m_attrs = result[1][0]
                     manager_ldap = guess_person_ldap(m_attrs)
->>>>>>> c942350e
             except ldap.LDAPError as e:
                 self.report.report_warning(
                     dn, "manager LDAP search failed: {}".format(e)
