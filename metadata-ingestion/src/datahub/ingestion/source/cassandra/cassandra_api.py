import ssl
from dataclasses import dataclass, field
from typing import Any, Dict, List, Optional

from cassandra import DriverException, OperationTimedOut
from cassandra.auth import PlainTextAuthProvider
from cassandra.cluster import (
    EXEC_PROFILE_DEFAULT,
    Cluster,
    ExecutionProfile,
    ProtocolVersion,
    Session,
)

from datahub.ingestion.api.source import SourceReport
from datahub.ingestion.source.cassandra.cassandra_config import CassandraSourceConfig


@dataclass
class CassandraKeyspace:
    keyspace_name: str
    durable_writes: bool
    replication: Dict


@dataclass
class CassandraSharedDatasetFields:
    keyspace_name: str

    bloom_filter_fp_chance: Optional[float]
    caching: Optional[Dict[str, str]]
    comment: Optional[str]
    compaction: Optional[Dict[str, Any]]
    compression: Optional[Dict[str, Any]]
    crc_check_chance: Optional[float]
    dclocal_read_repair_chance: Optional[float]
    default_time_to_live: Optional[int]
    extensions: Optional[Dict[str, Any]]
    gc_grace_seconds: Optional[int]
    max_index_interval: Optional[int]
    memtable_flush_period_in_ms: Optional[int]
    min_index_interval: Optional[int]
    read_repair_chance: Optional[float]
    speculative_retry: Optional[str]


@dataclass
class CassandraTable(CassandraSharedDatasetFields):
    table_name: str


@dataclass
class CassandraColumn:
    keyspace_name: str
    table_name: str
    column_name: str
    type: str
    clustering_order: Optional[str]
    kind: Optional[str]
    position: Optional[int]


@dataclass
class CassandraView(CassandraSharedDatasetFields):
    view_name: str

    base_table_name: str
    include_all_columns: Optional[bool]
    where_clause: str = ""


@dataclass
class CassandraEntities:
    keyspaces: List[str] = field(default_factory=list)
    tables: Dict[str, List[str]] = field(
        default_factory=dict
    )  # Maps keyspace -> tables
    columns: Dict[str, List[CassandraColumn]] = field(
        default_factory=dict
    )  # Maps tables -> columns


# - Referencing system_schema: https://docs.datastax.com/en/cql-oss/3.x/cql/cql_using/useQuerySystem.html#Table3.ColumnsinSystem_SchemaTables-Cassandra3.0 - #
# this keyspace contains details about the cassandra cluster's keyspaces, tables, and columns


class CassandraQueries:
    # get all keyspaces
    GET_KEYSPACES_QUERY = "SELECT * FROM system_schema.keyspaces"
    # get all tables for a keyspace
    GET_TABLES_QUERY = "SELECT * FROM system_schema.tables WHERE keyspace_name = %s"
    # get all columns for a table
    GET_COLUMNS_QUERY = "SELECT * FROM system_schema.columns WHERE keyspace_name = %s AND table_name = %s"
    # get all views for a keyspace
    GET_VIEWS_QUERY = "SELECT * FROM system_schema.views WHERE keyspace_name = %s"
    # Row Count
    ROW_COUNT = 'SELECT COUNT(*) AS row_count FROM {}."{}"'
    # Column Count
    COLUMN_COUNT = "SELECT COUNT(*) AS column_count FROM system_schema.columns WHERE keyspace_name = '{}' AND table_name = '{}'"


class CassandraAPI:
    def __init__(self, config: CassandraSourceConfig, report: SourceReport):
        self.config = config
        self.report = report
        self._cassandra_session: Optional[Session] = None

    def authenticate(self) -> bool:
        """Establish a connection to Cassandra and return the session."""
        try:
            if self.config.cloud_config:
                cloud_config = self.config.cloud_config
                cluster_cloud_config = {
                    "connect_timeout": cloud_config.connect_timeout,
                    "use_default_tempdir": True,
                    "secure_connect_bundle": cloud_config.secure_connect_bundle,
                }
                profile = ExecutionProfile(request_timeout=cloud_config.request_timeout)
                auth_provider = PlainTextAuthProvider(
                    "token",
                    cloud_config.token,
                )
                cluster = Cluster(
                    cloud=cluster_cloud_config,
                    auth_provider=auth_provider,
                    execution_profiles={EXEC_PROFILE_DEFAULT: profile},
                    protocol_version=ProtocolVersion.V4,
                )

                self._cassandra_session = cluster.connect()
                return True

            ssl_context = None
            if self.config.ssl_ca_certs:
                # Map SSL version string to ssl module constant
                ssl_version_map = {
                    "TLS_CLIENT": ssl.PROTOCOL_TLS_CLIENT,
                    "TLSv1": ssl.PROTOCOL_TLSv1,
                    "TLSv1_1": ssl.PROTOCOL_TLSv1_1,
                    "TLSv1_2": ssl.PROTOCOL_TLSv1_2,
                    "TLSv1_3": ssl.PROTOCOL_TLSv1_2,  # Python's ssl module uses TLSv1_2 for TLS 1.3
                }

<<<<<<< HEAD
                ssl_protocol = ssl_version_map.get(
                    self.config.ssl_version, ssl.PROTOCOL_TLS_CLIENT
=======
                ssl_protocol = (
                    ssl_version_map.get(
                        self.config.ssl_version, ssl.PROTOCOL_TLS_CLIENT
                    )
                    if self.config.ssl_version
                    else ssl.PROTOCOL_TLS_CLIENT
>>>>>>> bfbedb60
                )
                ssl_context = ssl.SSLContext(ssl_protocol)
                ssl_context.load_verify_locations(self.config.ssl_ca_certs)
                if self.config.ssl_certfile and self.config.ssl_keyfile:
                    ssl_context.load_cert_chain(
                        certfile=self.config.ssl_certfile,
                        keyfile=self.config.ssl_keyfile,
                    )
                elif self.config.ssl_certfile or self.config.ssl_keyfile:
                    # If one is provided, the other must be too.
                    # This is a simplification; real-world scenarios might allow one without the other depending on setup.
                    raise ValueError(
                        "Both ssl_certfile and ssl_keyfile must be provided if one is specified."
                    )

            if self.config.username and self.config.password:
                auth_provider = PlainTextAuthProvider(
                    username=self.config.username, password=self.config.password
                )
                cluster = Cluster(
                    [self.config.contact_point],
                    port=self.config.port,
                    auth_provider=auth_provider,
                    ssl_context=ssl_context,
                    load_balancing_policy=None,
                )
            else:
                cluster = Cluster(
                    [self.config.contact_point],
                    port=self.config.port,
                    ssl_context=ssl_context,
                    load_balancing_policy=None,
                )

            self._cassandra_session = cluster.connect()
            return True
        except OperationTimedOut as e:
            self.report.failure(
                message="Failed to Authenticate", context=f"{str(e.errors)}", exc=e
            )
            return False
        except DriverException as e:
            self.report.failure(message="Failed to Authenticate", exc=e)
            return False
        except Exception as e:
            self.report.failure(message="Failed to authenticate to Cassandra", exc=e)
            return False

    def get(self, query: str, parameters: Optional[List] = None) -> List:
        parameters = parameters or []
        if not self._cassandra_session:
            return []

        resp = self._cassandra_session.execute(query, parameters)
        return resp

    def get_keyspaces(self) -> List[CassandraKeyspace]:
        """Fetch all keyspaces."""
        try:
            keyspaces = self.get(CassandraQueries.GET_KEYSPACES_QUERY)
            keyspace_list = [
                CassandraKeyspace(
                    keyspace_name=row.keyspace_name,
                    durable_writes=row.durable_writes,
                    replication=dict(row.replication),
                )
                for row in keyspaces
            ]
            return keyspace_list
        except DriverException as e:
            self.report.warning(
                message="Failed to fetch keyspaces", context=f"{str(e)}", exc=e
            )
            return []
        except Exception as e:
            self.report.warning(message="Failed to fetch keyspaces", exc=e)
            return []

    def get_tables(self, keyspace_name: str) -> List[CassandraTable]:
        """Fetch all tables for a given keyspace."""
        try:
            tables = self.get(CassandraQueries.GET_TABLES_QUERY, [keyspace_name])
            table_list = [
                CassandraTable(
                    keyspace_name=row.keyspace_name,
                    table_name=row.table_name,
                    bloom_filter_fp_chance=row.bloom_filter_fp_chance,
                    caching=dict(row.caching),
                    comment=row.comment,
                    compaction=dict(row.compaction),
                    compression=dict(row.compression),
                    crc_check_chance=row.crc_check_chance,
                    dclocal_read_repair_chance=row.dclocal_read_repair_chance,
                    default_time_to_live=row.default_time_to_live,
                    extensions=dict(row.extensions),
                    gc_grace_seconds=row.gc_grace_seconds,
                    max_index_interval=row.max_index_interval,
                    memtable_flush_period_in_ms=row.memtable_flush_period_in_ms,
                    min_index_interval=row.min_index_interval,
                    read_repair_chance=row.read_repair_chance,
                    speculative_retry=row.speculative_retry,
                )
                for row in tables
            ]
            return table_list
        except DriverException as e:
            self.report.warning(
                message="Failed to fetch tables for keyspace",
                context=f"{str(e)}",
                exc=e,
            )
            return []
        except Exception as e:
            self.report.warning(
                message="Failed to fetch tables for keyspace",
                context=f"{keyspace_name}",
                exc=e,
            )
            return []

    def get_columns(self, keyspace_name: str, table_name: str) -> List[CassandraColumn]:
        """Fetch all columns for a given table."""
        try:
            column_infos = self.get(
                CassandraQueries.GET_COLUMNS_QUERY, [keyspace_name, table_name]
            )
            column_list = [
                CassandraColumn(
                    keyspace_name=row.keyspace_name,
                    table_name=row.table_name,
                    column_name=row.column_name,
                    clustering_order=row.clustering_order,
                    kind=row.kind,
                    position=row.position,
                    type=row.type,
                )
                for row in column_infos
            ]
            return column_list
        except DriverException as e:
            self.report.warning(
                message="Failed to fetch columns for table", context=f"{str(e)}", exc=e
            )
            return []
        except Exception as e:
            self.report.warning(
                message="Failed to fetch columns for table",
                context=f"{keyspace_name}.{table_name}",
                exc=e,
            )
            return []

    def get_views(self, keyspace_name: str) -> List[CassandraView]:
        """Fetch all views for a given keyspace."""
        try:
            views = self.get(CassandraQueries.GET_VIEWS_QUERY, [keyspace_name])
            view_list = [
                CassandraView(
                    base_table_name=row.base_table_name,
                    keyspace_name=row.keyspace_name,
                    view_name=row.view_name,
                    bloom_filter_fp_chance=row.bloom_filter_fp_chance,
                    caching=dict(row.caching),
                    comment=row.comment,
                    compaction=dict(row.compaction),
                    compression=dict(row.compression),
                    crc_check_chance=row.crc_check_chance,
                    dclocal_read_repair_chance=row.dclocal_read_repair_chance,
                    default_time_to_live=row.default_time_to_live,
                    extensions=dict(row.extensions),
                    gc_grace_seconds=row.gc_grace_seconds,
                    include_all_columns=row.include_all_columns,
                    max_index_interval=row.max_index_interval,
                    memtable_flush_period_in_ms=row.memtable_flush_period_in_ms,
                    min_index_interval=row.min_index_interval,
                    read_repair_chance=row.read_repair_chance,
                    speculative_retry=row.speculative_retry,
                    where_clause=row.where_clause,
                )
                for row in views
            ]
            return view_list
        except DriverException as e:
            self.report.warning(
                message="Failed to fetch views for keyspace", context=f"{str(e)}", exc=e
            )
            return []
        except Exception as e:
            self.report.warning(
                message="Failed to fetch views for keyspace",
                context=f"{keyspace_name}",
                exc=e,
            )
            return []

    def execute(self, query: str, limit: Optional[int] = None) -> List:
        """Fetch stats for cassandra"""
        try:
            if not self._cassandra_session:
                return []
            if limit:
                query = query + f" LIMIT {limit}"
            result_set = self._cassandra_session.execute(query).all()
            return result_set
        except DriverException as e:
            self.report.warning(
                message="Failed to fetch stats for keyspace", context=str(e), exc=e
            )
            return []
        except Exception:
            self.report.warning(
                message="Failed to fetch stats for keyspace",
                context=f"{query}",
            )
            return []

    def close(self):
        """Close the Cassandra session."""
        if self._cassandra_session:
            self._cassandra_session.shutdown()<|MERGE_RESOLUTION|>--- conflicted
+++ resolved
@@ -141,17 +141,12 @@
                     "TLSv1_3": ssl.PROTOCOL_TLSv1_2,  # Python's ssl module uses TLSv1_2 for TLS 1.3
                 }
 
-<<<<<<< HEAD
-                ssl_protocol = ssl_version_map.get(
-                    self.config.ssl_version, ssl.PROTOCOL_TLS_CLIENT
-=======
                 ssl_protocol = (
                     ssl_version_map.get(
                         self.config.ssl_version, ssl.PROTOCOL_TLS_CLIENT
                     )
                     if self.config.ssl_version
                     else ssl.PROTOCOL_TLS_CLIENT
->>>>>>> bfbedb60
                 )
                 ssl_context = ssl.SSLContext(ssl_protocol)
                 ssl_context.load_verify_locations(self.config.ssl_ca_certs)
