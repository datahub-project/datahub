import collections
import dataclasses
import heapq
import logging
import re
from dataclasses import dataclass
from datetime import datetime, timedelta
from typing import Any, Counter, Dict, Iterable, List, MutableMapping, Optional, Tuple, Union

import cachetools
import pydantic
from google.cloud.logging_v2.client import Client as GCPLoggingClient
from more_itertools import partition

import datahub.emitter.mce_builder as builder
from datahub.configuration.common import AllowDenyPattern
from datahub.configuration.time_window_config import get_time_bucket
from datahub.emitter.mcp import MetadataChangeProposalWrapper
from datahub.ingestion.api.common import PipelineContext
from datahub.ingestion.api.source import Source, SourceReport
from datahub.ingestion.api.workunit import MetadataWorkUnit
from datahub.metadata.schema_classes import (
    ChangeTypeClass,
    OperationalInfoClass,
)
from datahub.ingestion.source.usage.usage_common import (
    BaseUsageConfig,
    GenericAggregatedDataset,
)
from datahub.metadata.schema_classes import ChangeTypeClass, OperationalInfoClass
from datahub.utilities.delayed_iter import delayed_iter

logger = logging.getLogger(__name__)

# ProtobufEntry is generated dynamically using a namedtuple, so mypy
# can't really deal with it. As such, we short circuit mypy's typing
# but keep the code relatively clear by retaining dummy types.
#
# from google.cloud.logging_v2 import ProtobufEntry
# AuditLogEntry = ProtobufEntry
AuditLogEntry = Any

DEBUG_INCLUDE_FULL_PAYLOADS = False

# Handle yearly, monthly, daily, or hourly partitioning.
# See https://cloud.google.com/bigquery/docs/partitioned-tables.
# This REGEX handles both Partitioned Tables ($ separator) and Sharded Tables (_ separator)
PARTITIONED_TABLE_REGEX = re.compile(r"^(.+)[\$_](\d{4}|\d{6}|\d{8}|\d{10})$")

# Handle table snapshots
# See https://cloud.google.com/bigquery/docs/table-snapshots-intro.
SNAPSHOT_TABLE_REGEX = re.compile(r"^(.+)@(\d{13})$")

BQ_DATETIME_FORMAT = "%Y-%m-%dT%H:%M:%SZ"
BQ_FILTER_REGEX_ALLOW_TEMPLATE = """
protoPayload.serviceData.jobCompletedEvent.job.jobStatistics.referencedTables.tableId =~ "{allow_pattern}"
"""
BQ_FILTER_REGEX_DENY_TEMPLATE = """
{logical_operator}
protoPayload.serviceData.jobCompletedEvent.job.jobStatistics.referencedTables.tableId !~ "{deny_pattern}"
"""
BQ_FILTER_RULE_TEMPLATE = """
protoPayload.serviceName="bigquery.googleapis.com"
AND
(
    (
        protoPayload.methodName="jobservice.jobcompleted"
        AND
        protoPayload.serviceData.jobCompletedEvent.eventName="query_job_completed"
        AND
        protoPayload.serviceData.jobCompletedEvent.job.jobStatus.state="DONE"
        AND
        NOT protoPayload.serviceData.jobCompletedEvent.job.jobStatus.error.code:*
    )
    OR
    (
        protoPayload.metadata.tableDataRead:*
    )
)
AND (
    {allow_regex}
    {deny_regex}
    OR
    protoPayload.metadata.tableDataRead.reason = "JOB"
)
AND
timestamp >= "{start_time}"
AND
timestamp < "{end_time}"
""".strip()
<<<<<<< HEAD
UPDATE_STATEMENT_TYPES = set(
    [
        "INSERT",
        "UPDATE",
        "DELETE",
        "MERGE",
        "CREATE",
        "CREATE_TABLE_AS_SELECT",
        "CREATE_SCHEMA",
    ]
)
=======
UPDATE_STATEMENT_TYPES = set(["INSERT", "UPDATE", "DELETE", "MERGE", "CREATE", "CREATE_TABLE_AS_SELECT",
                              "CREATE_SCHEMA"])
>>>>>>> bb9b7616


@dataclass(frozen=True, order=True)
class BigQueryTableRef:
    project: str
    dataset: str
    table: str

    @classmethod
    def from_spec_obj(cls, spec: dict) -> "BigQueryTableRef":
        return cls(spec["projectId"], spec["datasetId"], spec["tableId"])

    @classmethod
    def from_string_name(cls, ref: str) -> "BigQueryTableRef":
        parts = ref.split("/")
        if parts[0] != "projects" or parts[2] != "datasets" or parts[4] != "tables":
            raise ValueError(f"invalid BigQuery table reference: {ref}")
        return cls(parts[1], parts[3], parts[5])

    def is_anonymous(self) -> bool:
        # Temporary tables will have a dataset that begins with an underscore.
        return self.dataset.startswith("_")

    def remove_extras(self) -> "BigQueryTableRef":
        # Handle partitioned and sharded tables.
        matches = PARTITIONED_TABLE_REGEX.match(self.table)
        if matches:
            table_name = matches.group(1)
            logger.debug(
                f"Found partitioned table {self.table}. Using {table_name} as the table name."
            )
            return BigQueryTableRef(self.project, self.dataset, table_name)

        # Handle table snapshots.
        matches = SNAPSHOT_TABLE_REGEX.match(self.table)
        if matches:
            table_name = matches.group(1)
            logger.debug(
                f"Found table snapshot {self.table}. Using {table_name} as the table name."
            )
            return BigQueryTableRef(self.project, self.dataset, table_name)

        # Handle exceptions
        invalid_chars_in_table_name: List[str] = [
            c for c in {"$", "@"} if c in self.table
        ]
        if invalid_chars_in_table_name:
            raise ValueError(
                f"Cannot handle {self} - poorly formatted table name, contains {invalid_chars_in_table_name}"
            )

        return self

    def __str__(self) -> str:
        return f"projects/{self.project}/datasets/{self.dataset}/tables/{self.table}"


AggregatedDataset = GenericAggregatedDataset[BigQueryTableRef]


def _table_ref_to_urn(ref: BigQueryTableRef, env: str) -> str:
    return builder.make_dataset_urn(
        "bigquery", f"{ref.project}.{ref.dataset}.{ref.table}", env
    )


def _job_name_ref(project: str, jobId: str) -> Optional[str]:
    if project and jobId:
        return f"projects/{project}/jobs/{jobId}"
    else:
        return None


@dataclass
class ReadEvent:
    """
    A container class for data from a TableDataRead event.
    See https://cloud.google.com/bigquery/docs/reference/auditlogs/rest/Shared.Types/BigQueryAuditMetadata#BigQueryAuditMetadata.TableDataRead.
    """

    timestamp: datetime
    actor_email: str

    resource: BigQueryTableRef
    fieldsRead: List[str]
    readReason: Optional[str]
    lastUpdatedTimestamp: Optional[datetime]
    jobName: Optional[str]

    payload: Any

    # We really should use composition here since the query isn't actually
    # part of the read event, but this solution is just simpler.
    query: Optional[str] = None  # populated via join

    @classmethod
    def can_parse_entry(cls, entry: AuditLogEntry) -> bool:
        try:
            entry.payload["metadata"]["tableDataRead"]
            return True
        except (KeyError, TypeError):
            return False

    @classmethod
    def from_entry(cls, entry: AuditLogEntry) -> "ReadEvent":

        user = entry.payload["authenticationInfo"]["principalEmail"]
        resourceName = entry.payload["resourceName"]
        readInfo = entry.payload["metadata"]["tableDataRead"]

        fields = readInfo.get("fields", [])

        # https://cloud.google.com/bigquery/docs/reference/auditlogs/rest/Shared.Types/BigQueryAuditMetadata.TableDataRead.Reason
        readReason = readInfo.get("reason")
        jobName = None
        if readReason == "JOB":
            jobName = readInfo.get("jobName")

        readEvent = ReadEvent(
            actor_email=user,
            timestamp=entry.timestamp,
            resource=BigQueryTableRef.from_string_name(resourceName),
            fieldsRead=fields,
            readReason=readReason,
            lastUpdatedTimestamp=None,
            jobName=jobName,
            payload=entry.payload if DEBUG_INCLUDE_FULL_PAYLOADS else None,
        )
        if readReason == "JOB" and not jobName:
            logger.debug(
                "jobName from read events is absent when readReason is JOB. "
                "Auditlog entry - {logEntry}".format(logEntry=entry)
            )
        return readEvent


@dataclass
class QueryEvent:
    """
    A container class for a query job completion event.
    See https://cloud.google.com/bigquery/docs/reference/auditlogs/rest/Shared.Types/AuditData#JobCompletedEvent.
    """

    timestamp: datetime
    actor_email: str

    query: str
    statementType: str
    destinationTable: Optional[BigQueryTableRef]
    referencedTables: Optional[List[BigQueryTableRef]]
    lastUpdatedTimestamp: Optional[datetime]
    jobName: Optional[str]

    payload: Any

    @classmethod
    def can_parse_entry(cls, entry: AuditLogEntry) -> bool:
        try:
            entry.payload["serviceData"]["jobCompletedEvent"]["job"]
            return True
        except (KeyError, TypeError):
            return False

    @classmethod
    def from_entry(cls, entry: AuditLogEntry) -> "QueryEvent":
        user = entry.payload["authenticationInfo"]["principalEmail"]

        job = entry.payload["serviceData"]["jobCompletedEvent"]["job"]
        jobName = _job_name_ref(
            job.get("jobName", {}).get("projectId"), job.get("jobName", {}).get("jobId")
        )
        rawQuery = job["jobConfiguration"]["query"]["query"]

        rawDestTable = job["jobConfiguration"]["query"]["destinationTable"]
        destinationTable = None
        if rawDestTable:
            destinationTable = BigQueryTableRef.from_spec_obj(rawDestTable)

        rawRefTables = job["jobStatistics"].get("referencedTables")
        referencedTables = None
        if rawRefTables:
            referencedTables = [
                BigQueryTableRef.from_spec_obj(spec) for spec in rawRefTables
            ]
        statementType = job["jobConfiguration"]["query"]["statementType"]

        queryEvent = QueryEvent(
            timestamp=entry.timestamp,
            actor_email=user,
            query=rawQuery,
            statementType=job["jobConfiguration"]["query"]["statementType"],
            destinationTable=destinationTable,
            referencedTables=referencedTables,
            lastUpdatedTimestamp=entry.timestamp if statementType in UPDATE_STATEMENT_TYPES else None,
            jobName=jobName,
            payload=entry.payload if DEBUG_INCLUDE_FULL_PAYLOADS else None,
        )
        if not jobName:
            logger.debug(
                "jobName from query events is absent. "
                "Auditlog entry - {logEntry}".format(logEntry=entry)
            )

        return queryEvent


class BigQueryUsageConfig(BaseUsageConfig):
    projects: Optional[List[str]] = None
    project_id: Optional[str] = None  # deprecated in favor of `projects`
    extra_client_options: dict = {}
    env: str = builder.DEFAULT_ENV
    table_pattern: Optional[AllowDenyPattern] = None

    log_page_size: Optional[pydantic.PositiveInt] = 1000
    query_log_delay: Optional[pydantic.PositiveInt] = None
    max_query_duration: timedelta = timedelta(minutes=15)

    @pydantic.validator("project_id")
    def note_project_id_deprecation(cls, v, values, **kwargs):
        logger.warning(
            "bigquery-usage project_id option is deprecated; use projects instead"
        )
        values["projects"] = [v]
        return None

    def get_allow_pattern_string(self) -> str:
        return "|".join(self.table_pattern.allow) if self.table_pattern else ""

    def get_deny_pattern_string(self) -> str:
        return "|".join(self.table_pattern.deny) if self.table_pattern else ""


@dataclass
class BigQueryUsageSourceReport(SourceReport):
    dropped_table: Counter[str] = dataclasses.field(default_factory=collections.Counter)

    def report_dropped(self, key: str) -> None:
        self.dropped_table[key] += 1


class BigQueryUsageSource(Source):
    config: BigQueryUsageConfig
    report: BigQueryUsageSourceReport

    def __init__(self, config: BigQueryUsageConfig, ctx: PipelineContext):
        super().__init__(ctx)
        self.config = config
        self.report = BigQueryUsageSourceReport()

    @classmethod
    def create(cls, config_dict: dict, ctx: PipelineContext) -> "BigQueryUsageSource":
        config = BigQueryUsageConfig.parse_obj(config_dict)
        return cls(config, ctx)

    def get_workunits(self) -> Iterable[MetadataWorkUnit]:
        clients = self._make_bigquery_clients()
        bigquery_log_entries = self._get_bigquery_log_entries(clients)
        parsed_bigquery_log_events = self._parse_bigquery_log_entries(
            bigquery_log_entries
        )
        parsed_events, last_updated_work_units = partition(
            lambda x: isinstance(x, MetadataWorkUnit), parsed_bigquery_log_events
        )
        for wu in last_updated_work_units:
            self.report.report_workunit(wu)
            yield wu
        hydrated_read_events = self._join_events_by_job_id(parsed_events)
        aggregated_info, last_updated_timestamps = self._aggregate_enriched_read_events(hydrated_read_events)
        # aggregated_info = self._aggregate_enriched_read_events(hydrated_read_events)

        for time_bucket in aggregated_info.values():
            for aggregate in time_bucket.values():
                wu = self._make_usage_stat(aggregate)
                self.report.report_workunit(wu)
                yield wu
        operational_info = OperationalInfoClass(
            lastUpdatedTimestamps=last_updated_timestamps
        )
        mcp = MetadataChangeProposalWrapper(
            entityType="dataset",
            aspectName="operationalInfo",
            changeType=ChangeTypeClass.UPSERT,
            aspect=operational_info,
        )

        operational_info_wu = MetadataWorkUnit(
            id=f"operational-info-wu", mcp=mcp
        )
        # yield operational_info_wu



    def _make_bigquery_clients(self) -> List[GCPLoggingClient]:
        # See https://github.com/googleapis/google-cloud-python/issues/2674 for
        # why we disable gRPC here.
        client_options = self.config.extra_client_options.copy()
        client_options["_use_grpc"] = False
        if self.config.projects is None:
            return [
                GCPLoggingClient(**client_options),
            ]
        else:
            return [
                GCPLoggingClient(**client_options, project=project_id)
                for project_id in self.config.projects
            ]

    def _get_bigquery_log_entries(
        self, clients: List[GCPLoggingClient]
    ) -> Iterable[AuditLogEntry]:
        # We adjust the filter values a bit, since we need to make sure that the join
        # between query events and read events is complete. For example, this helps us
        # handle the case where the read happens within our time range but the query
        # completion event is delayed and happens after the configured end time.

        # Can safely access the first index of the allow list as it by default contains ".*"
        use_allow_filter = self.config.table_pattern and (
            len(self.config.table_pattern.allow) > 1
            or self.config.table_pattern.allow[0] != ".*"
        )
        use_deny_filter = self.config.table_pattern and self.config.table_pattern.deny
        allow_regex = (
            BQ_FILTER_REGEX_ALLOW_TEMPLATE.format(
                allow_pattern=self.config.get_allow_pattern_string()
            )
            if use_allow_filter
            else ""
        )
        deny_regex = (
            BQ_FILTER_REGEX_DENY_TEMPLATE.format(
                deny_pattern=self.config.get_deny_pattern_string(),
                logical_operator="AND" if use_allow_filter else "",
            )
            if use_deny_filter
            else ("" if use_allow_filter else "FALSE")
        )

        logger.debug(
            f"use_allow_filter={use_allow_filter}, use_deny_filter={use_deny_filter}, "
            f"allow_regex={allow_regex}, deny_regex={deny_regex}"
        )
        filter = BQ_FILTER_RULE_TEMPLATE.format(
            start_time=(
                self.config.start_time - self.config.max_query_duration
            ).strftime(BQ_DATETIME_FORMAT),
            end_time=(self.config.end_time + self.config.max_query_duration).strftime(
                BQ_DATETIME_FORMAT
            ),
            allow_regex=allow_regex,
            deny_regex=deny_regex,
        )
        logger.debug(filter)

        def get_entry_timestamp(entry: AuditLogEntry) -> datetime:
            return entry.timestamp

        list_entry_generators_across_clients: List[Iterable[AuditLogEntry]] = list()
        for client in clients:
            try:
                list_entries: Iterable[AuditLogEntry] = client.list_entries(
                    filter_=filter, page_size=self.config.log_page_size
                )
                list_entry_generators_across_clients.append(list_entries)
            except Exception as e:
                logger.warning(
                    f"Encountered exception retrieving AuditLogEntires for project {client.project}",
                    e,
                )
                self.report.report_failure(
                    f"{client.project}", f"unable to retrive log entrires {e}"
                )

        i: int = 0
        entry: AuditLogEntry
        for i, entry in enumerate(
            heapq.merge(
                *list_entry_generators_across_clients,
                key=get_entry_timestamp,
            )
        ):
            if i == 0:
                logger.info("Starting log load from BigQuery")
            yield entry
        logger.info(f"Finished loading {i} log entries from BigQuery")

    def _parse_bigquery_log_entries(
        self, entries: Iterable[AuditLogEntry]
    ) -> Iterable[Union[ReadEvent, QueryEvent, MetadataWorkUnit]]:
        num_read_events: int = 0
        num_query_events: int = 0
        for entry in entries:
            event: Optional[Union[ReadEvent, QueryEvent]] = None
            try:
                if ReadEvent.can_parse_entry(entry):
                    event = ReadEvent.from_entry(entry)
                    num_read_events += 1
                elif QueryEvent.can_parse_entry(entry):
                    event = QueryEvent.from_entry(entry)
                    num_query_events += 1
                    if event.statementType in UPDATE_STATEMENT_TYPES:
                        destination_table: Optional[BigQueryTableRef] = None
                        try:
                            destination_table = event.destinationTable.remove_extras()
                        except Exception as e:
                            self.report.report_warning(
                                str(event.destinationTable),
                                f"Failed to clean up destination table, {e}",
                            )
                            logger.warning(
                                f"Failed to process event {str(event.destinationTable)}",
                                e,
                            )
                        if destination_table:
                            last_updated_timestamp: int = int(
                                event.timestamp.timestamp() * 1000
                            )
                            operational_info = OperationalInfoClass(
                                timestampMillis=last_updated_timestamp,
                                lastUpdatedTimestamp=last_updated_timestamp,
                            )
                            mcp = MetadataChangeProposalWrapper(
                                entityType="dataset",
                                aspectName="operationalInfo",
                                changeType=ChangeTypeClass.UPSERT,
                                entityUrn=_table_ref_to_urn(
                                    destination_table, self.config.env
                                ),
                                aspect=operational_info,
                            )
                            wu = MetadataWorkUnit(
                                id=f"operationalInfo-{destination_table}{event.timestamp.isoformat()}",
                                mcp=mcp,
                            )
                            yield wu

                else:
                    self.report.report_warning(
                        f"{entry.log_name}-{entry.insert_id}",
                        "Log entry cannot be parsed as either ReadEvent or QueryEvent.",
                    )
                    logger.warning(
                        f"Log entry cannot be parsed as either ReadEvent or QueryEvent: {entry!r}"
                    )
            except Exception as e:
                self.report.report_failure(
                    f"{entry.log_name}-{entry.insert_id}",
                    f"unable to parse log entry: {entry!r}, exception: {e}",
                )
                logger.error("Error while parsing GCP log entries", e)

            if event:
                yield event

        logger.info(
            f"Parsed {num_read_events} ReadEvents and {num_query_events} QueryEvents"
        )

    def _join_events_by_job_id(
        self, events: Iterable[Union[ReadEvent, QueryEvent]]
    ) -> Iterable[ReadEvent]:
        # If caching eviction is enabled, we only store the most recently used query events,
        # which are used when resolving job information within the read events.
        query_jobs: MutableMapping[str, QueryEvent]
        if self.config.query_log_delay:
            query_jobs = cachetools.LRUCache(maxsize=5 * self.config.query_log_delay)
        else:
            query_jobs = {}

        def event_processor(
            events: Iterable[Union[ReadEvent, QueryEvent]]
        ) -> Iterable[ReadEvent]:
            for event in events:
                if isinstance(event, QueryEvent):
                    if event.jobName:
                        query_jobs[event.jobName] = event
                else:
                    yield event

        # TRICKY: To account for the possibility that the query event arrives after
        # the read event in the audit logs, we wait for at least `query_log_delay`
        # additional events to be processed before attempting to resolve BigQuery
        # job information from the logs. If `query_log_delay` is None, it gets treated
        # as an unlimited delay, which prioritizes correctness at the expense of memory usage.
        original_read_events = event_processor(events)
        delayed_read_events = delayed_iter(
            original_read_events, self.config.query_log_delay
        )

        num_joined: int = 0
        for event in delayed_read_events:
            if (
                event.timestamp < self.config.start_time
                or event.timestamp >= self.config.end_time
            ):
                continue

            if event.jobName:
                if event.jobName in query_jobs:
                    # Join the query log event into the table read log event.
                    num_joined += 1
                    event.query = query_jobs[event.jobName].query
                    event.lastUpdatedTimestamp = query_jobs[event.jobName].lastUpdatedTimestamp
                    if event.lastUpdatedTimestamp:
                        print("Timestamp is: ")
                        print(event.lastUpdatedTimestamp)

                    # TODO also join into the query itself for column references
                else:
                    self.report.report_warning(
                        str(event.resource),
                        "failed to match table read event with job; try increasing `query_log_delay` or `max_query_duration`",
                    )
            yield event

        logger.info(f"Number of read events joined with query events: {num_joined}")

    def _aggregate_enriched_read_events(
        self, events: Iterable[ReadEvent]
    ) -> Tuple[Dict[datetime, Dict[BigQueryTableRef, AggregatedDataset]], List[datetime]]:
        # TODO: handle partitioned tables

        # TODO: perhaps we need to continuously prune this, rather than
        # storing it all in one big object.
        datasets: Dict[
            datetime, Dict[BigQueryTableRef, AggregatedDataset]
        ] = collections.defaultdict(dict)

        last_updated_timestamps = []

        num_aggregated: int = 0
        for event in events:
            if event.lastUpdatedTimestamp:
                last_updated_timestamps.append(event.lastUpdatedTimestamp)
            floored_ts = get_time_bucket(event.timestamp, self.config.bucket_duration)
            resource: Optional[BigQueryTableRef] = None
            try:
                resource = event.resource.remove_extras()
            except Exception as e:
                self.report.report_warning(
                    str(event.resource), f"Failed to clean up resource, {e}"
                )
                logger.warning(f"Failed to process event {str(event.resource)}", e)
                continue

            if resource.is_anonymous():
                logger.debug(f"Dropping temporary table {resource}")
                self.report.report_dropped(str(resource))
                continue

            agg_bucket = datasets[floored_ts].setdefault(
                resource,
                AggregatedDataset(bucket_start_time=floored_ts, resource=resource),
            )
            agg_bucket.add_read_entry(event.actor_email, event.query, event.fieldsRead)
            num_aggregated += 1
        logger.info(f"Total number of events aggregated = {num_aggregated}.")
        bucket_level_stats: str = "\n\t" + "\n\t".join(
            [
                f'bucket:{db.strftime("%m-%d-%Y:%H:%M:%S")}, size={len(ads)}'
                for db, ads in datasets.items()
            ]
        )
        logger.debug(
            f"Number of buckets created = {len(datasets)}. Per-bucket details:{bucket_level_stats}"
        )

        # return datasets
        return datasets, last_updated_timestamps

    def _make_usage_stat(self, agg: AggregatedDataset) -> MetadataWorkUnit:
        return agg.make_usage_workunit(
            self.config.bucket_duration,
            lambda resource: _table_ref_to_urn(resource, self.config.env),
            self.config.top_n_queries,
        )

    def get_report(self) -> SourceReport:
        return self.report<|MERGE_RESOLUTION|>--- conflicted
+++ resolved
@@ -5,7 +5,7 @@
 import re
 from dataclasses import dataclass
 from datetime import datetime, timedelta
-from typing import Any, Counter, Dict, Iterable, List, MutableMapping, Optional, Tuple, Union
+from typing import Any, Counter, Dict, Iterable, List, MutableMapping, Optional, Union
 
 import cachetools
 import pydantic
@@ -19,15 +19,15 @@
 from datahub.ingestion.api.common import PipelineContext
 from datahub.ingestion.api.source import Source, SourceReport
 from datahub.ingestion.api.workunit import MetadataWorkUnit
-from datahub.metadata.schema_classes import (
-    ChangeTypeClass,
-    OperationalInfoClass,
-)
 from datahub.ingestion.source.usage.usage_common import (
     BaseUsageConfig,
     GenericAggregatedDataset,
 )
-from datahub.metadata.schema_classes import ChangeTypeClass, OperationalInfoClass
+from datahub.metadata.schema_classes import (
+    ChangeTypeClass,
+    OperationClass,
+    OperationTypeClass,
+)
 from datahub.utilities.delayed_iter import delayed_iter
 
 logger = logging.getLogger(__name__)
@@ -88,22 +88,15 @@
 AND
 timestamp < "{end_time}"
 """.strip()
-<<<<<<< HEAD
-UPDATE_STATEMENT_TYPES = set(
-    [
-        "INSERT",
-        "UPDATE",
-        "DELETE",
-        "MERGE",
-        "CREATE",
-        "CREATE_TABLE_AS_SELECT",
-        "CREATE_SCHEMA",
-    ]
-)
-=======
-UPDATE_STATEMENT_TYPES = set(["INSERT", "UPDATE", "DELETE", "MERGE", "CREATE", "CREATE_TABLE_AS_SELECT",
-                              "CREATE_SCHEMA"])
->>>>>>> bb9b7616
+UPDATE_STATEMENT_TYPES = {
+    "INSERT": OperationTypeClass.INSERT,
+    "UPDATE": OperationTypeClass.UPDATE,
+    "DELETE": OperationTypeClass.DELETE,
+    "MERGE": OperationTypeClass.UPDATE,
+    "CREATE": OperationTypeClass.CREATE,
+    "CREATE_TABLE_AS_SELECT": OperationTypeClass.CREATE,
+    "CREATE_SCHEMA": OperationTypeClass.CREATE,
+}
 
 
 @dataclass(frozen=True, order=True)
@@ -190,7 +183,6 @@
     resource: BigQueryTableRef
     fieldsRead: List[str]
     readReason: Optional[str]
-    lastUpdatedTimestamp: Optional[datetime]
     jobName: Optional[str]
 
     payload: Any
@@ -209,7 +201,6 @@
 
     @classmethod
     def from_entry(cls, entry: AuditLogEntry) -> "ReadEvent":
-
         user = entry.payload["authenticationInfo"]["principalEmail"]
         resourceName = entry.payload["resourceName"]
         readInfo = entry.payload["metadata"]["tableDataRead"]
@@ -228,7 +219,6 @@
             resource=BigQueryTableRef.from_string_name(resourceName),
             fieldsRead=fields,
             readReason=readReason,
-            lastUpdatedTimestamp=None,
             jobName=jobName,
             payload=entry.payload if DEBUG_INCLUDE_FULL_PAYLOADS else None,
         )
@@ -251,10 +241,9 @@
     actor_email: str
 
     query: str
-    statementType: str
+    statementType: Optional[str]
     destinationTable: Optional[BigQueryTableRef]
     referencedTables: Optional[List[BigQueryTableRef]]
-    lastUpdatedTimestamp: Optional[datetime]
     jobName: Optional[str]
 
     payload: Any
@@ -282,22 +271,22 @@
         if rawDestTable:
             destinationTable = BigQueryTableRef.from_spec_obj(rawDestTable)
 
+        statementType = job["jobConfiguration"]["query"]["statementType"]
+
         rawRefTables = job["jobStatistics"].get("referencedTables")
         referencedTables = None
         if rawRefTables:
             referencedTables = [
                 BigQueryTableRef.from_spec_obj(spec) for spec in rawRefTables
             ]
-        statementType = job["jobConfiguration"]["query"]["statementType"]
 
         queryEvent = QueryEvent(
             timestamp=entry.timestamp,
             actor_email=user,
             query=rawQuery,
-            statementType=job["jobConfiguration"]["query"]["statementType"],
+            statementType=statementType,
             destinationTable=destinationTable,
             referencedTables=referencedTables,
-            lastUpdatedTimestamp=entry.timestamp if statementType in UPDATE_STATEMENT_TYPES else None,
             jobName=jobName,
             payload=entry.payload if DEBUG_INCLUDE_FULL_PAYLOADS else None,
         )
@@ -364,6 +353,8 @@
         parsed_bigquery_log_events = self._parse_bigquery_log_entries(
             bigquery_log_entries
         )
+        parsed_events: Iterable[Union[ReadEvent, QueryEvent]]
+        last_updated_work_units: Iterable[MetadataWorkUnit]
         parsed_events, last_updated_work_units = partition(
             lambda x: isinstance(x, MetadataWorkUnit), parsed_bigquery_log_events
         )
@@ -371,30 +362,13 @@
             self.report.report_workunit(wu)
             yield wu
         hydrated_read_events = self._join_events_by_job_id(parsed_events)
-        aggregated_info, last_updated_timestamps = self._aggregate_enriched_read_events(hydrated_read_events)
-        # aggregated_info = self._aggregate_enriched_read_events(hydrated_read_events)
+        aggregated_info = self._aggregate_enriched_read_events(hydrated_read_events)
 
         for time_bucket in aggregated_info.values():
             for aggregate in time_bucket.values():
                 wu = self._make_usage_stat(aggregate)
                 self.report.report_workunit(wu)
                 yield wu
-        operational_info = OperationalInfoClass(
-            lastUpdatedTimestamps=last_updated_timestamps
-        )
-        mcp = MetadataChangeProposalWrapper(
-            entityType="dataset",
-            aspectName="operationalInfo",
-            changeType=ChangeTypeClass.UPSERT,
-            aspect=operational_info,
-        )
-
-        operational_info_wu = MetadataWorkUnit(
-            id=f"operational-info-wu", mcp=mcp
-        )
-        # yield operational_info_wu
-
-
 
     def _make_bigquery_clients(self) -> List[GCPLoggingClient]:
         # See https://github.com/googleapis/google-cloud-python/issues/2674 for
@@ -489,6 +463,55 @@
             yield entry
         logger.info(f"Finished loading {i} log entries from BigQuery")
 
+    def _create_operation_aspect_work_unit(
+        self, event: QueryEvent
+    ) -> Optional[MetadataWorkUnit]:
+        if event.statementType in UPDATE_STATEMENT_TYPES:
+            destination_table: Optional[BigQueryTableRef] = None
+            try:
+                destination_table = event.destinationTable
+                destination_table.remove_extras()
+            except Exception as e:
+                self.report.report_warning(
+                    str(event.destinationTable),
+                    f"Failed to clean up destination table, {e}",
+                )
+            if destination_table:
+                last_updated_timestamp: int = int(event.timestamp.timestamp() * 1000)
+                affected_datasets = []
+                if event.referencedTables:
+                    for table in event.referencedTables:
+                        try:
+                            affected_datasets.append(
+                                _table_ref_to_urn(
+                                    table.remove_extras(), self.config.env
+                                )
+                            )
+                        except Exception as e:
+                            self.report.report_warning(
+                                str(table),
+                                f"Failed to clean up table, {e}",
+                            )
+                operation_aspect = OperationClass(
+                    timestampMillis=last_updated_timestamp,
+                    lastUpdatedTimestamp=last_updated_timestamp,
+                    actor=builder.make_user_urn(event.actor_email.split("@")[0]),
+                    operationType=UPDATE_STATEMENT_TYPES[event.statementType],
+                    affectedDatasets=affected_datasets,
+                )
+                mcp = MetadataChangeProposalWrapper(
+                    entityType="dataset",
+                    aspectName="operation",
+                    changeType=ChangeTypeClass.UPSERT,
+                    entityUrn=_table_ref_to_urn(destination_table, self.config.env),
+                    aspect=operation_aspect,
+                )
+                return MetadataWorkUnit(
+                    id=f"operation-aspect-{destination_table}-{event.timestamp.isoformat()}",
+                    mcp=mcp,
+                )
+        return None
+
     def _parse_bigquery_log_entries(
         self, entries: Iterable[AuditLogEntry]
     ) -> Iterable[Union[ReadEvent, QueryEvent, MetadataWorkUnit]]:
@@ -503,42 +526,9 @@
                 elif QueryEvent.can_parse_entry(entry):
                     event = QueryEvent.from_entry(entry)
                     num_query_events += 1
-                    if event.statementType in UPDATE_STATEMENT_TYPES:
-                        destination_table: Optional[BigQueryTableRef] = None
-                        try:
-                            destination_table = event.destinationTable.remove_extras()
-                        except Exception as e:
-                            self.report.report_warning(
-                                str(event.destinationTable),
-                                f"Failed to clean up destination table, {e}",
-                            )
-                            logger.warning(
-                                f"Failed to process event {str(event.destinationTable)}",
-                                e,
-                            )
-                        if destination_table:
-                            last_updated_timestamp: int = int(
-                                event.timestamp.timestamp() * 1000
-                            )
-                            operational_info = OperationalInfoClass(
-                                timestampMillis=last_updated_timestamp,
-                                lastUpdatedTimestamp=last_updated_timestamp,
-                            )
-                            mcp = MetadataChangeProposalWrapper(
-                                entityType="dataset",
-                                aspectName="operationalInfo",
-                                changeType=ChangeTypeClass.UPSERT,
-                                entityUrn=_table_ref_to_urn(
-                                    destination_table, self.config.env
-                                ),
-                                aspect=operational_info,
-                            )
-                            wu = MetadataWorkUnit(
-                                id=f"operationalInfo-{destination_table}{event.timestamp.isoformat()}",
-                                mcp=mcp,
-                            )
-                            yield wu
-
+                    wu = self._create_operation_aspect_work_unit(event)
+                    if wu:
+                        yield wu
                 else:
                     self.report.report_warning(
                         f"{entry.log_name}-{entry.insert_id}",
@@ -605,10 +595,6 @@
                     # Join the query log event into the table read log event.
                     num_joined += 1
                     event.query = query_jobs[event.jobName].query
-                    event.lastUpdatedTimestamp = query_jobs[event.jobName].lastUpdatedTimestamp
-                    if event.lastUpdatedTimestamp:
-                        print("Timestamp is: ")
-                        print(event.lastUpdatedTimestamp)
 
                     # TODO also join into the query itself for column references
                 else:
@@ -622,7 +608,7 @@
 
     def _aggregate_enriched_read_events(
         self, events: Iterable[ReadEvent]
-    ) -> Tuple[Dict[datetime, Dict[BigQueryTableRef, AggregatedDataset]], List[datetime]]:
+    ) -> Dict[datetime, Dict[BigQueryTableRef, AggregatedDataset]]:
         # TODO: handle partitioned tables
 
         # TODO: perhaps we need to continuously prune this, rather than
@@ -631,12 +617,8 @@
             datetime, Dict[BigQueryTableRef, AggregatedDataset]
         ] = collections.defaultdict(dict)
 
-        last_updated_timestamps = []
-
         num_aggregated: int = 0
         for event in events:
-            if event.lastUpdatedTimestamp:
-                last_updated_timestamps.append(event.lastUpdatedTimestamp)
             floored_ts = get_time_bucket(event.timestamp, self.config.bucket_duration)
             resource: Optional[BigQueryTableRef] = None
             try:
@@ -670,8 +652,7 @@
             f"Number of buckets created = {len(datasets)}. Per-bucket details:{bucket_level_stats}"
         )
 
-        # return datasets
-        return datasets, last_updated_timestamps
+        return datasets
 
     def _make_usage_stat(self, agg: AggregatedDataset) -> MetadataWorkUnit:
         return agg.make_usage_workunit(
