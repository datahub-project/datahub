--- conflicted
+++ resolved
@@ -1008,7 +1008,6 @@
     def _create_operation_aspect_work_unit(
         self, event: AuditEvent
     ) -> Optional[MetadataWorkUnit]:
-<<<<<<< HEAD
         assert event.query_event
         if (
             event.query_event.query
@@ -1025,14 +1024,6 @@
                 self.report.operation_types_stat.get(event.query_event.statementType, 0)
                 + 1
             )
-
-=======
-        if (
-            event.statementType in OPERATION_STATEMENT_TYPES
-            and event.destinationTable
-            and self._is_table_allowed(event.destinationTable)
-        ):
->>>>>>> 7bf27336
             destination_table: BigQueryTableRef
             if not event.read_event and event.query_event.destinationTable:
                 destination_table = event.query_event.destinationTable.remove_extras()
