import collections
import heapq
import json
import logging
import os
import re
<<<<<<< HEAD
import tempfile
from datetime import datetime, timedelta
from typing import (
    Any,
    Counter,
    Dict,
    Iterable,
    List,
    MutableMapping,
    Optional,
    Union,
    cast,
)

import cachetools
import datahub.emitter.mce_builder as builder
import pydantic
from dataclasses import dataclass
from datahub.configuration import ConfigModel
from datahub.configuration.common import AllowDenyPattern, ConfigurationError
from datahub.configuration.source_common import DatasetSourceConfigBase
=======
from dataclasses import dataclass
from datetime import datetime
from typing import Any, Dict, Iterable, List, MutableMapping, Optional, Union, cast

import cachetools
from google.cloud.logging_v2.client import Client as GCPLoggingClient
from more_itertools import partition

import datahub.emitter.mce_builder as builder
>>>>>>> 4476356e
from datahub.configuration.time_window_config import get_time_bucket
from datahub.emitter.mcp import MetadataChangeProposalWrapper
from datahub.ingestion.api.common import PipelineContext
from datahub.ingestion.api.source import Source
from datahub.ingestion.api.workunit import MetadataWorkUnit
from datahub.ingestion.source.usage.usage_common import GenericAggregatedDataset
from datahub.ingestion.source_config.usage.bigquery_usage import BigQueryUsageConfig
from datahub.ingestion.source_report.usage.bigquery_usage import (
    BigQueryUsageSourceReport,
)
from datahub.metadata.schema_classes import (
    ChangeTypeClass,
    OperationClass,
    OperationTypeClass,
)
from datahub.utilities.delayed_iter import delayed_iter
<<<<<<< HEAD
from google.cloud.logging_v2.client import Client as GCPLoggingClient
from more_itertools import partition
=======
from datahub.utilities.parsing_util import (
    get_first_missing_key,
    get_first_missing_key_any,
)
>>>>>>> 4476356e

logger = logging.getLogger(__name__)

# ProtobufEntry is generated dynamically using a namedtuple, so mypy
# can't really deal with it. As such, we short circuit mypy's typing
# but keep the code relatively clear by retaining dummy types.
#
# from google.cloud.logging_v2 import ProtobufEntry
# AuditLogEntry = ProtobufEntry
AuditLogEntry = Any

# BigQueryAuditMetadata is the v2 format in which audit logs are exported to BigQuery
BigQueryAuditMetadata = Any

DEBUG_INCLUDE_FULL_PAYLOADS = False

# Handle yearly, monthly, daily, or hourly partitioning.
# See https://cloud.google.com/bigquery/docs/partitioned-tables.
# This REGEX handles both Partitioned Tables ($ separator) and Sharded Tables (_ separator)
PARTITIONED_TABLE_REGEX = re.compile(
    r"^(.+)[\$_](\d{4}|\d{6}|\d{8}|\d{10}|__PARTITIONS_SUMMARY__)$"
)

# Handle table snapshots
# See https://cloud.google.com/bigquery/docs/table-snapshots-intro.
SNAPSHOT_TABLE_REGEX = re.compile(r"^(.+)@(\d{13})$")

BQ_DATETIME_FORMAT = "%Y-%m-%dT%H:%M:%SZ"
BQ_DATE_SHARD_FORMAT = "%Y%m%d"
BQ_AUDIT_V1 = {
    "BQ_FILTER_REGEX_ALLOW_TEMPLATE": """
protoPayload.serviceData.jobCompletedEvent.job.jobStatistics.referencedTables.tableId =~ "{allow_pattern}"
""",
    "BQ_FILTER_REGEX_DENY_TEMPLATE": """
{logical_operator}
protoPayload.serviceData.jobCompletedEvent.job.jobStatistics.referencedTables.tableId !~ "{deny_pattern}"
""",
    "BQ_FILTER_RULE_TEMPLATE": """
protoPayload.serviceName="bigquery.googleapis.com"
AND
(
    (
        protoPayload.methodName="jobservice.jobcompleted"
        AND
        protoPayload.serviceData.jobCompletedEvent.eventName="query_job_completed"
        AND
        protoPayload.serviceData.jobCompletedEvent.job.jobStatus.state="DONE"
        AND
        NOT protoPayload.serviceData.jobCompletedEvent.job.jobStatus.error.code:*
    )
    OR
    (
        protoPayload.metadata.tableDataRead:*
    )
)
AND (
    {allow_regex}
    {deny_regex}
    OR
    protoPayload.metadata.tableDataRead.reason = "JOB"
)
AND
timestamp >= "{start_time}"
AND
timestamp < "{end_time}"
""".strip(),
}

BQ_AUDIT_V2 = {
    "BQ_FILTER_REGEX_ALLOW_TEMPLATE": """
protoPayload.metadata.jobChange.job.jobStats.queryStats.referencedTables =~ "projects/.*/datasets/.*/tables/{allow_pattern}"
""",
    "BQ_FILTER_REGEX_DENY_TEMPLATE": """
{logical_operator}
protoPayload.metadata.jobChange.job.jobStats.queryStats.referencedTables !~ "projects/.*/datasets/.*/tables/{deny_pattern}"
""",
    "BQ_FILTER_RULE_TEMPLATE": """
resource.type=("bigquery_project" OR "bigquery_dataset")
AND
(
    (
        protoPayload.methodName=
            (
                "google.cloud.bigquery.v2.JobService.Query"
                OR
                "google.cloud.bigquery.v2.JobService.InsertJob"
            )
        AND
        protoPayload.metadata.jobChange.job.jobStatus.jobState="DONE"
        AND NOT protoPayload.metadata.jobChange.job.jobStatus.errorResult:*
        AND protoPayload.metadata.jobChange.job.jobStats.queryStats.referencedTables:*
         AND (
            {allow_regex}
            {deny_regex}
                OR
            protoPayload.metadata.tableDataRead.reason = "JOB"
        )
    )
    OR
    (
        protoPayload.metadata.tableDataRead:*
    )
)
AND
timestamp >= "{start_time}"
AND
timestamp < "{end_time}"
""".strip(),
}


OPERATION_STATEMENT_TYPES = {
    "INSERT": OperationTypeClass.INSERT,
    "UPDATE": OperationTypeClass.UPDATE,
    "DELETE": OperationTypeClass.DELETE,
    "MERGE": OperationTypeClass.UPDATE,
    "CREATE": OperationTypeClass.CREATE,
    "CREATE_TABLE_AS_SELECT": OperationTypeClass.CREATE,
    "CREATE_SCHEMA": OperationTypeClass.CREATE,
    "DROP_TABLE": OperationTypeClass.DROP,
}


@dataclass(frozen=True, order=True)
class BigQueryTableRef:
    project: str
    dataset: str
    table: str

    @classmethod
    def from_spec_obj(cls, spec: dict) -> "BigQueryTableRef":
        return cls(spec["projectId"], spec["datasetId"], spec["tableId"])

    @classmethod
    def from_string_name(cls, ref: str) -> "BigQueryTableRef":
        parts = ref.split("/")
        if parts[0] != "projects" or parts[2] != "datasets" or parts[4] != "tables":
            raise ValueError(f"invalid BigQuery table reference: {ref}")
        return cls(parts[1], parts[3], parts[5])

    def is_temporary_table(self) -> bool:
        # Temporary tables will have a dataset that begins with an underscore.
        return self.dataset.startswith("_")

    def remove_extras(self) -> "BigQueryTableRef":
        # Handle partitioned and sharded tables.
        matches = PARTITIONED_TABLE_REGEX.match(self.table)
        if matches:
            table_name = matches.group(1)
            logger.debug(
                f"Found partitioned table {self.table}. Using {table_name} as the table name."
            )
            return BigQueryTableRef(self.project, self.dataset, table_name)

        # Handle table snapshots.
        matches = SNAPSHOT_TABLE_REGEX.match(self.table)
        if matches:
            table_name = matches.group(1)
            logger.debug(
                f"Found table snapshot {self.table}. Using {table_name} as the table name."
            )
            return BigQueryTableRef(self.project, self.dataset, table_name)

        # Handle exceptions
        invalid_chars_in_table_name: List[str] = [
            c for c in {"$", "@"} if c in self.table
        ]
        if invalid_chars_in_table_name:
            raise ValueError(
                f"Cannot handle {self} - poorly formatted table name, contains {invalid_chars_in_table_name}"
            )

        return self

    def __str__(self) -> str:
        return f"projects/{self.project}/datasets/{self.dataset}/tables/{self.table}"


AggregatedDataset = GenericAggregatedDataset[BigQueryTableRef]


def _table_ref_to_urn(ref: BigQueryTableRef, env: str) -> str:
    return builder.make_dataset_urn(
        "bigquery", f"{ref.project}.{ref.dataset}.{ref.table}", env
    )


def _job_name_ref(project: str, jobId: str) -> Optional[str]:
    if project and jobId:
        return f"projects/{project}/jobs/{jobId}"
    else:
        return None


@dataclass
class ReadEvent:
    """
    A container class for data from a TableDataRead event.
    See https://cloud.google.com/bigquery/docs/reference/auditlogs/rest/Shared.Types/BigQueryAuditMetadata#BigQueryAuditMetadata.TableDataRead.
    """

    timestamp: datetime
    actor_email: str

    resource: BigQueryTableRef
    fieldsRead: List[str]
    readReason: Optional[str]
    jobName: Optional[str]

    payload: Any

    # We really should use composition here since the query isn't actually
    # part of the read event, but this solution is just simpler.
    query: Optional[str] = None  # populated via join

    @classmethod
    def get_missing_key_entry(cls, entry: AuditLogEntry) -> Optional[str]:
        return (
            get_first_missing_key(
                inp_dict=entry.payload, keys=["metadata", "tableDataRead"]
            )
            or get_first_missing_key(
                inp_dict=entry.payload, keys=["authenticationInfo", "principalEmail"]
            )
            or get_first_missing_key(inp_dict=entry.payload, keys=["resourceName"])
        )

    @classmethod
    def from_entry(cls, entry: AuditLogEntry) -> "ReadEvent":
        user = entry.payload["authenticationInfo"]["principalEmail"]
        resourceName = entry.payload["resourceName"]
        readInfo = entry.payload["metadata"]["tableDataRead"]

        fields = readInfo.get("fields", [])

        # https://cloud.google.com/bigquery/docs/reference/auditlogs/rest/Shared.Types/BigQueryAuditMetadata.TableDataRead.Reason
        readReason = readInfo.get("reason")
        jobName = None
        if readReason == "JOB":
            jobName = readInfo.get("jobName")

        readEvent = ReadEvent(
            actor_email=user,
            timestamp=entry.timestamp,
            resource=BigQueryTableRef.from_string_name(resourceName),
            fieldsRead=fields,
            readReason=readReason,
            jobName=jobName,
            payload=entry.payload if DEBUG_INCLUDE_FULL_PAYLOADS else None,
        )
        if readReason == "JOB" and not jobName:
            logger.debug(
                "jobName from read events is absent when readReason is JOB. "
                "Auditlog entry - {logEntry}".format(logEntry=entry)
            )
        return readEvent


@dataclass
class QueryEvent:
    """
    A container class for a query job completion event.
    See https://cloud.google.com/bigquery/docs/reference/auditlogs/rest/Shared.Types/AuditData#JobCompletedEvent.
    """

    timestamp: datetime
    actor_email: str

    query: str
    statementType: Optional[str]
    destinationTable: Optional[BigQueryTableRef]
    referencedTables: Optional[List[BigQueryTableRef]]
    jobName: Optional[str]

    payload: Any

    @staticmethod
    def get_missing_key_entry(entry: AuditLogEntry) -> Optional[str]:
        return get_first_missing_key(
            inp_dict=entry.payload, keys=["serviceData", "jobCompletedEvent", "job"]
        )

    @staticmethod
    def get_missing_key_entry_v2(entry: AuditLogEntry) -> Optional[str]:
        return get_first_missing_key(
            inp_dict=entry.payload, keys=["metadata", "jobChange", "job"]
        )

    @classmethod
    def can_parse_entry_v2(cls, entry: BigQueryAuditMetadata) -> bool:
        try:
            payload = entry.payload
            payload["metadata"]["jobChange"]["job"]
            return True
        except (KeyError, TypeError):
            return False

    @classmethod
    def from_entry(cls, entry: AuditLogEntry) -> "QueryEvent":
        user = entry.payload["authenticationInfo"]["principalEmail"]

        job = entry.payload["serviceData"]["jobCompletedEvent"]["job"]
        jobName = _job_name_ref(
            job.get("jobName", {}).get("projectId"), job.get("jobName", {}).get("jobId")
        )
        rawQuery = job["jobConfiguration"]["query"]["query"]

        rawDestTable = job["jobConfiguration"]["query"]["destinationTable"]
        destinationTable = None
        if rawDestTable:
            destinationTable = BigQueryTableRef.from_spec_obj(rawDestTable)

        try:
            statementType = job["jobConfiguration"]["query"]["statementType"]
        except KeyError:
            statementType = None

        rawRefTables = job["jobStatistics"].get("referencedTables")
        referencedTables = None
        if rawRefTables:
            referencedTables = [
                BigQueryTableRef.from_spec_obj(spec) for spec in rawRefTables
            ]

        queryEvent = QueryEvent(
            timestamp=entry.timestamp,
            actor_email=user,
            query=rawQuery,
            statementType=statementType,
            destinationTable=destinationTable,
            referencedTables=referencedTables,
            jobName=jobName,
            payload=entry.payload if DEBUG_INCLUDE_FULL_PAYLOADS else None,
        )
        if not jobName:
            logger.debug(
                "jobName from query events is absent. "
                "Auditlog entry - {logEntry}".format(logEntry=entry)
            )

        return queryEvent

    @staticmethod
    def get_missing_key_exported_bigquery_audit_metadata(
        row: BigQueryAuditMetadata,
    ) -> Optional[str]:
        return get_first_missing_key_any(row, ["timestamp", "protoPayload", "metadata"])

    @classmethod
    def from_exported_bigquery_audit_metadata(
        cls, row: BigQueryAuditMetadata
    ) -> "QueryEvent":
        timestamp = row["timestamp"]
        payload = row["protoPayload"]
        metadata = json.loads(row["metadata"])

        user = payload["authenticationInfo"]["principalEmail"]

        job = metadata["jobChange"]["job"]

        job_name = job.get("jobName")
        raw_query = job["jobConfig"]["queryConfig"]["query"]

        raw_dest_table = job["jobConfig"]["queryConfig"].get("destinationTable")
        destination_table = None
        if raw_dest_table:
            destination_table = BigQueryTableRef.from_string_name(raw_dest_table)

        raw_ref_tables = job["jobStats"]["queryStats"].get("referencedTables")
        referenced_tables = None
        if raw_ref_tables:
            referenced_tables = [
                BigQueryTableRef.from_string_name(spec) for spec in raw_ref_tables
            ]

        try:
            statementType = job["jobConfiguration"]["query"]["statementType"]
        except KeyError:
            statementType = None

        query_event = QueryEvent(
            timestamp=timestamp,
            actor_email=user,
            query=raw_query,
            statementType=statementType,
            destinationTable=destination_table,
            referencedTables=referenced_tables,
            jobName=job_name,
            payload=payload if DEBUG_INCLUDE_FULL_PAYLOADS else None,
        )
        if not job_name:
            logger.debug(
                "jobName from query events is absent. "
                "BigQueryAuditMetadata entry - {logEntry}".format(logEntry=row)
            )

        return query_event

    @classmethod
    def from_entry_v2(cls, row: BigQueryAuditMetadata) -> "QueryEvent":
        timestamp = row.timestamp
        payload = row.payload
        metadata = payload["metadata"]
<<<<<<< HEAD

        user = payload["authenticationInfo"]["principalEmail"]

        job = metadata["jobChange"]["job"]

        job_name = job.get("jobName")
        raw_query = job["jobConfig"]["queryConfig"]["query"]

        raw_dest_table = job["jobConfig"]["queryConfig"].get("destinationTable")
        destination_table = None
        if raw_dest_table:
            destination_table = BigQueryTableRef.from_string_name(raw_dest_table)

        raw_ref_tables = job["jobStats"]["queryStats"].get("referencedTables")
        referenced_tables = None
        if raw_ref_tables:
            referenced_tables = [
                BigQueryTableRef.from_string_name(spec) for spec in raw_ref_tables
            ]

        try:
            statementType = job["jobConfig"]["queryConfig"]["statementType"]
        except KeyError:
            statementType = None

        query_event = QueryEvent(
            timestamp=timestamp,
            actor_email=user,
            query=raw_query,
            statementType=statementType,
            destinationTable=destination_table,
            referencedTables=referenced_tables,
            jobName=job_name,
            payload=payload if DEBUG_INCLUDE_FULL_PAYLOADS else None,
        )
        if not job_name:
            logger.debug(
                "jobName from query events is absent. "
                "BigQueryAuditMetadata entry - {logEntry}".format(logEntry=row)
            )

        return query_event


class BigQueryCredential(ConfigModel):
    project_id: str
    private_key_id: str
    private_key: str
    client_email: str
    client_id: str
    auth_uri: str = "https://accounts.google.com/o/oauth2/auth"
    token_uri: str = "https://oauth2.googleapis.com/token"
    auth_provider_x509_cert_url: str = "https://www.googleapis.com/oauth2/v1/certs"
    type: str = "service_account"
    client_x509_cert_url: Optional[str]

    @pydantic.root_validator()
    def validate_config(cls, values: Dict[str, Any]) -> Dict[str, Any]:
        if values.get("client_x509_cert_url") is None:
            values[
                "client_x509_cert_url"
            ] = f'https://www.googleapis.com/robot/v1/metadata/x509/{values["client_email"]}'
        return values

    def create_credential_temp_file(self) -> str:
        with tempfile.NamedTemporaryFile(delete=False) as fp:
            cred_json = json.dumps(self.dict(), indent=4, separators=(",", ": "))
            fp.write(cred_json.encode())
            return fp.name


class BigQueryUsageConfig(DatasetSourceConfigBase, BaseUsageConfig):
    projects: Optional[List[str]] = None
    project_id: Optional[str] = None  # deprecated in favor of `projects`
    extra_client_options: dict = {}
    table_pattern: Optional[AllowDenyPattern] = None

    log_page_size: Optional[pydantic.PositiveInt] = 1000
    query_log_delay: Optional[pydantic.PositiveInt] = None
    max_query_duration: timedelta = timedelta(minutes=15)
    use_v2_audit_metadata: Optional[bool] = False
    credential: Optional[BigQueryCredential]
    _credentials_path: Optional[str] = pydantic.PrivateAttr(None)

    def __init__(self, **data: Any):
        super().__init__(**data)
        if self.credential:
            self._credentials_path = self.credential.create_credential_temp_file()
            logger.debug(
                f"Creating temporary credential file at {self._credentials_path}"
            )
            os.environ["GOOGLE_APPLICATION_CREDENTIALS"] = self._credentials_path

    @pydantic.validator("project_id")
    def note_project_id_deprecation(cls, v, values, **kwargs):
        logger.warning(
            "bigquery-usage project_id option is deprecated; use projects instead"
        )
        values["projects"] = [v]
        return None
=======

        user = payload["authenticationInfo"]["principalEmail"]
>>>>>>> 4476356e

        job = metadata["jobChange"]["job"]

        job_name = job.get("jobName")
        raw_query = job["jobConfig"]["queryConfig"]["query"]

        raw_dest_table = job["jobConfig"]["queryConfig"].get("destinationTable")
        destination_table = None
        if raw_dest_table:
            destination_table = BigQueryTableRef.from_string_name(raw_dest_table)

        raw_ref_tables = job["jobStats"]["queryStats"].get("referencedTables")
        referenced_tables = None
        if raw_ref_tables:
            referenced_tables = [
                BigQueryTableRef.from_string_name(spec) for spec in raw_ref_tables
            ]

        try:
            statementType = job["jobConfig"]["queryConfig"]["statementType"]
        except KeyError:
            statementType = None

        query_event = QueryEvent(
            timestamp=timestamp,
            actor_email=user,
            query=raw_query,
            statementType=statementType,
            destinationTable=destination_table,
            referencedTables=referenced_tables,
            jobName=job_name,
            payload=payload if DEBUG_INCLUDE_FULL_PAYLOADS else None,
        )
        if not job_name:
            logger.debug(
                "jobName from query events is absent. "
                "BigQueryAuditMetadata entry - {logEntry}".format(logEntry=row)
            )

        return query_event


class BigQueryUsageSource(Source):
    def __init__(self, config: BigQueryUsageConfig, ctx: PipelineContext):
        super().__init__(ctx)
        self.config: BigQueryUsageConfig = config
        self.report: BigQueryUsageSourceReport = BigQueryUsageSourceReport()

    @classmethod
    def create(cls, config_dict: dict, ctx: PipelineContext) -> "BigQueryUsageSource":
        config = BigQueryUsageConfig.parse_obj(config_dict)
        return cls(config, ctx)

    def add_config_to_report(self):
        self.report.start_time = self.config.start_time
        self.report.end_time = self.config.end_time
        self.report.use_v2_audit_metadata = self.config.use_v2_audit_metadata
        self.report.query_log_delay = self.config.query_log_delay
        self.report.log_page_size = self.config.log_page_size
        self.report.allow_pattern = self.config.get_allow_pattern_string()
        self.report.deny_pattern = self.config.get_deny_pattern_string()

    def get_workunits(self) -> Iterable[MetadataWorkUnit]:
        clients = self._make_bigquery_clients()
        bigquery_log_entries = self._get_bigquery_log_entries(clients)
        parsed_bigquery_log_events = self._parse_bigquery_log_entries(
            bigquery_log_entries
        )
        parsed_events_uncasted: Iterable[Union[ReadEvent, QueryEvent, MetadataWorkUnit]]
        last_updated_work_units_uncasted: Iterable[
            Union[ReadEvent, QueryEvent, MetadataWorkUnit]
        ]
        parsed_events_uncasted, last_updated_work_units_uncasted = partition(
            lambda x: isinstance(x, MetadataWorkUnit), parsed_bigquery_log_events
        )
        parsed_events: Iterable[Union[ReadEvent, QueryEvent]] = cast(
            Iterable[Union[ReadEvent, QueryEvent]], parsed_events_uncasted
        )
        last_updated_work_units: Iterable[MetadataWorkUnit] = cast(
            Iterable[MetadataWorkUnit], last_updated_work_units_uncasted
        )
        if self.config.include_operational_stats:
            for wu in last_updated_work_units:
                self.report.report_workunit(wu)
                yield wu
        hydrated_read_events = self._join_events_by_job_id(parsed_events)
        aggregated_info = self._aggregate_enriched_read_events(hydrated_read_events)

        for time_bucket in aggregated_info.values():
            for aggregate in time_bucket.values():
                wu = self._make_usage_stat(aggregate)
                self.report.report_workunit(wu)
                yield wu

    def _make_bigquery_clients(self) -> List[GCPLoggingClient]:
        # See https://github.com/googleapis/google-cloud-python/issues/2674 for
        # why we disable gRPC here.
        client_options = self.config.extra_client_options.copy()
        client_options["_use_grpc"] = False
        if self.config.projects is None:
            return [
                GCPLoggingClient(**client_options),
            ]
        else:
            return [
                GCPLoggingClient(**client_options, project=project_id)
                for project_id in self.config.projects
            ]

    def _get_bigquery_log_entries(
        self, clients: List[GCPLoggingClient]
    ) -> Iterable[Union[AuditLogEntry, BigQueryAuditMetadata]]:
<<<<<<< HEAD
=======
        self.report.total_log_entries = 0
>>>>>>> 4476356e
        audit_templates: Dict[str, str] = BQ_AUDIT_V1
        if self.config.use_v2_audit_metadata:
            audit_templates = BQ_AUDIT_V2

        # We adjust the filter values a bit, since we need to make sure that the join
        # between query events and read events is complete. For example, this helps us
        # handle the case where the read happens within our time range but the query
        # completion event is delayed and happens after the configured end time.

        # Can safely access the first index of the allow list as it by default contains ".*"
        use_allow_filter = self.config.table_pattern and (
            len(self.config.table_pattern.allow) > 1
            or self.config.table_pattern.allow[0] != ".*"
        )
        use_deny_filter = self.config.table_pattern and self.config.table_pattern.deny
        allow_regex = (
            audit_templates["BQ_FILTER_REGEX_ALLOW_TEMPLATE"].format(
                allow_pattern=self.config.get_allow_pattern_string()
            )
            if use_allow_filter
            else ""
        )
        deny_regex = (
            audit_templates["BQ_FILTER_REGEX_DENY_TEMPLATE"].format(
                deny_pattern=self.config.get_deny_pattern_string(),
                logical_operator="AND" if use_allow_filter else "",
            )
            if use_deny_filter
            else ("" if use_allow_filter else "FALSE")
        )

        logger.debug(
            f"use_allow_filter={use_allow_filter}, use_deny_filter={use_deny_filter}, "
            f"allow_regex={allow_regex}, deny_regex={deny_regex}"
        )
<<<<<<< HEAD
        filter = audit_templates["BQ_FILTER_RULE_TEMPLATE"].format(
            start_time=(
                self.config.start_time - self.config.max_query_duration
            ).strftime(BQ_DATETIME_FORMAT),
            end_time=(self.config.end_time + self.config.max_query_duration).strftime(
                BQ_DATETIME_FORMAT
            ),
=======
        start_time = (self.config.start_time - self.config.max_query_duration).strftime(
            BQ_DATETIME_FORMAT
        )
        self.report.log_entry_start_time = start_time
        end_time = (self.config.end_time + self.config.max_query_duration).strftime(
            BQ_DATETIME_FORMAT
        )
        self.report.log_entry_end_time = end_time
        filter = audit_templates["BQ_FILTER_RULE_TEMPLATE"].format(
            start_time=start_time,
            end_time=end_time,
>>>>>>> 4476356e
            allow_regex=allow_regex,
            deny_regex=deny_regex,
        )
        logger.debug(filter)

        def get_entry_timestamp(
            entry: Union[AuditLogEntry, BigQueryAuditMetadata]
        ) -> datetime:
            return entry.timestamp

        list_entry_generators_across_clients: List[
            Iterable[Union[AuditLogEntry, BigQueryAuditMetadata]]
        ] = list()
        for client in clients:
            try:
                list_entries: Iterable[
                    Union[AuditLogEntry, BigQueryAuditMetadata]
                ] = client.list_entries(
                    filter_=filter, page_size=self.config.log_page_size
                )
                list_entry_generators_across_clients.append(list_entries)
            except Exception as e:
                logger.warning(
                    f"Encountered exception retrieving AuditLogEntires for project {client.project}",
                    e,
                )
                self.report.report_failure(
                    f"{client.project}", f"unable to retrive log entrires {e}"
                )

        i: int = 0
        entry: Union[AuditLogEntry, BigQueryAuditMetadata]
        for i, entry in enumerate(
            heapq.merge(
                *list_entry_generators_across_clients,
                key=get_entry_timestamp,
            )
        ):
            if i == 0:
                logger.info("Starting log load from BigQuery")
            self.report.total_log_entries += 1
            yield entry
        logger.info(f"Finished loading {i} log entries from BigQuery")

    def _create_operation_aspect_work_unit(
        self, event: QueryEvent
    ) -> Optional[MetadataWorkUnit]:
        if event.statementType in OPERATION_STATEMENT_TYPES and event.destinationTable:
            destination_table: BigQueryTableRef
            try:
                destination_table = event.destinationTable.remove_extras()
            except Exception as e:
                self.report.report_warning(
                    str(event.destinationTable),
                    f"Failed to clean up destination table, {e}",
                )
                return None
            last_updated_timestamp: int = int(event.timestamp.timestamp() * 1000)
            affected_datasets = []
            if event.referencedTables:
                for table in event.referencedTables:
                    try:
                        affected_datasets.append(
                            _table_ref_to_urn(
                                table.remove_extras(),
                                self.config.env,
                            )
                        )
                    except Exception as e:
                        self.report.report_warning(
                            str(table),
                            f"Failed to clean up table, {e}",
                        )
            operation_aspect = OperationClass(
                timestampMillis=last_updated_timestamp,
                lastUpdatedTimestamp=last_updated_timestamp,
                actor=builder.make_user_urn(event.actor_email.split("@")[0]),
                operationType=OPERATION_STATEMENT_TYPES[event.statementType],
                affectedDatasets=affected_datasets,
            )
            mcp = MetadataChangeProposalWrapper(
                entityType="dataset",
                aspectName="operation",
                changeType=ChangeTypeClass.UPSERT,
                entityUrn=_table_ref_to_urn(
                    destination_table,
                    env=self.config.env,
                ),
                aspect=operation_aspect,
            )
            return MetadataWorkUnit(
                id=f"{event.timestamp.isoformat()}-operation-aspect-{destination_table}",
                mcp=mcp,
            )
        return None

    def _parse_bigquery_log_entries(
        self, entries: Iterable[Union[AuditLogEntry, BigQueryAuditMetadata]]
    ) -> Iterable[Union[ReadEvent, QueryEvent, MetadataWorkUnit]]:
        self.report.num_read_events = 0
        self.report.num_query_events = 0
        for entry in entries:
            event: Optional[Union[ReadEvent, QueryEvent]] = None
<<<<<<< HEAD
            try:
                if ReadEvent.can_parse_entry(entry):
                    event = ReadEvent.from_entry(entry)
                    num_read_events += 1
                elif QueryEvent.can_parse_entry(entry):
                    event = QueryEvent.from_entry(entry)
                    num_query_events += 1
                    wu = self._create_operation_aspect_work_unit(event)
                    if wu:
                        yield wu
                elif QueryEvent.can_parse_entry_v2(entry):
                    event = QueryEvent.from_entry_v2(entry)
                    num_query_events += 1
                    wu = self._create_operation_aspect_work_unit(event)
                    if wu:
                        yield wu
                else:
                    self.report.report_warning(
                        f"{entry.log_name}-{entry.insert_id}",
                        "Log entry cannot be parsed as either ReadEvent or QueryEvent.",
                    )
                    logger.warning(
                        f"Log entry cannot be parsed as either ReadEvent or QueryEvent: {entry!r}"
                    )
            except Exception as e:
                self.report.report_failure(
=======

            missing_read_entry = ReadEvent.get_missing_key_entry(entry)
            if missing_read_entry is None:
                event = ReadEvent.from_entry(entry)
                self.report.num_read_events += 1

            missing_query_entry = QueryEvent.get_missing_key_entry(entry)
            if event is None and missing_query_entry is None:
                event = QueryEvent.from_entry(entry)
                self.report.num_query_events += 1
                wu = self._create_operation_aspect_work_unit(event)
                if wu:
                    yield wu

            missing_query_entry_v2 = QueryEvent.get_missing_key_entry_v2(entry)

            if event is None and missing_query_entry_v2 is None:
                event = QueryEvent.from_entry_v2(entry)
                self.report.num_query_events += 1
                wu = self._create_operation_aspect_work_unit(event)
                if wu:
                    yield wu

            if event is None:
                self.error(
                    logger,
>>>>>>> 4476356e
                    f"{entry.log_name}-{entry.insert_id}",
                    f"Unable to parse {type(entry)} missing read {missing_query_entry}, missing query {missing_query_entry} missing v2 {missing_query_entry_v2} for {entry}",
                )
            else:
                yield event

        logger.info(
            f"Parsed {self.report.num_read_events} ReadEvents and {self.report.num_query_events} QueryEvents"
        )

    def error(self, log: logging.Logger, key: str, reason: str) -> Any:
        self.report.report_failure(key, reason)
        log.error(f"{key} => {reason}")

    def _join_events_by_job_id(
        self, events: Iterable[Union[ReadEvent, QueryEvent]]
    ) -> Iterable[ReadEvent]:
        # If caching eviction is enabled, we only store the most recently used query events,
        # which are used when resolving job information within the read events.
        query_jobs: MutableMapping[str, QueryEvent]
        if self.config.query_log_delay:
            query_jobs = cachetools.LRUCache(maxsize=5 * self.config.query_log_delay)
        else:
            query_jobs = {}

        def event_processor(
            events: Iterable[Union[ReadEvent, QueryEvent]]
        ) -> Iterable[ReadEvent]:
            for event in events:
                if isinstance(event, QueryEvent):
                    if event.jobName:
                        query_jobs[event.jobName] = event
                else:
                    yield event

        # TRICKY: To account for the possibility that the query event arrives after
        # the read event in the audit logs, we wait for at least `query_log_delay`
        # additional events to be processed before attempting to resolve BigQuery
        # job information from the logs. If `query_log_delay` is None, it gets treated
        # as an unlimited delay, which prioritizes correctness at the expense of memory usage.
        original_read_events = event_processor(events)
        delayed_read_events = delayed_iter(
            original_read_events, self.config.query_log_delay
        )

        num_joined: int = 0
        for event in delayed_read_events:
            if (
                event.timestamp < self.config.start_time
                or event.timestamp >= self.config.end_time
            ):
                continue

            if event.jobName:
                if event.jobName in query_jobs:
                    # Join the query log event into the table read log event.
                    num_joined += 1
                    event.query = query_jobs[event.jobName].query

                    # TODO also join into the query itself for column references
                else:
                    self.report.report_warning(
                        str(event.resource),
                        "failed to match table read event with job; try increasing `query_log_delay` or `max_query_duration`",
                    )
            yield event

        logger.info(f"Number of read events joined with query events: {num_joined}")

    def _aggregate_enriched_read_events(
        self, events: Iterable[ReadEvent]
    ) -> Dict[datetime, Dict[BigQueryTableRef, AggregatedDataset]]:
        # TODO: handle partitioned tables

        # TODO: perhaps we need to continuously prune this, rather than
        # storing it all in one big object.
        datasets: Dict[
            datetime, Dict[BigQueryTableRef, AggregatedDataset]
        ] = collections.defaultdict(dict)

        num_aggregated: int = 0
        for event in events:
            floored_ts = get_time_bucket(event.timestamp, self.config.bucket_duration)
            resource: Optional[BigQueryTableRef] = None
            try:
                resource = event.resource.remove_extras()
            except Exception as e:
                self.report.report_warning(
                    str(event.resource), f"Failed to clean up resource, {e}"
                )
                logger.warning(f"Failed to process event {str(event.resource)}", e)
                continue

            if resource.is_temporary_table():
                logger.debug(f"Dropping temporary table {resource}")
                self.report.report_dropped(str(resource))
                continue

            agg_bucket = datasets[floored_ts].setdefault(
                resource,
                AggregatedDataset(
                    bucket_start_time=floored_ts,
                    resource=resource,
                    user_email_pattern=self.config.user_email_pattern,
                ),
            )
            agg_bucket.add_read_entry(event.actor_email, event.query, event.fieldsRead)
            num_aggregated += 1
        logger.info(f"Total number of events aggregated = {num_aggregated}.")
        bucket_level_stats: str = "\n\t" + "\n\t".join(
            [
                f'bucket:{db.strftime("%m-%d-%Y:%H:%M:%S")}, size={len(ads)}'
                for db, ads in datasets.items()
            ]
        )
        logger.debug(
            f"Number of buckets created = {len(datasets)}. Per-bucket details:{bucket_level_stats}"
        )

        return datasets

    def _make_usage_stat(self, agg: AggregatedDataset) -> MetadataWorkUnit:
        return agg.make_usage_workunit(
            self.config.bucket_duration,
            lambda resource: _table_ref_to_urn(resource, self.config.env),
            self.config.top_n_queries,
        )

<<<<<<< HEAD
    def get_report(self) -> SourceReport:
=======
    def get_report(self) -> BigQueryUsageSourceReport:
>>>>>>> 4476356e
        return self.report

    # We can't use close as it is not called if the ingestion is not successful
    def __del__(self):
        if self.config._credentials_path is not None:
            logger.debug(
                f"Deleting temporary credential file at {self.config._credentials_path}"
            )
            os.unlink(self.config._credentials_path)<|MERGE_RESOLUTION|>--- conflicted
+++ resolved
@@ -1,11 +1,12 @@
 import collections
+import dataclasses
 import heapq
 import json
 import logging
 import os
 import re
-<<<<<<< HEAD
 import tempfile
+from dataclasses import dataclass
 from datetime import datetime, timedelta
 from typing import (
     Any,
@@ -20,32 +21,22 @@
 )
 
 import cachetools
+import pydantic
+from google.cloud.logging_v2.client import Client as GCPLoggingClient
+from more_itertools import partition
+
 import datahub.emitter.mce_builder as builder
-import pydantic
-from dataclasses import dataclass
 from datahub.configuration import ConfigModel
 from datahub.configuration.common import AllowDenyPattern, ConfigurationError
 from datahub.configuration.source_common import DatasetSourceConfigBase
-=======
-from dataclasses import dataclass
-from datetime import datetime
-from typing import Any, Dict, Iterable, List, MutableMapping, Optional, Union, cast
-
-import cachetools
-from google.cloud.logging_v2.client import Client as GCPLoggingClient
-from more_itertools import partition
-
-import datahub.emitter.mce_builder as builder
->>>>>>> 4476356e
 from datahub.configuration.time_window_config import get_time_bucket
 from datahub.emitter.mcp import MetadataChangeProposalWrapper
 from datahub.ingestion.api.common import PipelineContext
-from datahub.ingestion.api.source import Source
+from datahub.ingestion.api.source import Source, SourceReport
 from datahub.ingestion.api.workunit import MetadataWorkUnit
-from datahub.ingestion.source.usage.usage_common import GenericAggregatedDataset
-from datahub.ingestion.source_config.usage.bigquery_usage import BigQueryUsageConfig
-from datahub.ingestion.source_report.usage.bigquery_usage import (
-    BigQueryUsageSourceReport,
+from datahub.ingestion.source.usage.usage_common import (
+    BaseUsageConfig,
+    GenericAggregatedDataset,
 )
 from datahub.metadata.schema_classes import (
     ChangeTypeClass,
@@ -53,15 +44,6 @@
     OperationTypeClass,
 )
 from datahub.utilities.delayed_iter import delayed_iter
-<<<<<<< HEAD
-from google.cloud.logging_v2.client import Client as GCPLoggingClient
-from more_itertools import partition
-=======
-from datahub.utilities.parsing_util import (
-    get_first_missing_key,
-    get_first_missing_key_any,
-)
->>>>>>> 4476356e
 
 logger = logging.getLogger(__name__)
 
@@ -278,16 +260,12 @@
     query: Optional[str] = None  # populated via join
 
     @classmethod
-    def get_missing_key_entry(cls, entry: AuditLogEntry) -> Optional[str]:
-        return (
-            get_first_missing_key(
-                inp_dict=entry.payload, keys=["metadata", "tableDataRead"]
-            )
-            or get_first_missing_key(
-                inp_dict=entry.payload, keys=["authenticationInfo", "principalEmail"]
-            )
-            or get_first_missing_key(inp_dict=entry.payload, keys=["resourceName"])
-        )
+    def can_parse_entry(cls, entry: AuditLogEntry) -> bool:
+        try:
+            entry.payload["metadata"]["tableDataRead"]
+            return True
+        except (KeyError, TypeError):
+            return False
 
     @classmethod
     def from_entry(cls, entry: AuditLogEntry) -> "ReadEvent":
@@ -338,17 +316,13 @@
 
     payload: Any
 
-    @staticmethod
-    def get_missing_key_entry(entry: AuditLogEntry) -> Optional[str]:
-        return get_first_missing_key(
-            inp_dict=entry.payload, keys=["serviceData", "jobCompletedEvent", "job"]
-        )
-
-    @staticmethod
-    def get_missing_key_entry_v2(entry: AuditLogEntry) -> Optional[str]:
-        return get_first_missing_key(
-            inp_dict=entry.payload, keys=["metadata", "jobChange", "job"]
-        )
+    @classmethod
+    def can_parse_entry(cls, entry: AuditLogEntry) -> bool:
+        try:
+            entry.payload["serviceData"]["jobCompletedEvent"]["job"]
+            return True
+        except (KeyError, TypeError):
+            return False
 
     @classmethod
     def can_parse_entry_v2(cls, entry: BigQueryAuditMetadata) -> bool:
@@ -404,11 +378,17 @@
 
         return queryEvent
 
-    @staticmethod
-    def get_missing_key_exported_bigquery_audit_metadata(
-        row: BigQueryAuditMetadata,
-    ) -> Optional[str]:
-        return get_first_missing_key_any(row, ["timestamp", "protoPayload", "metadata"])
+    @classmethod
+    def can_parse_exported_bigquery_audit_metadata(
+        cls, row: BigQueryAuditMetadata
+    ) -> bool:
+        try:
+            row["timestamp"]
+            row["protoPayload"]
+            row["metadata"]
+            return True
+        except (KeyError, TypeError):
+            return False
 
     @classmethod
     def from_exported_bigquery_audit_metadata(
@@ -465,7 +445,6 @@
         timestamp = row.timestamp
         payload = row.payload
         metadata = payload["metadata"]
-<<<<<<< HEAD
 
         user = payload["authenticationInfo"]["principalEmail"]
 
@@ -566,50 +545,30 @@
         )
         values["projects"] = [v]
         return None
-=======
-
-        user = payload["authenticationInfo"]["principalEmail"]
->>>>>>> 4476356e
-
-        job = metadata["jobChange"]["job"]
-
-        job_name = job.get("jobName")
-        raw_query = job["jobConfig"]["queryConfig"]["query"]
-
-        raw_dest_table = job["jobConfig"]["queryConfig"].get("destinationTable")
-        destination_table = None
-        if raw_dest_table:
-            destination_table = BigQueryTableRef.from_string_name(raw_dest_table)
-
-        raw_ref_tables = job["jobStats"]["queryStats"].get("referencedTables")
-        referenced_tables = None
-        if raw_ref_tables:
-            referenced_tables = [
-                BigQueryTableRef.from_string_name(spec) for spec in raw_ref_tables
-            ]
-
-        try:
-            statementType = job["jobConfig"]["queryConfig"]["statementType"]
-        except KeyError:
-            statementType = None
-
-        query_event = QueryEvent(
-            timestamp=timestamp,
-            actor_email=user,
-            query=raw_query,
-            statementType=statementType,
-            destinationTable=destination_table,
-            referencedTables=referenced_tables,
-            jobName=job_name,
-            payload=payload if DEBUG_INCLUDE_FULL_PAYLOADS else None,
-        )
-        if not job_name:
-            logger.debug(
-                "jobName from query events is absent. "
-                "BigQueryAuditMetadata entry - {logEntry}".format(logEntry=row)
-            )
-
-        return query_event
+
+    @pydantic.validator("platform")
+    def platform_is_always_bigquery(cls, v):
+        return "bigquery"
+
+    @pydantic.validator("platform_instance")
+    def bigquery_platform_instance_is_meaningless(cls, v):
+        raise ConfigurationError(
+            "BigQuery project-ids are globally unique. You don't need to provide a platform_instance"
+        )
+
+    def get_allow_pattern_string(self) -> str:
+        return "|".join(self.table_pattern.allow) if self.table_pattern else ""
+
+    def get_deny_pattern_string(self) -> str:
+        return "|".join(self.table_pattern.deny) if self.table_pattern else ""
+
+
+@dataclass
+class BigQueryUsageSourceReport(SourceReport):
+    dropped_table: Counter[str] = dataclasses.field(default_factory=collections.Counter)
+
+    def report_dropped(self, key: str) -> None:
+        self.dropped_table[key] += 1
 
 
 class BigQueryUsageSource(Source):
@@ -622,15 +581,6 @@
     def create(cls, config_dict: dict, ctx: PipelineContext) -> "BigQueryUsageSource":
         config = BigQueryUsageConfig.parse_obj(config_dict)
         return cls(config, ctx)
-
-    def add_config_to_report(self):
-        self.report.start_time = self.config.start_time
-        self.report.end_time = self.config.end_time
-        self.report.use_v2_audit_metadata = self.config.use_v2_audit_metadata
-        self.report.query_log_delay = self.config.query_log_delay
-        self.report.log_page_size = self.config.log_page_size
-        self.report.allow_pattern = self.config.get_allow_pattern_string()
-        self.report.deny_pattern = self.config.get_deny_pattern_string()
 
     def get_workunits(self) -> Iterable[MetadataWorkUnit]:
         clients = self._make_bigquery_clients()
@@ -682,10 +632,6 @@
     def _get_bigquery_log_entries(
         self, clients: List[GCPLoggingClient]
     ) -> Iterable[Union[AuditLogEntry, BigQueryAuditMetadata]]:
-<<<<<<< HEAD
-=======
-        self.report.total_log_entries = 0
->>>>>>> 4476356e
         audit_templates: Dict[str, str] = BQ_AUDIT_V1
         if self.config.use_v2_audit_metadata:
             audit_templates = BQ_AUDIT_V2
@@ -721,7 +667,6 @@
             f"use_allow_filter={use_allow_filter}, use_deny_filter={use_deny_filter}, "
             f"allow_regex={allow_regex}, deny_regex={deny_regex}"
         )
-<<<<<<< HEAD
         filter = audit_templates["BQ_FILTER_RULE_TEMPLATE"].format(
             start_time=(
                 self.config.start_time - self.config.max_query_duration
@@ -729,19 +674,6 @@
             end_time=(self.config.end_time + self.config.max_query_duration).strftime(
                 BQ_DATETIME_FORMAT
             ),
-=======
-        start_time = (self.config.start_time - self.config.max_query_duration).strftime(
-            BQ_DATETIME_FORMAT
-        )
-        self.report.log_entry_start_time = start_time
-        end_time = (self.config.end_time + self.config.max_query_duration).strftime(
-            BQ_DATETIME_FORMAT
-        )
-        self.report.log_entry_end_time = end_time
-        filter = audit_templates["BQ_FILTER_RULE_TEMPLATE"].format(
-            start_time=start_time,
-            end_time=end_time,
->>>>>>> 4476356e
             allow_regex=allow_regex,
             deny_regex=deny_regex,
         )
@@ -782,7 +714,6 @@
         ):
             if i == 0:
                 logger.info("Starting log load from BigQuery")
-            self.report.total_log_entries += 1
             yield entry
         logger.info(f"Finished loading {i} log entries from BigQuery")
 
@@ -833,7 +764,7 @@
                 aspect=operation_aspect,
             )
             return MetadataWorkUnit(
-                id=f"{event.timestamp.isoformat()}-operation-aspect-{destination_table}",
+                id=f"operation-aspect-{destination_table}-{event.timestamp.isoformat()}",
                 mcp=mcp,
             )
         return None
@@ -841,11 +772,10 @@
     def _parse_bigquery_log_entries(
         self, entries: Iterable[Union[AuditLogEntry, BigQueryAuditMetadata]]
     ) -> Iterable[Union[ReadEvent, QueryEvent, MetadataWorkUnit]]:
-        self.report.num_read_events = 0
-        self.report.num_query_events = 0
+        num_read_events: int = 0
+        num_query_events: int = 0
         for entry in entries:
             event: Optional[Union[ReadEvent, QueryEvent]] = None
-<<<<<<< HEAD
             try:
                 if ReadEvent.can_parse_entry(entry):
                     event = ReadEvent.from_entry(entry)
@@ -872,47 +802,17 @@
                     )
             except Exception as e:
                 self.report.report_failure(
-=======
-
-            missing_read_entry = ReadEvent.get_missing_key_entry(entry)
-            if missing_read_entry is None:
-                event = ReadEvent.from_entry(entry)
-                self.report.num_read_events += 1
-
-            missing_query_entry = QueryEvent.get_missing_key_entry(entry)
-            if event is None and missing_query_entry is None:
-                event = QueryEvent.from_entry(entry)
-                self.report.num_query_events += 1
-                wu = self._create_operation_aspect_work_unit(event)
-                if wu:
-                    yield wu
-
-            missing_query_entry_v2 = QueryEvent.get_missing_key_entry_v2(entry)
-
-            if event is None and missing_query_entry_v2 is None:
-                event = QueryEvent.from_entry_v2(entry)
-                self.report.num_query_events += 1
-                wu = self._create_operation_aspect_work_unit(event)
-                if wu:
-                    yield wu
-
-            if event is None:
-                self.error(
-                    logger,
->>>>>>> 4476356e
                     f"{entry.log_name}-{entry.insert_id}",
-                    f"Unable to parse {type(entry)} missing read {missing_query_entry}, missing query {missing_query_entry} missing v2 {missing_query_entry_v2} for {entry}",
+                    f"unable to parse log entry: {entry!r}, exception: {e}",
                 )
-            else:
+                logger.error("Error while parsing GCP log entries", e)
+
+            if event:
                 yield event
 
         logger.info(
-            f"Parsed {self.report.num_read_events} ReadEvents and {self.report.num_query_events} QueryEvents"
-        )
-
-    def error(self, log: logging.Logger, key: str, reason: str) -> Any:
-        self.report.report_failure(key, reason)
-        log.error(f"{key} => {reason}")
+            f"Parsed {num_read_events} ReadEvents and {num_query_events} QueryEvents"
+        )
 
     def _join_events_by_job_id(
         self, events: Iterable[Union[ReadEvent, QueryEvent]]
@@ -1028,11 +928,7 @@
             self.config.top_n_queries,
         )
 
-<<<<<<< HEAD
     def get_report(self) -> SourceReport:
-=======
-    def get_report(self) -> BigQueryUsageSourceReport:
->>>>>>> 4476356e
         return self.report
 
     # We can't use close as it is not called if the ingestion is not successful
