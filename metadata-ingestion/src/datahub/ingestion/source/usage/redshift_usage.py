import collections
import dataclasses
import logging
from dataclasses import dataclass
from datetime import datetime
from typing import Any, Dict, Iterable, List, Optional, Union, Set

from dateutil import parser
from pydantic import Field
from pydantic.main import BaseModel
from sqlalchemy import create_engine
from sqlalchemy.engine import Engine

import datahub.emitter.mce_builder as builder
from datahub.configuration.time_window_config import get_time_bucket
from datahub.emitter.mcp import MetadataChangeProposalWrapper
from datahub.ingestion.api.common import PipelineContext
from datahub.ingestion.api.source import Source, SourceReport
from datahub.ingestion.api.workunit import MetadataWorkUnit
from datahub.ingestion.source.sql.redshift import RedshiftConfig
from datahub.ingestion.source.usage.usage_common import (
    BaseUsageConfig,
    GenericAggregatedDataset,
)
from datahub.metadata.schema_classes import (
    ChangeTypeClass,
    OperationClass,
    OperationTypeClass,
)

logger = logging.getLogger(__name__)

redshift_datetime_format = "%Y-%m-%d %H:%M:%S"

# add this join to the sql comment for more metrics on completed queries
# LEFT JOIN svl_query_metrics_summary sqms ON ss.query = sqms.query
# Reference: https://docs.aws.amazon.com/redshift/latest/dg/r_SVL_QUERY_METRICS_SUMMARY.html

# this sql query joins stl_scan over table info,
# querytext, and user info to get usage stats
# using non-LEFT joins here to limit the results to
# queries run by the user on user-defined tables.
redshift_usage_sql_comment = """
SELECT DISTINCT ss.userid,
       ss.query,
       sui.usename,
       ss.tbl,
       sq.querytxt,
       sti.database,
       sti.schema,
       sti.table,
       sq.starttime,
       sq.endtime,
       sq.aborted
FROM stl_scan ss
  JOIN svv_table_info sti ON ss.tbl = sti.table_id
  JOIN stl_query sq ON ss.query = sq.query
  JOIN svl_user_info sui ON sq.userid = sui.usesysid
WHERE ss.starttime >= '{start_time}'
AND ss.starttime < '{end_time}'
AND sti.database = '{database}'
AND sq.aborted = 0
ORDER BY ss.endtime DESC;
""".strip()


RedshiftTableRef = str
AggregatedDataset = GenericAggregatedDataset[RedshiftTableRef]


class RedshiftJoinedAccessEvent(BaseModel):
    userid: int
    usename: str = None  # type:ignore
    query: int
    tbl: int
    text: str = Field(None, alias="querytxt")
    database: str = None  # type:ignore
    schema_: str = Field(None, alias="schema")
    table: str = None  # type:ignore
    starttime: datetime
    endtime: datetime


class RedshiftUsageConfig(RedshiftConfig, BaseUsageConfig):
    env: str = builder.DEFAULT_ENV
    email_domain: str
    options: dict = {}

    def get_sql_alchemy_url(self):
        return super().get_sql_alchemy_url()


@dataclass
class RedshiftUsageReport(SourceReport):
    pass


@dataclasses.dataclass
class RedshiftUsageSourceReport(SourceReport):
    filtered: Set[str] = dataclasses.field(default_factory=set)

    def report_dropped(self, key: str) -> None:
        self.filtered.add(key)


@dataclasses.dataclass
class RedshiftUsageSource(Source):
<<<<<<< HEAD
    config: RedshiftUsageConfig
    report: RedshiftUsageSourceReport = dataclasses.field(
        default_factory=RedshiftUsageSourceReport
    )
=======
    def __init__(self, config: RedshiftUsageConfig, ctx: PipelineContext):
        self.config: RedshiftUsageConfig = config
        self.report: RedshiftUsageReport = RedshiftUsageReport()
>>>>>>> ab36ac0f

    @classmethod
    def create(cls, config_dict, ctx):
        config = RedshiftUsageConfig.parse_obj(config_dict)
        return cls(config, ctx)

    def get_workunits(self) -> Iterable[MetadataWorkUnit]:
        """Gets Redshift usage stats as work units"""
        engine = self._make_sql_engine()

        if self.config.include_operational_stats:
            operation_aspect_work_units = (
                self._get_all_operation_aspect_work_units_by_type(engine)
            )
            for operation_aspect_work_unit in operation_aspect_work_units:
                yield operation_aspect_work_unit

        access_events = self._get_redshift_history(
            self._make_usage_query(redshift_usage_sql_comment), engine
        )
        # If the query results is empty, we don't want to proceed
        if not access_events:
            return []

        joined_access_event = self._get_joined_access_event(access_events)
        aggregated_info = self._aggregate_access_events(joined_access_event)

        for time_bucket in aggregated_info.values():
            for aggregate in time_bucket.values():
                wu = self._make_usage_stat(aggregate)
                self.report.report_workunit(wu)
                yield wu

    def _get_operation_aspect_work_units_by_type(
        self, operation_type: Union[str, "OperationTypeClass"], engine: Engine
    ) -> Iterable[MetadataWorkUnit]:
        if operation_type == OperationTypeClass.INSERT:
            table_name = "stl_insert"
        elif operation_type == OperationTypeClass.DELETE:
            table_name = "stl_delete"
        else:
            return []
        events = self._get_redshift_history(
            self._make_redshift_operation_aspect_query(table_name), engine
        )
        if not events:
            return []
        access_events = self._get_joined_access_event(events)
        work_units = self._aggregate_operation_aspect_events(
            access_events, operation_type
        )
        for wu in work_units:
            self.report.report_workunit(wu)
            yield wu

    def _get_all_operation_aspect_work_units_by_type(
        self, engine: Engine
    ) -> Iterable[MetadataWorkUnit]:
        insert_work_units = self._get_operation_aspect_work_units_by_type(
            OperationTypeClass.INSERT, engine
        )
        for insert_work_unit in insert_work_units:
            self.report.report_workunit(insert_work_unit)
            yield insert_work_unit

        delete_work_units = self._get_operation_aspect_work_units_by_type(
            OperationTypeClass.DELETE, engine
        )
        for delete_work_unit in delete_work_units:
            self.report.report_workunit(delete_work_unit)
            yield delete_work_unit

    def _make_usage_query(self, query: str) -> str:
        return query.format(
            start_time=self.config.start_time.strftime(redshift_datetime_format),
            end_time=self.config.end_time.strftime(redshift_datetime_format),
            database=self.config.database,
        )

    def _make_redshift_operation_aspect_query(self, table_name: str) -> str:
        return f"""
        SELECT DISTINCT ss.userid,
               ss.query,
               ss.rows,
               sui.usename,
               ss.tbl,
               sq.querytxt,
               sti.database,
               sti.schema,
               sti.table,
               sq.starttime,
               sq.endtime,
               sq.aborted
        FROM {table_name} ss
        JOIN svv_table_info sti ON ss.tbl = sti.table_id
        JOIN stl_query sq ON ss.query = sq.query
        JOIN svl_user_info sui ON sq.userid = sui.usesysid
        WHERE ss.starttime >= '{self.config.start_time.strftime(redshift_datetime_format)}'
        AND ss.starttime < '{self.config.end_time.strftime(redshift_datetime_format)}'
        AND ss.rows > 0
        AND sq.aborted = 0
        ORDER BY ss.endtime DESC;
        """.strip()

    def _make_sql_engine(self) -> Engine:
        url = self.config.get_sql_alchemy_url()
        logger.debug(f"sql_alchemy_url = {url}")
        engine = create_engine(url, **self.config.options)
        return engine

    def _get_redshift_history(
        self, query: str, engine: Engine
    ) -> Optional[Iterable[Any]]:
        results = engine.execute(query)
        events = []
        for row in results:
            # minor type conversion
            if hasattr(row, "_asdict"):
                event_dict = row._asdict()
            else:
                event_dict = dict(row)

            # stripping extra spaces caused by above _asdict() conversion
            for k, v in event_dict.items():
                if isinstance(v, str):
                    event_dict[k] = v.strip()

            if event_dict.get("starttime", None):
                event_dict["starttime"] = event_dict.get("starttime").__str__()
            if event_dict.get("endtime", None):
                event_dict["endtime"] = event_dict.get("endtime").__str__()

            logger.debug(f"event_dict: {event_dict}")
            # filter based on schema and table pattern
            if (
                event_dict["schema"]
                and self.config.schema_pattern.allowed(event_dict["schema"])
                and event_dict["table"]
                and self.config.table_pattern.allowed(event_dict["table"])
            ):
                events.append(event_dict)
            else:
                logger.debug(
                    f"Filtering out {event_dict['schema']}.{event_dict['table']}"
                )
                self.report.report_dropped(
                    f"{event_dict['database']}.{event_dict['schema']}.{event_dict['table']}"
                )

        if events:
            return events

        # SQL results can be empty. If results is empty, the SQL connection closes.
        # Then, we don't want to proceed ingestion.
        logging.info("SQL Result is empty")
        return None

    def _convert_str_to_datetime(self, v):
        if isinstance(v, str):
            isodate = parser.parse(v)  # compatible with Python 3.6+
            return isodate.strftime(redshift_datetime_format)

    def _get_joined_access_event(self, events):
        joined_access_events = []
        for event_dict in events:

            event_dict["starttime"] = self._convert_str_to_datetime(
                event_dict.get("starttime")
            )
            event_dict["endtime"] = self._convert_str_to_datetime(
                event_dict.get("endtime")
            )

            if not (
                event_dict.get("database", None)
                and event_dict.get("schema", None)
                and event_dict.get("table", None)
            ):
                logging.info("An access event parameter(s) is missing. Skipping ....")
                continue

            if self.config.database_alias:
                event_dict["database"] = self.config.database_alias

            if not event_dict.get("usename") or event_dict["usename"] == "":
                logging.info("The username parameter is missing. Skipping ....")
                continue

            joined_access_events.append(RedshiftJoinedAccessEvent(**event_dict))
        return joined_access_events

    def _aggregate_operation_aspect_events(
        self,
        events: List[RedshiftJoinedAccessEvent],
        operation_type: Union[str, "OperationTypeClass"],
    ) -> Iterable[MetadataWorkUnit]:
        for event in events:
            if (
                event.database
                and event.usename
                and event.schema_
                and event.table
                and event.endtime
            ):
                resource = f"{event.database}.{event.schema_}.{event.table}"
                last_updated_timestamp: int = int(event.endtime.timestamp() * 1000)
                user_email = event.usename

                operation_aspect = OperationClass(
                    timestampMillis=last_updated_timestamp,
                    lastUpdatedTimestamp=last_updated_timestamp,
                    actor=builder.make_user_urn(user_email.split("@")[0]),
                    operationType=operation_type,
                )
                mcp = MetadataChangeProposalWrapper(
                    entityType="dataset",
                    aspectName="operation",
                    changeType=ChangeTypeClass.UPSERT,
                    entityUrn=builder.make_dataset_urn_with_platform_instance(
                        "redshift",
                        resource.lower(),
                        self.config.platform_instance,
                        self.config.env,
                    ),
                    aspect=operation_aspect,
                )
                wu = MetadataWorkUnit(
                    id=f"operation-aspect-{event.table}-{event.endtime.isoformat()}",
                    mcp=mcp,
                )
                yield wu

    def _aggregate_access_events(
        self, events: List[RedshiftJoinedAccessEvent]
    ) -> Dict[datetime, Dict[RedshiftTableRef, AggregatedDataset]]:
        datasets: Dict[
            datetime, Dict[RedshiftTableRef, AggregatedDataset]
        ] = collections.defaultdict(dict)

        for event in events:
            floored_ts = get_time_bucket(event.starttime, self.config.bucket_duration)

            resource = f"{event.database}.{event.schema_}.{event.table}"

            agg_bucket = datasets[floored_ts].setdefault(
                resource,
                AggregatedDataset(
                    bucket_start_time=floored_ts,
                    resource=resource,
                    user_email_pattern=self.config.user_email_pattern,
                ),
            )

            # current limitation in user stats UI, we need to provide email to show users
            user_email = f"{event.usename if event.usename else 'unknown'}"
            if "@" not in user_email:
                user_email += f"@{self.config.email_domain}"
            logger.info(f"user_email: {user_email}")
            agg_bucket.add_read_entry(
                user_email,
                event.text,
                [],  # TODO: not currently supported by redshift; find column level changes
            )
        return datasets

    def _make_usage_stat(self, agg: AggregatedDataset) -> MetadataWorkUnit:
        return agg.make_usage_workunit(
            self.config.bucket_duration,
            lambda resource: builder.make_dataset_urn_with_platform_instance(
                "redshift",
                resource.lower(),
                self.config.platform_instance,
                self.config.env,
            ),
            self.config.top_n_queries,
        )

    def get_report(self) -> RedshiftUsageSourceReport:
        return self.report

    def close(self) -> None:
        pass<|MERGE_RESOLUTION|>--- conflicted
+++ resolved
@@ -90,11 +90,6 @@
         return super().get_sql_alchemy_url()
 
 
-@dataclass
-class RedshiftUsageReport(SourceReport):
-    pass
-
-
 @dataclasses.dataclass
 class RedshiftUsageSourceReport(SourceReport):
     filtered: Set[str] = dataclasses.field(default_factory=set)
@@ -105,16 +100,10 @@
 
 @dataclasses.dataclass
 class RedshiftUsageSource(Source):
-<<<<<<< HEAD
-    config: RedshiftUsageConfig
-    report: RedshiftUsageSourceReport = dataclasses.field(
-        default_factory=RedshiftUsageSourceReport
-    )
-=======
     def __init__(self, config: RedshiftUsageConfig, ctx: PipelineContext):
         self.config: RedshiftUsageConfig = config
-        self.report: RedshiftUsageReport = RedshiftUsageReport()
->>>>>>> ab36ac0f
+        self.report: RedshiftUsageSourceReport = RedshiftUsageSourceReport()
+
 
     @classmethod
     def create(cls, config_dict, ctx):
