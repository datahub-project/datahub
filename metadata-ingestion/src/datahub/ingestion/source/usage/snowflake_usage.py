--- conflicted
+++ resolved
@@ -4,8 +4,13 @@
 from datetime import datetime, timezone
 from typing import Any, Dict, Iterable, List, Optional, Union, cast
 
+import pydantic.dataclasses
+from more_itertools import partition
+from pydantic import BaseModel
+from sqlalchemy import create_engine
+from sqlalchemy.engine import Engine
+
 import datahub.emitter.mce_builder as builder
-import pydantic.dataclasses
 from datahub.configuration.common import AllowDenyPattern
 from datahub.configuration.time_window_config import get_time_bucket
 from datahub.emitter.mcp import MetadataChangeProposalWrapper
@@ -28,13 +33,6 @@
     TimeWindowSizeClass,
 )
 from datahub.utilities.perf_timer import PerfTimer
-<<<<<<< HEAD
-from more_itertools import partition
-from pydantic import BaseModel
-from sqlalchemy import create_engine
-from sqlalchemy.engine import Engine
-=======
->>>>>>> 4476356e
 
 logger = logging.getLogger(__name__)
 
@@ -69,7 +67,8 @@
 LEFT JOIN
     snowflake.account_usage.users users
     ON access_history.user_name = users.name
-WHERE   query_start_time >= to_timestamp_ltz({start_time_millis}, 3)
+WHERE   ARRAY_SIZE(base_objects_accessed) > 0
+    AND query_start_time >= to_timestamp_ltz({start_time_millis}, 3)
     AND query_start_time < to_timestamp_ltz({end_time_millis}, 3)
 ORDER BY query_start_time DESC
 ;
@@ -291,7 +290,6 @@
         return engine
 
     def _check_usage_date_ranges(self, engine: Engine) -> Any:
-<<<<<<< HEAD
 
         query = """
             select
@@ -417,141 +415,6 @@
     def _get_snowflake_history(self) -> Iterable[SnowflakeJoinedAccessEvent]:
         engine = self._make_sql_engine()
 
-=======
-
-        query = """
-            select
-                min(query_start_time) as min_time,
-                max(query_start_time) as max_time
-            from snowflake.account_usage.access_history
-        """
-        with PerfTimer() as timer:
-            try:
-                for db_row in engine.execute(query):
-                    if len(db_row) < 2 or db_row[0] is None or db_row[1] is None:
-                        self.warn(
-                            logger,
-                            "check-usage-data",
-                            f"Missing data for access_history {db_row} - Check if using Enterprise edition of Snowflake",
-                        )
-                        continue
-                    self.report.min_access_history_time = db_row[0].astimezone(
-                        tz=timezone.utc
-                    )
-                    self.report.max_access_history_time = db_row[1].astimezone(
-                        tz=timezone.utc
-                    )
-                    self.report.access_history_range_query_secs = round(
-                        timer.elapsed_seconds(), 2
-                    )
-            except Exception as e:
-                self.error(logger, "check-usage-data", f"Error was {e}")
-
-    def _is_unsupported_object_accessed(self, obj: Dict[str, Any]) -> bool:
-        unsupported_keys = ["locations"]
-        return any([obj.get(key) is not None for key in unsupported_keys])
-
-    def _is_object_valid(self, obj: Dict[str, Any]) -> bool:
-        if self._is_unsupported_object_accessed(
-            obj
-        ) or not self._is_dataset_pattern_allowed(
-            obj.get("objectName"), obj.get("objectDomain")
-        ):
-            return False
-        return True
-
-    def _is_dataset_pattern_allowed(
-        self, dataset_name: Optional[Any], dataset_type: Optional[Any]
-    ) -> bool:
-        # TODO: support table/view patterns for usage logs by pulling that information as well from the usage query
-        if not dataset_type or not dataset_name:
-            return True
-
-        table_or_view_pattern: Optional[AllowDenyPattern] = AllowDenyPattern.allow_all()
-        # Test domain type = external_table and then add it
-        table_or_view_pattern = (
-            self.config.table_pattern
-            if dataset_type.lower() in {"table"}
-            else (
-                self.config.view_pattern
-                if dataset_type.lower() in {"view", "materialized_view"}
-                else None
-            )
-        )
-        if table_or_view_pattern is None:
-            return True
-
-        dataset_params = dataset_name.split(".")
-        assert len(dataset_params) == 3
-        if (
-            not self.config.database_pattern.allowed(dataset_params[0])
-            or not self.config.schema_pattern.allowed(dataset_params[1])
-            or not table_or_view_pattern.allowed(dataset_params[2])
-        ):
-            return False
-        return True
-
-    def _process_snowflake_history_row(
-        self, row: Any
-    ) -> Iterable[SnowflakeJoinedAccessEvent]:
-        self.report.rows_processed += 1
-        # Make some minor type conversions.
-        if hasattr(row, "_asdict"):
-            # Compat with SQLAlchemy 1.3 and 1.4
-            # See https://docs.sqlalchemy.org/en/14/changelog/migration_14.html#rowproxy-is-no-longer-a-proxy-is-now-called-row-and-behaves-like-an-enhanced-named-tuple.
-            event_dict = row._asdict()
-        else:
-            event_dict = dict(row)
-
-        # no use processing events that don't have a query text
-        if not event_dict["query_text"]:
-            self.report.rows_missing_query_text += 1
-            return
-
-        event_dict["base_objects_accessed"] = [
-            obj
-            for obj in json.loads(event_dict["base_objects_accessed"])
-            if self._is_object_valid(obj)
-        ]
-        if len(event_dict["base_objects_accessed"]) == 0:
-            self.report.rows_zero_base_objects_accessed += 1
-
-        event_dict["direct_objects_accessed"] = [
-            obj
-            for obj in json.loads(event_dict["direct_objects_accessed"])
-            if self._is_object_valid(obj)
-        ]
-        if len(event_dict["direct_objects_accessed"]) == 0:
-            self.report.rows_zero_direct_objects_accessed += 1
-
-        event_dict["query_start_time"] = (event_dict["query_start_time"]).astimezone(
-            tz=timezone.utc
-        )
-
-        if not event_dict["email"] and self.config.email_domain:
-            if not event_dict["user_name"]:
-                self.report.report_warning("user-name-miss", f"Missing in {event_dict}")
-                logger.warning(
-                    f"The user_name is missing from {event_dict}. Skipping ...."
-                )
-                self.report.rows_missing_email += 1
-                return
-
-            event_dict[
-                "email"
-            ] = f'{event_dict["user_name"]}@{self.config.email_domain}'.lower()
-
-        try:  # big hammer try block to ensure we don't fail on parsing events
-            event = SnowflakeJoinedAccessEvent(**event_dict)
-            yield event
-        except Exception as e:
-            self.report.rows_parsing_error += 1
-            self.warn(logger, "usage", f"Failed to parse usage line {event_dict}, {e}")
-
-    def _get_snowflake_history(self) -> Iterable[SnowflakeJoinedAccessEvent]:
-        engine = self._make_sql_engine()
-
->>>>>>> 4476356e
         logger.info("Checking usage date ranges")
         self._check_usage_date_ranges(engine)
 
