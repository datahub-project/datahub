import json
import logging
import os
from dataclasses import dataclass, field
from datetime import datetime
from functools import lru_cache
from typing import Any, Dict, Iterable, List, Optional, Tuple, Union

import dateutil.parser as dp
import requests
<<<<<<< HEAD
from pydantic import BaseModel, root_validator, validator
=======
import sqlglot
from pydantic import BaseModel
from pydantic.class_validators import root_validator, validator
>>>>>>> 4a1bab60
from pydantic.fields import Field

import datahub.emitter.mce_builder as builder
from datahub.configuration.common import AllowDenyPattern
from datahub.configuration.source_common import (
    EnvConfigMixin,
    PlatformInstanceConfigMixin,
)
from datahub.emitter.mce_builder import (
    make_chart_urn,
    make_dashboard_urn,
    make_data_platform_urn,
    make_dataset_urn,
    make_dataset_urn_with_platform_instance,
    make_domain_urn,
    make_schema_field_urn,
    make_user_urn,
)
from datahub.emitter.mcp import MetadataChangeProposalWrapper
from datahub.emitter.mcp_builder import add_domain_to_entity_wu
from datahub.ingestion.api.common import PipelineContext
from datahub.ingestion.api.decorators import (
    SourceCapability,
    SupportStatus,
    capability,
    config_class,
    platform_name,
    support_status,
)
from datahub.ingestion.api.source import MetadataWorkUnitProcessor
from datahub.ingestion.api.workunit import MetadataWorkUnit
from datahub.ingestion.source.sql.sql_types import resolve_sql_type
from datahub.ingestion.source.state.stale_entity_removal_handler import (
    StaleEntityRemovalHandler,
    StaleEntityRemovalSourceReport,
    StatefulStaleMetadataRemovalConfig,
)
from datahub.ingestion.source.state.stateful_ingestion_base import (
    StatefulIngestionConfigBase,
    StatefulIngestionSourceBase,
)
from datahub.metadata.com.linkedin.pegasus2avro.common import (
    ChangeAuditStamps,
    InputField,
    InputFields,
    Status,
    TimeStamp,
)
from datahub.metadata.com.linkedin.pegasus2avro.metadata.snapshot import (
    ChartSnapshot,
    DashboardSnapshot,
    DatasetSnapshot,
)
from datahub.metadata.com.linkedin.pegasus2avro.mxe import MetadataChangeEvent
from datahub.metadata.com.linkedin.pegasus2avro.schema import (
    BooleanTypeClass,
    DateTypeClass,
    MySqlDDL,
    NullType,
    NullTypeClass,
    NumberTypeClass,
    SchemaField,
    SchemaFieldDataType,
    SchemaMetadata,
    StringTypeClass,
    TimeTypeClass,
)
from datahub.metadata.schema_classes import (
    AuditStampClass,
    ChartInfoClass,
    ChartTypeClass,
    DashboardInfoClass,
    DatasetLineageTypeClass,
    DatasetPropertiesClass,
    FineGrainedLineageClass,
    FineGrainedLineageDownstreamTypeClass,
    FineGrainedLineageUpstreamTypeClass,
    GlobalTagsClass,
    OwnerClass,
    OwnershipClass,
    OwnershipTypeClass,
    TagAssociationClass,
    UpstreamClass,
    UpstreamLineageClass,
)
from datahub.sql_parsing.sqlglot_lineage import (
    SqlParsingResult,
    create_lineage_sql_parsed_result,
)
from datahub.utilities import config_clean
from datahub.utilities.lossy_collections import LossyList
from datahub.utilities.registries.domain_registry import DomainRegistry
from datahub.utilities.threaded_iterator_executor import ThreadedIteratorExecutor

logger = logging.getLogger(__name__)

PAGE_SIZE = 25


chart_type_from_viz_type = {
    "line": ChartTypeClass.LINE,
    "big_number": ChartTypeClass.LINE,
    "table": ChartTypeClass.TABLE,
    "dist_bar": ChartTypeClass.BAR,
    "area": ChartTypeClass.AREA,
    "bar": ChartTypeClass.BAR,
    "pie": ChartTypeClass.PIE,
    "histogram": ChartTypeClass.HISTOGRAM,
    "big_number_total": ChartTypeClass.LINE,
    "dual_line": ChartTypeClass.LINE,
    "line_multi": ChartTypeClass.LINE,
    "treemap": ChartTypeClass.AREA,
    "box_plot": ChartTypeClass.BAR,
}

platform_without_databases = ["druid"]

FIELD_TYPE_MAPPING = {
    "INT": NumberTypeClass,
    "STRING": StringTypeClass,
    "FLOAT": NumberTypeClass,
    "DATETIME": DateTypeClass,
    "TIMESTAMP": TimeTypeClass,
    "BOOLEAN": BooleanTypeClass,
    "SQL": StringTypeClass,
    "NUMERIC": NumberTypeClass,
    "TEXT": StringTypeClass,
}


@dataclass
class SupersetSourceReport(StaleEntityRemovalSourceReport):
    filtered: LossyList[str] = field(default_factory=LossyList)

    def report_dropped(self, name: str) -> None:
        self.filtered.append(name)


class SupersetDataset(BaseModel):
    id: int
    table_name: str
    changed_on_utc: Optional[str] = None
    explore_url: Optional[str] = ""

    @property
    def modified_dt(self) -> Optional[datetime]:
        if self.changed_on_utc:
            return dp.parse(self.changed_on_utc)
        return None

    @property
    def modified_ts(self) -> Optional[int]:
        if self.modified_dt:
            return int(self.modified_dt.timestamp() * 1000)
        return None


class SupersetConfig(
    StatefulIngestionConfigBase, EnvConfigMixin, PlatformInstanceConfigMixin
):
    # TODO: Add support for missing dataPlatformInstance/containers
    # See the Superset /security/login endpoint for details
    # https://superset.apache.org/docs/rest-api
    connect_uri: str = Field(
        default="http://localhost:8088", description="Superset host URL."
    )
    display_uri: Optional[str] = Field(
        default=None,
        description="optional URL to use in links (if `connect_uri` is only for ingestion)",
    )
    domain: Dict[str, AllowDenyPattern] = Field(
        default=dict(),
        description="Regex patterns for tables to filter to assign domain_key. ",
    )
    dataset_pattern: AllowDenyPattern = Field(
        default=AllowDenyPattern.allow_all(),
        description="Regex patterns for dataset to filter in ingestion.",
    )
    chart_pattern: AllowDenyPattern = Field(
        AllowDenyPattern.allow_all(),
        description="Patterns for selecting chart names that are to be included",
    )
    dashboard_pattern: AllowDenyPattern = Field(
        AllowDenyPattern.allow_all(),
        description="Patterns for selecting dashboard names that are to be included",
    )
    database_pattern: AllowDenyPattern = Field(
        default=AllowDenyPattern.allow_all(),
        description="Regex patterns for databases to filter in ingestion.",
    )
    username: Optional[str] = Field(default=None, description="Superset username.")
    password: Optional[str] = Field(default=None, description="Superset password.")
    # Configuration for stateful ingestion
    stateful_ingestion: Optional[StatefulStaleMetadataRemovalConfig] = Field(
        default=None, description="Superset Stateful Ingestion Config."
    )
    ingest_dashboards: bool = Field(
        default=True, description="Enable to ingest dashboards."
    )
    ingest_charts: bool = Field(default=True, description="Enable to ingest charts.")
    ingest_datasets: bool = Field(
        default=False, description="Enable to ingest datasets."
    )

    provider: str = Field(default="db", description="Superset provider.")
    options: Dict = Field(default={}, description="")

    timeout: int = Field(
        default=10, description="Timeout of single API call to superset."
    )

    max_threads: int = Field(
        default_factory=lambda: os.cpu_count() or 40,
        description="Max parallelism for API calls. Defaults to cpuCount or 40",
    )

    # TODO: Check and remove this if no longer needed.
    # Config database_alias is removed from sql sources.
    database_alias: Dict[str, str] = Field(
        default={},
        description="Can be used to change mapping for database names in superset to what you have in datahub",
    )

    class Config:
        # This is required to allow preset configs to get parsed
        extra = "allow"

    @validator("connect_uri", "display_uri")
    def remove_trailing_slash(cls, v):
        return config_clean.remove_trailing_slashes(v)

    @root_validator(skip_on_failure=True)
    def default_display_uri_to_connect_uri(cls, values):
        base = values.get("display_uri")
        if base is None:
            values["display_uri"] = values.get("connect_uri")
        return values


def get_metric_name(metric):
    if not metric:
        return ""
    if isinstance(metric, str):
        return metric
    label = metric.get("label")
    if not label:
        return ""
    return label


def get_filter_name(filter_obj):
    sql_expression = filter_obj.get("sqlExpression")
    if sql_expression:
        return sql_expression

    clause = filter_obj.get("clause")
    column = filter_obj.get("subject")
    operator = filter_obj.get("operator")
    comparator = filter_obj.get("comparator")
    return f"{clause} {column} {operator} {comparator}"


@platform_name("Superset")
@config_class(SupersetConfig)
@support_status(SupportStatus.CERTIFIED)
@capability(
    SourceCapability.DELETION_DETECTION, "Enabled by default via stateful ingestion"
)
@capability(SourceCapability.DOMAINS, "Enabled by `domain` config to assign domain_key")
@capability(SourceCapability.LINEAGE_COARSE, "Supported by default")
class SupersetSource(StatefulIngestionSourceBase):
    """
    This plugin extracts the following:
    - Charts, dashboards, and associated metadata

    See documentation for superset's /security/login at https://superset.apache.org/docs/rest-api for more details on superset's login api.
    """

    config: SupersetConfig
    report: SupersetSourceReport
    platform = "superset"

    def __hash__(self):
        return id(self)

    def __init__(self, ctx: PipelineContext, config: SupersetConfig):
        super().__init__(config, ctx)
        self.config = config
        self.report = SupersetSourceReport()
        if self.config.domain:
            self.domain_registry = DomainRegistry(
                cached_domains=[domain_id for domain_id in self.config.domain],
                graph=self.ctx.graph,
            )
        self.session = self.login()
        self.owner_info = self.parse_owner_info()
        self.filtered_dataset_to_database: Dict[int, str] = {}
        self.filtered_chart_to_database: Dict[int, str] = {}
        self.processed_charts: Dict[int, Tuple[Optional[str], bool]] = {}

    def login(self) -> requests.Session:
        login_response = requests.post(
            f"{self.config.connect_uri}/api/v1/security/login",
            json={
                "username": self.config.username,
                "password": self.config.password,
                "refresh": True,
                "provider": self.config.provider,
            },
        )

        self.access_token = login_response.json()["access_token"]
        logger.debug("Got access token from superset")

        requests_session = requests.Session()
        requests_session.headers.update(
            {
                "Authorization": f"Bearer {self.access_token}",
                "Content-Type": "application/json",
                "Accept": "*/*",
            }
        )

        test_response = requests_session.get(
            f"{self.config.connect_uri}/api/v1/dashboard/",
            timeout=self.config.timeout,
        )
        if test_response.status_code != 200:
            # throw an error and terminate ingestion,
            # cannot proceed without access token
            logger.error(
                f"Failed to log in to Superset with status: {test_response.status_code}"
            )
        return requests_session

    def paginate_entity_api_results(self, entity_type, page_size=100):
        current_page = 0
        total_items = page_size

        while current_page * page_size < total_items:
            response = self.session.get(
                f"{self.config.connect_uri}/api/v1/{entity_type}",
                params={"q": f"(page:{current_page},page_size:{page_size})"},
                timeout=self.config.timeout,
            )

            if response.status_code != 200:
                logger.warning(f"Failed to get {entity_type} data: {response.text}")
                continue

            payload = response.json()
            # Update total_items with the actual count from the response
            total_items = payload.get("count", total_items)
            # Yield each item in the result, this gets passed into the construct functions
            for item in payload.get("result", []):
                yield item

            current_page += 1

    def parse_owner_info(self) -> Dict[str, Any]:
        entity_types = ["dataset", "dashboard", "chart"]
        owners_info = {}

        for entity in entity_types:
            for owner in self.paginate_entity_api_results(f"{entity}/related/owners"):
                owner_id = owner.get("value")
                if owner_id:
                    owners_info[owner_id] = owner.get("extra", {}).get("email", "")

        return owners_info

    def build_owner_urn(self, data: Dict[str, Any]) -> List[str]:
        return [
            make_user_urn(self.owner_info.get(owner.get("id"), ""))
            for owner in data.get("owners", [])
            if owner.get("id")
        ]

    @lru_cache(maxsize=None)
    def get_dataset_info(self, dataset_id: int) -> dict:
        dataset_response = self.session.get(
            f"{self.config.connect_uri}/api/v1/dataset/{dataset_id}",
            timeout=self.config.timeout,
        )
        if dataset_response.status_code != 200:
            logger.warning(f"Failed to get dataset info: {dataset_response.text}")
            return {}
        return dataset_response.json()

    def get_datasource_urn_from_id(
        self, dataset_response: dict, platform_instance: str
    ) -> str:
        schema_name = dataset_response.get("result", {}).get("schema")
        table_name = dataset_response.get("result", {}).get("table_name")
        database_id = dataset_response.get("result", {}).get("database", {}).get("id")
        database_name = (
            dataset_response.get("result", {}).get("database", {}).get("database_name")
        )
        database_name = self.config.database_alias.get(database_name, database_name)

        # Druid do not have a database concept and has a limited schema concept, but they are nonetheless reported
        # from superset. There is only one database per platform instance, and one schema named druid, so it would be
        # redundant to systemically store them both in the URN.
        if platform_instance in platform_without_databases:
            database_name = None

        if platform_instance == "druid" and schema_name == "druid":
            # Follow DataHub's druid source convention.
            schema_name = None

        # If the information about the datasource is already contained in the dataset response,
        # can just return the urn directly
        if table_name and database_id:
            return make_dataset_urn(
                platform=platform_instance,
                name=".".join(
                    name for name in [database_name, schema_name, table_name] if name
                ),
                env=self.config.env,
            )

        raise ValueError("Could not construct dataset URN")

    def construct_dashboard_from_api_data(
        self, dashboard_data: dict
    ) -> DashboardSnapshot:
        dashboard_urn = make_dashboard_urn(
            platform=self.platform,
            name=str(dashboard_data["id"]),
            platform_instance=self.config.platform_instance,
        )
        dashboard_snapshot = DashboardSnapshot(
            urn=dashboard_urn,
            aspects=[Status(removed=False)],
        )

        modified_actor = f"urn:li:corpuser:{self.owner_info.get((dashboard_data.get('changed_by') or {}).get('id', -1), 'unknown')}"
        now = datetime.now().strftime("%I:%M%p on %B %d, %Y")
        modified_ts = int(
            dp.parse(dashboard_data.get("changed_on_utc", now)).timestamp() * 1000
        )
        title = dashboard_data.get("dashboard_title", "")
        # note: the API does not currently supply created_by usernames due to a bug
        last_modified = AuditStampClass(time=modified_ts, actor=modified_actor)

        change_audit_stamps = ChangeAuditStamps(
            created=None, lastModified=last_modified
        )
        dashboard_url = f"{self.config.display_uri}{dashboard_data.get('url', '')}"

        chart_urns = []
        raw_position_data = dashboard_data.get("position_json", "{}")
        position_data = (
            json.loads(raw_position_data) if raw_position_data is not None else {}
        )
        for key, value in position_data.items():
            if not key.startswith("CHART-"):
                continue
            chart_urns.append(
                make_chart_urn(
                    platform=self.platform,
                    name=str(value.get("meta", {}).get("chartId", "unknown")),
                    platform_instance=self.config.platform_instance,
                )
            )

        # Build properties
        custom_properties = {
            "Status": str(dashboard_data.get("status")),
            "IsPublished": str(dashboard_data.get("published", False)).lower(),
            "Owners": ", ".join(
                map(
                    lambda owner: self.owner_info.get(owner.get("id", -1), "unknown"),
                    dashboard_data.get("owners", []),
                )
            ),
            "IsCertified": str(bool(dashboard_data.get("certified_by"))).lower(),
        }

        if dashboard_data.get("certified_by"):
            custom_properties["CertifiedBy"] = dashboard_data.get("certified_by", "")
            custom_properties["CertificationDetails"] = str(
                dashboard_data.get("certification_details")
            )

        # Create DashboardInfo object
        dashboard_info = DashboardInfoClass(
            description="",
            title=title,
            charts=chart_urns,
            dashboardUrl=dashboard_url,
            customProperties=custom_properties,
            lastModified=change_audit_stamps,
        )
        dashboard_snapshot.aspects.append(dashboard_info)

        dashboard_owners_list = self.build_owner_urn(dashboard_data)
        owners_info = OwnershipClass(
            owners=[
                OwnerClass(
                    owner=urn,
                    type=OwnershipTypeClass.TECHNICAL_OWNER,
                )
                for urn in (dashboard_owners_list or [])
            ],
            lastModified=last_modified,
        )
        dashboard_snapshot.aspects.append(owners_info)

        return dashboard_snapshot

    def _process_dashboard(self, dashboard_data: Any) -> Iterable[MetadataWorkUnit]:
        dashboard_title = ""
        try:
            dashboard_id = str(dashboard_data.get("id"))
            dashboard_title = dashboard_data.get("dashboard_title", "")
            if not self.config.dashboard_pattern.allowed(dashboard_title):
                self.report.report_dropped(
                    f"Dashboard '{dashboard_title}' (id: {dashboard_id}) filtered by dashboard_pattern"
                )
                return

            if self.config.database_pattern != AllowDenyPattern.allow_all():
                raw_position_data = dashboard_data.get("position_json", "{}")
                position_data = (
                    json.loads(raw_position_data)
                    if raw_position_data is not None
                    else {}
                )

                chart_ids = []
                for key, value in position_data.items():
                    if not key.startswith("CHART-"):
                        continue
                    chart_id = value.get("meta", {}).get("chartId")
                    if chart_id:
                        chart_ids.append(chart_id)

                for chart_id in chart_ids:
                    if chart_id in self.processed_charts:
                        database_name, is_filtered = self.processed_charts[chart_id]
                        if is_filtered:
                            self.report.warning(
                                message="Dashboard contains charts using datasets from a filtered database. Set the dashboard pattern to deny ingestion.",
                                context=str(
                                    dict(
                                        dashboard_id=dashboard_id,
                                        dashboard_title=dashboard_title,
                                        chart_id=chart_id,
                                        database_name=database_name,
                                    )
                                ),
                                title="Incomplete Ingestion",
                            )

            dashboard_snapshot = self.construct_dashboard_from_api_data(dashboard_data)

        except Exception as e:
            self.report.warning(
                message="Failed to construct dashboard snapshot. This dashboard will not be ingested.",
                context=str(
                    dict(
                        dashboard_id=dashboard_id,
                        dashboard_title=dashboard_title,
                        error=str(e),
                    )
                ),
                title="Dashboard Construction Failed",
                exc=e,
            )
            return

        mce = MetadataChangeEvent(proposedSnapshot=dashboard_snapshot)
        yield MetadataWorkUnit(id=dashboard_snapshot.urn, mce=mce)
        yield from self._get_domain_wu(
            title=dashboard_title, entity_urn=dashboard_snapshot.urn
        )

    def emit_dashboard_mces(self) -> Iterable[MetadataWorkUnit]:
        dashboard_data_list = [
            (dashboard_data,)
            for dashboard_data in self.paginate_entity_api_results(
                "dashboard/", PAGE_SIZE
            )
        ]

        yield from ThreadedIteratorExecutor.process(
            worker_func=self._process_dashboard,
            args_list=dashboard_data_list,
            max_workers=self.config.max_threads,
        )

    def build_input_fields(
        self,
        chart_columns: List[Tuple[str, str, str]],
        datasource_urn: Union[str, None],
    ) -> List[InputField]:
        input_fields: List[InputField] = []

        for column in chart_columns:
            col_name, col_type, description = column
            if not col_type or not datasource_urn:
                continue

            type_class = FIELD_TYPE_MAPPING.get(
                col_type.upper(), NullTypeClass
            )  # gets the type mapping

            input_fields.append(
                InputField(
                    schemaFieldUrn=builder.make_schema_field_urn(
                        parent_urn=str(datasource_urn),
                        field_path=col_name,
                    ),
                    schemaField=SchemaField(
                        fieldPath=col_name,
                        type=SchemaFieldDataType(type=type_class()),  # type: ignore
                        description=(description if description != "null" else ""),
                        nativeDataType=col_type,
                        globalTags=None,
                        nullable=True,
                    ),
                )
            )

        return input_fields

    def _extract_columns_from_sql(self, sql_expr: Optional[str]) -> List[str]:
        if not sql_expr:
            return []

        try:
            parsed_expr = sqlglot.parse_one(sql_expr)

            column_refs = set()
            for node in parsed_expr.walk():
                if isinstance(node, sqlglot.exp.Column):
                    column_name = node.name
                    column_refs.add(column_name)

            return list(column_refs)
        except Exception as e:
            self.report.warning(f"Failed to parse SQL expression '{sql_expr}': {e}")
            return []

    def _process_column_item(
        self, item: Union[str, dict], unique_columns: Dict[str, bool]
    ) -> None:
        """Process a single column item and add to unique_columns."""

        def add_column(col_name: str, is_sql: bool) -> None:
            if not col_name:
                return
            # Always set to False if any non-SQL seen, else keep as is_sql
            unique_columns[col_name] = unique_columns.get(col_name, True) and is_sql

        if isinstance(item, str):
            add_column(item, False)
        elif isinstance(item, dict):
            if item.get("expressionType") == "SIMPLE":
                # For metrics with SIMPLE expression type
                add_column(item.get("column", {}).get("column_name", ""), False)
            elif item.get("expressionType") == "SQL":
                sql_expr = item.get("sqlExpression")
                column_refs = self._extract_columns_from_sql(sql_expr)
                for col in column_refs:
                    add_column(col, False)
                if not column_refs:
                    add_column(item.get("label", ""), True)

    def _collect_all_unique_columns(self, form_data: dict) -> Dict[str, bool]:
        """Collect all unique column names from form_data, distinguishing SQL vs non-SQL."""
        unique_columns: Dict[str, bool] = {}

        # Process regular columns
        for column in form_data.get("all_columns", []):
            self._process_column_item(column, unique_columns)

        # Process metrics
        # For charts with a single metric, the metric is stored in the form_data as a string in the 'metric' key
        # For charts with multiple metrics, the metrics are stored in the form_data as a list of strings in the 'metrics' key
        if "metric" in form_data:
            metrics_data = [form_data.get("metric")]
        else:
            metrics_data = form_data.get("metrics", [])

        for metric in metrics_data:
            if metric is not None:
                self._process_column_item(metric, unique_columns)

        # Process group by columns
        for group in form_data.get("groupby", []):
            self._process_column_item(group, unique_columns)

        # Process x-axis columns
        x_axis_data = form_data.get("x_axis")
        if x_axis_data is not None:
            self._process_column_item(x_axis_data, unique_columns)

        return unique_columns

    def _fetch_dataset_columns(
        self, datasource_id: Union[Any, int]
    ) -> List[Tuple[str, str, str]]:
        """Fetch dataset columns and metrics from Superset API."""
        if not datasource_id:
            logger.warning(
                "no datasource id was found, cannot build column level lineage"
            )
            return []

        dataset_info = self.get_dataset_info(datasource_id).get("result", {})
        dataset_column_info = dataset_info.get("columns", [])
        dataset_metric_info = dataset_info.get("metrics", [])

        dataset_columns: List[Tuple[str, str, str]] = []
        for column in dataset_column_info:
            col_name = column.get("column_name", "")
            col_type = column.get("type", "")
            col_description = column.get("description", "")

            if col_name == "" or col_type == "":
                logger.info(f"could not construct column lineage for {column}")
                continue

            dataset_columns.append((col_name, col_type, col_description))

        for metric in dataset_metric_info:
            metric_name = metric.get("metric_name", "")
            metric_type = metric.get("metric_type", "")
            metric_description = metric.get("description", "")

            if metric_name == "" or metric_type == "":
                logger.info(f"could not construct metric lineage for {metric}")
                continue

            dataset_columns.append((metric_name, metric_type, metric_description))

        return dataset_columns

    def _match_chart_columns_with_dataset(
        self,
        unique_chart_columns: Dict[str, bool],
        dataset_columns: List[Tuple[str, str, str]],
    ) -> List[Tuple[str, str, str]]:
        """Match chart columns with dataset columns, preserving SQL/non-SQL status."""
        chart_columns: List[Tuple[str, str, str]] = []

        for chart_col_name, is_sql in unique_chart_columns.items():
            if is_sql:
                chart_columns.append((chart_col_name, "SQL", ""))
                continue

            # find matching upstream column
            for dataset_col in dataset_columns:
                dataset_col_name, dataset_col_type, dataset_col_description = (
                    dataset_col
                )
                if dataset_col_name == chart_col_name:
                    chart_columns.append(
                        (chart_col_name, dataset_col_type, dataset_col_description)
                    )
                    break
            else:
                chart_columns.append((chart_col_name, "", ""))

        return chart_columns

    def construct_chart_cll(
        self,
        chart_data: dict,
        datasource_urn: Union[str, None],
        datasource_id: Union[Any, int],
    ) -> List[InputField]:
        """Construct column-level lineage for a chart."""
        form_data = chart_data.get("form_data", {})

        # Extract and process all columns in one go
        unique_columns = self._collect_all_unique_columns(form_data)

        # Fetch dataset columns
        dataset_columns = self._fetch_dataset_columns(datasource_id)
        if not dataset_columns:
            return []

        # Match chart columns with dataset columns
        chart_columns = self._match_chart_columns_with_dataset(
            unique_columns, dataset_columns
        )

        # Build input fields
        return self.build_input_fields(chart_columns, datasource_urn)

    def construct_chart_from_chart_data(
        self, chart_data: dict
    ) -> Iterable[MetadataWorkUnit]:
        chart_urn = make_chart_urn(
            platform=self.platform,
            name=str(chart_data["id"]),
            platform_instance=self.config.platform_instance,
        )
        chart_snapshot = ChartSnapshot(
            urn=chart_urn,
            aspects=[Status(removed=False)],
        )

        modified_actor = f"urn:li:corpuser:{self.owner_info.get((chart_data.get('changed_by') or {}).get('id', -1), 'unknown')}"
        now = datetime.now().strftime("%I:%M%p on %B %d, %Y")
        modified_ts = int(
            dp.parse(chart_data.get("changed_on_utc", now)).timestamp() * 1000
        )
        title = chart_data.get("slice_name", "")

        # note: the API does not currently supply created_by usernames due to a bug
        last_modified = AuditStampClass(time=modified_ts, actor=modified_actor)

        change_audit_stamps = ChangeAuditStamps(
            created=None, lastModified=last_modified
        )

        chart_type = chart_type_from_viz_type.get(chart_data.get("viz_type", ""))
        chart_url = f"{self.config.display_uri}{chart_data.get('url', '')}"

        datasource_id = chart_data.get("datasource_id")
        if not datasource_id:
            logger.debug(
                f"chart {chart_data['id']} has no datasource_id, skipping fetching dataset info"
            )
            datasource_urn = None
        else:
            dataset_response = self.get_dataset_info(datasource_id)
            datasource_urn = self.get_datasource_urn_from_id(
                dataset_response, self.platform
            )

        params = json.loads(chart_data.get("params", "{}"))
        metrics = [
            get_metric_name(metric)
            for metric in (params.get("metrics", []) or [params.get("metric")])
        ]
        filters = [
            get_filter_name(filter_obj)
            for filter_obj in params.get("adhoc_filters", [])
        ]
        group_bys = params.get("groupby", []) or []
        if isinstance(group_bys, str):
            group_bys = [group_bys]
        # handling List[Union[str, dict]] case
        # a dict containing two keys: sqlExpression and label
        elif isinstance(group_bys, list) and len(group_bys) != 0:
            temp_group_bys = []
            for item in group_bys:
                # if the item is a custom label
                if isinstance(item, dict):
                    item_value = item.get("label", "")
                    if item_value != "":
                        temp_group_bys.append(f"{item_value}_custom_label")
                    else:
                        temp_group_bys.append(str(item))

                # if the item is a string
                elif isinstance(item, str):
                    temp_group_bys.append(item)

            group_bys = temp_group_bys

        custom_properties = {
            "Metrics": ", ".join(metrics),
            "Filters": ", ".join(filters),
            "Dimensions": ", ".join(group_bys),
        }

        chart_info = ChartInfoClass(
            type=chart_type,
            description="",
            title=title,
            chartUrl=chart_url,
            inputs=[datasource_urn] if datasource_urn else None,
            customProperties=custom_properties,
            lastModified=change_audit_stamps,
        )
        chart_snapshot.aspects.append(chart_info)

        input_fields = self.construct_chart_cll(
            chart_data, datasource_urn, datasource_id
        )

        if input_fields:
            yield MetadataChangeProposalWrapper(
                entityUrn=chart_urn,
                aspect=InputFields(
                    fields=sorted(input_fields, key=lambda x: x.schemaFieldUrn)
                ),
            ).as_workunit()

        chart_owners_list = self.build_owner_urn(chart_data)
        owners_info = OwnershipClass(
            owners=[
                OwnerClass(
                    owner=urn,
                    type=OwnershipTypeClass.TECHNICAL_OWNER,
                )
                for urn in (chart_owners_list or [])
            ],
            lastModified=last_modified,
        )
        chart_snapshot.aspects.append(owners_info)
        yield MetadataWorkUnit(
            id=chart_urn, mce=MetadataChangeEvent(proposedSnapshot=chart_snapshot)
        )

        yield from self._get_domain_wu(
            title=chart_data.get("slice_name", ""),
            entity_urn=chart_urn,
        )

    def _process_chart(self, chart_data: Any) -> Iterable[MetadataWorkUnit]:
        chart_name = ""
        database_name = None
        try:
            chart_id = chart_data.get("id")
            chart_name = chart_data.get("slice_name", "")
            if not self.config.chart_pattern.allowed(chart_name):
                self.report.report_dropped(
                    f"Chart '{chart_name}' (id: {chart_id}) filtered by chart_pattern"
                )
                return

            # TODO: Make helper methods for database_pattern
            if self.config.database_pattern != AllowDenyPattern.allow_all():
                datasource_id = chart_data.get("datasource_id")

                if datasource_id:
                    if datasource_id in self.filtered_dataset_to_database:
                        database_name = self.filtered_dataset_to_database[datasource_id]
                        self.filtered_chart_to_database[chart_id] = database_name

                        is_filtered = not self.config.database_pattern.allowed(
                            database_name
                        )
                        self.processed_charts[chart_id] = (database_name, is_filtered)

                        if is_filtered:
                            self.report.warning(
                                message="Chart uses a dataset from a filtered database. Set the chart pattern to deny ingestion.",
                                context=str(
                                    dict(
                                        chart_id=chart_id,
                                        chart_name=chart_name,
                                        database_name=database_name,
                                    )
                                ),
                                title="Incomplete Ingestion",
                            )

                    else:
                        dataset_response = self.get_dataset_info(datasource_id)
                        database_name = (
                            dataset_response.get("result", {})
                            .get("database", {})
                            .get("database_name")
                        )

                        if database_name:
                            is_filtered = not self.config.database_pattern.allowed(
                                database_name
                            )
                            if is_filtered:
                                self.filtered_chart_to_database[chart_id] = (
                                    database_name
                                )
                                self.filtered_dataset_to_database[datasource_id] = (
                                    database_name
                                )
                            self.processed_charts[chart_id] = (
                                database_name,
                                is_filtered,
                            )

                            if is_filtered:
                                self.report.warning(
                                    message="Chart uses a dataset from a filtered database. Set the chart pattern to deny ingestion.",
                                    context=str(
                                        dict(
                                            chart_id=chart_id,
                                            chart_name=chart_name,
                                            database_name=database_name,
                                        )
                                    ),
                                    title="Incomplete Ingestion",
                                )

            if self.config.dataset_pattern != AllowDenyPattern.allow_all():
                datasource_id = chart_data.get("datasource_id")
                if datasource_id:
                    dataset_response = self.get_dataset_info(datasource_id)
                    dataset_name = dataset_response.get("result", {}).get(
                        "table_name", ""
                    )
                    if dataset_name and not self.config.dataset_pattern.allowed(
                        dataset_name
                    ):
                        self.report.warning(
                            message="Chart uses a dataset that was filtered by dataset pattern. Update your dataset pattern to include this dataset.",
                            context=str(
                                dict(
                                    chart_id=chart_id,
                                    chart_name=chart_name,
                                    dataset_name=dataset_name,
                                )
                            ),
                            title="Incomplete Ingestion",
                        )
            if chart_id not in self.processed_charts:
                self.processed_charts[chart_id] = (database_name, False)

            yield from self.construct_chart_from_chart_data(chart_data)
        except Exception as e:
            self.report.warning(
                message="Failed to construct chart snapshot. This chart will not be ingested.",
                context=str(
                    dict(chart_id=chart_id, chart_name=chart_name, error=str(e))
                ),
                title="Chart Construction Failed",
                exc=e,
            )
            return

    def emit_chart_mces(self) -> Iterable[MetadataWorkUnit]:
        chart_data_list = [
            (chart_data,)
            for chart_data in self.paginate_entity_api_results("chart/", PAGE_SIZE)
        ]
        yield from ThreadedIteratorExecutor.process(
            worker_func=self._process_chart,
            args_list=chart_data_list,
            max_workers=self.config.max_threads,
        )

    def gen_schema_fields(self, column_data: List[Dict[str, str]]) -> List[SchemaField]:
        schema_fields: List[SchemaField] = []
        for col in column_data:
            col_type = (col.get("type") or "").lower()
            data_type = resolve_sql_type(col_type)
            if data_type is None:
                data_type = NullType()

            field = SchemaField(
                fieldPath=col.get("column_name", ""),
                type=SchemaFieldDataType(data_type),
                nativeDataType="",
                description=col.get("column_name", ""),
                nullable=True,
            )
            schema_fields.append(field)
        return schema_fields

    def gen_metric_schema_fields(
        self, metric_data: List[Dict[str, Any]]
    ) -> List[SchemaField]:
        schema_fields: List[SchemaField] = []
        for metric in metric_data:
            metric_type = metric.get("metric_type", "")
            data_type = resolve_sql_type(metric_type)
            if data_type is None:
                data_type = NullType()

            field = SchemaField(
                fieldPath=metric.get("metric_name", ""),
                type=SchemaFieldDataType(data_type),
                nativeDataType=metric_type or "",
                description=metric.get("description", ""),
                nullable=True,
            )
            schema_fields.append(field)
        return schema_fields

    def gen_schema_metadata(
        self,
        dataset_response: dict,
    ) -> SchemaMetadata:
        dataset_response = dataset_response.get("result", {})
        column_data = dataset_response.get("columns", [])
        metric_data = dataset_response.get("metrics", [])

        column_fields = self.gen_schema_fields(column_data)
        metric_fields = self.gen_metric_schema_fields(metric_data)

        schema_metadata = SchemaMetadata(
            schemaName=dataset_response.get("table_name", ""),
            platform=make_data_platform_urn(self.platform),
            version=0,
            hash="",
            platformSchema=MySqlDDL(tableSchema=""),
            fields=column_fields + metric_fields,
        )
        return schema_metadata

    def gen_dataset_urn(self, datahub_dataset_name: str) -> str:
        return make_dataset_urn_with_platform_instance(
            platform=self.platform,
            name=datahub_dataset_name,
            platform_instance=self.config.platform_instance,
            env=self.config.env,
        )

    def generate_virtual_dataset_lineage(
        self,
        parsed_query_object: SqlParsingResult,
        datasource_urn: str,
    ) -> UpstreamLineageClass:
        cll = (
            parsed_query_object.column_lineage
            if parsed_query_object.column_lineage is not None
            else []
        )

        fine_grained_lineages: List[FineGrainedLineageClass] = []

        for cll_info in cll:
            downstream = (
                [make_schema_field_urn(datasource_urn, cll_info.downstream.column)]
                if cll_info.downstream and cll_info.downstream.column
                else []
            )
            upstreams = [
                make_schema_field_urn(column_ref.table, column_ref.column)
                for column_ref in cll_info.upstreams
            ]
            fine_grained_lineages.append(
                FineGrainedLineageClass(
                    downstreamType=FineGrainedLineageDownstreamTypeClass.FIELD,
                    downstreams=downstream,
                    upstreamType=FineGrainedLineageUpstreamTypeClass.FIELD_SET,
                    upstreams=upstreams,
                )
            )

        upstream_lineage = UpstreamLineageClass(
            upstreams=[
                UpstreamClass(
                    type=DatasetLineageTypeClass.TRANSFORMED,
                    dataset=input_table_urn,
                )
                for input_table_urn in parsed_query_object.in_tables
            ],
            fineGrainedLineages=fine_grained_lineages,
        )
        return upstream_lineage

    def generate_physical_dataset_lineage(
        self,
        dataset_response: dict,
        upstream_dataset: str,
        datasource_urn: str,
    ) -> UpstreamLineageClass:
        # To generate column level lineage, we can manually decode the metadata
        # to produce the ColumnLineageInfo
        columns = dataset_response.get("result", {}).get("columns", [])
        metrics = dataset_response.get("result", {}).get("metrics", [])

        fine_grained_lineages: List[FineGrainedLineageClass] = []

        for column in columns:
            column_name = column.get("column_name", "")
            if not column_name:
                continue

            downstream = [make_schema_field_urn(datasource_urn, column_name)]
            upstreams = [make_schema_field_urn(upstream_dataset, column_name)]
            fine_grained_lineages.append(
                FineGrainedLineageClass(
                    downstreamType=FineGrainedLineageDownstreamTypeClass.FIELD,
                    downstreams=downstream,
                    upstreamType=FineGrainedLineageUpstreamTypeClass.FIELD_SET,
                    upstreams=upstreams,
                )
            )

        for metric in metrics:
            metric_name = metric.get("metric_name", "")
            if not metric_name:
                continue

            downstream = [make_schema_field_urn(datasource_urn, metric_name)]
            upstreams = [make_schema_field_urn(upstream_dataset, metric_name)]
            fine_grained_lineages.append(
                FineGrainedLineageClass(
                    downstreamType=FineGrainedLineageDownstreamTypeClass.FIELD,
                    downstreams=downstream,
                    upstreamType=FineGrainedLineageUpstreamTypeClass.FIELD_SET,
                    upstreams=upstreams,
                )
            )

        upstream_lineage = UpstreamLineageClass(
            upstreams=[
                UpstreamClass(
                    type=DatasetLineageTypeClass.TRANSFORMED,
                    dataset=upstream_dataset,
                )
            ],
            fineGrainedLineages=fine_grained_lineages,
        )
        return upstream_lineage

    def construct_dataset_from_dataset_data(
        self, dataset_data: dict
    ) -> DatasetSnapshot:
        dataset_response = self.get_dataset_info(dataset_data.get("id"))
        dataset = SupersetDataset(**dataset_response["result"])

        datasource_urn = self.get_datasource_urn_from_id(
            dataset_response, self.platform
        )
        dataset_url = f"{self.config.display_uri}/explore/?datasource_type=table&datasource_id={dataset.id}"

        modified_actor = f"urn:li:corpuser:{self.owner_info.get((dataset_data.get('changed_by') or {}).get('id', -1), 'unknown')}"
        now = datetime.now().strftime("%I:%M%p on %B %d, %Y")
        modified_ts = int(
            dp.parse(dataset_data.get("changed_on_utc", now)).timestamp() * 1000
        )
        last_modified = AuditStampClass(time=modified_ts, actor=modified_actor)

        upstream_warehouse_platform = (
            dataset_response.get("result", {}).get("database", {}).get("backend")
        )
        upstream_warehouse_db_name = (
            dataset_response.get("result", {}).get("database", {}).get("database_name")
        )

        # if we have rendered sql, we always use that and defualt back to regular sql
        sql = dataset_response.get("result", {}).get(
            "rendered_sql"
        ) or dataset_response.get("result", {}).get("sql")

        # Preset has a way of naming their platforms differently than
        # how datahub names them, so map the platform name to the correct naming
        warehouse_naming = {
            "awsathena": "athena",
            "clickhousedb": "clickhouse",
            "postgresql": "postgres",
        }

        if upstream_warehouse_platform in warehouse_naming:
            upstream_warehouse_platform = warehouse_naming[upstream_warehouse_platform]

        upstream_dataset = self.get_datasource_urn_from_id(
            dataset_response, upstream_warehouse_platform
        )

        # Sometimes the field will be null instead of not existing
        if sql == "null" or not sql:
            tag_urn = f"urn:li:tag:{self.platform}:physical"
            upstream_lineage = self.generate_physical_dataset_lineage(
                dataset_response, upstream_dataset, datasource_urn
            )
        else:
            tag_urn = f"urn:li:tag:{self.platform}:virtual"
            parsed_query_object = create_lineage_sql_parsed_result(
                query=sql,
                default_db=upstream_warehouse_db_name,
                platform=upstream_warehouse_platform,
                platform_instance=None,
                env=self.config.env,
            )
            upstream_lineage = self.generate_virtual_dataset_lineage(
                parsed_query_object, datasource_urn
            )

        dataset_info = DatasetPropertiesClass(
            name=dataset.table_name,
            description="",
            externalUrl=dataset_url,
            lastModified=TimeStamp(time=modified_ts),
        )
        global_tags = GlobalTagsClass(tags=[TagAssociationClass(tag=tag_urn)])

        aspects_items: List[Any] = []
        aspects_items.extend(
            [
                self.gen_schema_metadata(dataset_response),
                dataset_info,
                upstream_lineage,
                global_tags,
            ]
        )

        dataset_snapshot = DatasetSnapshot(
            urn=datasource_urn,
            aspects=aspects_items,
        )

        dataset_owners_list = self.build_owner_urn(dataset_data)
        owners_info = OwnershipClass(
            owners=[
                OwnerClass(
                    owner=urn,
                    type=OwnershipTypeClass.TECHNICAL_OWNER,
                )
                for urn in (dataset_owners_list or [])
            ],
            lastModified=last_modified,
        )
        aspects_items.append(owners_info)

        return dataset_snapshot

    def _process_dataset(self, dataset_data: Any) -> Iterable[MetadataWorkUnit]:
        dataset_name = ""
        try:
            dataset_id = dataset_data.get("id")
            dataset_name = dataset_data.get("table_name", "")
            if not self.config.dataset_pattern.allowed(dataset_name):
                self.report.report_dropped(
                    f"Dataset '{dataset_name}' filtered by dataset_pattern"
                )
                return
            if self.config.database_pattern != AllowDenyPattern.allow_all():
                dataset_response = self.get_dataset_info(dataset_id)
                database_name = (
                    dataset_response.get("result", {})
                    .get("database", {})
                    .get("database_name")
                )

                if database_name and not self.config.database_pattern.allowed(
                    database_name
                ):
                    self.filtered_dataset_to_database[dataset_id] = database_name
                    self.report.report_dropped(
                        f"Dataset '{dataset_name}' filtered by database_pattern with database '{database_name}'"
                    )
                    return

            dataset_snapshot = self.construct_dataset_from_dataset_data(dataset_data)
            mce = MetadataChangeEvent(proposedSnapshot=dataset_snapshot)
        except Exception as e:
            self.report.warning(
                f"Failed to construct dataset snapshot. Dataset name: {dataset_data.get('table_name')}. Error: \n{e}"
            )
            return
        yield MetadataWorkUnit(id=dataset_snapshot.urn, mce=mce)
        yield from self._get_domain_wu(
            title=dataset_data.get("table_name", ""),
            entity_urn=dataset_snapshot.urn,
        )

    def emit_dataset_mces(self) -> Iterable[MetadataWorkUnit]:
        dataset_data_list = [
            (dataset_data,)
            for dataset_data in self.paginate_entity_api_results("dataset/", PAGE_SIZE)
        ]
        yield from ThreadedIteratorExecutor.process(
            worker_func=self._process_dataset,
            args_list=dataset_data_list,
            max_workers=self.config.max_threads,
        )

    def get_workunits_internal(self) -> Iterable[MetadataWorkUnit]:
        # TODO: Possibly change ingestion order to minimize API calls
        if self.config.ingest_datasets:
            yield from self.emit_dataset_mces()
        if self.config.ingest_charts:
            yield from self.emit_chart_mces()
        if self.config.ingest_dashboards:
            yield from self.emit_dashboard_mces()

    def get_workunit_processors(self) -> List[Optional[MetadataWorkUnitProcessor]]:
        return [
            *super().get_workunit_processors(),
            StaleEntityRemovalHandler.create(
                self, self.config, self.ctx
            ).workunit_processor,
        ]

    def get_report(self) -> StaleEntityRemovalSourceReport:
        return self.report

    def _get_domain_wu(self, title: str, entity_urn: str) -> Iterable[MetadataWorkUnit]:
        domain_urn = None
        for domain, pattern in self.config.domain.items():
            if pattern.allowed(title):
                domain_urn = make_domain_urn(
                    self.domain_registry.get_domain_urn(domain)
                )
                break

        if domain_urn:
            yield from add_domain_to_entity_wu(
                entity_urn=entity_urn,
                domain_urn=domain_urn,
            )<|MERGE_RESOLUTION|>--- conflicted
+++ resolved
@@ -8,13 +8,8 @@
 
 import dateutil.parser as dp
 import requests
-<<<<<<< HEAD
+import sqlglot
 from pydantic import BaseModel, root_validator, validator
-=======
-import sqlglot
-from pydantic import BaseModel
-from pydantic.class_validators import root_validator, validator
->>>>>>> 4a1bab60
 from pydantic.fields import Field
 
 import datahub.emitter.mce_builder as builder
