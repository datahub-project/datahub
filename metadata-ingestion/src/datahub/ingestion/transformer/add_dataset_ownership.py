--- conflicted
+++ resolved
@@ -1,18 +1,11 @@
-<<<<<<< HEAD
-from typing import Callable, List, Optional, Union
-=======
 from typing import Callable, List, Optional, Union, cast
->>>>>>> 5a077454
 
 import datahub.emitter.mce_builder as builder
 from datahub.configuration.common import (
     ConfigurationError,
     KeyValuePattern,
     TransformerSemantics,
-<<<<<<< HEAD
-=======
     TransformerSemanticsConfigModel,
->>>>>>> 5a077454
 )
 from datahub.configuration.import_resolver import pydantic_resolve_key
 from datahub.emitter.mce_builder import Aspect
@@ -29,11 +22,7 @@
 )
 
 
-<<<<<<< HEAD
-class AddDatasetOwnershipConfig(ConfigModel):
-=======
 class AddDatasetOwnershipConfig(TransformerSemanticsConfigModel):
->>>>>>> 5a077454
     # Workaround for https://github.com/python/mypy/issues/708.
     # Suggested by https://stackoverflow.com/a/64528725/5004662.
     get_owners_to_add: Union[
@@ -41,10 +30,6 @@
         Callable[[str], List[OwnerClass]],
     ]
     default_actor: str = builder.make_user_urn("etl")
-<<<<<<< HEAD
-    semantics: TransformerSemantics = TransformerSemantics.OVERWRITE
-=======
->>>>>>> 5a077454
 
     _resolve_owner_fn = pydantic_resolve_key("get_owners_to_add")
 
@@ -136,23 +121,11 @@
                 self.ctx.graph, entity_urn, out_ownership_aspect
             )
 
-<<<<<<< HEAD
-            if self.config.semantics == TransformerSemantics.PATCH:
-                assert self.ctx.graph
-                patch_ownership = AddDatasetOwnership.get_ownership_to_set(
-                    self.ctx.graph, mce.proposedSnapshot.urn, ownership
-                )
-                builder.set_aspect(
-                    mce, aspect=patch_ownership, aspect_type=OwnershipClass
-                )
-        return mce
-=======
         return (
             cast(Aspect, patch_ownership)
             if patch_ownership is not None
             else cast(Aspect, out_ownership_aspect)
         )
->>>>>>> 5a077454
 
 
 class DatasetOwnershipBaseConfig(TransformerSemanticsConfigModel):
@@ -162,10 +135,6 @@
 class SimpleDatasetOwnershipConfig(DatasetOwnershipBaseConfig):
     owner_urns: List[str]
     default_actor: str = builder.make_user_urn("etl")
-<<<<<<< HEAD
-    semantics: TransformerSemantics = TransformerSemantics.OVERWRITE
-=======
->>>>>>> 5a077454
 
 
 class SimpleAddDatasetOwnership(AddDatasetOwnership):
