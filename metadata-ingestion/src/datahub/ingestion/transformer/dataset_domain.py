--- conflicted
+++ resolved
@@ -116,19 +116,10 @@
 class SimpleAddDatasetDomain(AddDatasetDomain):
     """Transformer that adds a specified set of domains to each dataset."""
 
-<<<<<<< HEAD
-    def __init__(self, config: SimpleDatasetDomainConfig, ctx: PipelineContext):
-        AddDatasetDomain.raise_ctx_configuration_error(ctx)
-=======
     def __init__(
         self, config: SimpleDatasetDomainSemanticsConfig, ctx: PipelineContext
     ):
-        if ctx.graph is None:
-            raise ConfigurationError(
-                "AddDatasetDomain requires a datahub_api to connect to. Consider using the datahub-rest sink or provide a datahub_api: configuration on your ingestion recipe"
-            )
-
->>>>>>> 66fd5c66
+        AddDatasetDomain.raise_ctx_configuration_error(ctx)
         domains = AddDatasetDomain.get_domain_class(ctx.graph, config.domain_urns)
         generic_config = AddDatasetDomainSemanticsConfig(
             get_domains_to_add=lambda _: domains,
@@ -148,18 +139,10 @@
 class PatternAddDatasetDomain(AddDatasetDomain):
     """Transformer that adds a specified set of domains to each dataset."""
 
-<<<<<<< HEAD
-    def __init__(self, config: PatternDatasetDomainConfig, ctx: PipelineContext):
-        AddDatasetDomain.raise_ctx_configuration_error(ctx)
-=======
     def __init__(
         self, config: PatternDatasetDomainSemanticsConfig, ctx: PipelineContext
     ):
-        if ctx.graph is None:
-            raise ConfigurationError(
-                "AddDatasetDomain requires a datahub_api to connect to. Consider using the datahub-rest sink or provide a datahub_api: configuration on your ingestion recipe"
-            )
->>>>>>> 66fd5c66
+        AddDatasetDomain.raise_ctx_configuration_error(ctx)
 
         domain_pattern = config.domain_pattern
 
