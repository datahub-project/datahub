from dataclasses import dataclass
from typing import Union, overload

from datahub.emitter.mcp import MetadataChangeProposalWrapper
from datahub.ingestion.api.source import WorkUnit
from datahub.metadata.com.linkedin.pegasus2avro.mxe import (
    MetadataChangeEvent,
    MetadataChangeProposal,
)
from datahub.metadata.schema_classes import UsageAggregationClass


@dataclass
class MetadataWorkUnit(WorkUnit):
    metadata: Union[
        MetadataChangeEvent, MetadataChangeProposal, MetadataChangeProposalWrapper
    ]

    @overload
    def __init__(self, id: str, mce: MetadataChangeEvent):
        # TODO: Force `mce` to be a keyword-only argument.
        ...

    @overload
    def __init__(self, id: str, *, mcp_raw: MetadataChangeProposal):
        # We force `mcp_raw` to be a keyword-only argument.
        ...

    @overload
    def __init__(self, id: str, *, mcp: MetadataChangeProposalWrapper):
        # We force `mcp` to be a keyword-only argument.
        ...

    def __init__(
        self,
        id: str,
        mce: MetadataChangeEvent = None,
        mcp: MetadataChangeProposalWrapper = None,
        mcp_raw: MetadataChangeProposal = None,
    ):
        super().__init__(id)

        if sum(1 if v else 0 for v in [mce, mcp, mcp_raw]) != 1:
            raise ValueError("one of mce, mcp, or mcp_raw must be provided")

        if mcp_raw:
            assert not (mce or mcp)
            self.metadata = mcp_raw
        elif mce and not mcp:
            self.metadata = mce
        elif mcp and not mce:
            self.metadata = mcp

<<<<<<< HEAD
    def get_metadata(self):
        return {"metadata": self.metadata}
=======
    def get_metadata(self) -> dict:
        return {"mce": self.mce}
>>>>>>> 62d5306a


@dataclass
class UsageStatsWorkUnit(WorkUnit):
    usageStats: UsageAggregationClass

    def get_metadata(self) -> dict:
        return {"usage": self.usageStats}<|MERGE_RESOLUTION|>--- conflicted
+++ resolved
@@ -51,13 +51,7 @@
         elif mcp and not mce:
             self.metadata = mcp
 
-<<<<<<< HEAD
-    def get_metadata(self):
         return {"metadata": self.metadata}
-=======
-    def get_metadata(self) -> dict:
-        return {"mce": self.mce}
->>>>>>> 62d5306a
 
 
 @dataclass
