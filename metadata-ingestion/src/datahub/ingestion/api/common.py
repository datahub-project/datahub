--- conflicted
+++ resolved
@@ -63,8 +63,6 @@
         self.preview_mode = preview_mode
         self.reporters: Dict[str, Committable] = {}
         self.checkpointers: Dict[str, Committable] = {}
-<<<<<<< HEAD
-=======
         try:
             self.graph = DataHubGraph(datahub_api) if datahub_api is not None else None
         except requests.exceptions.ConnectionError as e:
@@ -74,7 +72,6 @@
                 "Failed to instantiate a valid DataHub Graph instance"
             ) from e
 
->>>>>>> af6a423f
         self._set_dataset_urn_to_lower_if_needed()
 
     def _set_dataset_urn_to_lower_if_needed(self) -> None:
