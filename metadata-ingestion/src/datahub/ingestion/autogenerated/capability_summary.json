--- conflicted
+++ resolved
@@ -1,9 +1,5 @@
 {
-<<<<<<< HEAD
-  "generated_at": "2025-09-16T09:06:20.530963+00:00",
-=======
   "generated_at": "2025-10-23T14:26:01.879155+00:00",
->>>>>>> ac20d068
   "generated_by": "metadata-ingestion/scripts/capability_summary.py",
   "plugin_details": {
     "abs": {
