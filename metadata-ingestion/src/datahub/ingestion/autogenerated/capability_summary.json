--- conflicted
+++ resolved
@@ -1,9 +1,5 @@
 {
-<<<<<<< HEAD
-  "generated_at": "2025-08-26T19:07:59.455473+00:00",
-=======
   "generated_at": "2025-08-28T07:13:19.226648+00:00",
->>>>>>> 9698850f
   "generated_by": "metadata-ingestion/scripts/capability_summary.py",
   "plugin_details": {
     "abs": {
