--- conflicted
+++ resolved
@@ -1,9 +1,5 @@
 {
-<<<<<<< HEAD
-  "generated_at": "2025-11-10T12:13:43.145292+00:00",
-=======
   "generated_at": "2025-11-14T14:26:00.526772+00:00",
->>>>>>> 2b48b227
   "generated_by": "metadata-ingestion/scripts/capability_summary.py",
   "plugin_details": {
     "abs": {
