--- conflicted
+++ resolved
@@ -36,12 +36,8 @@
     UpstreamLineageClass,
     _Aspect as AspectAbstract,
 )
-<<<<<<< HEAD
-from datahub.metadata.schema_classes import _Aspect as AspectAbstract
-=======
 from datahub.utilities.urn_encoder import UrnEncoder
 from datahub.utilities.urns.data_flow_urn import DataFlowUrn
->>>>>>> 1478d701
 from datahub.utilities.urns.dataset_urn import DatasetUrn
 
 logger = logging.getLogger(__name__)
