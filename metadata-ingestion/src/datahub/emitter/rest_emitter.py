--- conflicted
+++ resolved
@@ -61,7 +61,15 @@
         if token:
             self._session.headers.update({"Authorization": f"Bearer {token}"})
 
-<<<<<<< HEAD
+    def test_connection(self) -> None:
+        response = self._session.get(f"{self._gms_server}/config")
+        response.raise_for_status()
+        config: dict = response.json()
+        if config.get("noCode") != "true":
+            raise ValueError(
+                f"This version of {__package_name__} requires GMS v0.8.0 or higher"
+            )
+
     def emit(
         self,
         item: Union[
@@ -71,18 +79,6 @@
             UsageAggregation,
         ],
     ) -> None:
-=======
-    def test_connection(self) -> None:
-        response = self._session.get(f"{self._gms_server}/config")
-        response.raise_for_status()
-        config: dict = response.json()
-        if config.get("noCode") != "true":
-            raise ValueError(
-                f"This version of {__package_name__} requires GMS v0.8.0 or higher"
-            )
-
-    def emit(self, item: Union[MetadataChangeEvent, UsageAggregation]) -> None:
->>>>>>> 62d5306a
         if isinstance(item, UsageAggregation):
             return self.emit_usage(item)
         elif isinstance(item, (MetadataChangeProposal, MetadataChangeProposalWrapper)):
