import datetime
import functools
import json
import logging
import os
from json.decoder import JSONDecodeError
from types import TracebackType
from typing import Any, Dict, List, Optional, Tuple, Type, Union

import requests
from requests.adapters import HTTPAdapter, Retry
from requests.exceptions import HTTPError, RequestException

from datahub.cli.cli_utils import get_system_auth
from datahub.configuration.common import ConfigurationError, OperationalError
from datahub.emitter.mcp import MetadataChangeProposalWrapper
from datahub.emitter.request_helper import _make_curl_command
from datahub.emitter.serialization_helper import pre_json_transform
from datahub.metadata.com.linkedin.pegasus2avro.mxe import (
    MetadataChangeEvent,
    MetadataChangeProposal,
)
from datahub.metadata.com.linkedin.pegasus2avro.usage import UsageAggregation

logger = logging.getLogger(__name__)


class DataHubRestEmitter:
    DEFAULT_CONNECT_TIMEOUT_SEC = 30  # 30 seconds should be plenty to connect
    DEFAULT_READ_TIMEOUT_SEC = (
        30  # Any ingest call taking longer than 30 seconds should be abandoned
    )
    DEFAULT_RETRY_STATUS_CODES = [  # Additional status codes to retry on
        429,
        502,
        503,
        504,
    ]
    DEFAULT_RETRY_METHODS = ["HEAD", "GET", "POST", "PUT", "DELETE", "OPTIONS", "TRACE"]
    DEFAULT_RETRY_MAX_TIMES = int(
        os.getenv("DATAHUB_REST_EMITTER_DEFAULT_RETRY_MAX_TIMES", "3")
    )

    _gms_server: str
    _token: Optional[str]
    _session: requests.Session
    _connect_timeout_sec: float = DEFAULT_CONNECT_TIMEOUT_SEC
    _read_timeout_sec: float = DEFAULT_READ_TIMEOUT_SEC
    _retry_status_codes: List[int] = DEFAULT_RETRY_STATUS_CODES
    _retry_methods: List[str] = DEFAULT_RETRY_METHODS
    _retry_max_times: int = DEFAULT_RETRY_MAX_TIMES

    def __init__(
        self,
        gms_server: str,
        token: Optional[str] = None,
        connect_timeout_sec: Optional[float] = None,
        read_timeout_sec: Optional[float] = None,
        retry_status_codes: Optional[List[int]] = None,
        retry_methods: Optional[List[str]] = None,
        retry_max_times: Optional[int] = None,
        extra_headers: Optional[Dict[str, str]] = None,
        ca_certificate_path: Optional[str] = None,
        server_telemetry_id: Optional[str] = None,
        disable_ssl_verification: bool = False,
    ):
        self._gms_server = gms_server
        self._token = token
        self.server_config: Dict[str, Any] = {}
        self.server_telemetry_id: str = ""

        self._session = requests.Session()

        self._session.headers.update(
            {
                "X-RestLi-Protocol-Version": "2.0.0",
                "Content-Type": "application/json",
            }
        )
        if token:
            self._session.headers.update({"Authorization": f"Bearer {token}"})
        else:
            system_auth = get_system_auth()
            if system_auth is not None:
                self._session.headers.update({"Authorization": system_auth})

        if extra_headers:
            self._session.headers.update(extra_headers)

        if ca_certificate_path:
            self._session.verify = ca_certificate_path

        if disable_ssl_verification:
            self._session.verify = False

        if connect_timeout_sec:
            self._connect_timeout_sec = connect_timeout_sec

        if read_timeout_sec:
            self._read_timeout_sec = read_timeout_sec

        if self._connect_timeout_sec < 1 or self._read_timeout_sec < 1:
            logger.warning(
                f"Setting timeout values lower than 1 second is not recommended. Your configuration is connect_timeout:{self._connect_timeout_sec}s, read_timeout:{self._read_timeout_sec}s"
            )

        if retry_status_codes is not None:  # Only if missing. Empty list is allowed
            self._retry_status_codes = retry_status_codes

        if retry_methods is not None:
            self._retry_methods = retry_methods

        if retry_max_times:
            self._retry_max_times = retry_max_times

        try:
            retry_strategy = Retry(
                total=self._retry_max_times,
                status_forcelist=self._retry_status_codes,
                backoff_factor=2,
                allowed_methods=self._retry_methods,
            )
        except TypeError:
            # Prior to urllib3 1.26, the Retry class used `method_whitelist` instead of `allowed_methods`.
            retry_strategy = Retry(
                total=self._retry_max_times,
                status_forcelist=self._retry_status_codes,
                backoff_factor=2,
                method_whitelist=self._retry_methods,
            )

        adapter = HTTPAdapter(
            pool_connections=100, pool_maxsize=100, max_retries=retry_strategy
        )
        self._session.mount("http://", adapter)
        self._session.mount("https://", adapter)

        # Shim session.request to apply default timeout values.
        # Via https://stackoverflow.com/a/59317604.
        self._session.request = functools.partial(  # type: ignore
            self._session.request,
            timeout=(self._connect_timeout_sec, self._read_timeout_sec),
        )

<<<<<<< HEAD
=======
    def __enter__(self) -> "DataHubRestEmitter":
        return self

    def __exit__(
        self,
        exc_type: Optional[Type[BaseException]],
        exc_val: Optional[BaseException],
        exc_tb: Optional[TracebackType],
    ) -> None:
        self._session.close()

>>>>>>> af6a423f
    def test_connection(self) -> dict:
        response = self._session.get(f"{self._gms_server}/config")
        if response.status_code == 200:
            config: dict = response.json()
            if config.get("noCode") == "true":
                self.server_config = config
                return config

            else:
                # Looks like we either connected to an old GMS or to some other service. Let's see if we can determine which before raising an error
                # A common misconfiguration is connecting to datahub-frontend so we special-case this check
                if (
                    config.get("config", {}).get("application") == "datahub-frontend"
                    or config.get("config", {}).get("shouldShowDatasetLineage")
                    is not None
                ):
                    message = "You seem to have connected to the frontend instead of the GMS endpoint. The rest emitter should connect to DataHub GMS (usually <datahub-gms-host>:8080) or Frontend GMS API (usually <frontend>:9002/api/gms)"
                else:
                    message = "You have either connected to a pre-v0.8.0 DataHub GMS instance, or to a different server altogether! Please check your configuration and make sure you are talking to the DataHub GMS endpoint."
                raise ConfigurationError(message)
        else:
            auth_message = "Maybe you need to set up authentication? "
            message = f"Unable to connect to {self._gms_server}/config with status_code: {response.status_code}. {auth_message if response.status_code == 401 else ''}Please check your configuration and make sure you are talking to the DataHub GMS (usually <datahub-gms-host>:8080) or Frontend GMS API (usually <frontend>:9002/api/gms)."
            raise ConfigurationError(message)

    def emit(
        self,
        item: Union[
            MetadataChangeEvent,
            MetadataChangeProposal,
            MetadataChangeProposalWrapper,
            UsageAggregation,
        ],
    ) -> Tuple[datetime.datetime, datetime.datetime]:
        start_time = datetime.datetime.now()
        if isinstance(item, UsageAggregation):
            self.emit_usage(item)
        elif isinstance(item, (MetadataChangeProposal, MetadataChangeProposalWrapper)):
            self.emit_mcp(item)
        else:
            self.emit_mce(item)
        return start_time, datetime.datetime.now()

    def emit_mce(self, mce: MetadataChangeEvent) -> None:
        url = f"{self._gms_server}/entities?action=ingest"

        raw_mce_obj = mce.proposedSnapshot.to_obj()
        mce_obj = pre_json_transform(raw_mce_obj)
        snapshot_fqn = (
            f"com.linkedin.metadata.snapshot.{mce.proposedSnapshot.RECORD_SCHEMA.name}"
        )
        system_metadata_obj = {}
        if mce.systemMetadata is not None:
            system_metadata_obj = {
                "lastObserved": mce.systemMetadata.lastObserved,
                "runId": mce.systemMetadata.runId,
            }
        snapshot = {
            "entity": {"value": {snapshot_fqn: mce_obj}},
            "systemMetadata": system_metadata_obj,
        }
        payload = json.dumps(snapshot)

        self._emit_generic(url, payload)

    def emit_mcp(
        self, mcp: Union[MetadataChangeProposal, MetadataChangeProposalWrapper]
    ) -> None:
        url = f"{self._gms_server}/aspects?action=ingestProposal"

        mcp_obj = pre_json_transform(mcp.to_obj())
        payload = json.dumps({"proposal": mcp_obj})

        self._emit_generic(url, payload)

    def emit_usage(self, usageStats: UsageAggregation) -> None:
        url = f"{self._gms_server}/usageStats?action=batchIngest"

        raw_usage_obj = usageStats.to_obj()
        usage_obj = pre_json_transform(raw_usage_obj)

        snapshot = {
            "buckets": [
                usage_obj,
            ]
        }
        payload = json.dumps(snapshot)
        self._emit_generic(url, payload)

    def _emit_generic(self, url: str, payload: str) -> None:
        curl_command = _make_curl_command(self._session, "POST", url, payload)
        logger.debug(
            "Attempting to emit to DataHub GMS; using curl equivalent to:\n%s",
            curl_command,
        )
        try:
            response = self._session.post(url, data=payload)
            response.raise_for_status()
        except HTTPError as e:
            try:
                info = response.json()
                raise OperationalError(
                    "Unable to emit metadata to DataHub GMS", info
                ) from e
            except JSONDecodeError:
                # If we can't parse the JSON, just raise the original error.
                raise OperationalError(
                    "Unable to emit metadata to DataHub GMS", {"message": str(e)}
                ) from e
        except RequestException as e:
            raise OperationalError(
                "Unable to emit metadata to DataHub GMS", {"message": str(e)}
            ) from e

    def __repr__(self) -> str:
        token_str = (
            f" with token: {self._token[:4]}**********{self._token[-4:]}"
            if self._token
            else ""
        )
        return (
            f"DataHubRestEmitter: configured to talk to {self._gms_server}{token_str}"
        )


class DatahubRestEmitter(DataHubRestEmitter):
    """This class exists as a pass-through for backwards compatibility"""

    pass<|MERGE_RESOLUTION|>--- conflicted
+++ resolved
@@ -142,8 +142,6 @@
             timeout=(self._connect_timeout_sec, self._read_timeout_sec),
         )
 
-<<<<<<< HEAD
-=======
     def __enter__(self) -> "DataHubRestEmitter":
         return self
 
@@ -155,7 +153,6 @@
     ) -> None:
         self._session.close()
 
->>>>>>> af6a423f
     def test_connection(self) -> dict:
         response = self._session.get(f"{self._gms_server}/config")
         if response.status_code == 200:
