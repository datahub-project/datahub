--- conflicted
+++ resolved
@@ -254,11 +254,7 @@
     # FIXME: Union requires two or more type arguments
     container_key: KeyType,
     dataset_urn: str,
-<<<<<<< HEAD
-) -> Iterable[Union[MetadataWorkUnit]]:
-=======
-) -> Iterable[MetadataWorkUnit]:
->>>>>>> af6a423f
+) -> Iterable[MetadataWorkUnit]:
     container_urn = make_container_urn(
         guid=container_key.guid(),
     )
