--- conflicted
+++ resolved
@@ -78,9 +78,7 @@
 
 
 datahub.add_command(check)
-<<<<<<< HEAD
 datahub.add_command(docker)
-=======
 
 
 def main(**kwargs):
@@ -89,5 +87,4 @@
         sys.exit(datahub(standalone_mode=False, **kwargs))
     except click.ClickException as error:
         error.show()
-        sys.exit(1)
->>>>>>> 2c2575c6
+        sys.exit(1)