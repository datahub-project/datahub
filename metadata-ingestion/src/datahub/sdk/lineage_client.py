from __future__ import annotations

import difflib
import logging
<<<<<<< HEAD
from dataclasses import dataclass
from typing import (
    TYPE_CHECKING,
    Any,
    Callable,
    Dict,
=======
from typing import (
    TYPE_CHECKING,
    Callable,
>>>>>>> 83881e41
    List,
    Literal,
    Optional,
    Set,
    Union,
    overload,
)

from typing_extensions import assert_never, deprecated

import datahub.metadata.schema_classes as models
from datahub.emitter.mcp import MetadataChangeProposalWrapper
from datahub.errors import SdkUsageError
from datahub.metadata.urns import (
    DataJobUrn,
    DatasetUrn,
    QueryUrn,
<<<<<<< HEAD
    SchemaFieldUrn,
=======
>>>>>>> 83881e41
    Urn,
)
from datahub.sdk._shared import (
    ChartUrnOrStr,
    DashboardUrnOrStr,
    DatajobUrnOrStr,
    DatasetUrnOrStr,
)
from datahub.sdk._utils import DEFAULT_ACTOR_URN
from datahub.sdk.dataset import ColumnLineageMapping, parse_cll_mapping
<<<<<<< HEAD
from datahub.sdk.search_client import compile_filters
from datahub.sdk.search_filters import Filter, FilterDsl
=======
>>>>>>> 83881e41
from datahub.specific.chart import ChartPatchBuilder
from datahub.specific.dashboard import DashboardPatchBuilder
from datahub.specific.datajob import DataJobPatchBuilder
from datahub.specific.dataset import DatasetPatchBuilder
from datahub.sql_parsing.fingerprint_utils import generate_hash
from datahub.utilities.ordered_set import OrderedSet
from datahub.utilities.urns.error import InvalidUrnError

if TYPE_CHECKING:
    from datahub.sdk.main_client import DataHubClient


_empty_audit_stamp = models.AuditStampClass(
    time=0,
    actor=DEFAULT_ACTOR_URN,
)


logger = logging.getLogger(__name__)


@dataclass
class LineagePath:
    urn: str
    entity_name: str
    column_name: Optional[str] = None


@dataclass
class LineageResult:
    urn: str
    type: str
    hops: int
    direction: Literal["upstream", "downstream"]
    platform: Optional[str] = None
    name: Optional[str] = None
    description: Optional[str] = None
    paths: Optional[List[LineagePath]] = None


class LineageClient:
    def __init__(self, client: DataHubClient):
        self._client = client
        self._graph = client._graph

    def _get_fields_from_dataset_urn(self, dataset_urn: DatasetUrn) -> Set[str]:
        schema_metadata = self._client._graph.get_aspect(
            str(dataset_urn), models.SchemaMetadataClass
        )
        if schema_metadata is None:
            return set()

        return {field.fieldPath for field in schema_metadata.fields}

    @classmethod
    def _get_strict_column_lineage(
        cls,
        upstream_fields: Set[str],
        downstream_fields: Set[str],
    ) -> ColumnLineageMapping:
        """Find matches between upstream and downstream fields with case-insensitive matching."""
        strict_column_lineage: ColumnLineageMapping = {}

        # Create case-insensitive mapping of upstream fields
        case_insensitive_map = {field.lower(): field for field in upstream_fields}

        # Match downstream fields using case-insensitive comparison
        for downstream_field in downstream_fields:
            lower_field = downstream_field.lower()
            if lower_field in case_insensitive_map:
                # Use the original case of the upstream field
                strict_column_lineage[downstream_field] = [
                    case_insensitive_map[lower_field]
                ]

        return strict_column_lineage

    @classmethod
    def _get_fuzzy_column_lineage(
        cls,
        upstream_fields: Set[str],
        downstream_fields: Set[str],
    ) -> ColumnLineageMapping:
        """Generate fuzzy matches between upstream and downstream fields."""

        # Simple normalization function for better matching
        def normalize(s: str) -> str:
            return s.lower().replace("_", "")

        # Create normalized lookup for upstream fields
        normalized_upstream = {normalize(field): field for field in upstream_fields}

        fuzzy_column_lineage = {}
        for downstream_field in downstream_fields:
            # Try exact match first
            if downstream_field in upstream_fields:
                fuzzy_column_lineage[downstream_field] = [downstream_field]
                continue

            # Try normalized match
            norm_downstream = normalize(downstream_field)
            if norm_downstream in normalized_upstream:
                fuzzy_column_lineage[downstream_field] = [
                    normalized_upstream[norm_downstream]
                ]
                continue

            # If no direct match, find closest match using similarity
            matches = difflib.get_close_matches(
                norm_downstream,
                normalized_upstream.keys(),
                n=1,  # Return only the best match
                cutoff=0.8,  # Adjust cutoff for sensitivity
            )

            if matches:
                fuzzy_column_lineage[downstream_field] = [
                    normalized_upstream[matches[0]]
                ]

        return fuzzy_column_lineage

    @overload
    def add_lineage(
        self,
        *,
        upstream: DatasetUrnOrStr,
        downstream: DatasetUrnOrStr,
<<<<<<< HEAD
        is_column_lineage: bool = False,
        column_lineage_mapping: Optional[
            Union[ColumnLineageMapping, Literal["auto_fuzzy", "auto_strict"]]
        ] = None,
=======
        column_lineage: Union[
            bool, ColumnLineageMapping, Literal["auto_fuzzy", "auto_strict"]
        ] = False,
>>>>>>> 83881e41
        transformation_text: Optional[str] = None,
    ) -> None:
        ...

        """
        Add dataset-to-dataset lineage with column-level mapping.
        """

    @overload
    def add_lineage(
        self,
        *,
        upstream: Union[DatajobUrnOrStr],
        downstream: DatasetUrnOrStr,
    ) -> None:
        ...

        """
        Add dataset-to-datajob or dataset-to-mlmodel lineage.
        """

    @overload
    def add_lineage(
        self,
        *,
        upstream: Union[DatasetUrnOrStr, DatajobUrnOrStr],
        downstream: DatajobUrnOrStr,
    ) -> None:
        ...

        """
        Add datajob-to-dataset or datajob-to-datajob lineage.
        """

    @overload
    def add_lineage(
        self,
        *,
        upstream: Union[DashboardUrnOrStr, DatasetUrnOrStr, ChartUrnOrStr],
        downstream: DashboardUrnOrStr,
    ) -> None:
        ...

        """
        Add dashboard-to-dashboard or dashboard-to-dataset lineage.
        """

    @overload
    def add_lineage(
        self,
        *,
        upstream: DatasetUrnOrStr,
        downstream: ChartUrnOrStr,
    ) -> None:
        ...
        """
        Add dataset-to-chart lineage.
        """

    # The actual implementation that handles all overloaded cases
    def add_lineage(
        self,
        *,
        upstream: Union[
            DatasetUrnOrStr, DatajobUrnOrStr, DashboardUrnOrStr, ChartUrnOrStr
        ],
        downstream: Union[
            DatasetUrnOrStr, DatajobUrnOrStr, DashboardUrnOrStr, ChartUrnOrStr
        ],
<<<<<<< HEAD
        is_column_lineage: bool = False,
        column_lineage_mapping: Union[
            None, ColumnLineageMapping, Literal["auto_fuzzy", "auto_strict"]
        ] = None,
=======
        column_lineage: Union[
            bool, ColumnLineageMapping, Literal["auto_fuzzy", "auto_strict"]
        ] = False,
>>>>>>> 83881e41
        transformation_text: Optional[str] = None,
    ) -> None:
        """
        Add lineage between two entities.

        This flexible method handles different combinations of entity types:
        - dataset to dataset
        - dataset to datajob
        - datajob to dataset
        - datajob to datajob
        - dashboard to dataset
        - dashboard to chart
        - dashboard to dashboard
        - chart to dataset

        Args:
            upstream: URN of the upstream entity (dataset or datajob)
            downstream: URN of the downstream entity (dataset or datajob)
<<<<<<< HEAD
            is_column_lineage: Optional boolean to indicate if column-level lineage should be added
            column_lineage_mapping: Optional column-level lineage mapping or auto-generation method
                        (only applicable for dataset-to-dataset lineage)
=======
            column_lineage: Optional boolean to indicate if column-level lineage should be added or a lineage mapping type (auto_fuzzy, auto_strict, or a mapping of column-level lineage)
>>>>>>> 83881e41
            transformation_text: Optional SQL query text that defines the transformation
                    (only applicable for dataset-to-dataset lineage)

        Raises:
            InvalidUrnError: If the URNs provided are invalid
            SdkUsageError: If certain parameter combinations are not supported
        """
        # Validate parameter combinations
        upstream_entity_type = Urn.from_string(upstream).entity_type
        downstream_entity_type = Urn.from_string(downstream).entity_type

        key = (upstream_entity_type, downstream_entity_type)

<<<<<<< HEAD
        # if it's not dataset-dataset lineage but provided with column_lineage_mapping or transformation_text, raise an error
        if key != ("dataset", "dataset") and (
            column_lineage_mapping or transformation_text
        ):
=======
        # if it's not dataset-dataset lineage but provided with column_lineage or transformation_text, raise an error
        if key != ("dataset", "dataset") and (column_lineage or transformation_text):
>>>>>>> 83881e41
            raise SdkUsageError(
                "Column lineage and query text are only applicable for dataset-to-dataset lineage"
            )

        lineage_handlers: dict[tuple[str, str], Callable] = {
<<<<<<< HEAD
            ("dataset", "dataset"): self._handle_dataset_lineage,
            ("dataset", "dashboard"): self._handle_dashboard_lineage,
            ("chart", "dashboard"): self._handle_dashboard_lineage,
            ("dashboard", "dashboard"): self._handle_dashboard_lineage,
            ("dataset", "dataJob"): self._handle_datajob_lineage,
            ("dataJob", "dataJob"): self._handle_datajob_lineage,
            ("dataJob", "dataset"): self._handle_datajob_output,
            ("dataset", "chart"): self._handle_chart_lineage,
=======
            ("dataset", "dataset"): self._add_dataset_lineage,
            ("dataset", "dashboard"): self._add_dashboard_lineage,
            ("chart", "dashboard"): self._add_dashboard_lineage,
            ("dashboard", "dashboard"): self._add_dashboard_lineage,
            ("dataset", "dataJob"): self._add_datajob_lineage,
            ("dataJob", "dataJob"): self._add_datajob_lineage,
            ("dataJob", "dataset"): self._add_datajob_output,
            ("dataset", "chart"): self._add_chart_lineage,
>>>>>>> 83881e41
        }

        try:
            lineage_handler = lineage_handlers[key]
            lineage_handler(
                upstream=upstream,
                downstream=downstream,
                upstream_type=upstream_entity_type,
<<<<<<< HEAD
                is_column_lineage=is_column_lineage,
                column_lineage_mapping=column_lineage_mapping,
=======
                column_lineage=column_lineage,
>>>>>>> 83881e41
                transformation_text=transformation_text,
            )
        except KeyError:
            raise SdkUsageError(
                f"Unsupported entity type combination: {upstream_entity_type} -> {downstream_entity_type}"
            ) from None

<<<<<<< HEAD
    def _handle_dataset_lineage(
=======
    def _add_dataset_lineage(
>>>>>>> 83881e41
        self,
        *,
        upstream,
        downstream,
<<<<<<< HEAD
        is_column_lineage,
        column_lineage_mapping,
=======
        column_lineage,
>>>>>>> 83881e41
        transformation_text,
        **_,
    ):
        upstream_urn = DatasetUrn.from_string(upstream)
        downstream_urn = DatasetUrn.from_string(downstream)

<<<<<<< HEAD
        if is_column_lineage or column_lineage_mapping:
            cll = self._process_column_lineage(
                column_lineage_mapping or "auto_fuzzy", upstream_urn, downstream_urn
=======
        if column_lineage:
            column_lineage = (
                "auto_fuzzy" if column_lineage is True else column_lineage
            )  # if column_lineage is True, set it to auto_fuzzy
            cll = self._process_column_lineage(
                column_lineage, upstream_urn, downstream_urn
>>>>>>> 83881e41
            )
        else:
            cll = None

        if transformation_text:
            self._process_transformation_lineage(
                transformation_text, upstream_urn, downstream_urn, cll
            )
        else:
            updater = DatasetPatchBuilder(str(downstream_urn))
            updater.add_upstream_lineage(
                models.UpstreamClass(
                    dataset=str(upstream_urn),
                    type=models.DatasetLineageTypeClass.COPY,
                )
            )
            for cl in cll or []:
                updater.add_fine_grained_upstream_lineage(cl)
            self._client.entities.update(updater)

<<<<<<< HEAD
    def _handle_dashboard_lineage(self, *, upstream, downstream, upstream_type, **_):
=======
    def _add_dashboard_lineage(self, *, upstream, downstream, upstream_type, **_):
>>>>>>> 83881e41
        patch = DashboardPatchBuilder(str(downstream))
        if upstream_type == "dataset":
            patch.add_dataset_edge(upstream)
        elif upstream_type == "chart":
            patch.add_chart_edge(upstream)
        elif upstream_type == "dashboard":
            patch.add_dashboard(upstream)
        else:
            raise SdkUsageError(
                f"Unsupported entity type combination: {upstream_type} -> dashboard"
            )
        self._client.entities.update(patch)

<<<<<<< HEAD
    def _handle_datajob_lineage(self, *, upstream, downstream, upstream_type, **_):
=======
    def _add_datajob_lineage(self, *, upstream, downstream, upstream_type, **_):
>>>>>>> 83881e41
        patch = DataJobPatchBuilder(str(downstream))
        if upstream_type == "dataset":
            patch.add_input_dataset(upstream)
        elif upstream_type == "dataJob":
            patch.add_input_datajob(upstream)
        else:
            raise SdkUsageError(
                f"Unsupported entity type combination: {upstream_type} -> dataJob"
            )
        self._client.entities.update(patch)

<<<<<<< HEAD
    def _handle_datajob_output(self, *, upstream, downstream, **_):
=======
    def _add_datajob_output(self, *, upstream, downstream, **_):
>>>>>>> 83881e41
        patch = DataJobPatchBuilder(str(upstream))
        patch.add_output_dataset(downstream)
        self._client.entities.update(patch)

<<<<<<< HEAD
    def _handle_chart_lineage(self, *, upstream, downstream, **_):
=======
    def _add_chart_lineage(self, *, upstream, downstream, **_):
>>>>>>> 83881e41
        patch = ChartPatchBuilder(str(downstream))
        patch.add_input_edge(upstream)
        self._client.entities.update(patch)

    def _process_column_lineage(self, column_lineage, upstream_urn, downstream_urn):
        cll = None
<<<<<<< HEAD
        if column_lineage is not None:
=======
        if column_lineage:
>>>>>>> 83881e41
            # Auto column lineage generation
            if column_lineage == "auto_fuzzy" or column_lineage == "auto_strict":
                upstream_schema = self._get_fields_from_dataset_urn(upstream_urn)
                downstream_schema = self._get_fields_from_dataset_urn(downstream_urn)

                # Choose matching strategy
                mapping = (
                    self._get_fuzzy_column_lineage(upstream_schema, downstream_schema)
                    if column_lineage == "auto_fuzzy"
                    else self._get_strict_column_lineage(
                        upstream_schema, downstream_schema
                    )
                )
                cll = parse_cll_mapping(
                    upstream=upstream_urn,
                    downstream=downstream_urn,
                    cll_mapping=mapping,
                )
                # Explicit column lineage
            elif isinstance(column_lineage, dict):
                cll = parse_cll_mapping(
                    upstream=upstream_urn,
                    downstream=downstream_urn,
                    cll_mapping=column_lineage,
                )
            else:
                assert_never(column_lineage)
        return cll

    def _process_transformation_lineage(
        self, transformation_text, upstream_urn, downstream_urn, cll
    ):
        fields_involved = OrderedSet([str(upstream_urn), str(downstream_urn)])
        if cll is not None:
            for c in cll:
                for field in c.upstreams or []:
                    fields_involved.add(field)
                for field in c.downstreams or []:
                    fields_involved.add(field)

                # Create query URN and entity
        query_urn = QueryUrn(generate_hash(transformation_text)).urn()
        from datahub.sql_parsing.sql_parsing_aggregator import (
            make_query_subjects,
        )

        query_entity = MetadataChangeProposalWrapper.construct_many(
            query_urn,
            aspects=[
                models.QueryPropertiesClass(
                    statement=models.QueryStatementClass(
                        value=transformation_text,
                        language=models.QueryLanguageClass.SQL,
                    ),
                    source=models.QuerySourceClass.SYSTEM,
                    created=_empty_audit_stamp,
                    lastModified=_empty_audit_stamp,
                ),
                make_query_subjects(list(fields_involved)),
            ],
        )

        # Build dataset update
        updater = DatasetPatchBuilder(str(downstream_urn))
        updater.add_upstream_lineage(
            models.UpstreamClass(
                dataset=str(upstream_urn),
                type=models.DatasetLineageTypeClass.TRANSFORMED,
                query=query_urn,
            )
        )

        # Add fine-grained lineage
        for cl in cll or []:
            cl.query = query_urn
            updater.add_fine_grained_upstream_lineage(cl)

            # Check dataset existence
        if not self._client._graph.exists(updater.urn):
            raise SdkUsageError(
                f"Dataset {updater.urn} does not exist, and hence cannot be updated."
            )

            # Emit metadata change proposals
        mcps: List[
            Union[
                MetadataChangeProposalWrapper,
                models.MetadataChangeProposalClass,
            ]
        ] = list(updater.build())
        if query_entity:
            mcps.extend(query_entity)
        self._client._graph.emit_mcps(mcps)

    def infer_lineage_from_sql(
        self,
        *,
        query_text: str,
        platform: str,
        platform_instance: Optional[str] = None,
        env: str = "PROD",
        default_db: Optional[str] = None,
        default_schema: Optional[str] = None,
    ) -> None:
        """Add lineage by parsing a SQL query."""
        from datahub.sql_parsing.sqlglot_lineage import (
            create_lineage_sql_parsed_result,
        )

        # Parse the SQL query to extract lineage information
        parsed_result = create_lineage_sql_parsed_result(
            query=query_text,
            default_db=default_db,
            default_schema=default_schema,
            platform=platform,
            platform_instance=platform_instance,
            env=env,
            graph=self._client._graph,
        )

        if parsed_result.debug_info.table_error:
            raise SdkUsageError(
                f"Failed to parse SQL query: {parsed_result.debug_info.error}"
            )
        elif parsed_result.debug_info.column_error:
            logger.warning(
                f"Failed to parse SQL query: {parsed_result.debug_info.error}",
            )

        if not parsed_result.out_tables:
            raise SdkUsageError(
                "No output tables found in the query. Cannot establish lineage."
            )

        # Use the first output table as the downstream
        downstream_urn = parsed_result.out_tables[0]

        # Process all upstream tables found in the query
        for upstream_table in parsed_result.in_tables:
            # Skip self-lineage
            if upstream_table == downstream_urn:
                continue

            # Extract column-level lineage for this specific upstream table
            column_mapping = {}
            if parsed_result.column_lineage:
                for col_lineage in parsed_result.column_lineage:
                    if not (col_lineage.downstream and col_lineage.downstream.column):
                        continue

                    # Filter upstreams to only include columns from current upstream table
                    upstream_cols = [
                        ref.column
                        for ref in col_lineage.upstreams
                        if ref.table == upstream_table and ref.column
                    ]

                    if upstream_cols:
                        column_mapping[col_lineage.downstream.column] = upstream_cols

            # Add lineage, including query text
<<<<<<< HEAD
            self.add_dataset_transform_lineage(
                upstream=upstream_table,
                downstream=downstream_urn,
                column_lineage=column_mapping or None,
                transformation_text=query_text,
            )

    # TODO: deprecate this method
=======
            self.add_lineage(
                upstream=upstream_table,
                downstream=downstream_urn,
                column_lineage=column_mapping,
                transformation_text=query_text,
            )

    @deprecated("Use add_lineage instead")
>>>>>>> 83881e41
    def add_dataset_copy_lineage(
        self,
        *,
        upstream: DatasetUrnOrStr,
        downstream: DatasetUrnOrStr,
        column_lineage: Union[
            None, ColumnLineageMapping, Literal["auto_fuzzy", "auto_strict"]
        ] = "auto_fuzzy",
    ) -> None:
        upstream = DatasetUrn.from_string(upstream)
        downstream = DatasetUrn.from_string(downstream)

        if column_lineage is None:
            cll = None
        elif column_lineage == "auto_fuzzy" or column_lineage == "auto_strict":
            upstream_schema = self._get_fields_from_dataset_urn(upstream)
            downstream_schema = self._get_fields_from_dataset_urn(downstream)
            if column_lineage == "auto_fuzzy":
                mapping = self._get_fuzzy_column_lineage(
                    upstream_schema, downstream_schema
                )
            else:
                mapping = self._get_strict_column_lineage(
                    upstream_schema, downstream_schema
                )
            cll = parse_cll_mapping(
                upstream=upstream,
                downstream=downstream,
                cll_mapping=mapping,
            )
        elif isinstance(column_lineage, dict):
            cll = parse_cll_mapping(
                upstream=upstream,
                downstream=downstream,
                cll_mapping=column_lineage,
            )
        else:
            assert_never(column_lineage)

        updater = DatasetPatchBuilder(str(downstream))
        updater.add_upstream_lineage(
            models.UpstreamClass(
                dataset=str(upstream),
                type=models.DatasetLineageTypeClass.COPY,
            )
        )
        for cl in cll or []:
            updater.add_fine_grained_upstream_lineage(cl)

        self._client.entities.update(updater)

<<<<<<< HEAD
    # TODO: deprecate this method
=======
    @deprecated("Use add_lineage instead")
>>>>>>> 83881e41
    def add_dataset_transform_lineage(
        self,
        *,
        upstream: DatasetUrnOrStr,
        downstream: DatasetUrnOrStr,
        column_lineage: Optional[ColumnLineageMapping] = None,
        transformation_text: Optional[str] = None,
    ) -> None:
        upstream = DatasetUrn.from_string(upstream)
        downstream = DatasetUrn.from_string(downstream)

        cll = None
        if column_lineage is not None:
            cll = parse_cll_mapping(
                upstream=upstream,
                downstream=downstream,
                cll_mapping=column_lineage,
            )

        fields_involved = OrderedSet([str(upstream), str(downstream)])
        if cll is not None:
            for c in cll:
                for field in c.upstreams or []:
                    fields_involved.add(field)
                for field in c.downstreams or []:
                    fields_involved.add(field)

        query_urn = None
        query_entity = None
        if transformation_text:
            # Eventually we might want to use our regex-based fingerprinting instead.
            fingerprint = generate_hash(transformation_text)
            query_urn = QueryUrn(fingerprint).urn()

            from datahub.sql_parsing.sql_parsing_aggregator import make_query_subjects

            query_entity = MetadataChangeProposalWrapper.construct_many(
                query_urn,
                aspects=[
                    models.QueryPropertiesClass(
                        statement=models.QueryStatementClass(
                            value=transformation_text,
                            language=models.QueryLanguageClass.SQL,
                        ),
                        source=models.QuerySourceClass.SYSTEM,
                        created=_empty_audit_stamp,
                        lastModified=_empty_audit_stamp,
                    ),
                    make_query_subjects(list(fields_involved)),
                ],
            )

        updater = DatasetPatchBuilder(str(downstream))
        updater.add_upstream_lineage(
            models.UpstreamClass(
                dataset=str(upstream),
                type=models.DatasetLineageTypeClass.TRANSFORMED,
                query=query_urn,
            )
        )
        for cl in cll or []:
            cl.query = query_urn
            updater.add_fine_grained_upstream_lineage(cl)

        # Throw if the dataset does not exist.
        # We need to manually call .build() instead of reusing client.update()
        # so that we make just one emit_mcps call.
        if not self._client._graph.exists(updater.urn):
            raise SdkUsageError(
                f"Dataset {updater.urn} does not exist, and hence cannot be updated."
            )

        mcps: List[
            Union[MetadataChangeProposalWrapper, models.MetadataChangeProposalClass]
        ] = list(updater.build())
        if query_entity:
            mcps.extend(query_entity)
        self._client._graph.emit_mcps(mcps)

<<<<<<< HEAD
    # TODO: deprecate this method
=======
    @deprecated("Use add_lineage instead")
>>>>>>> 83881e41
    def add_datajob_lineage(
        self,
        *,
        datajob: DatajobUrnOrStr,
        upstreams: Optional[List[Union[DatasetUrnOrStr, DatajobUrnOrStr]]] = None,
        downstreams: Optional[List[DatasetUrnOrStr]] = None,
    ) -> None:
        """
        Add lineage between a datajob and datasets/datajobs.

        Args:
            datajob: The datajob URN to connect lineage with
            upstreams: List of upstream datasets or datajobs that serve as inputs to the datajob
            downstreams: List of downstream datasets that are outputs of the datajob
        """

        if not upstreams and not downstreams:
            raise SdkUsageError("No upstreams or downstreams provided")

        datajob_urn = DataJobUrn.from_string(datajob)

        # Initialize the patch builder for the datajob
        patch_builder = DataJobPatchBuilder(str(datajob_urn))

        # Process upstream connections (inputs to the datajob)
        if upstreams:
            for upstream in upstreams:
                # try converting to dataset urn
                try:
                    dataset_urn = DatasetUrn.from_string(upstream)
                    patch_builder.add_input_dataset(dataset_urn)
                except InvalidUrnError:
                    # try converting to datajob urn
                    datajob_urn = DataJobUrn.from_string(upstream)
                    patch_builder.add_input_datajob(datajob_urn)

        # Process downstream connections (outputs from the datajob)
        if downstreams:
            for downstream in downstreams:
                downstream_urn = DatasetUrn.from_string(downstream)
                patch_builder.add_output_dataset(downstream_urn)

        # Apply the changes to the entity
        self._client.entities.update(patch_builder)

    def get_lineage(
        self,
        *,
        source_urn: Union[str, Urn],
        source_column: Optional[str] = None,
        direction: Literal["upstream", "downstream"] = "upstream",
        max_hops: int = 1,
        filter: Optional[Filter] = None,
        count: int = 500,
    ) -> List[LineageResult]:
        """
        Retrieve lineage entities connected to a source entity.
        Args:
            source_urn: Source URN for the lineage search
            source_column: Source column for the lineage search
            direction: Direction of lineage traversal
            max_hops: Maximum number of hops to traverse
            filter: Filters to apply to the lineage search

        Returns:
            List of lineage results

        Raises:
            SdkUsageError for invalid filter values
        """
        # Validate and convert input URN
        source_urn = Urn.from_string(source_urn)
        # Prepare GraphQL query variables with a separate method
        variables = self._process_input_variables(
            source_urn, source_column, filter, direction, max_hops, count
        )

        return self._execute_lineage_query(variables, direction, max_hops)

    def _process_input_variables(
        self,
        source_urn: Urn,
        source_column: Optional[str] = None,
        filters: Optional[Filter] = None,
        direction: Literal["upstream", "downstream"] = "upstream",
        max_hops: int = 1,
        count: int = 500,
    ) -> Dict[str, Any]:
        """
        Process filters and prepare GraphQL query variables for lineage search.

        Args:
            source_urn: Source URN for the lineage search
            source_column: Source column for the lineage search
            filters: Optional filters to apply
            direction: Direction of lineage traversal
            max_hops: Maximum number of hops to traverse

        Returns:
            Dictionary of GraphQL query variables

        Raises:
            SdkUsageError for invalid filter values
        """

        # Determine hop values
        max_hop_values = (
            [str(hop) for hop in range(1, max_hops + 1)]
            if max_hops <= 2
            else ["1", "2", "3+"]
        )

        degree_filter = FilterDsl.custom_filter(
            field="degree",
            condition="EQUAL",
            values=max_hop_values,
        )

        filters_with_max_hops = (
            FilterDsl.and_(degree_filter, filters)
            if filters is not None
            else degree_filter
        )

        types, compiled_filters = compile_filters(filters_with_max_hops)

        # Prepare base variables
        variables: Dict[str, Any] = {
            "input": {
                "urn": str(source_urn),
                "direction": (direction or "upstream").upper(),
                "count": count,
                "types": types,
                "orFilters": compiled_filters,
            }
        }

        # if column is provided, update the variables to include the schema field urn
        if source_urn.entity_type == "schemaField" or source_column:
            variables["input"]["searchFlags"] = {
                "groupingSpec": {
                    "groupingCriteria": {
                        "baseEntityType": "SCHEMA_FIELD",
                        "groupingEntityType": "SCHEMA_FIELD",
                    }
                }
            }
        if source_urn.entity_type == "schemaField":
            variables["input"]["urn"] = str(source_urn)
        elif source_column:
            variables["input"]["urn"] = str(SchemaFieldUrn(source_urn, source_column))

        return variables

    def _execute_lineage_query(
        self,
        variables: Dict[str, Any],
        direction: Literal["upstream", "downstream"],
        max_hops: int,
    ) -> List[LineageResult]:
        """Execute GraphQL query and process results."""
        # Construct GraphQL query with dynamic path query
        graphql_query = """ 
query scrollAcrossLineage($input: ScrollAcrossLineageInput!) {
  scrollAcrossLineage(input: $input) {
    nextScrollId
    searchResults {
      degree
      entity {
        urn
        type
        ... on Dataset {
          name
          platform {
            name
          }
          properties {
            description
          }
        }
        ... on DataJob {
          jobId
          dataPlatformInstance {
            platform {
              name
            }
          }
          properties {
            name
            description
          }
        }
      }
      paths {
        path {
          urn
          type
        }
      }
    }
  }
}
        """

        # Track seen entities and results
        results: List[LineageResult] = []

        # Pagination handling
        first_iter = True
        scroll_id: Optional[str] = None

        while first_iter or scroll_id:
            first_iter = False

            # Update scroll ID if applicable
            if scroll_id:
                variables["input"]["scrollId"] = scroll_id

            # Execute GraphQL query
            response = self._graph.execute_graphql(graphql_query, variables=variables)
            data = response["scrollAcrossLineage"]
            scroll_id = data.get("nextScrollId")

            # Process search results
            for entry in data["searchResults"]:
                entity = entry["entity"]

                result = self._create_lineage_result(entity, entry, direction, max_hops)
                results.append(result)

        return results

    def _create_lineage_result(
        self,
        entity: Dict[str, Any],
        entry: Dict[str, Any],
        direction: Literal["upstream", "downstream"],
        max_hops: int,
    ) -> LineageResult:
        """Create a LineageResult from entity and entry data."""
        # Determine platform
        platform = entity.get("platform", {}).get("name") or entity.get(
            "dataPlatformInstance", {}
        ).get("platform", {}).get("name")

        # Create base result
        if (
            entry["degree"] <= max_hops
        ):  # filter out results that are beyond the max hops
            result = LineageResult(
                urn=entity["urn"],
                type=entity["type"],
                hops=entry["degree"],
                direction=direction,
                platform=platform,
            )

            # Add properties from entity
            properties = entity.get("properties", {})
            if properties:
                result.name = properties.get("name", "")
                result.description = properties.get("description", "")

            result.paths = []
            if "paths" in entry:
                for path in entry["paths"]:
                    for path_entry in path["path"]:
                        # filter out non-schema fields (e.g. Query) from the path
                        if path_entry["type"] == "SCHEMA_FIELD":
                            schema_field_urn = SchemaFieldUrn.from_string(
                                path_entry["urn"]
                            )
                            # get the dataset name from the schema field urn
                            result.paths.append(
                                LineagePath(
                                    urn=path_entry["urn"],
                                    entity_name=DatasetUrn.from_string(
                                        schema_field_urn.parent
                                    ).name,
                                    column_name=schema_field_urn.field_path,
                                )
                            )

        return result<|MERGE_RESOLUTION|>--- conflicted
+++ resolved
@@ -2,18 +2,9 @@
 
 import difflib
 import logging
-<<<<<<< HEAD
-from dataclasses import dataclass
-from typing import (
-    TYPE_CHECKING,
-    Any,
-    Callable,
-    Dict,
-=======
 from typing import (
     TYPE_CHECKING,
     Callable,
->>>>>>> 83881e41
     List,
     Literal,
     Optional,
@@ -31,10 +22,6 @@
     DataJobUrn,
     DatasetUrn,
     QueryUrn,
-<<<<<<< HEAD
-    SchemaFieldUrn,
-=======
->>>>>>> 83881e41
     Urn,
 )
 from datahub.sdk._shared import (
@@ -45,11 +32,10 @@
 )
 from datahub.sdk._utils import DEFAULT_ACTOR_URN
 from datahub.sdk.dataset import ColumnLineageMapping, parse_cll_mapping
-<<<<<<< HEAD
+from datahub.specific.chart import ChartPatchBuilder
+from datahub.specific.dashboard import DashboardPatchBuilder
 from datahub.sdk.search_client import compile_filters
 from datahub.sdk.search_filters import Filter, FilterDsl
-=======
->>>>>>> 83881e41
 from datahub.specific.chart import ChartPatchBuilder
 from datahub.specific.dashboard import DashboardPatchBuilder
 from datahub.specific.datajob import DataJobPatchBuilder
@@ -178,16 +164,9 @@
         *,
         upstream: DatasetUrnOrStr,
         downstream: DatasetUrnOrStr,
-<<<<<<< HEAD
-        is_column_lineage: bool = False,
-        column_lineage_mapping: Optional[
-            Union[ColumnLineageMapping, Literal["auto_fuzzy", "auto_strict"]]
-        ] = None,
-=======
         column_lineage: Union[
             bool, ColumnLineageMapping, Literal["auto_fuzzy", "auto_strict"]
         ] = False,
->>>>>>> 83881e41
         transformation_text: Optional[str] = None,
     ) -> None:
         ...
@@ -257,16 +236,9 @@
         downstream: Union[
             DatasetUrnOrStr, DatajobUrnOrStr, DashboardUrnOrStr, ChartUrnOrStr
         ],
-<<<<<<< HEAD
-        is_column_lineage: bool = False,
-        column_lineage_mapping: Union[
-            None, ColumnLineageMapping, Literal["auto_fuzzy", "auto_strict"]
-        ] = None,
-=======
         column_lineage: Union[
             bool, ColumnLineageMapping, Literal["auto_fuzzy", "auto_strict"]
         ] = False,
->>>>>>> 83881e41
         transformation_text: Optional[str] = None,
     ) -> None:
         """
@@ -285,13 +257,7 @@
         Args:
             upstream: URN of the upstream entity (dataset or datajob)
             downstream: URN of the downstream entity (dataset or datajob)
-<<<<<<< HEAD
-            is_column_lineage: Optional boolean to indicate if column-level lineage should be added
-            column_lineage_mapping: Optional column-level lineage mapping or auto-generation method
-                        (only applicable for dataset-to-dataset lineage)
-=======
             column_lineage: Optional boolean to indicate if column-level lineage should be added or a lineage mapping type (auto_fuzzy, auto_strict, or a mapping of column-level lineage)
->>>>>>> 83881e41
             transformation_text: Optional SQL query text that defines the transformation
                     (only applicable for dataset-to-dataset lineage)
 
@@ -305,30 +271,13 @@
 
         key = (upstream_entity_type, downstream_entity_type)
 
-<<<<<<< HEAD
-        # if it's not dataset-dataset lineage but provided with column_lineage_mapping or transformation_text, raise an error
-        if key != ("dataset", "dataset") and (
-            column_lineage_mapping or transformation_text
-        ):
-=======
         # if it's not dataset-dataset lineage but provided with column_lineage or transformation_text, raise an error
         if key != ("dataset", "dataset") and (column_lineage or transformation_text):
->>>>>>> 83881e41
             raise SdkUsageError(
                 "Column lineage and query text are only applicable for dataset-to-dataset lineage"
             )
 
         lineage_handlers: dict[tuple[str, str], Callable] = {
-<<<<<<< HEAD
-            ("dataset", "dataset"): self._handle_dataset_lineage,
-            ("dataset", "dashboard"): self._handle_dashboard_lineage,
-            ("chart", "dashboard"): self._handle_dashboard_lineage,
-            ("dashboard", "dashboard"): self._handle_dashboard_lineage,
-            ("dataset", "dataJob"): self._handle_datajob_lineage,
-            ("dataJob", "dataJob"): self._handle_datajob_lineage,
-            ("dataJob", "dataset"): self._handle_datajob_output,
-            ("dataset", "chart"): self._handle_chart_lineage,
-=======
             ("dataset", "dataset"): self._add_dataset_lineage,
             ("dataset", "dashboard"): self._add_dashboard_lineage,
             ("chart", "dashboard"): self._add_dashboard_lineage,
@@ -337,7 +286,6 @@
             ("dataJob", "dataJob"): self._add_datajob_lineage,
             ("dataJob", "dataset"): self._add_datajob_output,
             ("dataset", "chart"): self._add_chart_lineage,
->>>>>>> 83881e41
         }
 
         try:
@@ -346,12 +294,7 @@
                 upstream=upstream,
                 downstream=downstream,
                 upstream_type=upstream_entity_type,
-<<<<<<< HEAD
-                is_column_lineage=is_column_lineage,
-                column_lineage_mapping=column_lineage_mapping,
-=======
                 column_lineage=column_lineage,
->>>>>>> 83881e41
                 transformation_text=transformation_text,
             )
         except KeyError:
@@ -359,39 +302,24 @@
                 f"Unsupported entity type combination: {upstream_entity_type} -> {downstream_entity_type}"
             ) from None
 
-<<<<<<< HEAD
-    def _handle_dataset_lineage(
-=======
     def _add_dataset_lineage(
->>>>>>> 83881e41
         self,
         *,
         upstream,
         downstream,
-<<<<<<< HEAD
-        is_column_lineage,
-        column_lineage_mapping,
-=======
         column_lineage,
->>>>>>> 83881e41
         transformation_text,
         **_,
     ):
         upstream_urn = DatasetUrn.from_string(upstream)
         downstream_urn = DatasetUrn.from_string(downstream)
 
-<<<<<<< HEAD
-        if is_column_lineage or column_lineage_mapping:
-            cll = self._process_column_lineage(
-                column_lineage_mapping or "auto_fuzzy", upstream_urn, downstream_urn
-=======
         if column_lineage:
             column_lineage = (
                 "auto_fuzzy" if column_lineage is True else column_lineage
             )  # if column_lineage is True, set it to auto_fuzzy
             cll = self._process_column_lineage(
                 column_lineage, upstream_urn, downstream_urn
->>>>>>> 83881e41
             )
         else:
             cll = None
@@ -412,11 +340,7 @@
                 updater.add_fine_grained_upstream_lineage(cl)
             self._client.entities.update(updater)
 
-<<<<<<< HEAD
-    def _handle_dashboard_lineage(self, *, upstream, downstream, upstream_type, **_):
-=======
     def _add_dashboard_lineage(self, *, upstream, downstream, upstream_type, **_):
->>>>>>> 83881e41
         patch = DashboardPatchBuilder(str(downstream))
         if upstream_type == "dataset":
             patch.add_dataset_edge(upstream)
@@ -430,11 +354,7 @@
             )
         self._client.entities.update(patch)
 
-<<<<<<< HEAD
-    def _handle_datajob_lineage(self, *, upstream, downstream, upstream_type, **_):
-=======
     def _add_datajob_lineage(self, *, upstream, downstream, upstream_type, **_):
->>>>>>> 83881e41
         patch = DataJobPatchBuilder(str(downstream))
         if upstream_type == "dataset":
             patch.add_input_dataset(upstream)
@@ -446,31 +366,19 @@
             )
         self._client.entities.update(patch)
 
-<<<<<<< HEAD
-    def _handle_datajob_output(self, *, upstream, downstream, **_):
-=======
     def _add_datajob_output(self, *, upstream, downstream, **_):
->>>>>>> 83881e41
         patch = DataJobPatchBuilder(str(upstream))
         patch.add_output_dataset(downstream)
         self._client.entities.update(patch)
 
-<<<<<<< HEAD
-    def _handle_chart_lineage(self, *, upstream, downstream, **_):
-=======
     def _add_chart_lineage(self, *, upstream, downstream, **_):
->>>>>>> 83881e41
         patch = ChartPatchBuilder(str(downstream))
         patch.add_input_edge(upstream)
         self._client.entities.update(patch)
 
     def _process_column_lineage(self, column_lineage, upstream_urn, downstream_urn):
         cll = None
-<<<<<<< HEAD
-        if column_lineage is not None:
-=======
         if column_lineage:
->>>>>>> 83881e41
             # Auto column lineage generation
             if column_lineage == "auto_fuzzy" or column_lineage == "auto_strict":
                 upstream_schema = self._get_fields_from_dataset_urn(upstream_urn)
@@ -632,16 +540,6 @@
                         column_mapping[col_lineage.downstream.column] = upstream_cols
 
             # Add lineage, including query text
-<<<<<<< HEAD
-            self.add_dataset_transform_lineage(
-                upstream=upstream_table,
-                downstream=downstream_urn,
-                column_lineage=column_mapping or None,
-                transformation_text=query_text,
-            )
-
-    # TODO: deprecate this method
-=======
             self.add_lineage(
                 upstream=upstream_table,
                 downstream=downstream_urn,
@@ -650,7 +548,6 @@
             )
 
     @deprecated("Use add_lineage instead")
->>>>>>> 83881e41
     def add_dataset_copy_lineage(
         self,
         *,
@@ -702,11 +599,7 @@
 
         self._client.entities.update(updater)
 
-<<<<<<< HEAD
-    # TODO: deprecate this method
-=======
     @deprecated("Use add_lineage instead")
->>>>>>> 83881e41
     def add_dataset_transform_lineage(
         self,
         *,
@@ -786,11 +679,7 @@
             mcps.extend(query_entity)
         self._client._graph.emit_mcps(mcps)
 
-<<<<<<< HEAD
-    # TODO: deprecate this method
-=======
     @deprecated("Use add_lineage instead")
->>>>>>> 83881e41
     def add_datajob_lineage(
         self,
         *,
