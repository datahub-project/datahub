--- conflicted
+++ resolved
@@ -5,12 +5,9 @@
 from dataclasses import dataclass
 from typing import (
     TYPE_CHECKING,
-<<<<<<< HEAD
     Any,
     Dict,
-=======
     Callable,
->>>>>>> 4d61d953
     List,
     Literal,
     Optional,
@@ -40,13 +37,10 @@
 )
 from datahub.sdk._utils import DEFAULT_ACTOR_URN
 from datahub.sdk.dataset import ColumnLineageMapping, parse_cll_mapping
-<<<<<<< HEAD
 from datahub.sdk.search_client import compile_filters
 from datahub.sdk.search_filters import Filter, FilterDsl
-=======
 from datahub.specific.chart import ChartPatchBuilder
 from datahub.specific.dashboard import DashboardPatchBuilder
->>>>>>> 4d61d953
 from datahub.specific.datajob import DataJobPatchBuilder
 from datahub.specific.dataset import DatasetPatchBuilder
 from datahub.sql_parsing.fingerprint_utils import generate_hash
