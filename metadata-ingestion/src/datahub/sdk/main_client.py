from __future__ import annotations

from typing import Optional, overload

from datahub.errors import SdkUsageError
from datahub.ingestion.graph.client import DataHubGraph, get_default_graph
from datahub.ingestion.graph.config import ClientMode, DatahubClientConfig
from datahub.sdk.entity_client import EntityClient
from datahub.sdk.lineage_client import LineageClient
from datahub.sdk.search_client import SearchClient

<<<<<<< HEAD
=======
try:
    from acryl_datahub_cloud.sdk import (  # type: ignore[import-not-found]
        ResolverClient,
    )
except ImportError:
    from datahub.sdk.resolver_client import (  # type: ignore[assignment]  # If the client is not installed, use the one from the SDK
        ResolverClient,
    )

>>>>>>> 2651bb1e

class DataHubClient:
    """Main client for interacting with DataHub.

    This class provides the primary interface for interacting with DataHub,
    including entity management, search, and resolution capabilities.

    The client can be initialized in three ways:
    1. With a server URL and optional token
    2. With a DatahubClientConfig object
    3. With an existing (legacy) :py:class:`DataHubGraph` instance
    """

    @overload
    def __init__(self, *, server: str, token: Optional[str] = None): ...
    @overload
    def __init__(self, *, config: DatahubClientConfig): ...
    @overload
    def __init__(self, *, graph: DataHubGraph): ...
    def __init__(
        self,
        *,
        server: Optional[str] = None,
        token: Optional[str] = None,
        graph: Optional[DataHubGraph] = None,
        config: Optional[DatahubClientConfig] = None,
    ):
        """Initialize a new DataHubClient instance.

        Args:
            server: The URL of the DataHub server (e.g. "http://localhost:8080").
            token: Optional authentication token.
            graph: An existing DataHubGraph instance to use.
            config: A DatahubClientConfig object with connection details.

        Raises:
            SdkUsageError: If invalid combinations of arguments are provided.
        """
        if server is not None:
            if config is not None:
                raise SdkUsageError("Cannot specify both server and config")
            if graph is not None:
                raise SdkUsageError("Cannot specify both server and graph")
            graph = DataHubGraph(config=DatahubClientConfig(server=server, token=token))
        elif config is not None:
            if graph is not None:
                raise SdkUsageError("Cannot specify both config and graph")
            graph = DataHubGraph(config=config)
        elif graph is None:
            raise SdkUsageError("Must specify either server, config, or graph")

        self._graph = graph

    def test_connection(self) -> None:
        self._graph.test_connection()

    @classmethod
    def from_env(cls) -> "DataHubClient":
        """Initialize a DataHubClient from the environment variables or ~/.datahubenv file.

        This will first check DATAHUB_GMS_URL and DATAHUB_GMS_TOKEN. If not present,
        it will read credentials from ~/.datahubenv. That file can be created using
        the `datahub init` command.

        If you're looking to specify the server/token in code, use the
        DataHubClient(server=..., token=...) constructor instead.

        Returns:
            A DataHubClient instance.
        """

        # Inspired by the DockerClient.from_env() method.
        # TODO: This one also reads from ~/.datahubenv, so the "from_env" name might be a bit confusing.
        # That file is part of the "environment", but is not a traditional "env variable".
        graph = get_default_graph(ClientMode.SDK)

        return cls(graph=graph)

    @property
    def entities(self) -> EntityClient:
        return EntityClient(self)

    @property
    def resolve(self):  # type: ignore[report-untyped-call]  # Not available due to circular import issues
        try:
            from acryl_datahub_cloud.sdk import (  # type: ignore[import-not-found]
                ResolverClient,
            )
        except ImportError:
            from datahub.sdk.resolver_client import (  # type: ignore[assignment]  # If the client is not installed, use the one from the SDK
                ResolverClient,
            )
        return ResolverClient(self)

    @property
    def search(self) -> SearchClient:
        return SearchClient(self)

    @property
    def lineage(self) -> LineageClient:
        return LineageClient(self)

    @property
    def assertions(self):  # type: ignore[report-untyped-call]  # Not available due to circular import issues
        try:
            from acryl_datahub_cloud.sdk import AssertionsClient
        except ImportError as e:
            if "acryl_datahub_cloud" in str(e):
                raise SdkUsageError(
                    "AssertionsClient is not installed, please install it with `pip install acryl-datahub-cloud`"
                ) from e
            else:
                raise e
        return AssertionsClient(self)

    @property
    def subscriptions(self):  # type: ignore[report-untyped-call]  # Not available due to circular import issues
        try:
            from acryl_datahub_cloud.sdk import SubscriptionClient
        except ImportError as e:
            if "acryl_datahub_cloud" in str(e):
                raise SdkUsageError(
                    "SubscriptionClient is not installed, please install it with `pip install acryl-datahub-cloud`"
                ) from e
            else:
                raise e
        return SubscriptionClient(self)<|MERGE_RESOLUTION|>--- conflicted
+++ resolved
@@ -9,18 +9,6 @@
 from datahub.sdk.lineage_client import LineageClient
 from datahub.sdk.search_client import SearchClient
 
-<<<<<<< HEAD
-=======
-try:
-    from acryl_datahub_cloud.sdk import (  # type: ignore[import-not-found]
-        ResolverClient,
-    )
-except ImportError:
-    from datahub.sdk.resolver_client import (  # type: ignore[assignment]  # If the client is not installed, use the one from the SDK
-        ResolverClient,
-    )
-
->>>>>>> 2651bb1e
 
 class DataHubClient:
     """Main client for interacting with DataHub.
