import json
import logging
import re
import uuid
from typing import Any, Dict, List, Optional, Union

from datahub.ingestion.extractor.schema_util import avro_schema_to_mce_fields
from datahub.metadata.com.linkedin.pegasus2avro.schema import SchemaField
from datahub.metadata.schema_classes import NullTypeClass, SchemaFieldDataTypeClass

logger: logging.Logger = logging.getLogger(__name__)


class HiveColumnToAvroConverter:
    _BRACKETS = {"(": ")", "[": "]", "{": "}", "<": ">"}

    _PRIVIMITE_HIVE_TYPE_TO_AVRO_TYPE = {
        "string": "string",
        "int": "int",
        "integer": "int",
        "double": "double",
        "double precision": "double",
        "binary": "string",
        "boolean": "boolean",
        "float": "float",
        "tinyint": "int",
        "smallint": "int",
        "bigint": "long",
        "varchar": "string",
        "char": "string",
<<<<<<< HEAD
        "long": "long",
=======
        "bytes": "bytes",
    }
    _EXTRA_BIGQUERY_TYPE_TO_AVRO_TYPE = {
        # A few extra types, purely to map BigQuery things correctly.
        "bool": "boolean",
        "decimal": "double",
        "numeric": "int",
        "bignumeric": "long",
        "bigdecimal": "double",
        "float64": "double",
        "int64": "long",
        "smallint": "int",
        "tinyint": "int",
        "byteint": "int",
>>>>>>> de016348
    }

    _COMPLEX_TYPE = re.compile("^(struct|map|array|uniontype)")

    _FIXED_DECIMAL = re.compile(r"(decimal|numeric)(\(\s*(\d+)\s*,\s*(\d+)\s*\))?")

    _FIXED_STRING = re.compile(r"(var)?char\(\s*(\d+)\s*\)")

    _STRUCT_TYPE_SEPARATOR = ":"

    @staticmethod
    def _parse_datatype_string(
        s: str, **kwargs: Any
    ) -> Union[object, Dict[str, object]]:
        s = s.strip()
        if s.startswith("array<"):
            if s[-1] != ">":
                raise ValueError("'>' should be the last char, but got: %s" % s)
            return {
                "type": "array",
                "items": HiveColumnToAvroConverter._parse_datatype_string(s[6:-1]),
                "native_data_type": s,
            }
        elif s.startswith("map<"):
            if s[-1] != ">":
                raise ValueError("'>' should be the last char, but got: %s" % s)
            parts = HiveColumnToAvroConverter._ignore_brackets_split(s[4:-1], ",")
            if len(parts) != 2:
                raise ValueError(
                    (
                        "The map type string format is: 'map<key_type,value_type>', "
                        + f"but got: {s}"
                    )
                )

            kt = HiveColumnToAvroConverter._parse_datatype_string(parts[0])
            vt = HiveColumnToAvroConverter._parse_datatype_string(parts[1])
            # keys are assumed to be strings in avro map
            return {
                "type": "map",
                "values": vt,
                "native_data_type": s,
                "key_type": kt,
                "key_native_data_type": parts[0],
            }
        elif s.startswith("uniontype<"):
            if s[-1] != ">":
                raise ValueError("'>' should be the last char, but got: %s" % s)
            parts = HiveColumnToAvroConverter._ignore_brackets_split(s[10:-1], ",")
            t = []
            ustruct_seqn = 0
            for part in parts:
                if part.startswith("struct<"):
                    # ustruct_seqn defines sequence number of struct in union
                    t.append(
                        HiveColumnToAvroConverter._parse_datatype_string(
                            part, ustruct_seqn=ustruct_seqn
                        )
                    )
                    ustruct_seqn += 1
                else:
                    t.append(HiveColumnToAvroConverter._parse_datatype_string(part))
            return t
        elif s.startswith("struct<"):
            if s[-1] != ">":
                raise ValueError("'>' should be the last char, but got: %s" % s)
            return HiveColumnToAvroConverter._parse_struct_fields_string(
                s[7:-1], **kwargs
            )
        elif ":" in s:
            return HiveColumnToAvroConverter._parse_struct_fields_string(s, **kwargs)
        else:
            return HiveColumnToAvroConverter._parse_basic_datatype_string(s)

    @staticmethod
    def _parse_struct_fields_string(s: str, **kwargs: Any) -> Dict[str, object]:
        parts = HiveColumnToAvroConverter._ignore_brackets_split(s, ",")
        fields: List[Dict] = []
        for part in parts:
            name_and_type = HiveColumnToAvroConverter._ignore_brackets_split(
                part.strip(), HiveColumnToAvroConverter._STRUCT_TYPE_SEPARATOR
            )
            if len(name_and_type) != 2:
                raise ValueError(
                    (
                        "The struct field string format is: 'field_name:field_type', "
                        + f"but got: {part}"
                    )
                )

            field_name = name_and_type[0].strip()
            if field_name.startswith("`"):
                if field_name[-1] != "`":
                    raise ValueError("'`' should be the last char, but got: %s" % s)
                field_name = field_name[1:-1]
            field_type = HiveColumnToAvroConverter._parse_datatype_string(
                name_and_type[1]
            )

            if not any(field["name"] == field_name for field in fields):
                fields.append({"name": field_name, "type": field_type})

        if kwargs.get("ustruct_seqn") is not None:
            struct_name = f'__structn_{kwargs["ustruct_seqn"]}_{str(uuid.uuid4()).replace("-", "")}'

        else:
            struct_name = f'__struct_{str(uuid.uuid4()).replace("-", "")}'
        return {
            "type": "record",
            "name": struct_name,
            "fields": fields,
            "native_data_type": f"struct<{s}>",
        }

    @staticmethod
    def _parse_basic_datatype_string(s: str) -> Dict[str, object]:
        if s in HiveColumnToAvroConverter._PRIVIMITE_HIVE_TYPE_TO_AVRO_TYPE.keys():
            return {
                "type": HiveColumnToAvroConverter._PRIVIMITE_HIVE_TYPE_TO_AVRO_TYPE[s],
                "native_data_type": s,
                "_nullable": True,
            }

        elif HiveColumnToAvroConverter._FIXED_STRING.match(s):
            m = HiveColumnToAvroConverter._FIXED_STRING.match(s)
            return {"type": "string", "native_data_type": s, "_nullable": True}

        elif HiveColumnToAvroConverter._FIXED_DECIMAL.match(s):
            m = HiveColumnToAvroConverter._FIXED_DECIMAL.match(s)
            if m.group(2) is not None:  # type: ignore
                return {
                    "type": "bytes",
                    "logicalType": "decimal",
                    "precision": int(m.group(3)),  # type: ignore
                    "scale": int(m.group(4)),  # type: ignore
                    "native_data_type": s,
                    "_nullable": True,
                }
            else:
                return {
                    "type": "bytes",
                    "logicalType": "decimal",
                    "native_data_type": s,
                    "_nullable": True,
                }
        elif s == "date":
            return {
                "type": "int",
                "logicalType": "date",
                "native_data_type": s,
                "_nullable": True,
            }
        elif s in {"timestamp", "datetime"}:
            return {
                "type": "int",
                "logicalType": "timestamp-millis",
                "native_data_type": s,
                "_nullable": True,
            }
        elif s in HiveColumnToAvroConverter._EXTRA_BIGQUERY_TYPE_TO_AVRO_TYPE:
            return {
                "type": HiveColumnToAvroConverter._EXTRA_BIGQUERY_TYPE_TO_AVRO_TYPE[s],
                "native_data_type": s,
                "_nullable": True,
            }
        else:
            return {"type": "null", "native_data_type": s, "_nullable": True}

    @staticmethod
    def _ignore_brackets_split(s: str, separator: str) -> List[str]:
        """
        Splits the given string by given separator, but ignore separators inside brackets pairs, e.g.
        given "a,b" and separator ",", it will return ["a", "b"], but given "a<b,c>, d", it will return
        ["a<b,c>", "d"].
        """
        parts = []
        buf = ""
        level = 0
        for c in s:
            if c in HiveColumnToAvroConverter._BRACKETS.keys():
                level += 1
                buf += c
            elif c in HiveColumnToAvroConverter._BRACKETS.values():
                if level == 0:
                    raise ValueError(f"Brackets are not correctly paired: {s}")
                level -= 1
                buf += c
            elif c == separator and level > 0:
                buf += c
            elif c == separator:
                parts.append(buf)
                buf = ""
            else:
                buf += c

        if len(buf) == 0:
            raise ValueError(f"The {separator} cannot be the last char: {s}")
        parts.append(buf)
        return parts

    @staticmethod
    def is_primitive_hive_type(hive_type: str) -> bool:
        return not HiveColumnToAvroConverter._COMPLEX_TYPE.match(hive_type)

    @classmethod
    def get_avro_schema_for_hive_column(
        cls, hive_column_name: str, hive_column_type: str
    ) -> Union[object, Dict[str, object]]:
        converter = cls()
        # Below Record structure represents the dataset level
        # Inner fields represent the complex field (struct/array/map/union)
        if converter.is_primitive_hive_type(hive_column_type):
            return converter._parse_datatype_string(hive_column_type)
        else:
            return {
                "type": "record",
                "name": "__struct_",
                "fields": [
                    {
                        "name": hive_column_name,
                        "type": converter._parse_datatype_string(hive_column_type),
                    }
                ],
            }


def get_avro_schema_for_hive_column(
    hive_column_name: str,
    hive_column_type: str,
) -> Union[object, Dict[str, object]]:
    return HiveColumnToAvroConverter.get_avro_schema_for_hive_column(
        hive_column_name, hive_column_type
    )


def get_schema_fields_for_hive_column(
    hive_column_name: str,
    hive_column_type: str,
    description: Optional[str] = None,
    default_nullable: bool = False,
    is_part_of_key: bool = False,
) -> List[SchemaField]:
    try:
        avro_schema_json = get_avro_schema_for_hive_column(
            hive_column_name=hive_column_name, hive_column_type=hive_column_type
        )
        schema_fields = avro_schema_to_mce_fields(
            avro_schema=json.dumps(avro_schema_json),
            default_nullable=default_nullable,
            swallow_exceptions=False,
        )
    except Exception as e:
        logger.warning(
            f"Unable to parse column {hive_column_name} and type {hive_column_type} the error was: {e}"
        )
        schema_fields = [
            SchemaField(
                fieldPath=hive_column_name,
                type=SchemaFieldDataTypeClass(type=NullTypeClass()),
                nativeDataType=hive_column_type,
            )
        ]

    assert schema_fields
    if HiveColumnToAvroConverter.is_primitive_hive_type(hive_column_type):
        # Primitive avro schema does not have any field names. Append it to fieldPath.
        schema_fields[0].fieldPath += f".{hive_column_name}"
    if description:
        schema_fields[0].description = description
    schema_fields[0].isPartOfKey = is_part_of_key
    return schema_fields<|MERGE_RESOLUTION|>--- conflicted
+++ resolved
@@ -28,9 +28,7 @@
         "bigint": "long",
         "varchar": "string",
         "char": "string",
-<<<<<<< HEAD
         "long": "long",
-=======
         "bytes": "bytes",
     }
     _EXTRA_BIGQUERY_TYPE_TO_AVRO_TYPE = {
@@ -45,7 +43,6 @@
         "smallint": "int",
         "tinyint": "int",
         "byteint": "int",
->>>>>>> de016348
     }
 
     _COMPLEX_TYPE = re.compile("^(struct|map|array|uniontype)")
