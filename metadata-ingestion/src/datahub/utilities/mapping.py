--- conflicted
+++ resolved
@@ -232,16 +232,8 @@
         if type(raw_props_value) not in Constants.OPERAND_DATATYPE_SUPPORTED or type(
             raw_props_value
         ) != type(match_clause):
-<<<<<<< HEAD
             return False
         elif type(raw_props_value) == str:
             return bool(re.match(match_clause, raw_props_value))
         else:
-            return match_clause == raw_props_value
-=======
-            return None
-        elif type(raw_props_value) == str:
-            return re.match(match_clause, raw_props_value)
-        else:
-            return re.match(str(match_clause), str(raw_props_value))
->>>>>>> 4b3135a0
+            return match_clause == raw_props_value