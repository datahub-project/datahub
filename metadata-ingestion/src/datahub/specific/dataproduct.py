--- conflicted
+++ resolved
@@ -151,13 +151,8 @@
     def set_external_url(self, external_url: str) -> "DataProductPatchBuilder":
         self._add_patch(
             DataProductProperties.ASPECT_NAME,
-<<<<<<< HEAD
             "add",
-            path="/external_url",
-=======
-            "replace",
             path="/externalUrl",
->>>>>>> 06bd9b98
             value=external_url,
         )
         return self