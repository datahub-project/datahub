--- conflicted
+++ resolved
@@ -124,7 +124,7 @@
         self._add_patch(
             UpstreamLineage.ASPECT_NAME,
             "add",
-            path=f"/upstreams/{MetadataPatchProposal.quote(upstream.dataset)}",
+            path=f"/upstreams/{self.quote(upstream.dataset)}",
             value=upstream,
         )
         return self
@@ -173,45 +173,17 @@
         if len(downstreams) != 1:
             raise TypeError("Cannot patch with more or less than one downstream.")
         transform_op = fine_grained_lineage.transformOperation or "NONE"
-<<<<<<< HEAD
         downstream_urn = downstreams[0]
         query_id = fine_grained_lineage.query or "NONE"
         return transform_op, downstream_urn, query_id
-=======
-        upstream_type = (
-            fine_grained_lineage.upstreamType
-            if isinstance(fine_grained_lineage.upstreamType, str)
-            else FineGrainedLineageUpstreamType.FIELD_SET
-        )
-        downstream_type = (
-            fine_grained_lineage.downstreamType
-            if isinstance(fine_grained_lineage.downstreamType, str)
-            else FineGrainedLineageDownstreamType.FIELD_SET
-        )
-        return transform_op, upstream_type, downstream_type
-
-    @staticmethod
-    def quote_fine_grained_downstream_path(
-        transform_op: str, downstream_type: str, downstream_urn: str
+
+    @classmethod
+    def quote_fine_grained_path(
+        cls, transform_op: str, downstream_urn: str, query_id: str, upstream_urn: str
     ) -> str:
         return (
-            f"/fineGrainedLineages/{MetadataPatchProposal.quote(transform_op)}/downstreamType/"
-            f"{MetadataPatchProposal.quote(downstream_type)}/{MetadataPatchProposal.quote(downstream_urn)}"
-        )
->>>>>>> d2d9661a
-
-    @staticmethod
-    def quote_fine_grained_path(
-        transform_op: str, downstream_urn: str, query_id: str, upstream_urn: str
-    ) -> str:
-        return (
-<<<<<<< HEAD
-            f"/fineGrainedLineages/{quote(transform_op, safe='')}/"
-            f"{quote(downstream_urn, safe='')}/{quote(query_id, safe='')}/{quote(upstream_urn, safe='')}"
-=======
-            f"/fineGrainedLineages/{MetadataPatchProposal.quote(transform_op)}/upstreamType/"
-            f"{MetadataPatchProposal.quote(upstream_type)}/{MetadataPatchProposal.quote(upstream_urn)}"
->>>>>>> d2d9661a
+            f"/fineGrainedLineages/{cls.quote(transform_op)}/"
+            f"{cls.quote(downstream_urn)}/{cls.quote(query_id)}/{cls.quote(upstream_urn)}"
         )
 
     def remove_fine_grained_upstream_lineage(
