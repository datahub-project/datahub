import logging
from typing import Callable, Dict, Iterable, List, Optional, Tuple, Type, Union, cast

from avrogen.dict_wrapper import DictWrapper
from pydantic import BaseModel

import datahub.metadata.schema_classes as models
from datahub.api.entities.common.data_platform_instance import DataPlatformInstance
from datahub.api.entities.common.serialized_value import SerializedResourceValue
from datahub.emitter.mce_builder import (
    make_data_platform_urn,
    make_dataplatform_instance_urn,
)
from datahub.emitter.mcp import MetadataChangeProposalWrapper
from datahub.emitter.mcp_builder import DatahubKey
from datahub.ingestion.graph.client import DataHubGraph
<<<<<<< HEAD
from datahub.metadata.urns import DataPlatformUrn, PlatformResourceUrn, Urn
=======
from datahub.metadata.urns import (
    DataPlatformInstanceUrn,
    DataPlatformUrn,
    PlatformResourceUrn,
    Urn,
)
>>>>>>> a1d4a749
from datahub.utilities.openapi_utils import OpenAPIGraphClient
from datahub.utilities.search_utils import (
    ElasticDocumentQuery,
    ElasticsearchQueryBuilder,
    LogicalOperator,
    SearchField,
)

logger = logging.getLogger(__name__)


class PlatformResourceKey(DatahubKey):
    platform: str
    platform_instance: Optional[str] = None
    resource_type: str
    primary_key: str

    @property
    def id(self) -> str:
        return self.guid()


class PlatformResourceInfo(BaseModel):
    resource_type: str
    primary_key: str
    value: Optional[SerializedResourceValue] = None
    secondary_keys: Optional[List[str]] = None

    @classmethod
    def from_resource_info(
        cls, resource_info: models.PlatformResourceInfoClass
    ) -> "PlatformResourceInfo":
        serialized_value: Optional[SerializedResourceValue] = None
        if resource_info.value:
            serialized_value = SerializedResourceValue.from_resource_value(
                resource_info.value
            )
        return cls(
            primary_key=resource_info.primaryKey,
            secondary_keys=resource_info.secondaryKeys,
            resource_type=resource_info.resourceType,
            value=serialized_value,
        )

    def to_resource_info(self) -> models.PlatformResourceInfoClass:
        value = None
        if self.value:
            value = models.SerializedValueClass(
                contentType=self.value.content_type,
                blob=self.value.blob,
                schemaType=self.value.schema_type,
                schemaRef=self.value.schema_ref,
            )
        return models.PlatformResourceInfoClass(
            primaryKey=self.primary_key,
            secondaryKeys=self.secondary_keys,
            resourceType=self.resource_type,
            value=value,
        )


<<<<<<< HEAD
class DataPlatformInstanceUrn:
    """
    A simple implementation of a URN class for DataPlatformInstance.
    Since this is not present in the URN registry, we need to implement it here.
    """

    @staticmethod
    def create_from_id(platform_instance_urn: str) -> Urn:
        if platform_instance_urn.startswith("urn:li:platformInstance:"):
            string_urn = platform_instance_urn
        else:
            string_urn = f"urn:li:platformInstance:{platform_instance_urn}"
        return Urn.from_string(string_urn)


class UrnSearchField(SearchField):
    """
    A search field that supports URN values.
    TODO: Move this to search_utils after we make this more generic.
    """

    def __init__(self, field_name: str, urn_value_extractor: Callable[[str], Urn]):
        self.urn_value_extractor = urn_value_extractor
        super().__init__(field_name)

    def get_search_value(self, value: str) -> str:
        return str(self.urn_value_extractor(value))


class PlatformResourceSearchField(SearchField):
    def __init__(self, field_name: str):
        super().__init__(field_name)

=======
class UrnSearchField(SearchField):
    """
    A search field that supports URN values.
    TODO: Move this to search_utils after we make this more generic.
    """

    def __init__(self, field_name: str, urn_value_extractor: Callable[[str], Urn]):
        self.urn_value_extractor = urn_value_extractor
        super().__init__(field_name)

    def get_search_value(self, value: str) -> str:
        return str(self.urn_value_extractor(value))


class PlatformResourceSearchField(SearchField):
    def __init__(self, field_name: str):
        super().__init__(field_name)

>>>>>>> a1d4a749
    @classmethod
    def from_search_field(
        cls, search_field: SearchField
    ) -> "PlatformResourceSearchField":
        # pretends to be a class method, but just returns the input
        return search_field  # type: ignore


class PlatformResourceSearchFields:
    PRIMARY_KEY = PlatformResourceSearchField("primaryKey")
    RESOURCE_TYPE = PlatformResourceSearchField("resourceType")
    SECONDARY_KEYS = PlatformResourceSearchField("secondaryKeys")
    PLATFORM = PlatformResourceSearchField.from_search_field(
        UrnSearchField(
            field_name="platform.keyword",
            urn_value_extractor=DataPlatformUrn.create_from_id,
        )
    )
    PLATFORM_INSTANCE = PlatformResourceSearchField.from_search_field(
        UrnSearchField(
            field_name="platformInstance.keyword",
<<<<<<< HEAD
            urn_value_extractor=DataPlatformInstanceUrn.create_from_id,
=======
            urn_value_extractor=DataPlatformInstanceUrn.from_string,
>>>>>>> a1d4a749
        )
    )


class ElasticPlatformResourceQuery(ElasticDocumentQuery[PlatformResourceSearchField]):
    def __init__(self):
        super().__init__()

    @classmethod
    def create_from(
        cls: Type["ElasticPlatformResourceQuery"],
        *args: Tuple[Union[str, PlatformResourceSearchField], str],
    ) -> "ElasticPlatformResourceQuery":
        return cast(ElasticPlatformResourceQuery, super().create_from(*args))


class PlatformResource(BaseModel):
    id: str
    resource_info: Optional[PlatformResourceInfo] = None
    data_platform_instance: Optional[DataPlatformInstance] = None
    removed: bool = False

    @classmethod
    def remove(
        cls,
        key: PlatformResourceKey,
    ) -> "PlatformResource":
        """
        Creates a PlatformResource object with the removed status set to True.
        Removed PlatformResource objects are used to soft-delete resources from
        the graph.
        To hard-delete a resource, use the delete method.
        """
        return cls(
            id=key.id,
            removed=True,
        )

    @classmethod
    def create(
        cls,
        key: PlatformResourceKey,
        value: Union[Dict, DictWrapper, BaseModel],
        secondary_keys: Optional[List[str]] = None,
    ) -> "PlatformResource":
        return cls(
            id=key.id,
            resource_info=PlatformResourceInfo(
                resource_type=key.resource_type,
                primary_key=key.primary_key,
                secondary_keys=secondary_keys,
                value=SerializedResourceValue.create(value),
            ),
            removed=False,
            data_platform_instance=DataPlatformInstance(
                platform=make_data_platform_urn(key.platform),
                platform_instance=(
                    make_dataplatform_instance_urn(
                        platform=key.platform, instance=key.platform_instance
                    )
                    if key.platform_instance
                    else None
                ),
            ),
        )

    def to_mcps(self) -> Iterable[MetadataChangeProposalWrapper]:
        dpi = (
            self.data_platform_instance.to_data_platform_instance()
            if self.data_platform_instance
            else None
        )
        yield from MetadataChangeProposalWrapper.construct_many(
            entityUrn=str(PlatformResourceUrn(self.id)),
            aspects=[
                self.resource_info.to_resource_info() if self.resource_info else None,
                dpi,
                models.StatusClass(removed=self.removed),
            ],
        )

    def to_datahub(self, graph_client: DataHubGraph) -> None:
        for mcp in self.to_mcps():
            graph_client.emit(mcp)

    @classmethod
    def from_datahub(
        cls, graph_client: DataHubGraph, key: Union[PlatformResourceKey, str]
    ) -> Optional["PlatformResource"]:
        """
        Fetches a PlatformResource from the graph given a key.
        Key can be either a PlatformResourceKey object or an urn string.
        Returns None if the resource is not found.
        """
        if isinstance(key, PlatformResourceKey):
            urn = PlatformResourceUrn(id=key.id)
        else:
            urn = PlatformResourceUrn.from_string(key)
        if not graph_client.exists(str(urn)):
            return None
        platform_resource = graph_client.get_entity_semityped(str(urn))
        return cls(
            id=urn.id,
            resource_info=(
                PlatformResourceInfo.from_resource_info(
                    platform_resource["platformResourceInfo"]
                )
                if "platformResourceInfo" in platform_resource
                else None
            ),
            data_platform_instance=(
                DataPlatformInstance.from_data_platform_instance(
                    platform_resource["dataPlatformInstance"]
                )
                if "dataPlatformInstance" in platform_resource
                else None
            ),
            removed=(
                platform_resource["status"].removed
                if "status" in platform_resource
                else False
            ),
        )

    @staticmethod
    def search_by_key(
        graph_client: DataHubGraph,
        key: str,
        primary: bool = True,
        is_exact: bool = True,
    ) -> Iterable["PlatformResource"]:
        """
        Searches for PlatformResource entities by primary or secondary key.

        :param graph_client: DataHubGraph client
        :param key: The key to search for
        :param primary: Whether to search for primary only or expand the search
            to secondary keys (default: True)
        :param is_exact: Whether to search for an exact match (default: True)
        :return: An iterable of PlatformResource objects
        """

        elastic_platform_resource_group = (
            ElasticPlatformResourceQuery.create_from()
            .group(LogicalOperator.OR)
            .add_field_match(
                PlatformResourceSearchFields.PRIMARY_KEY, key, is_exact=is_exact
            )
        )
        if not primary:  # we expand the search to secondary keys
            elastic_platform_resource_group.add_field_match(
                PlatformResourceSearchFields.SECONDARY_KEYS, key, is_exact=is_exact
            )
        query = elastic_platform_resource_group.end()
        openapi_client = OpenAPIGraphClient(graph_client)
        for urn in openapi_client.scroll_urns_by_filter(
            entity_type="platformResource",
            query=query,
        ):
            platform_resource = PlatformResource.from_datahub(graph_client, urn)
            if platform_resource:
                yield platform_resource

    def delete(self, graph_client: DataHubGraph, hard: bool = True) -> None:
        graph_client.delete_entity(str(PlatformResourceUrn(self.id)), hard=hard)

    @staticmethod
    def search_by_filters(
        graph_client: DataHubGraph,
        query: Union[
            ElasticPlatformResourceQuery,
            ElasticDocumentQuery,
            ElasticsearchQueryBuilder,
        ],
    ) -> Iterable["PlatformResource"]:
        openapi_client = OpenAPIGraphClient(graph_client)
        for urn in openapi_client.scroll_urns_by_filter(
            entity_type="platformResource",
            query=query,
        ):
            platform_resource = PlatformResource.from_datahub(graph_client, urn)
            if platform_resource:
                yield platform_resource<|MERGE_RESOLUTION|>--- conflicted
+++ resolved
@@ -14,16 +14,12 @@
 from datahub.emitter.mcp import MetadataChangeProposalWrapper
 from datahub.emitter.mcp_builder import DatahubKey
 from datahub.ingestion.graph.client import DataHubGraph
-<<<<<<< HEAD
-from datahub.metadata.urns import DataPlatformUrn, PlatformResourceUrn, Urn
-=======
 from datahub.metadata.urns import (
     DataPlatformInstanceUrn,
     DataPlatformUrn,
     PlatformResourceUrn,
     Urn,
 )
->>>>>>> a1d4a749
 from datahub.utilities.openapi_utils import OpenAPIGraphClient
 from datahub.utilities.search_utils import (
     ElasticDocumentQuery,
@@ -85,22 +81,6 @@
         )
 
 
-<<<<<<< HEAD
-class DataPlatformInstanceUrn:
-    """
-    A simple implementation of a URN class for DataPlatformInstance.
-    Since this is not present in the URN registry, we need to implement it here.
-    """
-
-    @staticmethod
-    def create_from_id(platform_instance_urn: str) -> Urn:
-        if platform_instance_urn.startswith("urn:li:platformInstance:"):
-            string_urn = platform_instance_urn
-        else:
-            string_urn = f"urn:li:platformInstance:{platform_instance_urn}"
-        return Urn.from_string(string_urn)
-
-
 class UrnSearchField(SearchField):
     """
     A search field that supports URN values.
@@ -119,26 +99,6 @@
     def __init__(self, field_name: str):
         super().__init__(field_name)
 
-=======
-class UrnSearchField(SearchField):
-    """
-    A search field that supports URN values.
-    TODO: Move this to search_utils after we make this more generic.
-    """
-
-    def __init__(self, field_name: str, urn_value_extractor: Callable[[str], Urn]):
-        self.urn_value_extractor = urn_value_extractor
-        super().__init__(field_name)
-
-    def get_search_value(self, value: str) -> str:
-        return str(self.urn_value_extractor(value))
-
-
-class PlatformResourceSearchField(SearchField):
-    def __init__(self, field_name: str):
-        super().__init__(field_name)
-
->>>>>>> a1d4a749
     @classmethod
     def from_search_field(
         cls, search_field: SearchField
@@ -160,11 +120,7 @@
     PLATFORM_INSTANCE = PlatformResourceSearchField.from_search_field(
         UrnSearchField(
             field_name="platformInstance.keyword",
-<<<<<<< HEAD
-            urn_value_extractor=DataPlatformInstanceUrn.create_from_id,
-=======
             urn_value_extractor=DataPlatformInstanceUrn.from_string,
->>>>>>> a1d4a749
         )
     )
 
