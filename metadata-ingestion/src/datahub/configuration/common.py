--- conflicted
+++ resolved
@@ -1,14 +1,9 @@
 import re
 from abc import ABC, abstractmethod
 from enum import Enum
-<<<<<<< HEAD
-from typing import IO, Any, Dict, List, Optional, Pattern, cast
-
-=======
 from typing import IO, Any, ClassVar, Dict, List, Optional, Pattern, cast
 
 from cached_property import cached_property
->>>>>>> b2383acd
 from pydantic import BaseModel, Extra, validator
 from pydantic.fields import Field
 
@@ -31,6 +26,7 @@
 
 class TransformerSemanticsConfigModel(ConfigModel):
     semantics: TransformerSemantics = TransformerSemantics.OVERWRITE
+    replace_existing: bool = False
 
     @validator("semantics", pre=True)
     def ensure_semantics_is_upper_case(cls, v: str) -> str:
@@ -39,24 +35,6 @@
         return v
 
 
-class TransformerSemantics(Enum):
-    """Describes semantics for aspect changes"""
-
-    OVERWRITE = "OVERWRITE"  # Apply changes blindly
-    PATCH = "PATCH"  # Only apply differences from what exists already on the server
-
-
-class TransformerSemanticsConfigModel(ConfigModel):
-    semantics: TransformerSemantics = TransformerSemantics.OVERWRITE
-    replace_existing: bool = False
-
-    @validator("semantics", pre=True)
-    def ensure_semantics_is_upper_case(cls, v: str) -> str:
-        if isinstance(v, str):
-            return v.upper()
-        return v
-
-
 class DynamicTypedConfig(ConfigModel):
     type: str = Field(
         description="The type of the dynamic object",
