import os
from contextlib import contextmanager
from typing import Iterator, List, Optional, Tuple

import docker

REQUIRED_CONTAINERS = [
    "elasticsearch-setup",
    "elasticsearch",
    "datahub-gms",
    "datahub-frontend-react",
<<<<<<< HEAD
    "kafka-setup",
=======
    "schema-registry",
>>>>>>> bef59b09
    "broker",
    "zookeeper",
    # These two containers are not necessary - only helpful in debugging.
    # "kafka-topics-ui",
    # "schema-registry-ui",
    # "kibana",
    # "kafka-rest-proxy",
    # "datahub-mce-consumer",
    # "datahub-mae-consumer"
]

ENSURE_EXIT_SUCCESS = [
    "kafka-setup",
    "elasticsearch-setup",
    "mysql-setup",
]

CONTAINERS_TO_CHECK_IF_PRESENT = [
    # We only add this container in some cases, but if it's present, we
    # definitely want to check that it exits properly.
    "mysql",
    "mysql-setup",
    "cassandra",
    "cassandra-setup",
    "neo4j",
]

# Docker seems to under-report memory allocated, so we also need a bit of buffer to account for it.
MIN_MEMORY_NEEDED = 3.8  # GB


@contextmanager
def get_client_with_error() -> (
    Iterator[Tuple[docker.DockerClient, Optional[Exception]]]
):
    # This method is structured somewhat strangely because we
    # need to make sure that we only yield once.

    docker_cli = None
    try:
        docker_cli = docker.from_env()
    except docker.errors.DockerException as error:
        try:
            # Docker Desktop 4.13.0 broke the docker.sock symlink.
            # See https://github.com/docker/docker-py/issues/3059.
            maybe_sock_path = os.path.expanduser("~/.docker/run/docker.sock")
            if os.path.exists(maybe_sock_path):
                docker_cli = docker.DockerClient(base_url=f"unix://{maybe_sock_path}")
            else:
                yield None, error
        except docker.errors.DockerException as error:
            yield None, error

    if docker_cli is not None:
        try:
            docker_cli.ping()
        except docker.errors.DockerException as error:
            yield None, error
        else:
            try:
                yield docker_cli, None
            finally:
                docker_cli.close()


def memory_in_gb(mem_bytes: int) -> float:
    return mem_bytes / (1024 * 1024 * 1000)


def check_local_docker_containers(preflight_only: bool = False) -> List[str]:
    issues: List[str] = []
    with get_client_with_error() as (client, error):
        if error:
            issues.append("Docker doesn't seem to be running. Did you start it?")
            return issues

        # Check total memory.
        total_mem_configured = int(client.info()["MemTotal"])
        if memory_in_gb(total_mem_configured) < MIN_MEMORY_NEEDED:
            issues.append(
                f"Total Docker memory configured {memory_in_gb(total_mem_configured):.2f}GB is below the minimum threshold {MIN_MEMORY_NEEDED}GB"
            )

        if preflight_only:
            return issues

        containers = client.containers.list(
            all=True,
            filters={
                "label": "com.docker.compose.project=datahub",
            },
        )

        # Check number of containers.
        if len(containers) == 0:
            issues.append("quickstart.sh or dev.sh is not running")
        else:
            existing_containers = {container.name for container in containers}
            missing_containers = set(REQUIRED_CONTAINERS) - existing_containers
            issues.extend(
                f"{missing} container is not present" for missing in missing_containers
            )

        # Check that the containers are running and healthy.
        for container in containers:
            if container.name not in (
                REQUIRED_CONTAINERS + CONTAINERS_TO_CHECK_IF_PRESENT
            ):
                # Ignores things like "datahub-frontend" which are no longer used.
                # This way, we only check required containers like "datahub-frontend-react"
                # even if there are some old containers lying around.
                continue

            if container.name in ENSURE_EXIT_SUCCESS:
                if container.status != "exited":
                    issues.append(f"{container.name} is still running")
                elif container.attrs["State"]["ExitCode"] != 0:
                    issues.append(f"{container.name} did not exit cleanly")

            elif container.status != "running":
                issues.append(f"{container.name} is not running")
            elif "Health" in container.attrs["State"]:
                if container.attrs["State"]["Health"]["Status"] == "starting":
                    issues.append(f"{container.name} is still starting")
                elif container.attrs["State"]["Health"]["Status"] != "healthy":
                    issues.append(f"{container.name} is running but not healthy")

    return issues<|MERGE_RESOLUTION|>--- conflicted
+++ resolved
@@ -9,11 +9,6 @@
     "elasticsearch",
     "datahub-gms",
     "datahub-frontend-react",
-<<<<<<< HEAD
-    "kafka-setup",
-=======
-    "schema-registry",
->>>>>>> bef59b09
     "broker",
     "zookeeper",
     # These two containers are not necessary - only helpful in debugging.
