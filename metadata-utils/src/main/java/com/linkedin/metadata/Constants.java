package com.linkedin.metadata;

/**
 * Static class containing commonly-used constants across DataHub services.
 */
public class Constants {
  public static final String INTERNAL_DELEGATED_FOR_ACTOR_HEADER_NAME = "X-DataHub-Delegated-For";
  public static final String INTERNAL_DELEGATED_FOR_ACTOR_TYPE = "X-DataHub-Delegated-For-";

  public static final String DATAHUB_ACTOR = "urn:li:corpuser:datahub"; // Super user.
  public static final String SYSTEM_ACTOR = "urn:li:corpuser:__datahub_system"; // DataHub internal service principal.
  public static final String UNKNOWN_ACTOR = "urn:li:corpuser:UNKNOWN"; // Unknown principal.
  public static final Long ASPECT_LATEST_VERSION = 0L;

  /**
   * Entities
   */
  public static final String CORP_USER_ENTITY_NAME = "corpuser";
  public static final String CORP_GROUP_ENTITY_NAME = "corpGroup";
  public static final String DATASET_ENTITY_NAME = "dataset";
  public static final String CHART_ENTITY_NAME = "chart";
  public static final String DASHBOARD_ENTITY_NAME = "dashboard";
  public static final String DATA_FLOW_ENTITY_NAME = "dataFlow";
  public static final String DATA_JOB_ENTITY_NAME = "dataJob";
<<<<<<< HEAD
  public static final String DATA_PLATFORM_ENTITY_NAME = "dataPlatform";
  public static final String GLOSSARY_TERM_ENTITY_NAME = "glossaryTerm";
  public static final String ML_FEATURE_ENTITY_NAME = "mlFeature";
  public static final String ML_FEATURE_TABLE_ENTITY_NAME = "mlFeatureTable";
  public static final String ML_MODEL_ENTITY_NAME = "mlModel";
  public static final String ML_MODEL_GROUP_ENTITY_NAME = "mlModelGroup";
  public static final String ML_PRIMARY_KEY_ENTITY_NAME = "mlPrimaryKey";
  public static final String POLICY_ENTITY_NAME = "dataHubPolicy";
  public static final String TAG_ENTITY_NAME = "tag";
=======
  public static final String CONTAINER_ENTITY_NAME = "container";
  public static final String GLOSSARY_TERM_ENTITY_NAME = "glossaryTerm";
  public static final String DATA_PLATFORM_ENTITY_NAME = "dataPlatform";
  public static final String DOMAIN_ENTITY_NAME = "domain";
  public static final String INGESTION_SOURCE_ENTITY_NAME = "dataHubIngestionSource";
  public static final String SECRETS_ENTITY_NAME = "dataHubSecret";
  public static final String EXECUTION_REQUEST_ENTITY_NAME = "dataHubExecutionRequest";
>>>>>>> 0e5811fd

  /**
   * Aspects
   */
  // Common
  public static final String OWNERSHIP_ASPECT_NAME = "ownership";
  public static final String INSTITUTIONAL_MEMORY_ASPECT_NAME = "institutionalMemory";
  public static final String DATA_PLATFORM_INSTANCE_ASPECT_NAME = "dataPlatformInstance";
  public static final String BROWSE_PATHS_ASPECT_NAME = "browsePaths";
  public static final String GLOBAL_TAGS_ASPECT_NAME = "globalTags";
  public static final String GLOSSARY_TERMS_ASPECT_NAME = "glossaryTerms";
  public static final String STATUS_ASPECT_NAME = "status";
  public static final String SUB_TYPES_ASPECT_NAME = "subTypes";

  // User
  public static final String CORP_USER_KEY_ASPECT_NAME = "corpUserKey";
  public static final String CORP_USER_EDITABLE_INFO_NAME = "corpUserEditableInfo";
  public static final String GROUP_MEMBERSHIP_ASPECT_NAME = "groupMembership";
  public static final String CORP_USER_EDITABLE_INFO_ASPECT_NAME = "corpUserEditableInfo";
  public static final String CORP_USER_INFO_ASPECT_NAME = "corpUserInfo";
  public static final String CORP_USER_STATUS_ASPECT_NAME = "corpUserStatus";

  // Group
  public static final String CORP_GROUP_KEY_ASPECT_NAME = "corpGroupKey";
  public static final String CORP_GROUP_INFO_ASPECT_NAME = "corpGroupInfo";

  // Dataset
  public static final String DATASET_KEY_ASPECT_NAME = "datasetKey";
  public static final String DATASET_PROPERTIES_ASPECT_NAME = "datasetProperties";
  public static final String EDITABLE_DATASET_PROPERTIES_ASPECT_NAME = "editableDatasetProperties";
  public static final String DATASET_DEPRECATION_ASPECT_NAME = "datasetDeprecation";
  public static final String DATASET_UPSTREAM_LINEAGE_ASPECT_NAME = "datasetUpstreamLineage";
  public static final String UPSTREAM_LINEAGE_ASPECT_NAME = "upstreamLineage";
  public static final String SCHEMA_METADATA_ASPECT_NAME = "schemaMetadata";
  public static final String EDITABLE_SCHEMA_METADATA_ASPECT_NAME = "editableSchemaMetadata";
  public static final String VIEW_PROPERTIES_ASPECT_NAME = "viewProperties";

  // Chart
  public static final String CHART_KEY_ASPECT_NAME = "chartKey";
  public static final String CHART_INFO_ASPECT_NAME = "chartInfo";
  public static final String EDITABLE_CHART_PROPERTIES_ASPECT_NAME = "editableChartProperties";
  public static final String CHART_QUERY_ASPECT_NAME = "chartQuery";

  // Dashboard
  public static final String DASHBOARD_KEY_ASPECT_NAME = "dashboardKey";
  public static final String DASHBOARD_INFO_ASPECT_NAME = "dashboardInfo";
  public static final String EDITABLE_DASHBOARD_PROPERTIES_ASPECT_NAME = "editableDashboardProperties";

  // DataFlow
  public static final String DATA_FLOW_KEY_ASPECT_NAME = "dataFlowKey";
  public static final String DATA_FLOW_INFO_ASPECT_NAME = "dataFlowInfo";
  public static final String EDITABLE_DATA_FLOW_PROPERTIES_ASPECT_NAME = "editableDataFlowProperties";

  // DataJob
  public static final String DATA_JOB_KEY_ASPECT_NAME = "dataJobKey";
  public static final String DATA_JOB_INFO_ASPECT_NAME = "dataJobInfo";
  public static final String DATA_JOB_INPUT_OUTPUT_ASPECT_NAME = "dataJobInputOutput";
  public static final String EDITABLE_DATA_JOB_PROPERTIES_ASPECT_NAME = "editableDataJobProperties";

<<<<<<< HEAD
  // DataPlatform
  public static final String DATA_PLATFORM_KEY_ASPECT_NAME = "dataPlatformKey";
  public static final String DATA_PLATFORM_INFO_ASPECT_NAME = "dataPlatformInfo";

  //GlossaryTerm
  public static final String GLOSSARY_TERM_KEY_ASPECT_NAME = "glossaryTermKey";
  public static final String GLOSSARY_TERM_INFO_ASPECT_NAME = "glossaryTermInfo";

  // ML Feature
  public static final String ML_FEATURE_KEY_ASPECT_NAME = "mlFeatureKey";
  public static final String ML_FEATURE_PROPERTIES_ASPECT_NAME = "mlFeatureProperties";

  // ML Feature Table
  public static final String ML_FEATURE_TABLE_KEY_ASPECT_NAME = "mlFeatureTableKey";
  public static final String ML_FEATURE_TABLE_PROPERTIES_ASPECT_NAME = "mlFeatureTableProperties";

  //ML Model
  public static final String ML_MODEL_KEY_ASPECT_NAME = "mlModelKey";
  public static final String ML_MODEL_PROPERTIES_ASPECT_NAME = "mlModelProperties";
  public static final String INTENDED_USE_ASPECT_NAME = "intendedUse";
  public static final String ML_MODEL_FACTOR_PROMPTS_ASPECT_NAME = "mlModelFactorPrompts";
  public static final String METRICS_ASPECT_NAME = "metrics";
  public static final String EVALUATION_DATA_ASPECT_NAME = "evaluationData";
  public static final String TRAINING_DATA_ASPECT_NAME = "trainingData";
  public static final String QUANTITATIVE_ANALYSES_ASPECT_NAME = "quantitativeAnalyses";
  public static final String ETHICAL_CONSIDERATIONS_ASPECT_NAME = "ethicalConsiderations";
  public static final String CAVEATS_AND_RECOMMENDATIONS_ASPECT_NAME = "caveatsAndRecommendations";
  public static final String SOURCE_CODE_ASPECT_NAME = "sourceCode";
  public static final String COST_ASPECT_NAME = "cost";
  public static final String DEPRECATION_ASPECT_NAME = "deprecation";

  // ML Model Group
  public static final String ML_MODEL_GROUP_KEY_ASPECT_NAME = "mlModelGroupKey";
  public static final String ML_MODEL_GROUP_PROPERTIES_ASPECT_NAME = "mlModelGroupProperties";

  // ML Primary Key
  public static final String ML_PRIMARY_KEY_KEY_ASPECT_NAME = "mlPrimaryKeyKey";
  public static final String ML_PRIMARY_KEY_PROPERTIES_ASPECT_NAME = "mlPrimaryKeyProperties";

  // Policy
  public static final String DATAHUB_POLICY_INFO_ASPECT_NAME = "dataHubPolicyInfo";

  //Tag
  public static final String TAG_KEY_ASPECT_NAME = "tagKey";
  public static final String TAG_PROPERTIES_ASPECT_NAME = "tagProperties";
=======
  // Container
  public static final String CONTAINER_KEY_ASPECT_NAME = "containerKey";
  public static final String CONTAINER_PROPERTIES_ASPECT_NAME = "containerProperties";
  public static final String CONTAINER_EDITABLE_PROPERTIES_ASPECT_NAME = "editableContainerProperties";
  public static final String CONTAINER_ASPECT_NAME = "container"; // parent container

 // Glossary term
  public static final String GLOSSARY_TERM_KEY_ASPECT_NAME = "glossaryTermKey";
  public static final String GLOSSARY_TERM_INFO_ASPECT_NAME = "glossaryTermInfo";
  public static final String GLOSSARY_RELATED_TERM_ASPECT_NAME = "glossaryRelatedTerms";

  // Domain
  public static final String DOMAIN_KEY_ASPECT_NAME = "domainKey";
  public static final String DOMAIN_PROPERTIES_ASPECT_NAME = "domainProperties";
  public static final String DOMAINS_ASPECT_NAME = "domains";

  // DataHub Ingestion Source
  public static final String INGESTION_INFO_ASPECT_NAME = "dataHubIngestionSourceInfo";

  // DataHub Secret
  public static final String SECRET_VALUE_ASPECT_NAME = "dataHubSecretValue";

  // DataHub Execution Request
  public static final String EXECUTION_REQUEST_INPUT_ASPECT_NAME = "dataHubExecutionRequestInput";
  public static final String EXECUTION_REQUEST_SIGNAL_ASPECT_NAME = "dataHubExecutionRequestSignal";
  public static final String EXECUTION_REQUEST_RESULT_ASPECT_NAME = "dataHubExecutionRequestResult";
>>>>>>> 0e5811fd

  /**
   * User Status
   */
  public static final String CORP_USER_STATUS_ACTIVE = "ACTIVE";

  private Constants() {
  }
}<|MERGE_RESOLUTION|>--- conflicted
+++ resolved
@@ -22,7 +22,6 @@
   public static final String DASHBOARD_ENTITY_NAME = "dashboard";
   public static final String DATA_FLOW_ENTITY_NAME = "dataFlow";
   public static final String DATA_JOB_ENTITY_NAME = "dataJob";
-<<<<<<< HEAD
   public static final String DATA_PLATFORM_ENTITY_NAME = "dataPlatform";
   public static final String GLOSSARY_TERM_ENTITY_NAME = "glossaryTerm";
   public static final String ML_FEATURE_ENTITY_NAME = "mlFeature";
@@ -32,15 +31,11 @@
   public static final String ML_PRIMARY_KEY_ENTITY_NAME = "mlPrimaryKey";
   public static final String POLICY_ENTITY_NAME = "dataHubPolicy";
   public static final String TAG_ENTITY_NAME = "tag";
-=======
   public static final String CONTAINER_ENTITY_NAME = "container";
-  public static final String GLOSSARY_TERM_ENTITY_NAME = "glossaryTerm";
-  public static final String DATA_PLATFORM_ENTITY_NAME = "dataPlatform";
   public static final String DOMAIN_ENTITY_NAME = "domain";
   public static final String INGESTION_SOURCE_ENTITY_NAME = "dataHubIngestionSource";
   public static final String SECRETS_ENTITY_NAME = "dataHubSecret";
   public static final String EXECUTION_REQUEST_ENTITY_NAME = "dataHubExecutionRequest";
->>>>>>> 0e5811fd
 
   /**
    * Aspects
@@ -100,14 +95,9 @@
   public static final String DATA_JOB_INPUT_OUTPUT_ASPECT_NAME = "dataJobInputOutput";
   public static final String EDITABLE_DATA_JOB_PROPERTIES_ASPECT_NAME = "editableDataJobProperties";
 
-<<<<<<< HEAD
   // DataPlatform
   public static final String DATA_PLATFORM_KEY_ASPECT_NAME = "dataPlatformKey";
   public static final String DATA_PLATFORM_INFO_ASPECT_NAME = "dataPlatformInfo";
-
-  //GlossaryTerm
-  public static final String GLOSSARY_TERM_KEY_ASPECT_NAME = "glossaryTermKey";
-  public static final String GLOSSARY_TERM_INFO_ASPECT_NAME = "glossaryTermInfo";
 
   // ML Feature
   public static final String ML_FEATURE_KEY_ASPECT_NAME = "mlFeatureKey";
@@ -146,7 +136,7 @@
   //Tag
   public static final String TAG_KEY_ASPECT_NAME = "tagKey";
   public static final String TAG_PROPERTIES_ASPECT_NAME = "tagProperties";
-=======
+
   // Container
   public static final String CONTAINER_KEY_ASPECT_NAME = "containerKey";
   public static final String CONTAINER_PROPERTIES_ASPECT_NAME = "containerProperties";
@@ -173,7 +163,6 @@
   public static final String EXECUTION_REQUEST_INPUT_ASPECT_NAME = "dataHubExecutionRequestInput";
   public static final String EXECUTION_REQUEST_SIGNAL_ASPECT_NAME = "dataHubExecutionRequestSignal";
   public static final String EXECUTION_REQUEST_RESULT_ASPECT_NAME = "dataHubExecutionRequestResult";
->>>>>>> 0e5811fd
 
   /**
    * User Status
