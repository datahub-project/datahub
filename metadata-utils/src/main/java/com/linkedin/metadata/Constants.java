package com.linkedin.metadata;

import com.linkedin.common.urn.Urn;


/**
 * Static class containing commonly-used constants across DataHub services.
 */
public class Constants {
  public static final String INTERNAL_DELEGATED_FOR_ACTOR_HEADER_NAME = "X-DataHub-Delegated-For";
  public static final String INTERNAL_DELEGATED_FOR_ACTOR_TYPE = "X-DataHub-Delegated-For-";

  public static final String DATAHUB_ACTOR = "urn:li:corpuser:datahub"; // Super user.
  public static final String SYSTEM_ACTOR = "urn:li:corpuser:__datahub_system"; // DataHub internal service principal.
  public static final String UNKNOWN_ACTOR = "urn:li:corpuser:UNKNOWN"; // Unknown principal.
  public static final Long ASPECT_LATEST_VERSION = 0L;
  public static final String UNKNOWN_DATA_PLATFORM = "urn:li:dataPlatform:unknown";

  public static final String DEFAULT_RUN_ID = "no-run-id-provided";

  public static final String GLOBAL_INVITE_TOKEN = "urn:li:inviteToken:global";

  /**
   * Entities
   */
  public static final String CORP_USER_ENTITY_NAME = "corpuser";
  public static final String CORP_GROUP_ENTITY_NAME = "corpGroup";
  public static final String ACTION_REQUEST_ENTITY_NAME = "actionRequest";
  public static final String CONSTRAINT_ENTITY_NAME = "constraint";
  public static final String DATASET_ENTITY_NAME = "dataset";
  public static final String CHART_ENTITY_NAME = "chart";
  public static final String DASHBOARD_ENTITY_NAME = "dashboard";
  public static final String DATA_FLOW_ENTITY_NAME = "dataFlow";
  public static final String DATA_JOB_ENTITY_NAME = "dataJob";
  public static final String DATA_PLATFORM_ENTITY_NAME = "dataPlatform";
  public static final String GLOSSARY_TERM_ENTITY_NAME = "glossaryTerm";
  public static final String GLOSSARY_NODE_ENTITY_NAME = "glossaryNode";
  public static final String ML_FEATURE_ENTITY_NAME = "mlFeature";
  public static final String ML_FEATURE_TABLE_ENTITY_NAME = "mlFeatureTable";
  public static final String ML_MODEL_ENTITY_NAME = "mlModel";
  public static final String ML_MODEL_GROUP_ENTITY_NAME = "mlModelGroup";
  public static final String ML_PRIMARY_KEY_ENTITY_NAME = "mlPrimaryKey";
  public static final String POLICY_ENTITY_NAME = "dataHubPolicy";
  public static final String TAG_ENTITY_NAME = "tag";
  public static final String CONTAINER_ENTITY_NAME = "container";
  public static final String DOMAIN_ENTITY_NAME = "domain";
  public static final String RECOMMENDATION_MODULE_ENTITY_NAME = "recommendationModule";
  public static final String ASSERTION_ENTITY_NAME = "assertion";
  public static final String INCIDENT_ENTITY_NAME = "incident";
  public static final String INGESTION_SOURCE_ENTITY_NAME = "dataHubIngestionSource";
  public static final String SECRETS_ENTITY_NAME = "dataHubSecret";
  public static final String EXECUTION_REQUEST_ENTITY_NAME = "dataHubExecutionRequest";
  public static final String NOTEBOOK_ENTITY_NAME = "notebook";
  public static final String DATA_PLATFORM_INSTANCE_ENTITY_NAME = "dataPlatformInstance";
  public static final String ACCESS_TOKEN_ENTITY_NAME = "dataHubAccessToken";
  public static final String DATA_HUB_UPGRADE_ENTITY_NAME = "dataHubUpgrade";
  public static final String INVITE_TOKEN_ENTITY_NAME = "inviteToken";


  /**
   * Aspects
   */
  // Common
  public static final String OWNERSHIP_ASPECT_NAME = "ownership";
  public static final String INSTITUTIONAL_MEMORY_ASPECT_NAME = "institutionalMemory";
  public static final String DATA_PLATFORM_INSTANCE_ASPECT_NAME = "dataPlatformInstance";
  public static final String BROWSE_PATHS_ASPECT_NAME = "browsePaths";
  public static final String GLOBAL_TAGS_ASPECT_NAME = "globalTags";
  public static final String GLOSSARY_TERMS_ASPECT_NAME = "glossaryTerms";
  public static final String STATUS_ASPECT_NAME = "status";
  public static final String SUB_TYPES_ASPECT_NAME = "subTypes";
  public static final String DEPRECATION_ASPECT_NAME = "deprecation";
  public static final String SIBLINGS_ASPECT_NAME = "siblings";
  public static final String OPERATION_ASPECT_NAME = "operation";

  // User
  public static final String CORP_USER_KEY_ASPECT_NAME = "corpUserKey";
  public static final String CORP_USER_EDITABLE_INFO_NAME = "corpUserEditableInfo";
  public static final String GROUP_MEMBERSHIP_ASPECT_NAME = "groupMembership";
  public static final String CORP_USER_EDITABLE_INFO_ASPECT_NAME = "corpUserEditableInfo";
  public static final String CORP_USER_INFO_ASPECT_NAME = "corpUserInfo";
  public static final String CORP_USER_STATUS_ASPECT_NAME = "corpUserStatus";
  public static final String CORP_USER_CREDENTIALS_ASPECT_NAME = "corpUserCredentials";

  // Group
  public static final String CORP_GROUP_KEY_ASPECT_NAME = "corpGroupKey";
  public static final String CORP_GROUP_INFO_ASPECT_NAME = "corpGroupInfo";
  public static final String CORP_GROUP_EDITABLE_INFO_ASPECT_NAME = "corpGroupEditableInfo";

  // Dataset
  public static final String DATASET_KEY_ASPECT_NAME = "datasetKey";
  public static final String DATASET_PROPERTIES_ASPECT_NAME = "datasetProperties";
  public static final String EDITABLE_DATASET_PROPERTIES_ASPECT_NAME = "editableDatasetProperties";
  public static final String DATASET_DEPRECATION_ASPECT_NAME = "datasetDeprecation";
  public static final String DATASET_UPSTREAM_LINEAGE_ASPECT_NAME = "datasetUpstreamLineage";
  public static final String UPSTREAM_LINEAGE_ASPECT_NAME = "upstreamLineage";
  public static final String SCHEMA_METADATA_ASPECT_NAME = "schemaMetadata";
  public static final String EDITABLE_SCHEMA_METADATA_ASPECT_NAME = "editableSchemaMetadata";
  public static final String VIEW_PROPERTIES_ASPECT_NAME = "viewProperties";
  public static final String DATASET_PROFILE_ASPECT_NAME = "datasetProfile";

  // Chart
  public static final String CHART_KEY_ASPECT_NAME = "chartKey";
  public static final String CHART_INFO_ASPECT_NAME = "chartInfo";
  public static final String EDITABLE_CHART_PROPERTIES_ASPECT_NAME = "editableChartProperties";
  public static final String CHART_QUERY_ASPECT_NAME = "chartQuery";

  // Dashboard
  public static final String DASHBOARD_KEY_ASPECT_NAME = "dashboardKey";
  public static final String DASHBOARD_INFO_ASPECT_NAME = "dashboardInfo";
  public static final String EDITABLE_DASHBOARD_PROPERTIES_ASPECT_NAME = "editableDashboardProperties";

  // Notebook
  public static final String NOTEBOOK_KEY_ASPECT_NAME = "notebookKey";
  public static final String NOTEBOOK_INFO_ASPECT_NAME = "notebookInfo";
  public static final String NOTEBOOK_CONTENT_ASPECT_NAME = "notebookContent";
  public static final String EDITABLE_NOTEBOOK_PROPERTIES_ASPECT_NAME = "editableNotebookProperties";

  // DataFlow
  public static final String DATA_FLOW_KEY_ASPECT_NAME = "dataFlowKey";
  public static final String DATA_FLOW_INFO_ASPECT_NAME = "dataFlowInfo";
  public static final String EDITABLE_DATA_FLOW_PROPERTIES_ASPECT_NAME = "editableDataFlowProperties";

  // DataJob
  public static final String DATA_JOB_KEY_ASPECT_NAME = "dataJobKey";
  public static final String DATA_JOB_INFO_ASPECT_NAME = "dataJobInfo";
  public static final String DATA_JOB_INPUT_OUTPUT_ASPECT_NAME = "dataJobInputOutput";
  public static final String EDITABLE_DATA_JOB_PROPERTIES_ASPECT_NAME = "editableDataJobProperties";

  // DataPlatform
  public static final String DATA_PLATFORM_KEY_ASPECT_NAME = "dataPlatformKey";
  public static final String DATA_PLATFORM_INFO_ASPECT_NAME = "dataPlatformInfo";

  // DataPlatformInstance
  public static final String DATA_PLATFORM_INSTANCE_KEY_ASPECT_NAME = "dataPlatformInstanceKey";

  // ML Feature
  public static final String ML_FEATURE_KEY_ASPECT_NAME = "mlFeatureKey";
  public static final String ML_FEATURE_PROPERTIES_ASPECT_NAME = "mlFeatureProperties";
  public static final String ML_FEATURE_EDITABLE_PROPERTIES_ASPECT_NAME = "editableMlFeatureProperties";

  // ML Feature Table
  public static final String ML_FEATURE_TABLE_KEY_ASPECT_NAME = "mlFeatureTableKey";
  public static final String ML_FEATURE_TABLE_PROPERTIES_ASPECT_NAME = "mlFeatureTableProperties";
  public static final String ML_FEATURE_TABLE_EDITABLE_PROPERTIES_ASPECT_NAME = "editableMlFeatureTableProperties";

  //ML Model
  public static final String ML_MODEL_KEY_ASPECT_NAME = "mlModelKey";
  public static final String ML_MODEL_PROPERTIES_ASPECT_NAME = "mlModelProperties";
  public static final String ML_MODEL_EDITABLE_PROPERTIES_ASPECT_NAME = "editableMlModelProperties";
  public static final String INTENDED_USE_ASPECT_NAME = "intendedUse";
  public static final String ML_MODEL_FACTOR_PROMPTS_ASPECT_NAME = "mlModelFactorPrompts";
  public static final String METRICS_ASPECT_NAME = "metrics";
  public static final String EVALUATION_DATA_ASPECT_NAME = "evaluationData";
  public static final String TRAINING_DATA_ASPECT_NAME = "trainingData";
  public static final String QUANTITATIVE_ANALYSES_ASPECT_NAME = "quantitativeAnalyses";
  public static final String ETHICAL_CONSIDERATIONS_ASPECT_NAME = "ethicalConsiderations";
  public static final String CAVEATS_AND_RECOMMENDATIONS_ASPECT_NAME = "caveatsAndRecommendations";
  public static final String SOURCE_CODE_ASPECT_NAME = "sourceCode";
  public static final String COST_ASPECT_NAME = "cost";

  // ML Model Group
  public static final String ML_MODEL_GROUP_KEY_ASPECT_NAME = "mlModelGroupKey";
  public static final String ML_MODEL_GROUP_PROPERTIES_ASPECT_NAME = "mlModelGroupProperties";
  public static final String ML_MODEL_GROUP_EDITABLE_PROPERTIES_ASPECT_NAME = "editableMlModelGroupProperties";

  // ML Primary Key
  public static final String ML_PRIMARY_KEY_KEY_ASPECT_NAME = "mlPrimaryKeyKey";
  public static final String ML_PRIMARY_KEY_PROPERTIES_ASPECT_NAME = "mlPrimaryKeyProperties";
  public static final String ML_PRIMARY_KEY_EDITABLE_PROPERTIES_ASPECT_NAME = "editableMlPrimaryKeyProperties";

  // Policy
  public static final String DATAHUB_POLICY_INFO_ASPECT_NAME = "dataHubPolicyInfo";

  // Tag
  public static final String TAG_KEY_ASPECT_NAME = "tagKey";
  public static final String TAG_PROPERTIES_ASPECT_NAME = "tagProperties";

  // Container
  public static final String CONTAINER_KEY_ASPECT_NAME = "containerKey";
  public static final String CONTAINER_PROPERTIES_ASPECT_NAME = "containerProperties";
  public static final String CONTAINER_EDITABLE_PROPERTIES_ASPECT_NAME = "editableContainerProperties";
  public static final String CONTAINER_ASPECT_NAME = "container"; // parent container

 // Glossary term
  public static final String GLOSSARY_TERM_KEY_ASPECT_NAME = "glossaryTermKey";
  public static final String GLOSSARY_TERM_INFO_ASPECT_NAME = "glossaryTermInfo";
  public static final String GLOSSARY_RELATED_TERM_ASPECT_NAME = "glossaryRelatedTerms";

 // Glossary node
  public static final String GLOSSARY_NODE_KEY_ASPECT_NAME = "glossaryNodeKey";
  public static final String GLOSSARY_NODE_INFO_ASPECT_NAME = "glossaryNodeInfo";

  // Domain
  public static final String DOMAIN_KEY_ASPECT_NAME = "domainKey";
  public static final String DOMAIN_PROPERTIES_ASPECT_NAME = "domainProperties";
  public static final String DOMAINS_ASPECT_NAME = "domains";

  // Recommendation module
  public static final String RECOMMENDATION_MODULE_ASPECT_NAME = "recommendationModule";

  // Assertion
  public static final String ASSERTION_KEY_ASPECT_NAME = "assertionKey";
  public static final String ASSERTION_INFO_ASPECT_NAME = "assertionInfo";
  public static final String ASSERTION_RUN_EVENT_ASPECT_NAME = "assertionRunEvent";
  public static final String ASSERTION_RUN_EVENT_STATUS_COMPLETE = "COMPLETE";

  // Tests
  public static final String TEST_ENTITY_NAME = "test";
  public static final String TEST_KEY_ASPECT_NAME = "testKey";
  public static final String TEST_INFO_ASPECT_NAME = "testInfo";
  public static final String TEST_RESULTS_ASPECT_NAME = "testResults";

  // Incident
  public static final String INCIDENT_KEY_ASPECT_NAME = "incidentKey";
  public static final String INCIDENT_INFO_ASPECT_NAME = "incidentInfo";

  // DataHub Ingestion Source
  public static final String INGESTION_SOURCE_KEY_ASPECT_NAME = "dataHubIngestionSourceKey";
  public static final String INGESTION_INFO_ASPECT_NAME = "dataHubIngestionSourceInfo";

  // DataHub Secret
  public static final String SECRET_VALUE_ASPECT_NAME = "dataHubSecretValue";

  // DataHub Execution Request
  public static final String EXECUTION_REQUEST_INPUT_ASPECT_NAME = "dataHubExecutionRequestInput";
  public static final String EXECUTION_REQUEST_SIGNAL_ASPECT_NAME = "dataHubExecutionRequestSignal";
  public static final String EXECUTION_REQUEST_RESULT_ASPECT_NAME = "dataHubExecutionRequestResult";
  public static final String EXECUTION_REQUEST_STATUS_RUNNING = "RUNNING";
  public static final String EXECUTION_REQUEST_STATUS_FAILURE = "FAILURE";
  public static final String EXECUTION_REQUEST_STATUS_SUCCESS = "SUCCESS";
  public static final String EXECUTION_REQUEST_STATUS_TIMEOUT = "TIMEOUT";
  public static final String EXECUTION_REQUEST_STATUS_CANCELLED = "CANCELLED";
  public static final String EXECUTION_REQUEST_SOURCE_MANUAL_INGESTION_SOURCE = "MANUAL_INGESTION_SOURCE";
  public static final String EXECUTION_REQUEST_SOURCE_SCHEDULED_INGESTION_SOURCE = "SCHEDULED_INGESTION_SOURCE";

  // DataHub Access Token
  public static final String ACCESS_TOKEN_KEY_ASPECT_NAME = "dataHubAccessTokenKey";
  public static final String ACCESS_TOKEN_INFO_NAME = "dataHubAccessTokenInfo";

  // DataHub Upgrade
  public static final String DATA_HUB_UPGRADE_KEY_ASPECT_NAME = "dataHubUpgradeKey";
  public static final String DATA_HUB_UPGRADE_REQUEST_ASPECT_NAME = "dataHubUpgradeRequest";
  public static final String DATA_HUB_UPGRADE_RESULT_ASPECT_NAME = "dataHubUpgradeResult";


  // Invite Token
  public static final String INVITE_TOKEN_ASPECT_NAME = "inviteToken";

<<<<<<< HEAD

  // Constraints
  public static final String CONSTRAINT_INFO_ASPECT_NAME = "constraintInfo";

  /* SaaS-Only */

  // Settings
  public static final String GLOBAL_SETTINGS_ENTITY_NAME = "globalSettings";
  public static final String GLOBAL_SETTINGS_INFO_ASPECT_NAME = "globalSettingsInfo";
  public static final Urn GLOBAL_SETTINGS_URN = Urn.createFromTuple(GLOBAL_SETTINGS_ENTITY_NAME, 0);

  // Events
  public static final String NOTIFICATION_REQUEST_EVENT_NAME = "notificationRequest";

  // Action Request
  public static final String ACTION_REQUEST_INFO_ASPECT_NAME = "actionRequestInfo";
  public static final String ACTION_REQUEST_STATUS_ASPECT_NAME = "actionRequestStatus";

  /**
   * Relationships
   */
  public static final String GROUP_MEMBERSHIP_RELATIONSHIP_NAME = "IsMemberOfGroup";

=======
>>>>>>> 1b50709e
  // acryl-main only
  public static final String CHANGE_EVENT_PLATFORM_EVENT_NAME = "entityChangeEvent";

  /**
   * User Status
   */
  public static final String CORP_USER_STATUS_ACTIVE = "ACTIVE";

  /**
   * Task Runs
   */
  public static final String DATA_PROCESS_INSTANCE_ENTITY_NAME = "dataProcessInstance";
  public static final String DATA_PROCESS_INSTANCE_PROPERTIES_ASPECT_NAME = "dataProcessInstanceProperties";
  public static final String DATA_PROCESS_INSTANCE_RUN_EVENT_ASPECT_NAME = "dataProcessInstanceRunEvent";

  private Constants() {
  }
}<|MERGE_RESOLUTION|>--- conflicted
+++ resolved
@@ -247,12 +247,10 @@
   // Invite Token
   public static final String INVITE_TOKEN_ASPECT_NAME = "inviteToken";
 
-<<<<<<< HEAD
+  /* SaaS-Only */
 
   // Constraints
   public static final String CONSTRAINT_INFO_ASPECT_NAME = "constraintInfo";
-
-  /* SaaS-Only */
 
   // Settings
   public static final String GLOBAL_SETTINGS_ENTITY_NAME = "globalSettings";
@@ -271,8 +269,6 @@
    */
   public static final String GROUP_MEMBERSHIP_RELATIONSHIP_NAME = "IsMemberOfGroup";
 
-=======
->>>>>>> 1b50709e
   // acryl-main only
   public static final String CHANGE_EVENT_PLATFORM_EVENT_NAME = "entityChangeEvent";
 
