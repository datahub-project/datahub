--- conflicted
+++ resolved
@@ -13,16 +13,11 @@
   private MetricUtils() {
   }
 
-<<<<<<< HEAD
+  public static final String DELIMITER = "_";
+
   private static final PrometheusMeterRegistry PROMETHEUS_METER_REGISTRY = new PrometheusMeterRegistry(PrometheusConfig.DEFAULT);
   private static final Map<String, LongTaskTimer> timerMap = new HashMap<>();
   private static final Map<String, DistributionSummary> histogramMap = new HashMap<>();
-=======
-  public static final String DELIMITER = "_";
-
-  public static final String NAME = "default";
-  private static final MetricRegistry REGISTRY = SharedMetricRegistries.getOrCreate(NAME);
->>>>>>> 8255547e
 
   public static Counter counter(Class<?> klass, String... subNames) {
     return counter(klass.toString(), subNames);
@@ -37,25 +32,12 @@
     return timer(klass.toString(), subNames);
   }
 
-<<<<<<< HEAD
   public static LongTaskTimer timer(String metricName, String... subNames) {
     String name = buildName(metricName, subNames);
     if (!timerMap.containsKey(name)) {
       timerMap.put(name, LongTaskTimer.builder(name).register(PROMETHEUS_METER_REGISTRY));
     }
     return timerMap.get(name);
-=======
-  public static void exceptionCounter(Class<?> klass, String metricName, Throwable t) {
-    String[] splitClassName = t.getClass().getName().split("[.]");
-    String snakeCase = splitClassName[splitClassName.length - 1].replaceAll("([A-Z][a-z])", DELIMITER + "$1");
-
-    counter(klass, metricName).inc();
-    counter(klass, metricName + DELIMITER + snakeCase).inc();
-  }
-
-  public static Counter counter(String metricName) {
-    return REGISTRY.counter(MetricRegistry.name(metricName));
->>>>>>> 8255547e
   }
 
   public static DistributionSummary histogram(Class<?> klass, String... subNames) {
@@ -68,6 +50,13 @@
       histogramMap.put(name, DistributionSummary.builder(name).register(PROMETHEUS_METER_REGISTRY));
     }
     return histogramMap.get(name);
+  }
+
+  public static void exceptionCounter(Class<?> klass, String metricName, Throwable t) {
+    String[] splitClassName = t.getClass().getName().split("[.]");
+    String snakeCase = splitClassName[splitClassName.length - 1].replaceAll("([A-Z][a-z])", DELIMITER + "$1");
+    counter(klass, metricName).increment();
+    counter(klass, metricName + DELIMITER + snakeCase).increment();
   }
 
   public static String buildName(Class<?> klass, String... subNames) {
