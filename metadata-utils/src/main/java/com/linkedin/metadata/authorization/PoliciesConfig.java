package com.linkedin.metadata.authorization;

import com.google.common.collect.ImmutableList;
import java.util.Collection;
import java.util.List;
import java.util.stream.Collectors;
import java.util.stream.Stream;
import lombok.AllArgsConstructor;
import lombok.Data;
import lombok.Getter;


/**
 * This policies config file defines the base set of privileges that DataHub supports.
 */
public class PoliciesConfig {

  public static final String PLATFORM_POLICY_TYPE = "PLATFORM";
  public static final String METADATA_POLICY_TYPE = "METADATA";
  public static final String ACTIVE_POLICY_STATE = "ACTIVE";
  public static final String INACTIVE_POLICY_STATE = "INACTIVE";

  // Platform Privileges //

  public static final Privilege MANAGE_POLICIES_PRIVILEGE = Privilege.of(
      "MANAGE_POLICIES",
      "Manage Policies",
      "Create and remove access control policies. Be careful - Actors with this privilege are effectively super users.");

  public static final Privilege MANAGE_USERS_AND_GROUPS_PRIVILEGE = Privilege.of(
      "MANAGE_USERS_AND_GROUPS",
      "Manage Users & Groups",
      "Create, remove, and update users and groups on DataHub.");

  public static final Privilege VIEW_ANALYTICS_PRIVILEGE = Privilege.of(
      "VIEW_ANALYTICS",
      "View Analytics",
      "View the DataHub analytics dashboard.");

<<<<<<< HEAD
  public static final Privilege VIEW_METADATA_PROPOSALS_PRIVILEGE = Privilege.of(
      "VIEW_METADATA_PROPOSALS",
      "View Metadata Proposals",
      "View the requests tab for viewing metadata proposals.");

  public static final Privilege CREATE_CONSTRAINTS_PRIVILEGE = Privilege.of(
      "CREATE_CONSTRAINTS",
      "Create metadata constraints",
      "Create metadata constraints.");
=======
  public static final Privilege GENERATE_PERSONAL_ACCESS_TOKENS_PRIVILEGE = Privilege.of(
      "GENERATE_PERSONAL_ACCESS_TOKENS",
      "Generate Personal Access Tokens",
      "Generate personal access tokens for use with DataHub APIs.");
>>>>>>> a5ec05e2

  public static final List<Privilege> PLATFORM_PRIVILEGES = ImmutableList.of(
      MANAGE_POLICIES_PRIVILEGE,
      MANAGE_USERS_AND_GROUPS_PRIVILEGE,
      VIEW_ANALYTICS_PRIVILEGE,
<<<<<<< HEAD
      VIEW_METADATA_PROPOSALS_PRIVILEGE,
      CREATE_CONSTRAINTS_PRIVILEGE
=======
      GENERATE_PERSONAL_ACCESS_TOKENS_PRIVILEGE
>>>>>>> a5ec05e2
  );

  // Resource Privileges //

  public static final Privilege EDIT_ENTITY_TAGS_PRIVILEGE = Privilege.of(
      "EDIT_ENTITY_TAGS",
      "Edit Tags",
      "The ability to add and remove tags to an asset.");

  public static final Privilege PROPOSE_ENTITY_TAGS_PRIVILEGE = Privilege.of(
      "PROPOSE_ENTITY_TAGS",
      "Propose Tags",
      "The ability to propose adding a tag to an asset.");

  public static final Privilege MANAGE_ENTITY_TAGS_PRIVILEGE = Privilege.of(
      "MANAGE_ENTITY_TAGS",
      "Manage Tag Proposals",
      "The ability to manage a proposal to add a tag to an asset.");

  public static final Privilege EDIT_ENTITY_GLOSSARY_TERMS_PRIVILEGE = Privilege.of(
      "EDIT_ENTITY_GLOSSARY_TERMS",
      "Edit Glossary Terms",
      "The ability to add and remove glossary terms to an asset.");

  public static final Privilege PROPOSE_ENTITY_GLOSSARY_TERMS_PRIVILEGE = Privilege.of(
      "PROPOSE_ENTITY_GLOSSARY_TERMS",
      "Propose Glossary Terms",
      "The ability to propose adding a glossary term to an asset.");

  public static final Privilege MANAGE_ENTITY_GLOSSARY_TERMS_PRIVILEGE = Privilege.of(
      "MANAGE_ENTITY_GLOSSARY_TERMS",
      "Manage Glossary Term Proposals",
      "The ability to manage a proposal to add a glossary term to an asset.");

  public static final Privilege EDIT_ENTITY_OWNERS_PRIVILEGE = Privilege.of(
      "EDIT_ENTITY_OWNERS",
      "Edit Owners",
      "The ability to add and remove owners of an asset.");

  public static final Privilege EDIT_ENTITY_DOCS_PRIVILEGE = Privilege.of(
      "EDIT_ENTITY_DOCS",
      "Edit Documentation",
      "The ability to edit documentation about an asset.");

  public static final Privilege EDIT_ENTITY_DOC_LINKS_PRIVILEGE = Privilege.of(
      "EDIT_ENTITY_DOC_LINKS",
      "Edit Links",
      "The ability to edit links associated with an asset.");

  public static final Privilege EDIT_ENTITY_STATUS_PRIVILEGE = Privilege.of(
      "EDIT_ENTITY_STATUS",
      "Edit Status",
      "The ability to edit the status of an entity (soft deleted or not).");

  public static final Privilege EDIT_ENTITY_PRIVILEGE = Privilege.of(
      "EDIT_ENTITY",
      "Edit All",
      "The ability to edit any information about an asset. Super user privileges.");

  public static final List<Privilege> COMMON_ENTITY_PRIVILEGES = ImmutableList.of(
      EDIT_ENTITY_TAGS_PRIVILEGE,
      PROPOSE_ENTITY_TAGS_PRIVILEGE,
      PROPOSE_ENTITY_GLOSSARY_TERMS_PRIVILEGE, MANAGE_ENTITY_TAGS_PRIVILEGE, MANAGE_ENTITY_GLOSSARY_TERMS_PRIVILEGE,
      EDIT_ENTITY_GLOSSARY_TERMS_PRIVILEGE,
      EDIT_ENTITY_OWNERS_PRIVILEGE,
      EDIT_ENTITY_DOCS_PRIVILEGE,
      EDIT_ENTITY_DOC_LINKS_PRIVILEGE,
      EDIT_ENTITY_STATUS_PRIVILEGE,
      EDIT_ENTITY_PRIVILEGE
  );

  // Dataset Privileges
  public static final Privilege EDIT_DATASET_COL_TAGS_PRIVILEGE = Privilege.of(
      "EDIT_DATASET_COL_TAGS",
      "Edit Dataset Column Tags",
      "The ability to edit the column (field) tags associated with a dataset schema."
  );

  public static final Privilege PROPOSE_DATASET_COL_TAGS_PRIVILEGE = Privilege.of(
      "PROPOSE_DATASET_COL_TAGS",
      "Propose Dataset Column Tags",
      "The ability to propose new column (field) tags associated with a dataset schema."
  );

  public static final Privilege MANAGE_DATASET_COL_TAGS_PRIVILEGE = Privilege.of(
      "MANAGE_DATASET_COL_TAGS",
      "Manage Dataset Column Tag Proposals",
      "The ability to manage column (field) tag proposals associated with a dataset schema."
  );

  public static final Privilege EDIT_DATASET_COL_GLOSSARY_TERMS_PRIVILEGE = Privilege.of(
      "EDIT_DATASET_COL_GLOSSARY_TERMS",
      "Edit Dataset Column Glossary Terms",
      "The ability to edit the column (field) glossary terms associated with a dataset schema."
  );

  public static final Privilege PROPOSE_DATASET_COL_GLOSSARY_TERMS_PRIVILEGE = Privilege.of(
      "PROPOSE_DATASET_COL_GLOSSARY_TERMS",
      "Propose Dataset Column Glossary Terms",
      "The ability to propose column (field) glossary terms associated with a dataset schema."
  );

  public static final Privilege MANAGE_DATASET_COL_GLOSSARY_TERMS_PRIVILEGE = Privilege.of(
      "MANAGE_DATASET_COL_GLOSSARY_TERMS",
      "Manage Dataset Column Glossary Terms",
      "The ability to manage column (field) glossary term proposals associated with a dataset schema."
  );

  public static final Privilege EDIT_DATASET_COL_DESCRIPTION_PRIVILEGE = Privilege.of(
      "EDIT_DATASET_COL_DESCRIPTION",
      "Edit Dataset Column Descriptions",
      "The ability to edit the column (field) descriptions associated with a dataset schema."
  );

  public static final ResourcePrivileges DATASET_PRIVILEGES = ResourcePrivileges.of(
      "dataset",
      "Datasets",
      "Datasets indexed by DataHub", Stream.of(
          COMMON_ENTITY_PRIVILEGES,
          ImmutableList.of(EDIT_DATASET_COL_DESCRIPTION_PRIVILEGE, EDIT_DATASET_COL_TAGS_PRIVILEGE, EDIT_DATASET_COL_GLOSSARY_TERMS_PRIVILEGE,
              PROPOSE_DATASET_COL_GLOSSARY_TERMS_PRIVILEGE, PROPOSE_DATASET_COL_TAGS_PRIVILEGE,
              MANAGE_DATASET_COL_GLOSSARY_TERMS_PRIVILEGE, MANAGE_DATASET_COL_TAGS_PRIVILEGE
              ))
          .flatMap(Collection::stream)
          .collect(Collectors.toList())
  );

  // Charts Privileges
  public static final ResourcePrivileges CHART_PRIVILEGES = ResourcePrivileges.of(
      "chart",
      "Charts",
      "Charts indexed by DataHub",
      COMMON_ENTITY_PRIVILEGES
  );

  // Dashboard Privileges
  public static final ResourcePrivileges DASHBOARD_PRIVILEGES = ResourcePrivileges.of(
      "dashboard",
      "Dashboards",
      "Dashboards indexed by DataHub",
      COMMON_ENTITY_PRIVILEGES
  );

  // Data Flow Privileges
  public static final ResourcePrivileges DATA_FLOW_PRIVILEGES = ResourcePrivileges.of(
      "dataFlow",
      "Data Pipelines",
      "Data Pipelines indexed by DataHub",
      COMMON_ENTITY_PRIVILEGES
  );

  // Data Job Privileges
  public static final ResourcePrivileges DATA_JOB_PRIVILEGES = ResourcePrivileges.of(
      "dataJob",
      "Data Tasks",
      "Data Tasks indexed by DataHub",
      COMMON_ENTITY_PRIVILEGES
  );

  // Tag Privileges
  public static final ResourcePrivileges TAG_PRIVILEGES = ResourcePrivileges.of(
      "tag",
      "Tags",
      "Tags indexed by DataHub",
      ImmutableList.of(EDIT_ENTITY_OWNERS_PRIVILEGE, EDIT_ENTITY_PRIVILEGE)
  );

  public static final List<ResourcePrivileges> RESOURCE_PRIVILEGES = ImmutableList.of(
      DATASET_PRIVILEGES,
      DASHBOARD_PRIVILEGES,
      CHART_PRIVILEGES,
      DATA_FLOW_PRIVILEGES,
      DATA_JOB_PRIVILEGES,
      TAG_PRIVILEGES
  );

  @Data
  @Getter
  @AllArgsConstructor
  public static class Privilege {
    private String type;
    private String displayName;
    private String description;

    static Privilege of(String type, String displayName, String description) {
      return new Privilege(type, displayName, description);
    }
  }

  @Data
  @Getter
  @AllArgsConstructor
  public static class ResourcePrivileges {
    private String resourceType;
    private String resourceTypeDisplayName;
    private String resourceTypeDescription;
    private List<Privilege> privileges;

    static ResourcePrivileges of(
        String resourceType,
        String resourceTypeDisplayName,
        String resourceTypeDescription,
        List<Privilege> privileges) {
      return new ResourcePrivileges(resourceType, resourceTypeDisplayName, resourceTypeDescription, privileges);
    }
  }

  private PoliciesConfig() { }
}<|MERGE_RESOLUTION|>--- conflicted
+++ resolved
@@ -37,7 +37,11 @@
       "View Analytics",
       "View the DataHub analytics dashboard.");
 
-<<<<<<< HEAD
+  public static final Privilege GENERATE_PERSONAL_ACCESS_TOKENS_PRIVILEGE = Privilege.of(
+      "GENERATE_PERSONAL_ACCESS_TOKENS",
+      "Generate Personal Access Tokens",
+      "Generate personal access tokens for use with DataHub APIs.");
+
   public static final Privilege VIEW_METADATA_PROPOSALS_PRIVILEGE = Privilege.of(
       "VIEW_METADATA_PROPOSALS",
       "View Metadata Proposals",
@@ -47,23 +51,14 @@
       "CREATE_CONSTRAINTS",
       "Create metadata constraints",
       "Create metadata constraints.");
-=======
-  public static final Privilege GENERATE_PERSONAL_ACCESS_TOKENS_PRIVILEGE = Privilege.of(
-      "GENERATE_PERSONAL_ACCESS_TOKENS",
-      "Generate Personal Access Tokens",
-      "Generate personal access tokens for use with DataHub APIs.");
->>>>>>> a5ec05e2
 
   public static final List<Privilege> PLATFORM_PRIVILEGES = ImmutableList.of(
       MANAGE_POLICIES_PRIVILEGE,
       MANAGE_USERS_AND_GROUPS_PRIVILEGE,
       VIEW_ANALYTICS_PRIVILEGE,
-<<<<<<< HEAD
+      GENERATE_PERSONAL_ACCESS_TOKENS_PRIVILEGE,
       VIEW_METADATA_PROPOSALS_PRIVILEGE,
       CREATE_CONSTRAINTS_PRIVILEGE
-=======
-      GENERATE_PERSONAL_ACCESS_TOKENS_PRIVILEGE
->>>>>>> a5ec05e2
   );
 
   // Resource Privileges //
