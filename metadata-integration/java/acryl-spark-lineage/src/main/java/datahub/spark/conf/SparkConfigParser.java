package datahub.spark.conf;

import com.fasterxml.jackson.core.type.TypeReference;
import com.fasterxml.jackson.databind.ObjectMapper;
import com.linkedin.common.FabricType;
import com.linkedin.common.urn.DataJobUrn;
import com.typesafe.config.Config;
import com.typesafe.config.ConfigFactory;
import io.datahubproject.openlineage.config.DatahubOpenlineageConfig;
import io.datahubproject.openlineage.dataset.PathSpec;
import java.net.URISyntaxException;
import java.util.Arrays;
import java.util.Enumeration;
import java.util.HashMap;
import java.util.LinkedList;
import java.util.List;
import java.util.Map;
import java.util.Optional;
import java.util.Properties;
import java.util.stream.Collectors;
import org.apache.spark.SparkConf;
import org.apache.spark.SparkEnv;
import org.slf4j.Logger;
import org.slf4j.LoggerFactory;

public class SparkConfigParser {
  public static final String PARENT_JOB_KEY = "parent.datajob_urn";
  public static final String EMITTER_TYPE = "emitter";
  public static final String GMS_URL_KEY = "rest.server";
  public static final String GMS_AUTH_TOKEN = "rest.token";
  public static final String FILE_EMITTER_FILE_NAME = "file.filename";
  public static final String DISABLE_SSL_VERIFICATION_KEY = "rest.disable_ssl_verification";
  public static final String REST_DISABLE_CHUNKED_ENCODING = "rest.disable_chunked_encoding";
  public static final String CONFIG_LOG_MCPS = "log.mcps";

  public static final String MAX_RETRIES = "rest.max_retries";
  public static final String RETRY_INTERVAL_IN_SEC = "rest.retry_interval_in_sec";
  public static final String KAFKA_MCP_TOPIC = "kafka.mcp_topic";
  public static final String KAFKA_EMITTER_BOOTSTRAP = "kafka.bootstrap";
  public static final String KAFKA_EMITTER_SCHEMA_REGISTRY_URL = "kafka.schema_registry_url";
  public static final String KAFKA_EMITTER_SCHEMA_REGISTRY_CONFIG = "kafka.schema_registry_config";
  public static final String KAFKA_EMITTER_PRODUCER_CONFIG = "kafka.producer_config";

  public static final String S3_EMITTER_BUCKET = "s3.bucket";
  public static final String S3_EMITTER_REGION = "s3.region";
  public static final String S3_EMITTER_ENDPOINT = "s3.endpoint";
  public static final String S3_EMITTER_PREFIX = "s3.prefix";
  public static final String S3_EMITTER_ACCESS_KEY = "s3.access_key";
  public static final String S3_EMITTER_SECRET_KEY = "s3.secret_key";
  public static final String S3_EMITTER_PROFILE = "s3.profile";
  public static final String S3_EMITTER_FILE_NAME = "s3.filename";

  public static final String COALESCE_KEY = "coalesce_jobs";
  public static final String PATCH_ENABLED = "patch.enabled";
  public static final String LEGACY_LINEAGE_CLEANUP = "legacyLineageCleanup.enabled";
  public static final String DISABLE_SYMLINK_RESOLUTION = "disableSymlinkResolution";

  public static final String STAGE_METADATA_COALESCING = "stage_metadata_coalescing";
  public static final String STREAMING_JOB = "streaming_job";
  public static final String STREAMING_HEARTBEAT = "streaming_heartbeat";
  public static final String DATAHUB_FLOW_NAME = "flow_name";
  public static final String DATASET_ENV_KEY = "metadata.dataset.env";
  public static final String DATASET_HIVE_PLATFORM_ALIAS = "metadata.dataset.hivePlatformAlias";
  public static final String DATASET_LOWERCASE_URNS = "metadata.dataset.lowerCaseUrns";

  public static final String DATASET_MATERIALIZE_KEY = "metadata.dataset.materialize";
  public static final String DATASET_PLATFORM_INSTANCE_KEY = "metadata.dataset.platformInstance";
  public static final String DATASET_INCLUDE_SCHEMA_METADATA_DEPRECATED_ALIAS =
      "metadata.dataset.experimental_include_schema_metadata";
  public static final String DATASET_INCLUDE_SCHEMA_METADATA =
      "metadata.dataset.include_schema_metadata";
  public static final String SPARK_PLATFORM_INSTANCE_KEY = "platformInstance";
  public static final String REMOVE_PARTITION_PATTERN = "metadata.remove_partition_pattern";
  public static final String SPARK_APP_NAME = "spark.app.name";
  public static final String SPARK_MASTER = "spark.master";
  public static final String PLATFORM_KEY = "platform";
  public static final String PATH_SPEC_LIST_KEY = "path_spec_list";
  public static final String FILE_PARTITION_REGEXP_PATTERN = "file_partition_regexp";
  public static final String FABRIC_TYPE_KEY = "env";
  public static final String PLATFORM_INSTANCE_KEY = "platformInstance";
  public static final String DATABRICKS_CLUSTER_KEY = "databricks.cluster";
  public static final String PIPELINE_KEY = "metadata.pipeline";
  public static final String PIPELINE_PLATFORM_INSTANCE_KEY = PIPELINE_KEY + ".platformInstance";
  public static final String ENABLE_ENHANCED_MERGE_INTO_EXTRACTION =
      "metadata.dataset.enableEnhancedMergeIntoExtraction";

  public static final String CAPTURE_COLUMN_LEVEL_LINEAGE = "captureColumnLevelLineage";

  public static final String TAGS_KEY = "tags";

  public static final String DOMAINS_KEY = "domains";

  private static final Logger log = LoggerFactory.getLogger(SparkConfigParser.class);
  public static final String SPARK_DATABRICKS_CLUSTER_USAGE_TAGS_CLUSTER_ALL_TAGS =
      "spark.databricks.clusterUsageTags.clusterAllTags";

  private static final ObjectMapper mapper = new ObjectMapper();

  private SparkConfigParser() {}

  public static Properties moveKeysToRoot(Properties properties, String prefix) {
    Properties newProperties = new Properties();
    Enumeration<?> propertyNames = properties.propertyNames();

    while (propertyNames.hasMoreElements()) {
      String key = (String) propertyNames.nextElement();
      String value = properties.getProperty(key);

      if (key.startsWith(prefix)) {
        key = key.substring(prefix.length());
      }

      newProperties.setProperty(key, value);
      log.info("Setting property {} to {}", key, value);
    }

    return newProperties;
  }

  public static Config parsePropertiesToConfig(Properties properties) {
    properties
        .keySet()
        .removeIf(
            o ->
                (!o.toString().startsWith("spark.datahub.")
                    && !o.toString()
                        .startsWith(SPARK_DATABRICKS_CLUSTER_USAGE_TAGS_CLUSTER_ALL_TAGS)));
    properties = SparkConfigParser.moveKeysToRoot(properties, "spark.datahub.");
    return ConfigFactory.parseProperties(properties);
  }

  public static Config parseSparkConfig() {
    if (SparkEnv.get() == null) {
      return ConfigFactory.empty();
    }

    SparkConf conf = SparkEnv.get().conf();
    String propertiesString =
        Arrays.stream(conf.getAllWithPrefix("spark.datahub."))
            .map(tup -> tup._1 + "= \"" + tup._2 + "\"")
            .collect(Collectors.joining("\n"));

    return ConfigFactory.parseString(propertiesString);
  }

  public static Optional<Map<String, String>> getDatabricksClusterTags(
      String databricksClusterTags) {
    try {
      List<Map<String, String>> list =
          mapper.readValue(
              databricksClusterTags, new TypeReference<List<Map<String, String>>>() {});
      Map<String, String> hashMap = new HashMap<>();
      for (Map<String, String> map : list) {
        hashMap.put(map.get("key"), map.get("value"));
      }
      return Optional.of(hashMap);
    } catch (Exception e) {
      log.warn("Error parsing databricks cluster tags", e);
    }
    return Optional.empty();
  }

  public static DatahubOpenlineageConfig sparkConfigToDatahubOpenlineageConf(
      Config sparkConfig, SparkAppContext sparkAppContext) {
    DatahubOpenlineageConfig.DatahubOpenlineageConfigBuilder builder =
        DatahubOpenlineageConfig.builder();
    builder.isSpark(true);
    builder.filePartitionRegexpPattern(
        SparkConfigParser.getFilePartitionRegexpPattern(sparkConfig));
    builder.fabricType(SparkConfigParser.getCommonFabricType(sparkConfig));
    builder.includeSchemaMetadata(SparkConfigParser.isIncludeSchemaMetadata(sparkConfig));
    builder.materializeDataset(SparkConfigParser.isDatasetMaterialize(sparkConfig));
    builder.pathSpecs(SparkConfigParser.getPathSpecListMap(sparkConfig));
    String pipelineName = SparkConfigParser.getPipelineName(sparkConfig, sparkAppContext);
    if (pipelineName != null) {
      builder.pipelineName(pipelineName);
    }
    builder.platformInstance(SparkConfigParser.getPlatformInstance(sparkConfig));
    builder.commonDatasetPlatformInstance(SparkConfigParser.getCommonPlatformInstance(sparkConfig));
    builder.hivePlatformAlias(SparkConfigParser.getHivePlatformAlias(sparkConfig));
    builder.usePatch(SparkConfigParser.isPatchEnabled(sparkConfig));
    builder.removeLegacyLineage(SparkConfigParser.isLegacyLineageCleanupEnabled(sparkConfig));
    builder.disableSymlinkResolution(SparkConfigParser.isDisableSymlinkResolution(sparkConfig));
    builder.lowerCaseDatasetUrns(SparkConfigParser.isLowerCaseDatasetUrns(sparkConfig));
<<<<<<< HEAD
    builder.captureColumnLevelLineage(SparkConfigParser.isCaptureColumnLevelLineage(sparkConfig));
=======
    builder.enhancedMergeIntoExtraction(
        SparkConfigParser.isEnhancedMergeIntoExtractionEnabled(sparkConfig));
>>>>>>> ac12ccbf
    try {
      String parentJob = SparkConfigParser.getParentJobKey(sparkConfig);
      if (parentJob != null) {
        builder.parentJobUrn(DataJobUrn.createFromString(parentJob));
      }
    } catch (URISyntaxException e) {
      throw new RuntimeException(e);
    }
    return builder.build();
  }

  public static FabricType getCommonFabricType(Config datahubConfig) {
    String fabricTypeString =
        datahubConfig.hasPath(DATASET_ENV_KEY)
            ? datahubConfig.getString(DATASET_ENV_KEY).toUpperCase()
            : "PROD";
    FabricType fabricType = null;
    try {
      fabricType = FabricType.valueOf(fabricTypeString);
    } catch (IllegalArgumentException e) {
      log.warn("Invalid env ({}). Setting env to default PROD", fabricTypeString);
      fabricType = FabricType.PROD;
    }
    return fabricType;
  }

  public static String getHivePlatformAlias(Config datahubConfig) {
    return datahubConfig.hasPath(DATASET_HIVE_PLATFORM_ALIAS)
        ? datahubConfig.getString(DATASET_HIVE_PLATFORM_ALIAS)
        : "hive";
  }

  public static String getCommonPlatformInstance(Config datahubConfig) {
    return datahubConfig.hasPath(DATASET_PLATFORM_INSTANCE_KEY)
        ? datahubConfig.getString(DATASET_PLATFORM_INSTANCE_KEY)
        : null;
  }

  public static Optional<Map<String, String>> getDatabricksTags(Config datahubConfig) {
    return datahubConfig.hasPath(SPARK_DATABRICKS_CLUSTER_USAGE_TAGS_CLUSTER_ALL_TAGS)
        ? getDatabricksClusterTags(
            datahubConfig.getString(SPARK_DATABRICKS_CLUSTER_USAGE_TAGS_CLUSTER_ALL_TAGS))
        : Optional.empty();
  }

  public static String getParentJobKey(Config datahubConfig) {
    return datahubConfig.hasPath(PARENT_JOB_KEY) ? datahubConfig.getString(PARENT_JOB_KEY) : null;
  }

  public static String[] getTags(Config datahubConfig) {
    return datahubConfig.hasPath(TAGS_KEY) ? datahubConfig.getString(TAGS_KEY).split(",") : null;
  }

  public static String[] getDomains(Config datahubConfig) {
    return datahubConfig.hasPath(DOMAINS_KEY)
        ? datahubConfig.getString(DOMAINS_KEY).split(",")
        : null;
  }

  public static String getSparkMaster(Config datahubConfig) {
    return datahubConfig.hasPath(SPARK_MASTER)
        ? datahubConfig
            .getString(SPARK_MASTER)
            .replaceAll(":", "_")
            .replaceAll("/", "_")
            .replaceAll(",", "_")
            .replaceAll("[_]+", "_")
        : "default";
  }

  public static String getRemovePartitionPattern(Config datahubConfig) {
    return datahubConfig.hasPath(REMOVE_PARTITION_PATTERN)
        ? datahubConfig.getString(REMOVE_PARTITION_PATTERN)
        : null;
  }

  public static String getSparkAppName(Config datahubConfig) {
    return datahubConfig.hasPath(SPARK_APP_NAME)
        ? datahubConfig.getString(SPARK_APP_NAME)
        : "default";
  }

  public static Map<String, List<PathSpec>> getPathSpecListMap(Config datahubConfig) {
    HashMap<String, List<PathSpec>> pathSpecMap = new HashMap<>();

    if (datahubConfig.hasPath(PLATFORM_KEY)) {
      for (String key : datahubConfig.getConfig(PLATFORM_KEY).root().keySet()) {
        String aliasKey = PLATFORM_KEY + "." + key;
        List<PathSpec> platformSpecs = new LinkedList<>();
        for (String pathSpecKey : datahubConfig.getConfig(aliasKey).root().keySet()) {
          PathSpec.PathSpecBuilder pathSpecBuilder = PathSpec.builder();
          pathSpecBuilder.alias(pathSpecKey);
          pathSpecBuilder.platform(key);
          if (datahubConfig.hasPath(aliasKey + ".env")) {
            pathSpecBuilder.env(Optional.ofNullable(datahubConfig.getString(aliasKey + ".env")));
          }
          if (datahubConfig.hasPath(aliasKey + "." + PLATFORM_INSTANCE_KEY)) {
            pathSpecBuilder.platformInstance(
                Optional.ofNullable(
                    datahubConfig.getString(aliasKey + "." + PLATFORM_INSTANCE_KEY)));
          }
          if (datahubConfig.hasPath(aliasKey + "." + PATH_SPEC_LIST_KEY)) {
            pathSpecBuilder.pathSpecList(
                Arrays.asList(
                    datahubConfig.getString(aliasKey + "." + PATH_SPEC_LIST_KEY).split(",")));
          }
          platformSpecs.add(pathSpecBuilder.build());
        }
        pathSpecMap.put(key, platformSpecs);
      }
    }
    return pathSpecMap;
  }

  public static String getPlatformInstance(Config pathSpecConfig) {
    return pathSpecConfig.hasPath(PIPELINE_PLATFORM_INSTANCE_KEY)
        ? pathSpecConfig.getString(PIPELINE_PLATFORM_INSTANCE_KEY)
        : null;
  }

  public static String getFilePartitionRegexpPattern(Config config) {
    return config.hasPath(FILE_PARTITION_REGEXP_PATTERN)
        ? config.getString(FILE_PARTITION_REGEXP_PATTERN)
        : null;
  }

  public static int getStreamingHeartbeatSec(Config datahubConfig) {
    return datahubConfig.hasPath(STREAMING_HEARTBEAT)
        ? datahubConfig.getInt(STREAMING_HEARTBEAT)
        : 5 * 60;
  }

  public static boolean isDatasetMaterialize(Config datahubConfig) {
    return datahubConfig.hasPath(DATASET_MATERIALIZE_KEY)
        && datahubConfig.getBoolean(DATASET_MATERIALIZE_KEY);
  }

  public static boolean isLogMcps(Config datahubConfig) {
    if (datahubConfig.hasPath(CONFIG_LOG_MCPS)) {
      return datahubConfig.getBoolean(CONFIG_LOG_MCPS);
    }
    return true;
  }

  public static boolean isIncludeSchemaMetadata(Config datahubConfig) {
    if (datahubConfig.hasPath(DATASET_INCLUDE_SCHEMA_METADATA)) {
      return datahubConfig.getBoolean(DATASET_INCLUDE_SCHEMA_METADATA);
    } else {
      // TODO: Deprecate eventually
      return datahubConfig.hasPath(DATASET_INCLUDE_SCHEMA_METADATA_DEPRECATED_ALIAS)
          && datahubConfig.getBoolean(DATASET_INCLUDE_SCHEMA_METADATA_DEPRECATED_ALIAS);
    }
  }

  public static String getPipelineName(Config datahubConfig, SparkAppContext appContext) {
    String name = appContext != null && appContext.appName != null ? appContext.appName : null;
    if (datahubConfig.hasPath(DATAHUB_FLOW_NAME)) {
      name = datahubConfig.getString(DATAHUB_FLOW_NAME);
    }
    if (datahubConfig.hasPath(DATABRICKS_CLUSTER_KEY)) {
      return (datahubConfig.getString(DATABRICKS_CLUSTER_KEY) + "_" + name).replaceAll("[,]", "");
    }

    // TODO: appending of platform instance needs to be done at central location
    // like adding constructor to dataflowurl
    if (datahubConfig.hasPath(PIPELINE_PLATFORM_INSTANCE_KEY)) {
      name = datahubConfig.getString(PIPELINE_PLATFORM_INSTANCE_KEY) + "." + name;
    }
    return name;
  }

  public static boolean isCoalesceEnabled(Config datahubConfig) {
    if (!datahubConfig.hasPath(COALESCE_KEY)) {
      return true;
    }
    return datahubConfig.hasPath(COALESCE_KEY) && datahubConfig.getBoolean(COALESCE_KEY);
  }

  public static boolean isPatchEnabled(Config datahubConfig) {
    if (!datahubConfig.hasPath(PATCH_ENABLED)) {
      return false;
    }
    return datahubConfig.hasPath(PATCH_ENABLED) && datahubConfig.getBoolean(PATCH_ENABLED);
  }

  public static boolean isLegacyLineageCleanupEnabled(Config datahubConfig) {
    if (!datahubConfig.hasPath(LEGACY_LINEAGE_CLEANUP)) {
      return false;
    }
    return datahubConfig.hasPath(LEGACY_LINEAGE_CLEANUP)
        && datahubConfig.getBoolean(LEGACY_LINEAGE_CLEANUP);
  }

  public static boolean isDisableSymlinkResolution(Config datahubConfig) {
    if (!datahubConfig.hasPath(DISABLE_SYMLINK_RESOLUTION)) {
      return false;
    }
    return datahubConfig.hasPath(DISABLE_SYMLINK_RESOLUTION)
        && datahubConfig.getBoolean(DISABLE_SYMLINK_RESOLUTION);
  }

  public static boolean isEmitCoalescePeriodically(Config datahubConfig) {
    if (!datahubConfig.hasPath(STAGE_METADATA_COALESCING)) {
      // if databricks tags are present and stage_metadata_coalescing is not present, then default
      // to true for coalescing periodically
      // because on DataBricks platform we don't get application stop event
      return getDatabricksTags(datahubConfig).isPresent() && isCoalesceEnabled(datahubConfig);
    }

    return datahubConfig.hasPath(STAGE_METADATA_COALESCING)
        && datahubConfig.getBoolean(STAGE_METADATA_COALESCING);
  }

  public static boolean isLowerCaseDatasetUrns(Config datahubConfig) {
    return datahubConfig.hasPath(DATASET_LOWERCASE_URNS)
        && datahubConfig.getBoolean(DATASET_LOWERCASE_URNS);
  }

<<<<<<< HEAD
  public static boolean isCaptureColumnLevelLineage(Config datahubConfig) {
    if (!datahubConfig.hasPath(CAPTURE_COLUMN_LEVEL_LINEAGE)) {
      return true;
    }
    return datahubConfig.hasPath(CAPTURE_COLUMN_LEVEL_LINEAGE)
        && datahubConfig.getBoolean(CAPTURE_COLUMN_LEVEL_LINEAGE);
=======
  public static boolean isEnhancedMergeIntoExtractionEnabled(Config datahubConfig) {
    return datahubConfig.hasPath(ENABLE_ENHANCED_MERGE_INTO_EXTRACTION)
        && datahubConfig.getBoolean(ENABLE_ENHANCED_MERGE_INTO_EXTRACTION);
>>>>>>> ac12ccbf
  }
}<|MERGE_RESOLUTION|>--- conflicted
+++ resolved
@@ -182,12 +182,9 @@
     builder.removeLegacyLineage(SparkConfigParser.isLegacyLineageCleanupEnabled(sparkConfig));
     builder.disableSymlinkResolution(SparkConfigParser.isDisableSymlinkResolution(sparkConfig));
     builder.lowerCaseDatasetUrns(SparkConfigParser.isLowerCaseDatasetUrns(sparkConfig));
-<<<<<<< HEAD
     builder.captureColumnLevelLineage(SparkConfigParser.isCaptureColumnLevelLineage(sparkConfig));
-=======
     builder.enhancedMergeIntoExtraction(
         SparkConfigParser.isEnhancedMergeIntoExtractionEnabled(sparkConfig));
->>>>>>> ac12ccbf
     try {
       String parentJob = SparkConfigParser.getParentJobKey(sparkConfig);
       if (parentJob != null) {
@@ -406,17 +403,16 @@
         && datahubConfig.getBoolean(DATASET_LOWERCASE_URNS);
   }
 
-<<<<<<< HEAD
+  public static boolean isEnhancedMergeIntoExtractionEnabled(Config datahubConfig) {
+    return datahubConfig.hasPath(ENABLE_ENHANCED_MERGE_INTO_EXTRACTION)
+        && datahubConfig.getBoolean(ENABLE_ENHANCED_MERGE_INTO_EXTRACTION);
+  }
+
   public static boolean isCaptureColumnLevelLineage(Config datahubConfig) {
     if (!datahubConfig.hasPath(CAPTURE_COLUMN_LEVEL_LINEAGE)) {
       return true;
     }
     return datahubConfig.hasPath(CAPTURE_COLUMN_LEVEL_LINEAGE)
         && datahubConfig.getBoolean(CAPTURE_COLUMN_LEVEL_LINEAGE);
-=======
-  public static boolean isEnhancedMergeIntoExtractionEnabled(Config datahubConfig) {
-    return datahubConfig.hasPath(ENABLE_ENHANCED_MERGE_INTO_EXTRACTION)
-        && datahubConfig.getBoolean(ENABLE_ENHANCED_MERGE_INTO_EXTRACTION);
->>>>>>> ac12ccbf
   }
 }