--- conflicted
+++ resolved
@@ -262,17 +262,13 @@
     SparkEnv sparkEnv = SparkEnv$.MODULE$.get();
     if (sparkEnv != null) {
       log.info("sparkEnv: {}", sparkEnv.conf().toDebugString());
-<<<<<<< HEAD
-      if (!isCaptureColumnLevelLineage(datahubConf)) {
-        sparkEnv.conf().set("spark.openlineage.facets.columnLineage.disabled", "true");
-      }
-      sparkEnv.conf().set("spark.openlineage.facets.disabled", "[spark_unknown;spark.logicalPlan]");
-=======
       if (datahubConf.hasPath("capture_spark_plan")
           && datahubConf.getBoolean("capture_spark_plan")) {
         sparkEnv.conf().set("spark.openlineage.facets.spark.logicalPlan.disabled", "false");
       }
->>>>>>> ac12ccbf
+      if (!isCaptureColumnLevelLineage(datahubConf)) {
+        sparkEnv.conf().set("spark.openlineage.facets.columnLineage.disabled", "true");
+      }
     }
 
     if (properties != null) {
