--- conflicted
+++ resolved
@@ -17,14 +17,10 @@
 import org.apache.spark.sql.catalyst.catalog.HiveTableRelation;
 import org.apache.spark.sql.catalyst.plans.logical.LogicalPlan;
 import org.apache.spark.sql.execution.FileSourceScanExec;
-<<<<<<< HEAD
-import org.apache.spark.sql.execution.SparkPlan;
-=======
 import org.apache.spark.sql.execution.RowDataSourceScanExec;
 import org.apache.spark.sql.execution.SparkPlan;
 import org.apache.spark.sql.execution.columnar.InMemoryRelation;
 import org.apache.spark.sql.execution.columnar.InMemoryTableScanExec;
->>>>>>> b77f3814
 import org.apache.spark.sql.execution.command.CreateDataSourceTableAsSelectCommand;
 import org.apache.spark.sql.execution.datasources.HadoopFsRelation;
 import org.apache.spark.sql.execution.datasources.InsertIntoHadoopFsRelationCommand;
@@ -32,9 +28,6 @@
 import org.apache.spark.sql.execution.datasources.SaveIntoDataSourceCommand;
 import org.apache.spark.sql.execution.datasources.jdbc.JDBCOptions;
 import org.apache.spark.sql.execution.datasources.jdbc.JDBCRelation;
-import org.apache.spark.sql.execution.datasources.v2.DataSourceV2Relation;
-import org.apache.spark.sql.execution.datasources.v2.DataSourceV2ScanExec;
-import org.apache.spark.sql.execution.datasources.v2.WriteToDataSourceV2;
 import org.apache.spark.sql.hive.execution.CreateHiveTableAsSelectCommand;
 import org.apache.spark.sql.hive.execution.HiveTableScanExec;
 import org.apache.spark.sql.hive.execution.InsertIntoHiveTable;
@@ -62,8 +55,7 @@
   private static final Map<Class<? extends BaseRelation>, RelationToDataset> REL_TO_DATASET = new HashMap<>();
   private static final Set<Class<? extends LogicalPlan>> OUTPUT_CMD = ImmutableSet.of(
       InsertIntoHadoopFsRelationCommand.class, SaveIntoDataSourceCommand.class,
-      CreateDataSourceTableAsSelectCommand.class, CreateHiveTableAsSelectCommand.class, InsertIntoHiveTable.class,
-          WriteToDataSourceV2.class);
+      CreateDataSourceTableAsSelectCommand.class, CreateHiveTableAsSelectCommand.class, InsertIntoHiveTable.class);
   private static final String DATASET_ENV_KEY = "metadata.dataset.env";
   private static final String DATASET_PLATFORM_INSTANCE_KEY = "metadata.dataset.platformInstance";
   // TODO InsertIntoHiveDirCommand, InsertIntoDataSourceDirCommand
@@ -74,10 +66,6 @@
 
   private static interface PlanToDataset {
     Optional<? extends Collection<SparkDataset>> fromPlanNode(LogicalPlan plan, SparkContext ctx, Config datahubConfig);
-  }
-
-  private static interface SparkPlanToDataset {
-    Optional<? extends SparkDataset> fromSparkPlanNode(SparkPlan plan, SparkContext ctx, Config datahubConfig);
   }
 
   private static interface RelationToDataset {
@@ -182,45 +170,6 @@
       HiveTableRelation cmd = (HiveTableRelation) p;
       return Optional.of(Collections.singletonList(new CatalogTableDataset(cmd.tableMeta(),
           getCommonPlatformInstance(datahubConfig), getCommonFabricType(datahubConfig))));
-    });
-
-    PLAN_TO_DATASET.put(WriteToDataSourceV2.class, (p, ctx, datahubConfig) -> {
-      WriteToDataSourceV2 cmd = (WriteToDataSourceV2) p;
-      if (!cmd.writer().toString().contains("IcebergWrite")) {
-        return Optional.empty();
-      } else {
-        String[] names = cmd.writer().toString().split(",")[0].split("\\.");
-        String tableName = names[names.length - 1];
-        return Optional.of(new CatalogTableDataset("iceberg", tableName, getCommonPlatformInstance(datahubConfig), getCommonFabricType(datahubConfig)));
-      }
-    });
-
-    PLAN_TO_DATASET.put(DataSourceV2Relation.class, (p, ctx, datahubConfig) -> {
-      DataSourceV2Relation cmd = (DataSourceV2Relation) p;
-      if (!cmd.source().toString().contains("IcebergSource") && !cmd.source().toString().contains("iceberg")) {
-        return Optional.empty();
-      } else {
-        String[] names = cmd.options().get("path").get().split("\\.");
-        String tableName = names[names.length - 1];
-        return Optional.of(new CatalogTableDataset("iceberg", tableName, getCommonPlatformInstance(datahubConfig), getCommonFabricType(datahubConfig)));
-      }
-    });
-
-    SPARKPLAN_TO_DATASET.put(DataSourceV2ScanExec.class, (sp, ctx, datahubConfig) -> {
-      DataSourceV2ScanExec cmd = (DataSourceV2ScanExec) sp;
-      if (!sp.toString().contains("iceberg")) {
-        return Optional.empty();
-      } else {
-        String[] names = cmd.options().get("path").get().split("\\.");
-        String tableName = names[names.length - 1];
-        return Optional.of(new CatalogTableDataset("iceberg", tableName, getCommonPlatformInstance(datahubConfig), getCommonFabricType(datahubConfig)));
-      }
-    });
-
-    SPARKPLAN_TO_DATASET.put(FileSourceScanExec.class, (sp, ctx, datahubConfig) -> {
-      FileSourceScanExec cmd = (FileSourceScanExec) sp;
-      String tableName = cmd.tableIdentifier().get().table();
-      return Optional.of(new CatalogTableDataset("hive", tableName, getCommonPlatformInstance(datahubConfig), getCommonFabricType(datahubConfig)));
     });
 
     REL_TO_DATASET.put(HadoopFsRelation.class, (r, ctx, datahubConfig) -> {
@@ -279,15 +228,6 @@
     return PLAN_TO_DATASET.get(logicalPlan.getClass()).fromPlanNode(logicalPlan, ctx, datahubconfig);
   }
 
-  static Optional<? extends SparkDataset> asDataset(SparkPlan sparkPlan, SparkContext ctx, boolean outputNode) {
-
-    if (!SPARKPLAN_TO_DATASET.containsKey(sparkPlan.getClass())) {
-      return Optional.empty();
-    }
-    Config datahubconfig = LineageUtils.parseSparkConfig();
-    return SPARKPLAN_TO_DATASET.get(sparkPlan.getClass()).fromSparkPlanNode(sparkPlan, ctx, datahubconfig);
-  }
-
   private static Path getDirectoryPath(Path p, Configuration hadoopConf) {
     try {
       if (p.getFileSystem(hadoopConf).getFileStatus(p).isFile()) {
