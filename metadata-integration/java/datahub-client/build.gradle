--- conflicted
+++ resolved
@@ -5,15 +5,15 @@
 apply plugin: 'com.github.johnrengelman.shadow'
 apply plugin: 'jacoco'
 apply plugin: 'signing'
+apply plugin: 'io.codearte.nexus-staging'
 apply plugin: 'maven-publish'
 import org.apache.tools.ant.filters.ReplaceTokens
 
 jar.enabled = false // Since we only want to build shadow jars, disabling the regular jar creation
 
 dependencies {
-    implementation project(':entity-registry')
+   
     implementation project(':metadata-models')
-    implementation project(':metadata-events:mxe-utils-avro-1.7')
     shadow externalDependency.httpAsyncClient // we want our clients to provide this
     implementation externalDependency.jacksonDataBind 
     compileOnly externalDependency.lombok
@@ -82,6 +82,11 @@
   finalizedBy jacocoTestReport
 }
 
+task checkShadowJar(type: Exec) { 
+   commandLine 'sh', '-c', 'scripts/check_jar.sh'
+}
+
+
 shadowJar {
   zip64=true
   archiveClassifier = ''
@@ -91,8 +96,6 @@
   mergeServiceFiles()
   // we relocate namespaces manually, because we want to know exactly which libs we are exposing and why
   // we can move to automatic relocation using ConfigureShadowRelocation after we get to a good place on these first
-<<<<<<< HEAD
-=======
   relocate 'com.fasterxml.jackson', 'datahub.shaded.jackson'
   relocate 'net.jcip.annotations', 'datahub.shaded.annotations'
   relocate 'javassist', 'datahub.shaded.javassist'
@@ -115,7 +118,6 @@
 
 checkShadowJar {
    dependsOn shadowJar
->>>>>>> 4476356e
 }
 
 assemble {
@@ -148,7 +150,7 @@
         scm {
           connection = 'scm:git:git://github.com/linkedin/datahub.git'
           developerConnection = 'scm:git:ssh://github.com:linkedin/datahub.git'
-          url = 'https://github.com/datahub-project/datahub.git'
+          url = 'https://github.com/linkedin/datahub.git'
         }
 
         licenses {
@@ -171,18 +173,29 @@
 
   repositories {
     maven {
-      url 'https://acryl-795586375822.d.codeartifact.us-west-2.amazonaws.com/maven/acryl-datahub-client/'
+      def releasesRepoUrl = "https://s01.oss.sonatype.org/service/local/staging/deploy/maven2/"
+      def snapshotsRepoUrl = "https://s01.oss.sonatype.org/content/repositories/snapshots/"
+      def ossrhUsername = System.getenv('RELEASE_USERNAME')
+      def ossrhPassword = System.getenv('RELEASE_PASSWORD')
       credentials {
-        username "aws"
-        password System.getenv('CODEARTIFACT_AUTH_TOKEN')
-      }
-    }
-  }
-}
+        username ossrhUsername
+        password ossrhPassword
+      }
+      url = version.endsWith('SNAPSHOT') ? snapshotsRepoUrl : releasesRepoUrl
+    }
+  }
+}
+
 
 signing {
-  def signingKey = findProperty("signingKey")
-  def signingPassword = System.getenv("SIGNING_PASSWORD")
-  useInMemoryPgpKeys(signingKey, signingPassword)
-  sign publishing.publications.shadow
+    def signingKey = findProperty("signingKey")
+    def signingPassword = System.getenv("SIGNING_PASSWORD")
+    useInMemoryPgpKeys(signingKey, signingPassword)
+    sign publishing.publications.shadow
+}
+
+nexusStaging {
+    serverUrl = "https://s01.oss.sonatype.org/service/local/" //required only for projects registered in Sonatype after 2021-02-24
+    username = System.getenv("NEXUS_USERNAME")
+    password = System.getenv("NEXUS_PASSWORD")
 }