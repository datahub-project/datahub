--- conflicted
+++ resolved
@@ -23,20 +23,16 @@
       grep -v "xml-header-style.xml" |\
       grep -v "license.header" |\
       grep -v "module-info.class" |\
-<<<<<<< HEAD
+      grep -v "com/google/" |\
+      grep -v "org/codehaus/" |\
       grep -v "client.properties" |\
-       grep -v "kafka" |\
+      grep -v "kafka" |\
       grep -v "win/" |\
       grep -v "include/" |\
       grep -v "linux/" |\
       grep -v "darwin" |\
       grep -v "MetadataChangeProposal.avsc" |\
       grep -v "aix"
-=======
-      grep -v "com/google/" |\
-      grep -v "org/codehaus/" |\
-      grep -v "client.properties"
->>>>>>> b4bf1d4b
 
 if [ $? -ne 0 ]; then
   echo "✅ No unexpected class paths found in ${jarFile}"
