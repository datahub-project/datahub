import yaml from 'js-yaml';
import React, { useEffect, useState } from 'react';
import { Route, Switch } from 'react-router';

import { MFEBaseConfigurablePage } from '@app/mfeframework/MFEConfigurableContainer';
<<<<<<< HEAD
import { NoPageFound } from '@app/shared/NoPageFound';
=======
import { resolveRuntimePath } from '@utils/runtimeBasePath';
>>>>>>> cf02c226

export interface MFEFlags {
    enabled: boolean;
    showInNav: boolean;
}

// MFEConfig: Type for a valid micro frontend config entry.
export interface MFEConfig {
    id: string;
    label: string;
    path: string;
    remoteEntry: string;
    // Must look like 'myRemoteModule/mount' which is exposed remote followed by exposed mount function inside it
    module: string;
    flags: MFEFlags;
    navIcon: string;
}

// MFESchema: The overall config schema.
export interface MFESchema {
    subNavigationMode: boolean;
    microFrontends: MFEConfig[];
}

const REQUIRED_FIELDS: (keyof MFEConfig)[] = ['id', 'label', 'path', 'remoteEntry', 'module', 'flags', 'navIcon'];

/**
 * validateMFEConfig:
 * - Validates a single micro frontend config entry.
 * - Collects all validation errors for the entry.
 * - Returns the valid MFEConfig if no errors, otherwise returns null and logs all errors.
 */
export function validateMFEConfig(config: any): MFEConfig | null {
    const errors: string[] = [];

    REQUIRED_FIELDS.forEach((field) => {
        if (config[field] === undefined || config[field] === null) {
            errors.push(`[MFE Loader] Missing required field: ${field}`);
        }
    });
    if (typeof config.id !== 'string') errors.push('[MFE Loader] id must be a string');
    if (typeof config.label !== 'string') errors.push('[MFE Loader] label must be a string');
    if (typeof config.path !== 'string' || !config.path.startsWith('/'))
        errors.push('[MFE Loader] path must be a string starting with "/"');
    if (typeof config.remoteEntry !== 'string') errors.push('[MFE Loader] remoteEntry must be a string');
    if (typeof config.module !== 'string' || !config.module.includes('/'))
        errors.push('[MFE Loader] module must be a string with pattern "moduleName/functionName"');
    if (typeof config.flags !== 'object' || config.flags === null) errors.push('[MFE Loader] flags must be an object');
    if (config.flags) {
        if (typeof config.flags.enabled !== 'boolean') errors.push('[MFE Loader] flags.enabled must be boolean');
        if (typeof config.flags.showInNav !== 'boolean') errors.push('[MFE Loader] flags.showInNav must be boolean');
    }
    if (typeof config.navIcon !== 'string' || !config.navIcon.length) {
        errors.push('[MFE Loader] navIcon must be a non-empty string');
    }

    // If any errors, log them and return null
    if (errors.length > 0) {
        console.error(`[MFE Loader] Invalid config for entry (id: ${config.id || 'unknown'}):`, errors);
        return null;
    }
    // Otherwise, return as valid MFEConfig
    return config as MFEConfig;
}

/**
 * loadMFEConfigFromYAML:
 * - Loads and parses the YAML config string.
 * - Validates each micro frontend entry, logging errors for invalid entries.
 * - Returns the parsed schema with only valid entries.
 * - Throws only if the overall YAML is malformed or missing the microFrontends array.
 */
export function loadMFEConfigFromYAML(yamlString: string): MFESchema {
    try {
        console.log('[MFE Loader] Raw YAML:', yamlString);
        const parsed = yaml.load(yamlString) as MFESchema;
        // console.log('[MFE Loader] Parsed YAML config:', parsed);
        if (!parsed || !Array.isArray(parsed.microFrontends)) {
            console.error('[MFE Loader] Invalid YAML: missing microFrontends array:', parsed);
            throw new Error('[MFE Loader] Invalid YAML: missing microFrontends array');
        }
        // Validate each entry, filtering out invalid ones
        parsed.microFrontends = parsed.microFrontends
            .map(validateMFEConfig)
            .filter((config): config is MFEConfig => config !== null);
        return parsed;
    } catch (e) {
        console.error('[MFE Loader] Error parsing YAML:', e);
        throw e;
    }
}

export function useMFEConfigFromBackend(): MFESchema | null {
    const [config, setConfig] = useState<MFESchema | null>(null);

    useEffect(() => {
        async function fetchConfig() {
            try {
                const response = await fetch(resolveRuntimePath('/mfe/config'));
                if (!response.ok) throw new Error(`Failed to fetch YAML: ${response.statusText}`);
                const yamlText = await response.text();

                if (import.meta.env.DEV) {
                    console.log('[MFE Loader] Fetched YAML: ', yamlText);
                }
                const parsedConfig = loadMFEConfigFromYAML(yamlText);
                setConfig(parsedConfig);
            } catch (e) {
                console.error('[MFE Loader] Config error:', e);
                setConfig(null);
            }
        }
        fetchConfig();
    }, []);

    return config;
}

export function useDynamicRoutes(): JSX.Element[] {
    const mfeConfig = useMFEConfigFromBackend();
    if (!mfeConfig) return [];
    // TODO- Reintroduce useMemo() hook here. Make it work with getting yaml from api as a react hook.
    return mfeConfig.microFrontends.map((mfe) => (
        <Route key={mfe.path} path={`/mfe${mfe.path}`} exact render={() => <MFEBaseConfigurablePage config={mfe} />} />
    ));
}

export const MFERoutes = () => {
    const routes = useDynamicRoutes();
    console.log('[DynamicRoute] Generated Routes:', routes);
    if (routes.length === 0) {
        return null;
    }
    return (
        <Switch>
            {routes}
            <Route path="/*" component={NoPageFound} />
        </Switch>
    );
};<|MERGE_RESOLUTION|>--- conflicted
+++ resolved
@@ -3,11 +3,8 @@
 import { Route, Switch } from 'react-router';
 
 import { MFEBaseConfigurablePage } from '@app/mfeframework/MFEConfigurableContainer';
-<<<<<<< HEAD
 import { NoPageFound } from '@app/shared/NoPageFound';
-=======
 import { resolveRuntimePath } from '@utils/runtimeBasePath';
->>>>>>> cf02c226
 
 export interface MFEFlags {
     enabled: boolean;
