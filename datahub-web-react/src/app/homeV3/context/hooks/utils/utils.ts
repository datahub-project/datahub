import {
    ASSETS_MODULE,
    CHILD_HIERARCHY_MODULE,
    COLUMNS_MODULE,
    DATA_PRODUCTS_MODULE,
    LINEAGE_MODULE,
    RELATED_TERMS_MODULE,
} from '@app/homeV3/template/components/addModuleMenu/useAddModuleMenu';

import { PageModuleFragment, PageTemplateFragment } from '@graphql/template.generated';
import { EntityType, PageTemplateScope, PageTemplateSurfaceType, SummaryElement, SummaryElementType } from '@types';

const CREATED = { elementType: SummaryElementType.Created };
const LAST_MODIFIED = { elementType: SummaryElementType.LastModified };
const OWNERS = { elementType: SummaryElementType.Owners };
const DOMAIN = { elementType: SummaryElementType.Domain };
const TAGS = { elementType: SummaryElementType.Tags };
const GLOSSARY_TERMS = { elementType: SummaryElementType.GlossaryTerms };
const DOCUMENT_STATUS = { elementType: SummaryElementType.DocumentStatus };
const DOCUMENT_TYPE = { elementType: SummaryElementType.DocumentType };

export function getDefaultSummaryPageTemplate(entityType: EntityType): PageTemplateFragment {
    let rows: { modules: PageModuleFragment[] }[] = [{ modules: [] }];
    let summaryElements: SummaryElement[] = [];

    switch (entityType) {
        case EntityType.Domain:
            rows = [{ modules: [ASSETS_MODULE, CHILD_HIERARCHY_MODULE] }, { modules: [DATA_PRODUCTS_MODULE] }];
            summaryElements = [CREATED, OWNERS];
            break;
        case EntityType.DataProduct:
            rows = [{ modules: [ASSETS_MODULE] }];
            summaryElements = [CREATED, OWNERS, DOMAIN, TAGS, GLOSSARY_TERMS];
            break;
        case EntityType.GlossaryTerm:
            rows = [{ modules: [ASSETS_MODULE, RELATED_TERMS_MODULE] }];
            summaryElements = [CREATED, OWNERS, DOMAIN];
            break;
        case EntityType.GlossaryNode:
            rows = [{ modules: [CHILD_HIERARCHY_MODULE] }];
            summaryElements = [CREATED, OWNERS];
            break;
        case EntityType.Dataset:
<<<<<<< HEAD
            rows = [{ modules: [LINEAGE_MODULE] }];
=======
            rows = [{ modules: [COLUMNS_MODULE] }];
>>>>>>> b1d28340
            summaryElements = [CREATED, OWNERS, DOMAIN, TAGS, GLOSSARY_TERMS];
            break;
        case EntityType.Document:
            rows = [{ modules: [] }];
            summaryElements = [DOCUMENT_TYPE, DOCUMENT_STATUS, CREATED, LAST_MODIFIED, OWNERS];
            break;
        default:
            break;
    }

    return {
        urn: 'urn:li:dataHubPageTemplate:asset_summary_default',
        type: EntityType.DatahubPageTemplate,
        properties: {
            visibility: {
                scope: PageTemplateScope.Personal,
            },
            surface: {
                surfaceType: PageTemplateSurfaceType.AssetSummary,
            },
            rows,
            assetSummary: { summaryElements },
        },
    };
}

export function filterNonExistentStructuredProperties(summaryElements) {
    return summaryElements.filter((element) =>
        element.elementType === SummaryElementType.StructuredProperty ? element.structuredProperty?.exists : true,
    );
}<|MERGE_RESOLUTION|>--- conflicted
+++ resolved
@@ -41,11 +41,7 @@
             summaryElements = [CREATED, OWNERS];
             break;
         case EntityType.Dataset:
-<<<<<<< HEAD
-            rows = [{ modules: [LINEAGE_MODULE] }];
-=======
-            rows = [{ modules: [COLUMNS_MODULE] }];
->>>>>>> b1d28340
+            rows = [{ modules: [LINEAGE_MODULE] }, { modules: [COLUMNS_MODULE] }];
             summaryElements = [CREATED, OWNERS, DOMAIN, TAGS, GLOSSARY_TERMS];
             break;
         case EntityType.Document:
