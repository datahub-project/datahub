--- conflicted
+++ resolved
@@ -10,13 +10,8 @@
     rowIndex: number;
 }
 
-<<<<<<< HEAD
 function TemplateRow({ row, rowIndex }: Props) {
-    const { modulePositions, shouldDisableDropZones, isSmallRow } = useTemplateRowLogic(row, rowIndex);
-=======
-function TemplateRow({ row, modulesAvailableToAdd, rowIndex }: Props) {
     const { modulePositions, isSmallRow } = useTemplateRowLogic(row, rowIndex);
->>>>>>> e5056d9b
     const { active } = useDndContext();
     const isActiveModuleSmall = active?.data?.current?.isSmall;
 
