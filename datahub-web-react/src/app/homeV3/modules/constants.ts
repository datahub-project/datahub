--- conflicted
+++ resolved
@@ -23,47 +23,6 @@
 
 export const DEFAULT_MODULE_ICON = 'Database';
 
-<<<<<<< HEAD
-export const DEFAULT_MODULE_YOUR_ASSETS: ModuleInfo = {
-    type: DataHubPageModuleType.OwnedAssets,
-    name: 'Your Assets',
-    description: MODULE_TYPE_TO_DESCRIPTION.get(DataHubPageModuleType.OwnedAssets),
-    icon: MODULE_TYPE_TO_ICON.get(DataHubPageModuleType.OwnedAssets) ?? DEFAULT_MODULE_ICON,
-    key: 'default_module_your_assets',
-};
-
-export const DEFAULT_MODULE_TOP_DOMAINS: ModuleInfo = {
-    type: DataHubPageModuleType.Domains,
-    name: 'Domains',
-    description: MODULE_TYPE_TO_DESCRIPTION.get(DataHubPageModuleType.Domains),
-    icon: MODULE_TYPE_TO_ICON.get(DataHubPageModuleType.Domains) ?? DEFAULT_MODULE_ICON,
-    key: 'default_module_top_domains',
-};
-
-export const DEFAULT_MODULE_LINK: ModuleInfo = {
-    type: DataHubPageModuleType.Link,
-    name: 'Quick Link',
-    description: MODULE_TYPE_TO_DESCRIPTION.get(DataHubPageModuleType.Link),
-    icon: MODULE_TYPE_TO_ICON.get(DataHubPageModuleType.Link) ?? DEFAULT_MODULE_ICON,
-    key: 'default_module_quick_link',
-};
-
-export const CUSTOM_LARGE_MODULE_ASSET_COLLECTION: ModuleInfo = {
-    type: DataHubPageModuleType.AssetCollection,
-    name: 'Asset Collection',
-    description: MODULE_TYPE_TO_DESCRIPTION.get(DataHubPageModuleType.AssetCollection),
-    icon: MODULE_TYPE_TO_ICON.get(DataHubPageModuleType.AssetCollection) ?? DEFAULT_MODULE_ICON,
-    key: 'custom_large_module_asset_collection',
-};
-
-export const DEFAULT_MODULES: ModuleInfo[] = [
-    DEFAULT_MODULE_YOUR_ASSETS,
-    DEFAULT_MODULE_TOP_DOMAINS,
-    CUSTOM_LARGE_MODULE_ASSET_COLLECTION,
-    // Links isn't supported yet
-    // DEFAULT_MODULE_LINK,
-];
-
 // keep this in sync with PageModuleService.java
 export const DEFAULT_MODULE_URNS = [
     'urn:li:dataHubPageModule:your_assets',
@@ -71,10 +30,7 @@
     'urn:li:dataHubPageModule:top_domains',
 ];
 
-export const ADD_MODULE_MENU_SECTION_CUSTOM_MODULE_TYPES: DataHubPageModuleType[] = [
-=======
 export const CUSTOM_MODULE_TYPES: DataHubPageModuleType[] = [
->>>>>>> 144f0fe8
     DataHubPageModuleType.Link,
     DataHubPageModuleType.RichText,
     DataHubPageModuleType.Hierarchy,
