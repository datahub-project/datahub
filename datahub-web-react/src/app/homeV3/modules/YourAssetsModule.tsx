import { InfiniteScrollList } from '@components';
import React, { useCallback } from 'react';
import { useHistory } from 'react-router';

import { useUserContext } from '@app/context/useUserContext';
import { useGetAssetsYouOwn } from '@app/homeV2/reference/sections/assets/useGetAssetsYouOwn';
import EmptyContent from '@app/homeV3/module/components/EmptyContent';
import EntityItem from '@app/homeV3/module/components/EntityItem';
import LargeModule from '@app/homeV3/module/components/LargeModule';
import { ModuleProps } from '@app/homeV3/module/types';
import useSearchYourAssets from '@app/homeV3/modules/useSearchYourAssets';
import { navigateToSearchUrl } from '@app/searchV2/utils/navigateToSearchUrl';

import { DataHubPageModuleType, Entity } from '@types';

const DEFAULT_PAGE_SIZE = 10;

export default function YourAssetsModule(props: ModuleProps) {
    const { user } = useUserContext();
    const { loading, fetchEntities, total } = useGetAssetsYouOwn(user, DEFAULT_PAGE_SIZE);

    const searchForYourAssets = useSearchYourAssets();
    const history = useHistory();

    const navigateToSearch = useCallback(() => {
        navigateToSearchUrl({ query: '*', history });
    }, [history]);

    return (
<<<<<<< HEAD
        <LargeModule {...props} loading={loading} onClickViewAll={searchForYourAssets} dataTestId="your-assets-module">
            {originEntities.length === 0 ? (
                <EmptyContent
                    icon="User"
                    title="No Owned Assets"
                    description="Select an asset and add yourself as an owner to see the assets in this list"
                    linkText="Discover the assets you want to own"
                    onLinkClick={navigateToSearch}
                />
            ) : (
                <div data-testid="user-owned-entities">
                    {originEntities.map((entity) => (
                        <EntityItem entity={entity} key={entity.urn} moduleType={DataHubPageModuleType.OwnedAssets} />
                    ))}
                </div>
            )}
=======
        <LargeModule {...props} loading={loading} onClickViewAll={searchForYourAssets}>
            <InfiniteScrollList<Entity>
                fetchData={fetchEntities}
                renderItem={(entity) => (
                    <EntityItem entity={entity} key={entity.urn} moduleType={DataHubPageModuleType.OwnedAssets} />
                )}
                pageSize={DEFAULT_PAGE_SIZE}
                emptyState={
                    <EmptyContent
                        icon="User"
                        title="No Owned Assets"
                        description="Select an asset and add yourself as an owner to see the assets in this list"
                        linkText="Discover the assets you want to own"
                        onLinkClick={navigateToSearch}
                    />
                }
                totalItemCount={total}
            />
>>>>>>> 6361eb1c
        </LargeModule>
    );
}<|MERGE_RESOLUTION|>--- conflicted
+++ resolved
@@ -27,25 +27,8 @@
     }, [history]);
 
     return (
-<<<<<<< HEAD
         <LargeModule {...props} loading={loading} onClickViewAll={searchForYourAssets} dataTestId="your-assets-module">
-            {originEntities.length === 0 ? (
-                <EmptyContent
-                    icon="User"
-                    title="No Owned Assets"
-                    description="Select an asset and add yourself as an owner to see the assets in this list"
-                    linkText="Discover the assets you want to own"
-                    onLinkClick={navigateToSearch}
-                />
-            ) : (
-                <div data-testid="user-owned-entities">
-                    {originEntities.map((entity) => (
-                        <EntityItem entity={entity} key={entity.urn} moduleType={DataHubPageModuleType.OwnedAssets} />
-                    ))}
-                </div>
-            )}
-=======
-        <LargeModule {...props} loading={loading} onClickViewAll={searchForYourAssets}>
+            <div data-testid="user-owned-entities">
             <InfiniteScrollList<Entity>
                 fetchData={fetchEntities}
                 renderItem={(entity) => (
@@ -63,7 +46,7 @@
                 }
                 totalItemCount={total}
             />
->>>>>>> 6361eb1c
+            </div>
         </LargeModule>
     );
 }