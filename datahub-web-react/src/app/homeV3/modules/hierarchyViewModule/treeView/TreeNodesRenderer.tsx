--- conflicted
+++ resolved
@@ -35,13 +35,7 @@
 
     return (
         <InlineBlockWrapper $hasExpanded={hasAnyExpanded}>
-<<<<<<< HEAD
             <Wrapper data-testid="hierarchy-module-nodes">
-                {nodes.map((node) => (
-                    <TreeNodeRenderer node={node} depth={0} key={node.value} />
-                ))}
-=======
-            <Wrapper>
                 {loadRootNodes ? (
                     <NodesLoaderWrapper
                         trigger={loadingTriggerType}
@@ -58,7 +52,6 @@
                     nodes.map(renderNode)
                 )}
                 {rootNodesLoading && <TreeNodesViewLoader depth={0} />}
->>>>>>> 04624150
             </Wrapper>
         </InlineBlockWrapper>
     );
