import { InfiniteScrollList } from '@components';
import React, { useCallback, useMemo } from 'react';

import EmptyContent from '@app/homeV3/module/components/EmptyContent';
import EntityItem from '@app/homeV3/module/components/EntityItem';
import LargeModule from '@app/homeV3/module/components/LargeModule';
import { ModuleProps } from '@app/homeV3/module/types';

import { useGetSearchResultsForMultipleQuery } from '@graphql/search.generated';
import { DataHubPageModuleType, Entity } from '@types';

const DEFAULT_PAGE_SIZE = 6;

const AssetCollectionModule = (props: ModuleProps) => {
    const assetUrns = useMemo(
        () =>
            props.module.properties.params.assetCollectionParams?.assetUrns.filter(
                (urn): urn is string => typeof urn === 'string',
            ) || [],
        [props.module.properties.params.assetCollectionParams?.assetUrns],
    );

    const { loading, refetch } = useGetSearchResultsForMultipleQuery({
        variables: {
            input: {
                start: 0,
                count: DEFAULT_PAGE_SIZE,
                query: '*',
                filters: [{ field: 'urn', values: assetUrns }],
            },
        },
        skip: assetUrns.length === 0,
    });

    const fetchEntities = useCallback(
        async (start: number, count: number): Promise<Entity[]> => {
            if (assetUrns.length === 0) return [];
            // urn slicing is done at the front-end to maintain the order of assets to show with pagination
            const urnSlice = assetUrns.slice(start, start + count);
            const result = await refetch({
                input: {
                    start: 0, // Using start as 0 every time because sliced urns are sent
                    count: urnSlice.length,
                    query: '*',
                    filters: [{ field: 'urn', values: urnSlice }],
                },
            });

            const results =
                result.data?.searchAcrossEntities?.searchResults
                    ?.map((res) => res.entity)
                    .filter((entity): entity is Entity => !!entity) || [];

            const urnToEntity = new Map(results.map((e) => [e.urn, e]));
            return urnSlice.map((urn) => urnToEntity.get(urn)).filter((entity): entity is Entity => !!entity);
        },
        [assetUrns, refetch],
    );

    return (
<<<<<<< HEAD
        <LargeModule {...props} loading={loading} dataTestId="asset-collection-module">
            {entities?.length === 0 ? (
                <EmptyContent
                    icon="Stack"
                    title="No Assets"
                    description="Edit the module and add assets to see them in this list"
                />
            ) : (
                <div data-testid="asset-collection-entities">
                    {entities
                        .filter((entity): entity is Entity => entity !== null)
                        .map((entity) => (
                            <EntityItem
                                entity={entity}
                                key={entity?.urn}
                                moduleType={DataHubPageModuleType.AssetCollection}
                            />
                        ))}
                </div>
            )}
=======
        <LargeModule {...props} loading={loading}>
            <InfiniteScrollList<Entity>
                key={assetUrns.join(',')}
                fetchData={fetchEntities}
                renderItem={(entity) => (
                    <EntityItem entity={entity} key={entity?.urn} moduleType={DataHubPageModuleType.AssetCollection} />
                )}
                pageSize={DEFAULT_PAGE_SIZE}
                emptyState={
                    <EmptyContent
                        icon="Stack"
                        title="No Assets"
                        description="Edit the module and add assets to see them in this list"
                    />
                }
                totalItemCount={assetUrns.length}
            />
>>>>>>> e9039a73
        </LargeModule>
    );
};

export default AssetCollectionModule;<|MERGE_RESOLUTION|>--- conflicted
+++ resolved
@@ -58,29 +58,8 @@
     );
 
     return (
-<<<<<<< HEAD
         <LargeModule {...props} loading={loading} dataTestId="asset-collection-module">
-            {entities?.length === 0 ? (
-                <EmptyContent
-                    icon="Stack"
-                    title="No Assets"
-                    description="Edit the module and add assets to see them in this list"
-                />
-            ) : (
-                <div data-testid="asset-collection-entities">
-                    {entities
-                        .filter((entity): entity is Entity => entity !== null)
-                        .map((entity) => (
-                            <EntityItem
-                                entity={entity}
-                                key={entity?.urn}
-                                moduleType={DataHubPageModuleType.AssetCollection}
-                            />
-                        ))}
-                </div>
-            )}
-=======
-        <LargeModule {...props} loading={loading}>
+            <div data-testid="asset-collection-entities">
             <InfiniteScrollList<Entity>
                 key={assetUrns.join(',')}
                 fetchData={fetchEntities}
@@ -97,7 +76,7 @@
                 }
                 totalItemCount={assetUrns.length}
             />
->>>>>>> e9039a73
+            </div>
         </LargeModule>
     );
 };
