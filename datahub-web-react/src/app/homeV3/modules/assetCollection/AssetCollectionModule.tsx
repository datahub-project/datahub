--- conflicted
+++ resolved
@@ -124,7 +124,6 @@
     );
 
     return (
-<<<<<<< HEAD
         <LargeModule {...props} loading={loading} dataTestId="asset-collection-module">
             <div data-testid="asset-collection-entities">
                 <InfiniteScrollList<Entity>
@@ -145,28 +144,9 @@
                             description="Edit the module and add assets to see them in this list"
                         />
                     }
-                    totalItemCount={assetUrns.length}
+                    totalItemCount={totalForInfiniteScroll}
                 />
             </div>
-=======
-        <LargeModule {...props} loading={loading}>
-            <InfiniteScrollList<Entity>
-                key={assetUrns.join(',')}
-                fetchData={fetchEntities}
-                renderItem={(entity) => (
-                    <EntityItem entity={entity} key={entity?.urn} moduleType={DataHubPageModuleType.AssetCollection} />
-                )}
-                pageSize={DEFAULT_PAGE_SIZE}
-                emptyState={
-                    <EmptyContent
-                        icon="Stack"
-                        title="No Assets"
-                        description="Edit the module and add assets to see them in this list"
-                    />
-                }
-                totalItemCount={totalForInfiniteScroll}
-            />
->>>>>>> 04624150
         </LargeModule>
     );
 };
