--- conflicted
+++ resolved
@@ -107,13 +107,9 @@
                 appliedFilters={appliedFilters}
                 updateFieldFilters={updateFieldFilters}
             />
-<<<<<<< HEAD
-            <ResultsContainer data-testid="select-assets-search-results">{content}</ResultsContainer>
-=======
             <ResultsContainer>
-                <ScrollableResultsContainer>{content}</ScrollableResultsContainer>
+                <ScrollableResultsContainer data-testid="select-assets-search-results">{content}</ScrollableResultsContainer>
             </ResultsContainer>
->>>>>>> 3fd2615b
         </AssetsSection>
     );
 };
