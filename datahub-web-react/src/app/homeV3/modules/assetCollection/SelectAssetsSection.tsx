--- conflicted
+++ resolved
@@ -24,36 +24,6 @@
     setDynamicFilter: (newDynamicFilter: LogicalPredicate | null | undefined) => void;
 };
 
-<<<<<<< HEAD
-const SelectAssetsSection = ({ selectedAssetUrns, setSelectedAssetUrns }: Props) => {
-    const entityRegistry = useEntityRegistryV2();
-
-    const [searchQuery, setSearchQuery] = useState<string | undefined>();
-    const { appliedFilters, updateFieldFilters } = useAppliedFilters();
-    const { entities, loading } = useGetAssetResults({ searchQuery, appliedFilters });
-
-    const handleSearchChange = (value: string) => {
-        setSearchQuery(value);
-    };
-
-    const handleCheckboxChange = (urn: string) => {
-        setSelectedAssetUrns((prev) => (prev.includes(urn) ? prev.filter((u) => u !== urn) : [...prev, urn]));
-    };
-
-    const customDetailsRenderer = (entity: Entity) => {
-        const displayType = getEntityDisplayType(entity, entityRegistry);
-
-        return (
-            <ItemDetailsContainer>
-                <Text color="gray" size="sm">
-                    {displayType}
-                </Text>
-                <Checkbox
-                    size="xs"
-                    isChecked={selectedAssetUrns?.includes(entity.urn)}
-                    onCheckboxChange={() => handleCheckboxChange(entity.urn)}
-                    data-testid="asset-selection-checkbox"
-=======
 const SelectAssetsSection = ({
     selectAssetType,
     setSelectAssetType,
@@ -70,7 +40,6 @@
                 <ManualSelectAssetsTab
                     selectedAssetUrns={selectedAssetUrns}
                     setSelectedAssetUrns={setSelectedAssetUrns}
->>>>>>> 04624150
                 />
             ),
         },
@@ -95,21 +64,7 @@
             <Text color="gray" weight="bold">
                 Search and Select Assets
             </Text>
-<<<<<<< HEAD
-            <SearchBar value={searchQuery} onChange={handleSearchChange} />
-            <AssetFilters
-                searchQuery={searchQuery}
-                appliedFilters={appliedFilters}
-                updateFieldFilters={updateFieldFilters}
-            />
-            <ResultsContainer>
-                <ScrollableResultsContainer data-testid="select-assets-search-results">
-                    {content}
-                </ScrollableResultsContainer>
-            </ResultsContainer>
-=======
             <ButtonTabs tabs={tabs} onTabClick={onTabChanged} defaultKey={selectAssetType} />
->>>>>>> 04624150
         </AssetsSection>
     );
 };
