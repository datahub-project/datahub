--- conflicted
+++ resolved
@@ -66,17 +66,7 @@
     });
 
     return (
-<<<<<<< HEAD
-        <StyledModuleContainer
-            clickable={!!onClick}
-            onClick={onClick}
-            ref={setNodeRef}
-            {...attributes}
-            data-testId={dataTestId}
-        >
-=======
-        <StyledModuleContainer ref={setNodeRef} {...attributes}>
->>>>>>> 3fd2615b
+        <StyledModuleContainer ref={setNodeRef} {...attributes} data-testId={dataTestId}>
             <ContainerWithHover>
                 <DragIcon
                     {...listeners}
