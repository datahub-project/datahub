--- conflicted
+++ resolved
@@ -65,7 +65,7 @@
                 label: (
                     <>
                         {!canEdit ? (
-                            <Tooltip title="You can not edit Default widgets" data-testid="edit-module-tooltip">
+                            <Tooltip title="Default modules are not editable">
                                 <Text color="gray" colorLevel={300}>
                                     Edit
                                 </Text>
@@ -104,49 +104,7 @@
             <Dropdown
                 trigger={['click']}
                 dropdownRender={(originNode) => <StyledDropdownContainer>{originNode}</StyledDropdownContainer>}
-<<<<<<< HEAD
                 menu={menu}
-=======
-                menu={{
-                    items: [
-                        {
-                            title: 'Edit',
-                            key: 'edit',
-                            label: (
-                                <>
-                                    {!canEdit ? (
-                                        <Tooltip title="Default modules are not editable">
-                                            <Text color="gray" colorLevel={300}>
-                                                Edit
-                                            </Text>
-                                        </Tooltip>
-                                    ) : (
-                                        <Text color="gray" colorLevel={600}>
-                                            Edit
-                                        </Text>
-                                    )}
-                                </>
-                            ),
-                            style: {
-                                ...menuItemStyle,
-                            },
-                            onClick: handleEditModule,
-                            disabled: !canEdit,
-                        },
-
-                        {
-                            title: 'Remove',
-                            label: 'Remove',
-                            key: 'remove',
-                            style: {
-                                ...menuItemStyle,
-                                color: colors.red[500],
-                            },
-                            onClick: handleRemove,
-                        },
-                    ],
-                }}
->>>>>>> 3fd2615b
             >
                 <StyledIcon icon="DotsThreeVertical" source="phosphor" size="lg" />
             </Dropdown>
