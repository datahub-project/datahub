--- conflicted
+++ resolved
@@ -15,26 +15,20 @@
     entity: Entity;
     customDetailsRenderer?: (entity: Entity) => React.ReactNode;
     navigateOnlyOnNameClick?: boolean;
-<<<<<<< HEAD
     dragIconRenderer?: () => React.ReactNode;
-=======
     hideSubtitle?: boolean;
     hideMatches?: boolean;
     padding?: string;
->>>>>>> 570b4da7
 }
 
 export default function EntityItem({
     entity,
     customDetailsRenderer,
     navigateOnlyOnNameClick = false,
-<<<<<<< HEAD
     dragIconRenderer,
-=======
     hideSubtitle,
     hideMatches,
     padding,
->>>>>>> 570b4da7
 }: Props) {
     const entityRegistry = useEntityRegistryV2();
 
