--- conflicted
+++ resolved
@@ -36,11 +36,8 @@
         if (module.properties.type === DataHubPageModuleType.DataProducts) return DataProductsModule;
         if (module.properties.type === DataHubPageModuleType.RelatedTerms) return RelatedTermsModule;
         if (module.properties.type === DataHubPageModuleType.Platforms) return PlatformsModule;
-<<<<<<< HEAD
         if (module.properties.type === DataHubPageModuleType.Lineage) return LineageModule;
-=======
         if (module.properties.type === DataHubPageModuleType.Columns) return ColumnsModule;
->>>>>>> b1d28340
 
         // TODO: remove the sample large module once we have other modules to fill this out
         console.error(`Issue finding module with type ${module.properties.type}`);
