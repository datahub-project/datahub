import { Input } from '@components';
import { Form, FormInstance } from 'antd';
import React from 'react';

import { FormValues } from '@app/homeV3/modules/assetCollection/types';

interface Props {
    form: FormInstance;
    formValues?: FormValues;
}

const ModuleDetailsForm = ({ form, formValues }: Props) => {
    return (
        <Form form={form} initialValues={formValues} autoComplete="off">
            <Form.Item
                name="name"
                rules={[
                    {
                        required: true,
                        message: 'Please enter the name',
                    },
                ]}
            >
<<<<<<< HEAD
                <Input label="Name" placeholder="Choose a name for your widget" isRequired data-testid="module-name" />
=======
                <Input label="Name" placeholder="Choose a name for your module" isRequired />
>>>>>>> 3fd2615b
            </Form.Item>
            {/* Should be used later, once support for description is added  */}
            {/* <Form.Item name="description">
                <TextArea label="Description" placeholder="Help others understand what this collection contains..." />
            </Form.Item> */}
        </Form>
    );
};

export default ModuleDetailsForm;<|MERGE_RESOLUTION|>--- conflicted
+++ resolved
@@ -21,11 +21,7 @@
                     },
                 ]}
             >
-<<<<<<< HEAD
-                <Input label="Name" placeholder="Choose a name for your widget" isRequired data-testid="module-name" />
-=======
-                <Input label="Name" placeholder="Choose a name for your module" isRequired />
->>>>>>> 3fd2615b
+                <Input label="Name" placeholder="Choose a name for your module" isRequired data-testid="module-name"/>
             </Form.Item>
             {/* Should be used later, once support for description is added  */}
             {/* <Form.Item name="description">
