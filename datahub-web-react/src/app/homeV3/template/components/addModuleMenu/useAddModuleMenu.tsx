import { MenuProps } from 'antd';
import React, { useCallback, useMemo } from 'react';

import { RESET_DROPDOWN_MENU_STYLES_CLASSNAME } from '@components/components/Dropdown/constants';

import { usePageTemplateContext } from '@app/homeV3/context/PageTemplateContext';
import { LARGE_MODULE_TYPES, SMALL_MODULE_TYPES } from '@app/homeV3/modules/constants';
import { convertModuleToModuleInfo } from '@app/homeV3/modules/utils';
import GroupItem from '@app/homeV3/template/components/addModuleMenu/components/GroupItem';
import MenuItem from '@app/homeV3/template/components/addModuleMenu/components/MenuItem';
import ModuleMenuItem from '@app/homeV3/template/components/addModuleMenu/components/ModuleMenuItem';
import { getCustomGlobalModules } from '@app/homeV3/template/components/addModuleMenu/utils';
import { ModulePositionInput } from '@app/homeV3/template/types';

import { PageModuleFragment } from '@graphql/template.generated';
import { DataHubPageModuleType, EntityType, PageModuleScope } from '@types';

const YOUR_ASSETS_MODULE: PageModuleFragment = {
    urn: 'urn:li:dataHubPageModule:your_assets',
    type: EntityType.DatahubPageModule,
    properties: {
        name: 'Your Assets',
        type: DataHubPageModuleType.OwnedAssets,
        visibility: { scope: PageModuleScope.Global },
        params: {},
    },
};

const DOMAINS_MODULE: PageModuleFragment = {
    urn: 'urn:li:dataHubPageModule:top_domains',
    type: EntityType.DatahubPageModule,
    properties: {
        name: 'Domains',
        type: DataHubPageModuleType.Domains,
        visibility: { scope: PageModuleScope.Global },
        params: {},
    },
};

export default function useAddModuleMenu(position: ModulePositionInput, closeMenu: () => void) {
    const {
        addModule,
        moduleModalState: { open: openModal },
        template,
        globalTemplate,
    } = usePageTemplateContext();

    const isLargeModuleRow =
        position.rowIndex !== undefined &&
        template?.properties.rows[position.rowIndex]?.modules?.some((module) =>
            LARGE_MODULE_TYPES.includes(module.properties.type),
        );
    const isSmallModuleRow =
        position.rowIndex !== undefined &&
        template?.properties.rows[position.rowIndex]?.modules?.some((module) =>
            SMALL_MODULE_TYPES.includes(module.properties.type),
        );

    const handleAddExistingModule = useCallback(
        (module: PageModuleFragment) => {
            addModule({
                module: module as PageModuleFragment,
                position,
            });
            closeMenu();
        },
        [addModule, position, closeMenu],
    );

    const handleOpenCreateModuleModal = useCallback(
        (type: DataHubPageModuleType) => {
            openModal(type, position);
            closeMenu();
        },
        [openModal, position, closeMenu],
    );

    const menu = useMemo(() => {
        const items: MenuProps['items'] = [];

        const quickLink = {
            name: 'Quick Link',
            key: 'quick-link',
            label: (
                <MenuItem
                    description="Choose links that are important"
                    title="Quick Link"
                    icon="LinkSimple"
                    isDisabled={isLargeModuleRow}
                    isSmallModule
                />
            ),

            onClick: () => {
                handleOpenCreateModuleModal(DataHubPageModuleType.Link);
            },
            disabled: isLargeModuleRow,
        };

        const documentation = {
            name: 'Documentation',
            key: 'documentation',
            label: (
                <MenuItem
                    description="Pin docs for your DataHub users"
                    title="Documentation"
                    icon="TextT"
                    isDisabled={isSmallModuleRow}
                    isSmallModule={false}
                />
            ),

            onClick: () => {
                handleOpenCreateModuleModal(DataHubPageModuleType.RichText);
            },
            disabled: isSmallModuleRow,
        };

        items.push({
            key: 'customModulesGroup',
            label: <GroupItem title="Custom" />,
            type: 'group',
            children: [quickLink, documentation],
        });

        const yourAssets = {
            name: 'Your Assets',
            key: 'your-assets',
            label: (
                <MenuItem
                    description="Assets the current user owns"
                    title="Your Assets"
                    icon="Database"
                    isDisabled={isSmallModuleRow}
                    isSmallModule={false}
                />
            ),

            onClick: () => {
                handleAddExistingModule(YOUR_ASSETS_MODULE);
            },
            disabled: isSmallModuleRow,
        };

        const domains = {
            name: 'Domains',
            key: 'domains',
            label: (
                <MenuItem
                    description="Most used domains in your organization"
                    title="Domains"
                    icon="Globe"
                    isDisabled={isSmallModuleRow}
                    isSmallModule={false}
                />
            ),

            onClick: () => {
                handleAddExistingModule(DOMAINS_MODULE);
            },
            disabled: isSmallModuleRow,
        };

        const assetCollection = {
            name: 'Asset Collection',
            key: 'asset-collection',
            label: (
                <MenuItem
                    description="A curated list of assets of your choosing"
                    title="Asset Collection"
                    icon="Stack"
                    isDisabled={isSmallModuleRow}
                    isSmallModule={false}
                />
            ),
            onClick: () => {
                handleOpenCreateModuleModal(DataHubPageModuleType.AssetCollection);
            },
            disabled: isSmallModuleRow,
        };

        const hierarchyView = {
            title: 'Hierarchy View',
            key: 'hierarchyView',
            label: (
                <MenuItem description="Most used domains in your organization" title="Hierarchy View" icon="Globe" />
            ),
            onClick: () => {
                handleOpenCreateModuleModal(DataHubPageModuleType.Hierarchy);
            },
        };

        items.push({
            key: 'customLargeModulesGroup',
            label: <GroupItem title="Custom Large" />,
            type: 'group',
            children: [yourAssets, domains, assetCollection, hierarchyView],
        });

<<<<<<< HEAD
        // Add admin created modules if available
        if (modulesAvailableToAdd.adminCreatedModules.length) {
            const adminModuleItems = modulesAvailableToAdd.adminCreatedModules.map((module) => ({
                name: module.properties.name,
=======
        // Add global custom modules if available
        const customGlobalModules: PageModuleFragment[] = getCustomGlobalModules(globalTemplate);
        if (customGlobalModules.length > 0) {
            const adminModuleItems = customGlobalModules.map((module) => ({
                title: module.properties.name,
>>>>>>> 570b4da7
                key: module.urn,
                label: <ModuleMenuItem module={convertModuleToModuleInfo(module)} />,
                onClick: () => handleAddExistingModule(module),
            }));

            items.push({
                key: 'adminCreatedModulesGroup',
                title: 'Admin Created Widgets',
                label: (
                    <MenuItem
                        icon="Database"
                        title="Admin Created Widgets"
                        description="Your organizations data products"
                        hasChildren
                    />
                ),
                expandIcon: <></>, // hide the default expand icon
                popupClassName: RESET_DROPDOWN_MENU_STYLES_CLASSNAME, // reset styles of submenu
                children: adminModuleItems,
            });
        }

        return { items };
    }, [isLargeModuleRow, isSmallModuleRow, globalTemplate, handleOpenCreateModuleModal, handleAddExistingModule]);

    return menu;
}<|MERGE_RESOLUTION|>--- conflicted
+++ resolved
@@ -197,18 +197,11 @@
             children: [yourAssets, domains, assetCollection, hierarchyView],
         });
 
-<<<<<<< HEAD
-        // Add admin created modules if available
-        if (modulesAvailableToAdd.adminCreatedModules.length) {
-            const adminModuleItems = modulesAvailableToAdd.adminCreatedModules.map((module) => ({
-                name: module.properties.name,
-=======
         // Add global custom modules if available
         const customGlobalModules: PageModuleFragment[] = getCustomGlobalModules(globalTemplate);
         if (customGlobalModules.length > 0) {
             const adminModuleItems = customGlobalModules.map((module) => ({
                 title: module.properties.name,
->>>>>>> 570b4da7
                 key: module.urn,
                 label: <ModuleMenuItem module={convertModuleToModuleInfo(module)} />,
                 onClick: () => handleAddExistingModule(module),
