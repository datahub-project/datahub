import { MenuProps } from 'antd';
import React, { useCallback, useMemo } from 'react';

import { RESET_DROPDOWN_MENU_STYLES_CLASSNAME } from '@components/components/Dropdown/constants';

import { usePageTemplateContext } from '@app/homeV3/context/PageTemplateContext';
import { SMALL_MODULE_TYPES } from '@app/homeV3/modules/constants';
import { convertModuleToModuleInfo } from '@app/homeV3/modules/utils';
import GroupItem from '@app/homeV3/template/components/addModuleMenu/components/GroupItem';
import MenuItem from '@app/homeV3/template/components/addModuleMenu/components/MenuItem';
import ModuleMenuItem from '@app/homeV3/template/components/addModuleMenu/components/ModuleMenuItem';
import { getCustomGlobalModules } from '@app/homeV3/template/components/addModuleMenu/utils';
import { ModulePositionInput } from '@app/homeV3/template/types';

import { PageModuleFragment } from '@graphql/template.generated';
import { DataHubPageModuleType, EntityType, PageModuleScope } from '@types';

const YOUR_ASSETS_MODULE: PageModuleFragment = {
    urn: 'urn:li:dataHubPageModule:your_assets',
    type: EntityType.DatahubPageModule,
    properties: {
        name: 'Your Assets',
        type: DataHubPageModuleType.OwnedAssets,
        visibility: { scope: PageModuleScope.Global },
        params: {},
    },
};

const DOMAINS_MODULE: PageModuleFragment = {
    urn: 'urn:li:dataHubPageModule:top_domains',
    type: EntityType.DatahubPageModule,
    properties: {
        name: 'Domains',
        type: DataHubPageModuleType.Domains,
        visibility: { scope: PageModuleScope.Global },
        params: {},
    },
};

export default function useAddModuleMenu(position: ModulePositionInput, closeMenu: () => void) {
    const {
        addModule,
        moduleModalState: { open: openModal },
        globalTemplate,
    } = usePageTemplateContext();

    const handleAddExistingModule = useCallback(
        (module: PageModuleFragment) => {
            addModule({
                module: module as PageModuleFragment,
                position,
            });
            closeMenu();
        },
        [addModule, position, closeMenu],
    );

    const handleOpenCreateModuleModal = useCallback(
        (type: DataHubPageModuleType) => {
            openModal(type, position);
            closeMenu();
        },
        [openModal, position, closeMenu],
    );

    const menu = useMemo(() => {
        const items: MenuProps['items'] = [];

        const quickLink = {
            name: 'Quick Link',
            key: 'quick-link',
            label: (
                <MenuItem
                    description="Choose links that are important"
                    title="Quick Link"
                    icon="LinkSimple"
                    isSmallModule
                />
            ),
            onClick: () => {
                handleOpenCreateModuleModal(DataHubPageModuleType.Link);
            },
<<<<<<< HEAD
            disabled: isLargeModuleRow,
            'data-testid': 'add-link-module',
=======
>>>>>>> 3fd2615b
        };

        const documentation = {
            name: 'Documentation',
            key: 'documentation',
            label: (
                <MenuItem
                    description="Pin docs for your DataHub users"
                    title="Documentation"
                    icon="TextT"
                    isSmallModule={false}
                />
            ),
            onClick: () => {
                handleOpenCreateModuleModal(DataHubPageModuleType.RichText);
            },
<<<<<<< HEAD
            disabled: isSmallModuleRow,
            'data-testid': 'add-documentation-module',
=======
>>>>>>> 3fd2615b
        };

        const assetCollection = {
            name: 'Collection',
            key: 'asset-collection',
            label: (
                <MenuItem
                    description="A curated list of assets of your choosing"
                    title="Collection"
                    icon="Stack"
                    isSmallModule={false}
                />
            ),
            onClick: () => {
                handleOpenCreateModuleModal(DataHubPageModuleType.AssetCollection);
            },
<<<<<<< HEAD
            disabled: isSmallModuleRow,
            'data-testid': 'add-asset-collection-module',
=======
>>>>>>> 3fd2615b
        };

        const hierarchyView = {
            title: 'Hierarchy',
            key: 'hierarchyView',
            label: <MenuItem description="Top down view of assets" title="Hierarchy" icon="Globe" />,
            onClick: () => {
                handleOpenCreateModuleModal(DataHubPageModuleType.Hierarchy);
            },
            'data-testid': 'add-hierarchy-module',
        };

        items.push({
            key: 'customModulesGroup',
            label: <GroupItem title="Create Your Own" />,
            type: 'group',
            children: [quickLink, assetCollection, documentation, hierarchyView],
        });

        const yourAssets = {
            name: 'Your Assets',
            key: 'your-assets',
            label: (
                <MenuItem
                    description="Assets the current user owns"
                    title="Your Assets"
                    icon="Database"
                    isSmallModule={false}
                />
            ),
            onClick: () => {
                handleAddExistingModule(YOUR_ASSETS_MODULE);
            },
<<<<<<< HEAD
            disabled: isSmallModuleRow,
            'data-testid': 'add-your-assets-module',
=======
>>>>>>> 3fd2615b
        };

        const domains = {
            name: 'Domains',
            key: 'domains',
            label: (
                <MenuItem
                    description="Most used domains in your organization"
                    title="Domains"
                    icon="Globe"
                    isSmallModule={false}
                />
            ),
            onClick: () => {
                handleAddExistingModule(DOMAINS_MODULE);
            },
<<<<<<< HEAD
            disabled: isSmallModuleRow,
            'data-testid': 'add-domains-module',
=======
>>>>>>> 3fd2615b
        };

        items.push({
            key: 'customLargeModulesGroup',
            label: <GroupItem title="Default" />,
            type: 'group',
            children: [yourAssets, domains],
        });

        // Add global custom modules if available
        const customGlobalModules: PageModuleFragment[] = getCustomGlobalModules(globalTemplate);
        if (customGlobalModules.length > 0) {
            const adminModuleItems = customGlobalModules.map((module) => ({
                name: module.properties.name,
                key: module.urn,
                label: (
                    <ModuleMenuItem
                        module={convertModuleToModuleInfo(module)}
                        isSmallModule={SMALL_MODULE_TYPES.includes(module.properties.type)}
                    />
                ),
                onClick: () => handleAddExistingModule(module),
<<<<<<< HEAD
                disabled:
                    (SMALL_MODULE_TYPES.includes(module.properties.type) && !isSmallModuleRow) ||
                    (LARGE_MODULE_TYPES.includes(module.properties.type) && isSmallModuleRow),
                'data-testid': 'home-default-submenu-option',
=======
>>>>>>> 3fd2615b
            }));

            const homeDefaults = {
                key: 'adminCreatedModulesGroup',
                name: 'Home Defaults',
                label: (
                    <MenuItem
                        icon="Database"
                        title="Home Defaults"
                        description="Modules created for your organization"
                        hasChildren
                    />
                ),
                expandIcon: <></>, // hide the default expand icon
                popupClassName: RESET_DROPDOWN_MENU_STYLES_CLASSNAME, // reset styles of submenu
                children: adminModuleItems,
                'data-testid': 'home-default-modules',
            };

            items.push({
                key: 'sharedModulesGroup',
                label: <GroupItem title="Shared" />,
                type: 'group',
                children: [homeDefaults],
            });
        }

        return { items };
    }, [globalTemplate, handleOpenCreateModuleModal, handleAddExistingModule]);

    return menu;
}<|MERGE_RESOLUTION|>--- conflicted
+++ resolved
@@ -80,11 +80,7 @@
             onClick: () => {
                 handleOpenCreateModuleModal(DataHubPageModuleType.Link);
             },
-<<<<<<< HEAD
-            disabled: isLargeModuleRow,
             'data-testid': 'add-link-module',
-=======
->>>>>>> 3fd2615b
         };
 
         const documentation = {
@@ -101,11 +97,7 @@
             onClick: () => {
                 handleOpenCreateModuleModal(DataHubPageModuleType.RichText);
             },
-<<<<<<< HEAD
-            disabled: isSmallModuleRow,
             'data-testid': 'add-documentation-module',
-=======
->>>>>>> 3fd2615b
         };
 
         const assetCollection = {
@@ -122,11 +114,7 @@
             onClick: () => {
                 handleOpenCreateModuleModal(DataHubPageModuleType.AssetCollection);
             },
-<<<<<<< HEAD
-            disabled: isSmallModuleRow,
             'data-testid': 'add-asset-collection-module',
-=======
->>>>>>> 3fd2615b
         };
 
         const hierarchyView = {
@@ -160,11 +148,7 @@
             onClick: () => {
                 handleAddExistingModule(YOUR_ASSETS_MODULE);
             },
-<<<<<<< HEAD
-            disabled: isSmallModuleRow,
             'data-testid': 'add-your-assets-module',
-=======
->>>>>>> 3fd2615b
         };
 
         const domains = {
@@ -181,11 +165,7 @@
             onClick: () => {
                 handleAddExistingModule(DOMAINS_MODULE);
             },
-<<<<<<< HEAD
-            disabled: isSmallModuleRow,
             'data-testid': 'add-domains-module',
-=======
->>>>>>> 3fd2615b
         };
 
         items.push({
@@ -208,13 +188,7 @@
                     />
                 ),
                 onClick: () => handleAddExistingModule(module),
-<<<<<<< HEAD
-                disabled:
-                    (SMALL_MODULE_TYPES.includes(module.properties.type) && !isSmallModuleRow) ||
-                    (LARGE_MODULE_TYPES.includes(module.properties.type) && isSmallModuleRow),
                 'data-testid': 'home-default-submenu-option',
-=======
->>>>>>> 3fd2615b
             }));
 
             const homeDefaults = {
