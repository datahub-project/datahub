--- conflicted
+++ resolved
@@ -102,15 +102,7 @@
                     trigger={['click']}
                     dropdownRender={(menuNode) => <DropdownContainer>{menuNode}</DropdownContainer>}
                 >
-<<<<<<< HEAD
-                    <Button
-                        icon={{ icon: 'Gear', color: 'gray', source: 'phosphor', size: '4xl' }}
-                        variant="text"
-                        data-testid="edit-home-page-settings"
-                    />
-=======
-                    <StyledIcon icon="Gear" color="gray" source="phosphor" size="4xl" />
->>>>>>> 3fd2615b
+                    <StyledIcon icon="Gear" color="gray" source="phosphor" size="4xl" data-testid="edit-home-page-settings" />
                 </Dropdown>
             </ButtonWrapper>
             <ConfirmationModal
