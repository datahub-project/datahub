import { EntityType, RecommendationRenderType, ScenarioType } from '../../types.generated';

/**
 * Valid event types.
 */
export enum EventType {
    PageViewEvent,
    HomePageViewEvent,
    LogInEvent,
    LogOutEvent,
    SearchEvent,
    HomePageSearchEvent,
    SearchResultsViewEvent,
    SearchResultClickEvent,
    EntitySearchResultClickEvent,
    BrowseResultClickEvent,
    HomePageBrowseResultClickEvent,
    EntityViewEvent,
    EntitySectionViewEvent,
    EntityActionEvent,
    BatchEntityActionEvent,
    RecommendationImpressionEvent,
    RecommendationClickEvent,
    HomePageRecommendationClickEvent,
    SearchAcrossLineageEvent,
    SearchAcrossLineageResultsViewEvent,
    DownloadAsCsvEvent,
    SignUpEvent,
    ResetCredentialsEvent,
}

/**
 * Base Interface for all React analytics events.
 */
interface BaseEvent {
    actorUrn?: string;
    timestamp?: number;
    date?: string;
    userAgent?: string;
    browserId?: string;
}

/**
 * Viewed a page on the UI.
 */
export interface PageViewEvent extends BaseEvent {
    type: EventType.PageViewEvent;
    originPath: string;
}

/**
 * Viewed the Home Page on the UI.
 */
export interface HomePageViewEvent extends BaseEvent {
    type: EventType.HomePageViewEvent;
}

/**
 * Logged on successful new user sign up.
 */
export interface SignUpEvent extends BaseEvent {
    type: EventType.SignUpEvent;
    title: string;
}

/**
 * Logged on successful new user sign up.
 */
export interface SignUpEvent extends BaseEvent {
    type: EventType.SignUpEvent;
    title: string;
}

/**
 * Logged on user successful login.
 */
export interface LogInEvent extends BaseEvent {
    type: EventType.LogInEvent;
}

/**
 * Logged on user successful logout.
 */
export interface LogOutEvent extends BaseEvent {
    type: EventType.LogOutEvent;
}

/**
 * Logged on user resetting their credentials
 */
export interface ResetCredentialsEvent extends BaseEvent {
    type: EventType.ResetCredentialsEvent;
}

/**
 * Logged on user successful search query.
 */
export interface SearchEvent extends BaseEvent {
    type: EventType.SearchEvent;
    query: string;
    entityTypeFilter?: EntityType;
    pageNumber: number;
    originPath: string;
}

/**
 * Logged on user successful search query from the home page.
 */
export interface HomePageSearchEvent extends BaseEvent {
    type: EventType.HomePageSearchEvent;
    query: string;
    entityTypeFilter?: EntityType;
    pageNumber: number;
}

/**
 * Logged on user search result click.
 */
export interface SearchResultsViewEvent extends BaseEvent {
    type: EventType.SearchResultsViewEvent;
    query: string;
    entityTypeFilter?: EntityType;
    page?: number;
    total: number;
}

/**
 * Logged on user search result click.
 */
export interface SearchResultClickEvent extends BaseEvent {
    type: EventType.SearchResultClickEvent;
    query: string;
    entityUrn: string;
    entityType: EntityType;
    entityTypeFilter?: EntityType;
    index: number;
    total: number;
}

/**
 * Logged on user browse result click.
 */
export interface BrowseResultClickEvent extends BaseEvent {
    type: EventType.BrowseResultClickEvent;
    browsePath: string;
    entityType: EntityType;
    resultType: 'Entity' | 'Group';
    entityUrn?: string;
    groupName?: string;
}

/**
 * Logged on user browse result click from the home page.
 */
export interface HomePageBrowseResultClickEvent extends BaseEvent {
    type: EventType.HomePageBrowseResultClickEvent;
    entityType: EntityType;
}

/**
 * Logged when user views an entity profile.
 */
export interface EntityViewEvent extends BaseEvent {
    type: EventType.EntityViewEvent;
    entityType: EntityType;
    entityUrn: string;
}

/**
 * Logged when user views a particular section of an entity profile.
 */
export interface EntitySectionViewEvent extends BaseEvent {
    type: EventType.EntitySectionViewEvent;
    entityType: EntityType;
    entityUrn: string;
    section: string;
}

/**
 * Logged when a user takes some action on an entity
 */
export const EntityActionType = {
    UpdateTags: 'UpdateTags',
    UpdateTerms: 'UpdateTerms',
    UpdateLinks: 'UpdateLinks',
    UpdateOwnership: 'UpdateOwnership',
    UpdateDocumentation: 'UpdateDocumentation',
    UpdateDescription: 'UpdateDescription',
    UpdateProperties: 'UpdateProperties',
    UpdateSchemaDescription: 'UpdateSchemaDescription',
    UpdateSchemaTags: 'UpdateSchemaTags',
    UpdateSchemaTerms: 'UpdateSchemaTerms',
    ClickExternalUrl: 'ClickExternalUrl',
};
export interface EntityActionEvent extends BaseEvent {
    type: EventType.EntityActionEvent;
    actionType: string;
    entityType?: EntityType;
    entityUrn: string;
}

export interface BatchEntityActionEvent extends BaseEvent {
    type: EventType.BatchEntityActionEvent;
    actionType: string;
    entityUrns: string[];
}

export interface RecommendationImpressionEvent extends BaseEvent {
    type: EventType.RecommendationImpressionEvent;
    renderId: string; // TODO : Determine whether we need a render id to join with click event.
    moduleId: string;
    renderType: RecommendationRenderType;
    scenarioType: ScenarioType;
    // TODO: Determine whether we need to collect context parameters.
}

export interface RecommendationClickEvent extends BaseEvent {
    type: EventType.RecommendationClickEvent;
    renderId: string; // TODO : Determine whether we need a render id to join with click event.
    moduleId: string;
    renderType: RecommendationRenderType;
    scenarioType: ScenarioType;
    index?: number;
}

export interface HomePageRecommendationClickEvent extends BaseEvent {
    type: EventType.HomePageRecommendationClickEvent;
    renderId: string; // TODO : Determine whether we need a render id to join with click event.
    moduleId: string;
    renderType: RecommendationRenderType;
    scenarioType: ScenarioType;
    index?: number;
}

export interface SearchAcrossLineageEvent extends BaseEvent {
    type: EventType.SearchAcrossLineageEvent;
    query: string;
    entityTypeFilter?: EntityType;
    pageNumber: number;
    originPath: string;
}
export interface SearchAcrossLineageResultsViewEvent extends BaseEvent {
    type: EventType.SearchAcrossLineageResultsViewEvent;
    query: string;
    entityTypeFilter?: EntityType;
    page?: number;
    total: number;
}

export interface DownloadAsCsvEvent extends BaseEvent {
    type: EventType.DownloadAsCsvEvent;
    query: string;
    // optional parameter if its coming from inside an entity page
    entityUrn?: string;
    path: string;
}

/**
 * Event consisting of a union of specific event types.
 */
export type Event =
    | PageViewEvent
<<<<<<< HEAD
=======
    | HomePageViewEvent
>>>>>>> af6a423f
    | SignUpEvent
    | LogInEvent
    | LogOutEvent
    | ResetCredentialsEvent
    | SearchEvent
    | HomePageSearchEvent
    | SearchResultsViewEvent
    | SearchResultClickEvent
    | BrowseResultClickEvent
    | HomePageBrowseResultClickEvent
    | EntityViewEvent
    | EntitySectionViewEvent
    | EntityActionEvent
    | RecommendationImpressionEvent
    | SearchAcrossLineageEvent
    | SearchAcrossLineageResultsViewEvent
    | DownloadAsCsvEvent
    | RecommendationClickEvent
<<<<<<< HEAD
=======
    | HomePageRecommendationClickEvent
>>>>>>> af6a423f
    | BatchEntityActionEvent;<|MERGE_RESOLUTION|>--- conflicted
+++ resolved
@@ -64,14 +64,6 @@
 }
 
 /**
- * Logged on successful new user sign up.
- */
-export interface SignUpEvent extends BaseEvent {
-    type: EventType.SignUpEvent;
-    title: string;
-}
-
-/**
  * Logged on user successful login.
  */
 export interface LogInEvent extends BaseEvent {
@@ -260,10 +252,7 @@
  */
 export type Event =
     | PageViewEvent
-<<<<<<< HEAD
-=======
     | HomePageViewEvent
->>>>>>> af6a423f
     | SignUpEvent
     | LogInEvent
     | LogOutEvent
@@ -282,8 +271,5 @@
     | SearchAcrossLineageResultsViewEvent
     | DownloadAsCsvEvent
     | RecommendationClickEvent
-<<<<<<< HEAD
-=======
     | HomePageRecommendationClickEvent
->>>>>>> af6a423f
     | BatchEntityActionEvent;