import { Skeleton } from 'antd';
import React, { useContext, useState } from 'react';
import styled from 'styled-components';

import { CenterTab } from '@app/homeV2/content/tabs/CenterTab';
import { DEFAULT_TAB, TAB_NAME_DETAILS, TabType } from '@app/homeV2/content/tabs/tabs';
import { useGetActiveTabs } from '@app/homeV2/content/tabs/useGetVisibleTabs';
import OnboardingContext from '@app/onboarding/OnboardingContext';
import { useAppConfig } from '@app/useAppConfig';
import { useShowNavBarRedesign } from '@src/app/useShowNavBarRedesign';
<<<<<<< HEAD
import { Tabs } from '@src/alchemy-components';
import OnboardingContext from '../../../onboarding/OnboardingContext';
import { useGetActiveTabs } from './useGetVisibleTabs';
import { DEFAULT_TAB } from './tabs';
import { useAppConfig } from '../../../useAppConfig';
=======
>>>>>>> 7b8aed85

const Container = styled.div<{ $isShowNavBarRedesign?: boolean }>`
    flex: 1;
    border-radius: 8px;
    padding: 0px 0px 0px 0px;
    ${(props) => !props.$isShowNavBarRedesign && 'margin-top: 18px;'}
`;

const SkeletonButton = styled(Skeleton.Button)`
    &&& {
        width: 100%;
        height: 44px;
        border-radius: 8px;
    }
`;

export const CenterTabs = () => {
    const isShowNavBarRedesign = useShowNavBarRedesign();
    const activeTabs = useGetActiveTabs();
    const [selectedTab, setSelectedTab] = useState<string>(activeTabs[0].key || DEFAULT_TAB);
    const { isUserInitializing } = useContext(OnboardingContext);
    const { loaded } = useAppConfig();

    const showSkeleton = isUserInitializing || !loaded;
    return (
        <Container $isShowNavBarRedesign={isShowNavBarRedesign}>
            {showSkeleton ? (
                <SkeletonButton shape="square" size="large" active />
            ) : (
                <Tabs selectedTab={selectedTab} onChange={setSelectedTab} tabs={activeTabs} />
            )}
        </Container>
    );
};<|MERGE_RESOLUTION|>--- conflicted
+++ resolved
@@ -1,21 +1,13 @@
+import { Tabs } from '@components';
 import { Skeleton } from 'antd';
 import React, { useContext, useState } from 'react';
 import styled from 'styled-components';
 
-import { CenterTab } from '@app/homeV2/content/tabs/CenterTab';
-import { DEFAULT_TAB, TAB_NAME_DETAILS, TabType } from '@app/homeV2/content/tabs/tabs';
+import { DEFAULT_TAB } from '@app/homeV2/content/tabs/tabs';
 import { useGetActiveTabs } from '@app/homeV2/content/tabs/useGetVisibleTabs';
 import OnboardingContext from '@app/onboarding/OnboardingContext';
 import { useAppConfig } from '@app/useAppConfig';
 import { useShowNavBarRedesign } from '@src/app/useShowNavBarRedesign';
-<<<<<<< HEAD
-import { Tabs } from '@src/alchemy-components';
-import OnboardingContext from '../../../onboarding/OnboardingContext';
-import { useGetActiveTabs } from './useGetVisibleTabs';
-import { DEFAULT_TAB } from './tabs';
-import { useAppConfig } from '../../../useAppConfig';
-=======
->>>>>>> 7b8aed85
 
 const Container = styled.div<{ $isShowNavBarRedesign?: boolean }>`
     flex: 1;
