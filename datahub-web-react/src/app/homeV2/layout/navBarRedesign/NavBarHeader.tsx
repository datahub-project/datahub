--- conflicted
+++ resolved
@@ -38,24 +38,6 @@
     }
 `;
 
-<<<<<<< HEAD
-const Title = styled.div`
-    color: ${colors.gray[1700]};
-    font-style: normal;
-    font: 700 16px Mulish;
-    text-wrap: nowrap;
-    white-space: nowrap;
-    overflow: hidden;
-    max-width: calc(100% - 30px);
-    text-overflow: ellipsis;
-    height: 24px;
-    display: flex;
-    align-items: end;
-    margin-left: 12px;
-`;
-
-=======
->>>>>>> f9863155
 const StyledLink = styled(Link)`
     display: flex;
     height: 40px;
