--- conflicted
+++ resolved
@@ -24,9 +24,7 @@
 import NavBarMenu from '@app/homeV2/layout/navBarRedesign/NavBarMenu';
 import NavSkeleton from '@app/homeV2/layout/navBarRedesign/NavBarSkeleton';
 import {
-    NavBarMenuDropdownItem,
     NavBarMenuDropdownItemElement,
-    NavBarMenuGroup,
     NavBarMenuItemTypes,
     NavBarMenuItems,
 } from '@app/homeV2/layout/navBarRedesign/types';
@@ -221,15 +219,12 @@
                 onlyExactPathMapping: true,
                 onClick: () => handleHomeclick(),
             },
-<<<<<<< HEAD
-            ...mfeSection,
-=======
         ],
     };
 
     const mainContentMenu: NavBarMenuItems = {
         items: [
->>>>>>> 6b8b6aaa
+            ...mfeSection,
             {
                 type: NavBarMenuItemTypes.Group,
                 key: 'govern',
