--- conflicted
+++ resolved
@@ -1,22 +1,15 @@
 import { useApolloClient } from '@apollo/client';
 import { Button } from 'antd';
 import { PlusOutlined } from '@ant-design/icons';
-<<<<<<< HEAD
-import React, { useEffect } from 'react';
-=======
 import React, { useEffect, useState } from 'react';
->>>>>>> fdaf0b87
 import styled from 'styled-components/macro';
 import DomainsTitle from './DomainsTitle';
 import RootDomains from './RootDomains';
 import { DOMAINS_CREATE_DOMAIN_ID, DOMAINS_INTRO_ID } from '../../onboarding/config/DomainsOnboardingConfig';
 import { OnboardingTour } from '../../onboarding/OnboardingTour';
 import { ANTD_GRAY_V2 } from '../../entity/shared/constants';
-<<<<<<< HEAD
-=======
 import CreateDomainModal from '../CreateDomainModal';
 import { updateListDomainsCache } from '../utils';
->>>>>>> fdaf0b87
 import { useDomainsContext } from '../DomainsContext';
 
 const PageWrapper = styled.div`
@@ -35,13 +28,9 @@
 `;
 
 export default function ManageDomainsPageV2() {
-<<<<<<< HEAD
-    const { setEntityData } = useDomainsContext();
-=======
     const { setEntityData, setParentDomainsToUpdate } = useDomainsContext();
     const [isCreatingDomain, setIsCreatingDomain] = useState(false);
     const client = useApolloClient();
->>>>>>> fdaf0b87
 
     useEffect(() => {
         setEntityData(null);
