--- conflicted
+++ resolved
@@ -3,594 +3,6 @@
 import { REDSHIFT } from '../../conf/redshift/redshift';
 import { LOOKER } from '../../conf/looker/looker';
 import { TABLEAU } from '../../conf/tableau/tableau';
-<<<<<<< HEAD
-
-export enum FieldType {
-    TEXT,
-    BOOLEAN,
-    LIST,
-    SELECT,
-    SECRET,
-}
-
-interface Option {
-    label: string;
-    value: string;
-}
-
-export interface RecipeField {
-    name: string;
-    label: string;
-    tooltip: string | React.ReactNode;
-    type: FieldType;
-    fieldPath: string;
-    rules: any[] | null;
-    section?: string;
-    options?: Option[];
-    buttonLabel?: string;
-    getValueFromRecipeOverride?: (recipe: any) => any;
-    setValueOnRecipeOverride?: (recipe: any, value: any) => any;
-}
-
-function clearFieldAndParents(recipe: any, fieldPath: string) {
-    set(recipe, fieldPath, undefined);
-
-    const updatedFieldPath = fieldPath.split('.').slice(0, -1).join('.'); // remove last item from fieldPath
-    if (updatedFieldPath) {
-        const parentKeys = Object.keys(get(recipe, updatedFieldPath));
-
-        // only child left is what we just set as undefined
-        if (parentKeys.length === 1) {
-            clearFieldAndParents(recipe, updatedFieldPath);
-        }
-    }
-    return recipe;
-}
-
-export function setFieldValueOnRecipe(recipe: any, value: any, fieldPath: string) {
-    const updatedRecipe = { ...recipe };
-    if (value !== undefined) {
-        if (value === null) {
-            clearFieldAndParents(updatedRecipe, fieldPath);
-            return updatedRecipe;
-        }
-        set(updatedRecipe, fieldPath, value);
-    }
-    return updatedRecipe;
-}
-
-export function setListValuesOnRecipe(recipe: any, values: string[] | undefined, fieldPath: string) {
-    const updatedRecipe = { ...recipe };
-    if (values !== undefined) {
-        const filteredValues: string[] | undefined = values.filter((v) => !!v);
-        return filteredValues.length
-            ? setFieldValueOnRecipe(updatedRecipe, filteredValues, fieldPath)
-            : setFieldValueOnRecipe(updatedRecipe, null, fieldPath);
-    }
-    return updatedRecipe;
-}
-
-export const SNOWFLAKE_ACCOUNT_ID: RecipeField = {
-    name: 'account_id',
-    label: 'Account ID',
-    tooltip: 'Snowflake account. e.g. abc48144',
-    type: FieldType.TEXT,
-    fieldPath: 'source.config.account_id',
-    rules: null,
-};
-
-export const SNOWFLAKE_WAREHOUSE: RecipeField = {
-    name: 'warehouse',
-    label: 'Warehouse',
-    tooltip: 'Snowflake warehouse.',
-    type: FieldType.TEXT,
-    fieldPath: 'source.config.warehouse',
-    rules: null,
-};
-
-export const SNOWFLAKE_USERNAME: RecipeField = {
-    name: 'username',
-    label: 'Username',
-    tooltip: 'Snowflake username.',
-    type: FieldType.SECRET,
-    fieldPath: 'source.config.username',
-    rules: null,
-};
-
-export const SNOWFLAKE_PASSWORD: RecipeField = {
-    name: 'password',
-    label: 'Password',
-    tooltip: 'Snowflake password.',
-    type: FieldType.SECRET,
-    fieldPath: 'source.config.password',
-    rules: null,
-};
-
-export const SNOWFLAKE_ROLE: RecipeField = {
-    name: 'role',
-    label: 'Role',
-    tooltip: 'Snowflake role.',
-    type: FieldType.TEXT,
-    fieldPath: 'source.config.role',
-    rules: null,
-};
-
-export const BIGQUERY_PROJECT_ID: RecipeField = {
-    name: 'project_id',
-    label: 'BigQuery Project ID',
-    tooltip: 'Project ID where you have rights to run queries and create tables.',
-    type: FieldType.TEXT,
-    fieldPath: 'source.config.project_id',
-    rules: null,
-};
-
-export const BIGQUERY_CREDENTIAL_PROJECT_ID: RecipeField = {
-    name: 'credential.project_id',
-    label: 'Credentials Project ID',
-    tooltip: 'Project id to set the credentials.',
-    type: FieldType.TEXT,
-    fieldPath: 'source.config.credential.project_id',
-    rules: null,
-};
-
-export const BIGQUERY_PRIVATE_KEY_ID: RecipeField = {
-    name: 'credential.private_key_id',
-    label: 'Private Key Id',
-    tooltip: 'Private key id.',
-    type: FieldType.TEXT,
-    fieldPath: 'source.config.credential.private_key_id',
-    rules: null,
-};
-
-export const BIGQUERY_PRIVATE_KEY: RecipeField = {
-    name: 'credential.private_key',
-    label: 'Private Key',
-    tooltip: 'Private key in a form of "-----BEGIN PRIVATE KEY-----\nprivate-key\n-----END PRIVATE KEY-----\n".',
-    type: FieldType.TEXT,
-    fieldPath: 'source.config.credential.private_key',
-    rules: null,
-};
-
-export const BIGQUERY_CLIENT_EMAIL: RecipeField = {
-    name: 'credential.client_email',
-    label: 'Client Email',
-    tooltip: 'Client email.',
-    type: FieldType.TEXT,
-    fieldPath: 'source.config.credential.client_email',
-    rules: null,
-};
-
-export const BIGQUERY_CLIENT_ID: RecipeField = {
-    name: 'credential.client_id',
-    label: 'Client ID',
-    tooltip: 'Client ID.',
-    type: FieldType.TEXT,
-    fieldPath: 'source.config.credential.client_id',
-    rules: null,
-};
-
-export const REDSHIFT_HOST_PORT: RecipeField = {
-    name: 'host_port',
-    label: 'Host Port',
-    tooltip: 'Host URL.',
-    type: FieldType.TEXT,
-    fieldPath: 'source.config.host_port',
-    rules: null,
-};
-
-export const REDSHIFT_DATABASE: RecipeField = {
-    name: 'database',
-    label: 'Database',
-    tooltip: 'Database (catalog).',
-    type: FieldType.TEXT,
-    fieldPath: 'source.config.database',
-    rules: null,
-};
-
-export const REDSHIFT_USERNAME: RecipeField = {
-    name: 'redshift.username',
-    label: 'Redshift username',
-    tooltip: 'Username',
-    type: FieldType.TEXT,
-    fieldPath: 'source.config.username',
-    rules: null,
-};
-
-export const REDSHIFT_PASSWORD: RecipeField = {
-    name: 'redshift.password',
-    label: 'Redshift password',
-    tooltip: 'Password',
-    type: FieldType.TEXT,
-    fieldPath: 'source.config.password',
-    rules: null,
-};
-
-export const TABLEAU_CONNECTION_URI: RecipeField = {
-    name: 'connect_uri',
-    label: 'Connection URI',
-    tooltip: 'Tableau host URL.',
-    type: FieldType.TEXT,
-    fieldPath: 'source.config.connect_uri',
-    rules: null,
-};
-
-const tableauProjectFieldPath = 'source.config.projects';
-export const TABLEAU_PROJECT: RecipeField = {
-    name: 'projects',
-    label: 'Projects',
-    tooltip: 'List of projects',
-    type: FieldType.LIST,
-    buttonLabel: 'Add project',
-    fieldPath: tableauProjectFieldPath,
-    rules: null,
-    setValueOnRecipeOverride: (recipe: any, values: string[]) =>
-        setListValuesOnRecipe(recipe, values, tableauProjectFieldPath),
-};
-
-export const TABLEAU_SITE: RecipeField = {
-    name: 'site',
-    label: 'Tableau Site',
-    tooltip:
-        'Tableau Site. Always required for Tableau Online. Use empty string to connect with Default site on Tableau Server.',
-    type: FieldType.TEXT,
-    fieldPath: 'source.config.site',
-    rules: null,
-};
-
-export const TABLEAU_USERNAME: RecipeField = {
-    name: 'tableau.username',
-    label: 'Username',
-    tooltip: 'Tableau username, must be set if authenticating using username/password.',
-    type: FieldType.TEXT,
-    fieldPath: 'source.config.username',
-    rules: null,
-};
-
-export const TABLEAU_PASSWORD: RecipeField = {
-    name: 'tableau.password',
-    label: 'Password',
-    tooltip: 'Tableau password, must be set if authenticating using username/password.',
-    type: FieldType.TEXT,
-    fieldPath: 'source.config.password',
-    rules: null,
-};
-
-export const LOOKER_BASE_URL: RecipeField = {
-    name: 'base_url',
-    label: 'Base URL',
-    tooltip:
-        'Url to your Looker instance: https://company.looker.com:19999 or https://looker.company.com, or similar.Used for making API calls to Looker and constructing clickable dashboard and chart urls.',
-    type: FieldType.TEXT,
-    fieldPath: 'source.config.base_url',
-    rules: null,
-};
-
-export const LOOKER_CLIENT_ID: RecipeField = {
-    name: 'client_id',
-    label: 'Client ID',
-    tooltip: 'Looker API client id.',
-    type: FieldType.TEXT,
-    fieldPath: 'source.config.client_id',
-    rules: null,
-};
-
-export const LOOKER_CLIENT_SECRET: RecipeField = {
-    name: 'client_secret',
-    label: 'Client Secret',
-    tooltip: 'Looker API client secret.',
-    type: FieldType.TEXT,
-    fieldPath: 'source.config.client_secret',
-    rules: null,
-};
-
-const includeLineageFieldPathA = 'source.config.include_table_lineage';
-const includeLineageFieldPathB = 'source.config.include_view_lineage';
-export const INCLUDE_LINEAGE: RecipeField = {
-    name: 'include_lineage',
-    label: 'Include Lineage',
-    tooltip: 'Include Table and View lineage in your ingestion.',
-    type: FieldType.BOOLEAN,
-    fieldPath: includeLineageFieldPathA,
-    rules: null,
-    getValueFromRecipeOverride: (recipe: any) =>
-        get(recipe, includeLineageFieldPathA) && get(recipe, includeLineageFieldPathB),
-    setValueOnRecipeOverride: (recipe: any, value: boolean) => {
-        let updatedRecipe = setFieldValueOnRecipe(recipe, value, includeLineageFieldPathA);
-        updatedRecipe = setFieldValueOnRecipe(updatedRecipe, value, includeLineageFieldPathB);
-        return updatedRecipe;
-    },
-};
-
-export const PROFILING_ENABLED: RecipeField = {
-    name: 'profiling.enabled',
-    label: 'Enable Profiling',
-    tooltip: 'Whether profiling should be done.',
-    type: FieldType.BOOLEAN,
-    fieldPath: 'source.config.profiling.enabled',
-    rules: null,
-};
-
-export const STATEFUL_INGESTION_ENABLED: RecipeField = {
-    name: 'stateful_ingestion.enabled',
-    label: 'Enable Stateful Ingestion',
-    tooltip: 'Enable the type of the ingestion state provider registered with datahub.',
-    type: FieldType.BOOLEAN,
-    fieldPath: 'source.config.stateful_ingestion.enabled',
-    rules: null,
-};
-
-export const UPSTREAM_LINEAGE_IN_REPORT: RecipeField = {
-    name: 'upstream_lineage_in_report',
-    label: 'Include Upstream Lineage In Report.',
-    tooltip: 'Remove stale datasets from datahub once they have been deleted in the source.',
-    type: FieldType.BOOLEAN,
-    fieldPath: 'source.config.upstream_lineage_in_report',
-    rules: null,
-};
-
-export const TABLE_LINEAGE_MODE: RecipeField = {
-    name: 'table_lineage_mode',
-    label: 'Table Lineage Mode',
-    tooltip: (
-        <div>
-            <p>
-                Which table lineage collector mode to use. Check out{' '}
-                <a
-                    href="https://datahubproject.io/docs/generated/ingestion/sources/redshift/#config-details"
-                    target="_blank"
-                    rel="noreferrer"
-                >
-                    the documentation
-                </a>{' '}
-                explaining the difference between the three available modes.
-            </p>
-        </div>
-    ),
-    type: FieldType.SELECT,
-    fieldPath: 'source.config.table_lineage_mode',
-    rules: null,
-    options: [
-        { label: 'stl_scan_based', value: 'stl_scan_based' },
-        { label: 'sql_based', value: 'sql_based' },
-        { label: 'mixed', value: 'mixed' },
-    ],
-};
-
-export const INGEST_TAGS: RecipeField = {
-    name: 'ingest_tags',
-    label: 'Ingest Tags',
-    tooltip: 'Ingest Tags from source. This will override Tags entered from UI',
-    type: FieldType.BOOLEAN,
-    fieldPath: 'source.config.ingest_tags',
-    rules: null,
-};
-
-export const INGEST_OWNER: RecipeField = {
-    name: 'ingest_owner',
-    label: 'Ingest Owner',
-    tooltip: 'Ingest Owner from source. This will override Owner info entered from UI',
-    type: FieldType.BOOLEAN,
-    fieldPath: 'source.config.ingest_owner',
-    rules: null,
-};
-
-export const GITHUB_INFO_REPO: RecipeField = {
-    name: 'github_info.repo',
-    label: 'GitHub Repo',
-    tooltip: (
-        <div>
-            <p>
-                Name of your github repo. e.g. repo for{' '}
-                <a href="https://github.com/datahub-project/datahub" target="_blank" rel="noreferrer">
-                    https://github.com/datahub-project/datahub
-                </a>{' '}
-                is datahub-project/datahub.
-            </p>
-        </div>
-    ),
-    type: FieldType.TEXT,
-    fieldPath: 'source.config.github_info.repo',
-    rules: null,
-};
-
-export const EXTRACT_USAGE_HISTORY: RecipeField = {
-    name: 'extract_usage_history',
-    label: 'Extract Usage History',
-    tooltip:
-        'Experimental (Subject to breaking change) -- Whether to ingest usage statistics for dashboards. Setting this to True will query looker system activity explores to fetch historical dashboard usage.',
-    type: FieldType.BOOLEAN,
-    fieldPath: 'source.config.extract_usage_history',
-    rules: null,
-};
-
-export const EXTRACT_OWNERS: RecipeField = {
-    name: 'extract_owners',
-    label: 'Extract Owners',
-    tooltip:
-        'When enabled, extracts ownership from Looker directly. When disabled, ownership is left empty for dashboards and charts.',
-    type: FieldType.BOOLEAN,
-    fieldPath: 'source.config.extract_owners',
-    rules: null,
-};
-
-export const SKIP_PERSONAL_FOLDERS: RecipeField = {
-    name: 'skip_personal_folders',
-    label: 'Skip Personal Folders',
-    tooltip:
-        'Whether to skip ingestion of dashboards in personal folders. Setting this to True will only ingest dashboards in the Shared folder space.',
-    type: FieldType.BOOLEAN,
-    fieldPath: 'source.config.skip_personal_folders',
-    rules: null,
-};
-
-const databaseAllowFieldPath = 'source.config.database_pattern.allow';
-export const DATABASE_ALLOW: RecipeField = {
-    name: 'database_pattern.allow',
-    label: 'Allow Patterns',
-    tooltip: 'Use regex here.',
-    type: FieldType.LIST,
-    buttonLabel: 'Add pattern',
-    fieldPath: databaseAllowFieldPath,
-    rules: null,
-    section: 'Databases',
-    setValueOnRecipeOverride: (recipe: any, values: string[]) =>
-        setListValuesOnRecipe(recipe, values, databaseAllowFieldPath),
-};
-
-const databaseDenyFieldPath = 'source.config.database_pattern.deny';
-export const DATABASE_DENY: RecipeField = {
-    name: 'database_pattern.deny',
-    label: 'Deny Patterns',
-    tooltip: 'Use regex here.',
-    type: FieldType.LIST,
-    buttonLabel: 'Add pattern',
-    fieldPath: databaseDenyFieldPath,
-    rules: null,
-    section: 'Databases',
-    setValueOnRecipeOverride: (recipe: any, values: string[]) =>
-        setListValuesOnRecipe(recipe, values, databaseDenyFieldPath),
-};
-
-const schemaAllowFieldPath = 'source.config.schema_pattern.allow';
-export const SCHEMA_ALLOW: RecipeField = {
-    name: 'schema_pattern.allow',
-    label: 'Allow Patterns',
-    tooltip: 'Use regex here.',
-    type: FieldType.LIST,
-    buttonLabel: 'Add pattern',
-    fieldPath: schemaAllowFieldPath,
-    rules: null,
-    section: 'Schemas',
-    setValueOnRecipeOverride: (recipe: any, values: string[]) =>
-        setListValuesOnRecipe(recipe, values, schemaAllowFieldPath),
-};
-
-const schemaDenyFieldPath = 'source.config.schema_pattern.deny';
-export const SCHEMA_DENY: RecipeField = {
-    name: 'schema_pattern.deny',
-    label: 'Deny Patterns',
-    tooltip: 'Use regex here.',
-    type: FieldType.LIST,
-    buttonLabel: 'Add pattern',
-    fieldPath: schemaDenyFieldPath,
-    rules: null,
-    section: 'Schemas',
-    setValueOnRecipeOverride: (recipe: any, values: string[]) =>
-        setListValuesOnRecipe(recipe, values, schemaDenyFieldPath),
-};
-
-const viewAllowFieldPath = 'source.config.view_pattern.allow';
-export const VIEW_ALLOW: RecipeField = {
-    name: 'view_pattern.allow',
-    label: 'Allow Patterns',
-    tooltip: 'Use regex here.',
-    type: FieldType.LIST,
-    buttonLabel: 'Add pattern',
-    fieldPath: viewAllowFieldPath,
-    rules: null,
-    section: 'Views',
-    setValueOnRecipeOverride: (recipe: any, values: string[]) =>
-        setListValuesOnRecipe(recipe, values, viewAllowFieldPath),
-};
-
-const viewDenyFieldPath = 'source.config.view_pattern.deny';
-export const VIEW_DENY: RecipeField = {
-    name: 'view_pattern.deny',
-    label: 'Deny Patterns',
-    tooltip: 'Use regex here.',
-    type: FieldType.LIST,
-    buttonLabel: 'Add pattern',
-    fieldPath: viewDenyFieldPath,
-    rules: null,
-    section: 'Views',
-    setValueOnRecipeOverride: (recipe: any, values: string[]) =>
-        setListValuesOnRecipe(recipe, values, viewDenyFieldPath),
-};
-
-const tableAllowFieldPath = 'source.config.table_pattern.allow';
-export const TABLE_ALLOW: RecipeField = {
-    name: 'table_pattern.allow',
-    label: 'Allow Patterns',
-    tooltip: 'Use regex here.',
-    type: FieldType.LIST,
-    buttonLabel: 'Add pattern',
-    fieldPath: tableAllowFieldPath,
-    rules: null,
-    section: 'Tables',
-    setValueOnRecipeOverride: (recipe: any, values: string[]) =>
-        setListValuesOnRecipe(recipe, values, tableAllowFieldPath),
-};
-
-const tableDenyFieldPath = 'source.config.table_pattern.deny';
-export const TABLE_DENY: RecipeField = {
-    name: 'table_pattern.deny',
-    label: 'Deny Patterns',
-    tooltip: 'Use regex here.',
-    type: FieldType.LIST,
-    buttonLabel: 'Add pattern',
-    fieldPath: tableDenyFieldPath,
-    rules: null,
-    section: 'Tables',
-    setValueOnRecipeOverride: (recipe: any, values: string[]) =>
-        setListValuesOnRecipe(recipe, values, tableDenyFieldPath),
-};
-
-const chartAllowFieldPath = 'source.config.chart_pattern.allow';
-export const CHART_ALLOW: RecipeField = {
-    name: 'chart_pattern.allow',
-    label: 'Allow Patterns',
-    tooltip: 'Use regex here.',
-    type: FieldType.LIST,
-    buttonLabel: 'Add pattern',
-    fieldPath: chartAllowFieldPath,
-    rules: null,
-    section: 'Charts',
-    setValueOnRecipeOverride: (recipe: any, values: string[]) =>
-        setListValuesOnRecipe(recipe, values, chartAllowFieldPath),
-};
-
-const chartDenyFieldPath = 'source.config.chart_pattern.deny';
-export const CHART_DENY: RecipeField = {
-    name: 'chart_pattern.deny',
-    label: 'Deny Patterns',
-    tooltip: 'Use regex here.',
-    type: FieldType.LIST,
-    buttonLabel: 'Add pattern',
-    fieldPath: chartDenyFieldPath,
-    rules: null,
-    section: 'Charts',
-    setValueOnRecipeOverride: (recipe: any, values: string[]) =>
-        setListValuesOnRecipe(recipe, values, chartDenyFieldPath),
-};
-
-const dashboardAllowFieldPath = 'source.config.dashboard_pattern.allow';
-export const DASHBOARD_ALLOW: RecipeField = {
-    name: 'dashboard_pattern.allow',
-    label: 'Allow Patterns',
-    tooltip: 'Use regex here.',
-    type: FieldType.LIST,
-    buttonLabel: 'Add pattern',
-    fieldPath: dashboardAllowFieldPath,
-    rules: null,
-    section: 'Dashboards',
-    setValueOnRecipeOverride: (recipe: any, values: string[]) =>
-        setListValuesOnRecipe(recipe, values, dashboardAllowFieldPath),
-};
-
-const dashboardDenyFieldPath = 'source.config.dashboard_pattern.deny';
-export const DASHBOARD_DENY: RecipeField = {
-    name: 'dashboard_pattern.deny',
-    label: 'Deny Patterns',
-    tooltip: 'Use regex here.',
-    type: FieldType.LIST,
-    buttonLabel: 'Add pattern',
-    fieldPath: dashboardDenyFieldPath,
-    rules: null,
-    section: 'Dashboards',
-    setValueOnRecipeOverride: (recipe: any, values: string[]) =>
-        setListValuesOnRecipe(recipe, values, dashboardDenyFieldPath),
-};
-=======
 import { KAFKA } from '../../conf/kafka/kafka';
 import {
     INCLUDE_LINEAGE,
@@ -661,7 +73,6 @@
     TOPIC_ALLOW,
     TOPIC_DENY,
 } from './kafka';
->>>>>>> 6e562bb4
 
 export const RECIPE_FIELDS = {
     [SNOWFLAKE]: {
