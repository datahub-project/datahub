--- conflicted
+++ resolved
@@ -9,11 +9,8 @@
 import FormField from './FormField';
 import TestConnectionButton from './TestConnection/TestConnectionButton';
 import { SNOWFLAKE } from '../../conf/snowflake/snowflake';
-<<<<<<< HEAD
 import { useListSecretsQuery } from '../../../../../graphql/ingestion.generated';
-=======
 import { RecipeField, setFieldValueOnRecipe } from './common';
->>>>>>> 6e562bb4
 
 export const ControlsContainer = styled.div`
     display: flex;
