--- conflicted
+++ resolved
@@ -350,19 +350,18 @@
         "recipe": "source:\n  type: hex\n  config:\n    workspace_name: # Your Hex Workspace name\n     token: # Your PAT or Workspace token"
     },
     {
-<<<<<<< HEAD
         "urn": "urn:li:dataPlatform:grafana",
         "name": "grafana",
         "displayName": "Grafana",
         "docsUrl": "https://datahubproject.io/docs/generated/ingestion/sources/grafana/",
         "recipe": "source:\n    type: \"grafana\"\n    config:\n        url: \"https://grafana.company.com:443\"\n        service_account_token: token\n        verify_ssl: true"
-=======
+    },
+    {
         "urn": "urn:li:dataPlatform:preset",
         "name": "preset",
         "displayName": "Preset",
         "description": "Import Charts and Dashboards from Preset",
         "docsUrl": "https://docs.datahub.com/docs/generated/ingestion/sources/preset/",
         "recipe": "source:\n  type: preset\n  config:\n    # Coordinates\n    connect_uri: Preset workspace URL\n    manager_uri: https://api.app.preset.io\n\n    # Credentials\n    api_key: Preset API Key\n    api_secret: Preset API Secret"
->>>>>>> b91df541
     }
 ]