[
    {
        "urn": "urn:li:dataPlatform:bigquery",
        "name": "bigquery",
        "displayName": "BigQuery",
        "description": "Import Projects, Datasets, Tables, Views, lineage, queries, and statistics from BigQuery.",
        "docsUrl": "https://datahubproject.io/docs/quick-ingestion-guides/bigquery/overview",
        "recipe": "source:\n    type: bigquery\n    config:\n        include_table_lineage: true\n        include_usage_statistics: true\n        include_tables: true\n        include_views: true\n        profiling:\n            enabled: true\n            profile_table_level_only: true\n        stateful_ingestion:\n            enabled: true"
    },
    {
        "urn": "urn:li:dataPlatform:redshift",
        "name": "redshift",
        "displayName": "Redshift",
        "description": "Import Tables, Views, Databases, Schemas, lineage, queries, and statistics from Redshift.",
        "docsUrl": "https://datahubproject.io/docs/quick-ingestion-guides/redshift/overview",
        "recipe": "source: \n    type: redshift\n    config:\n        # Coordinates\n        host_port: # Your Redshift host and post, e.g. example.something.us-west-2.redshift.amazonaws.com:5439\n        database: # Your Redshift database, e.g. SampleDatabase\n\n        # Credentials\n        # Add secret in Secrets Tab with relevant names for each variable\n        username: null # Your Redshift username, e.g. admin\n\n        table_lineage_mode: stl_scan_based\n        include_table_lineage: true\n        include_tables: true\n        include_views: true\n        profiling:\n            enabled: true\n            profile_table_level_only: true\n        stateful_ingestion:\n            enabled: true"
    },
    {
        "urn": "urn:li:dataPlatform:snowflake",
        "name": "snowflake",
        "displayName": "Snowflake",
        "description": "Import Tables, Views, Databases, Schemas, lineage, queries, and statistics from Snowflake.",
        "docsUrl": "https://datahubproject.io/docs/quick-ingestion-guides/snowflake/overview",
        "recipe": "source: \n    type: snowflake\n    config:\n        account_id: null\n        include_table_lineage: true\n        include_view_lineage: true\n        include_tables: true\n        include_views: true\n        profiling:\n            enabled: true\n            profile_table_level_only: true\n        stateful_ingestion:\n            enabled: true"
    },
    {
        "urn": "urn:li:dataPlatform:unity-catalog",
        "name": "unity-catalog",
        "displayName": "Databricks",
        "description": "Import Metastores, Schemas, Tables, lineage, queries, and statistics from Databricks Unity Catalog.",
        "docsUrl": "https://datahubproject.io/docs/generated/ingestion/sources/databricks/#module-unity-catalog",
        "recipe": "source:\n    type: unity-catalog\n    config:\n        # Coordinates\n        workspace_url: null\n        include_table_lineage: true\n        include_column_lineage: false\n        stateful_ingestion:\n            enabled: true"
    },
    {
        "urn": "urn:li:dataPlatform:looker",
        "name": "looker",
        "displayName": "Looker",
        "description": "Import Models, Explores, Views, Looks, Dashboards, and lineage from Looker.",
        "docsUrl": "https://datahubproject.io/docs/quick-ingestion-guides/looker/overview#looker",
        "recipe": "source:\n    type: looker\n    config:\n        # Coosrdinates\n        base_url: # Your Looker instance URL, e.g. https://company.looker.com:19999\n\n        # Credentials\n        # Add secret in Secrets Tab with relevant names for each variable\n        client_id: null # Your Looker client id, e.g. admin\n        stateful_ingestion:\n            enabled: true"
    },
    {
        "urn": "urn:li:dataPlatform:lookml",
        "name": "lookml",
        "displayName": "LookML",
        "description": "Import Models, Explores, Views, Looks, Dashboards, and lineage from LookML files.",
        "docsUrl": "https://datahubproject.io/docs/quick-ingestion-guides/looker/overview#lookml",
        "recipe": "source:\n    type: lookml\n    config:\n        parse_table_names_from_sql: true\n        stateful_ingestion:\n            enabled: true"
    },
    {
        "urn": "urn:li:dataPlatform:tableau",
        "name": "tableau",
        "displayName": "Tableau",
        "description": "Import Data Sources, Workbooks, Worksheets, Tags, Dashboards, and lineage from Tableau.",
        "docsUrl": "https://datahubproject.io/docs/quick-ingestion-guides/tableau/overview",
        "recipe": "source:\n    type: tableau\n    config:\n        # Coordinates\n        connect_uri: null\n        stateful_ingestion:\n            enabled: true"
    },
    {
        "urn": "urn:li:dataPlatform:powerbi",
        "name": "powerbi",
        "displayName": "PowerBI",
        "description": "Import  Dashboards, Tiles, Datasets, and lineage from PowerBI.",
        "docsUrl": "https://datahubproject.io/docs/generated/ingestion/sources/powerbi/",
        "recipe": "source:\n  type: \"powerbi\"\n  config:\n    # Your Power BI tenant identifier\n    tenant_id: null\n    # Your Power BI client id\n    client_id: null\n    # Your Power BI client secret\n    client_secret: null\n    stateful_ingestion:\n        enabled: true"
    },
    {
        "urn": "urn:li:dataPlatform:dbt",
        "name": "dbt-cloud",
        "displayName": "dbt Cloud",
        "description": "Import Sources, Seeds, Models, Snapshots, Tests, and lineage from dbt cloud.",
        "docsUrl": "https://datahubproject.io/docs/generated/ingestion/sources/dbt/#module-dbt-cloud",
        "recipe": "source:\n  type: dbt-cloud\n  config:\n    account_id: null\n    project_id: null\n    job_id: null\n    target_platform: null\n    stateful_ingestion:\n      enabled: true"
    },
    {
        "urn": "urn:li:dataPlatform:mysql",
        "name": "mysql",
        "displayName": "MySQL",
        "description": "Import Tables, Views, Databases, Schemas, and statistics from MySQL.",
        "docsUrl": "https://datahubproject.io/docs/generated/ingestion/sources/mysql/",
        "recipe": "source: \n    type: mysql\n    config: \n        # Coordinates\n        host_port: # Your MySQL host and post, e.g. mysql:3306\n        database: # Your MySQL database name, e.g. datahub\n    \n        # Credentials\n        # Add secret in Secrets Tab with relevant names for each variable\n        username: null # Your MySQL username, e.g. admin\n\n        # Options\n        include_tables: true\n        include_views: true\n\n        # Profiling\n        profiling:\n            enabled: true\n            profile_table_level_only: true\n        stateful_ingestion:\n            enabled: true"
    },
    {
        "urn": "urn:li:dataPlatform:postgres",
        "name": "postgres",
        "displayName": "Postgres",
        "description": "Import Tables, Views, Databases, Schemas, and statistics from Postgres.",
        "docsUrl": "https://datahubproject.io/docs/generated/ingestion/sources/postgres/",
        "recipe": "source: \n    type: postgres\n    config:\n        # Coordinates\n        host_port: # Your Postgres host and port, e.g. postgres:5432\n        database: # Your Postgres Database, e.g. sample_db\n\n        # Credentials\n        # Add secret in Secrets Tab with relevant names for each variable\n        username: null # Your Postgres username, e.g. admin\n\n        # Options\n        include_tables: true\n        include_views: true\n\n        # Profiling\n        profiling:\n            enabled: true\n            profile_table_level_only: true\n        stateful_ingestion:\n            enabled: true"
    },
    {
        "urn": "urn:li:dataPlatform:kafka",
        "name": "kafka",
        "displayName": "Kafka",
        "description": "Import streaming topics from Kafka.",
        "docsUrl": "https://datahubproject.io/docs/generated/ingestion/sources/kafka/",
        "recipe": "source:\n    type: kafka\n    config:\n        connection:\n            consumer_config:\n                security.protocol: \"PLAINTEXT\"\n        stateful_ingestion:\n            enabled: false"
    },
    {
        "urn": "urn:li:dataPlatform:hive",
        "name": "hive",
        "displayName": "Hive",
        "description": "Import Tables, Views, Databases, Schemas, and statistics from Hive.",
        "docsUrl": "https://datahubproject.io/docs/generated/ingestion/sources/hive/",
        "recipe": "source: \n    type: hive\n    config:\n        # Coordinates\n        host_port: # Your Hive host and port, e.g. hive:10000\n        database: # Your Hive database name, e.g. SampleDatabase (Optional, if not specified, ingests from all databases)\n\n        # Credentials\n        # Add secret in Secrets Tab with relevant names for each variable\n        username: null # Your Hive username, e.g. admin\n        stateful_ingestion:\n            enabled: true"
    },
    {
        "urn": "urn:li:dataPlatform:presto",
        "name": "presto",
        "displayName": "Presto",
        "description": "Import Tables, Databases, Schemas, and statistics from Presto.",
        "docsUrl": "https://datahubproject.io/docs/generated/ingestion/sources/presto/",
        "recipe": "source:\n    type: presto\n    config:\n        # Coordinates\n        host_port: null\n        # The name of the catalog from getting the usage\n        database: null\n        # Credentials\n        username: null\n        include_views: true\n        include_tables: true\n        profiling:\n            enabled: true\n            profile_table_level_only: true\n        stateful_ingestion:\n            enabled: true"
    },
    {
        "urn": "urn:li:dataPlatform:trino",
        "name": "trino",
        "displayName": "Trino",
        "description": "Import Tables, Databases, Schemas, and statistics from Trino.",
        "docsUrl": "https://datahubproject.io/docs/generated/ingestion/sources/trino/",
        "recipe": "source:\n    type: trino\n    config:\n        # Coordinates\n        host_port: null\n        # The name of the catalog from getting the usage\n        database: null\n        # Credentials\n        username: null\n        include_views: true\n        include_tables: true\n        profiling:\n            enabled: true\n            profile_table_level_only: true\n        stateful_ingestion:\n            enabled: true"
    },
    {
        "urn": "urn:li:dataPlatform:glue",
        "name": "glue",
        "displayName": "Glue",
        "description": "Import Tables, Databases, Jobs, statistics, and lineage to S3 from AWS Glue.",
        "docsUrl": "https://datahubproject.io/docs/generated/ingestion/sources/glue/",
        "recipe": "source:\n    type: glue\n    config:\n        # AWS credentials. \n        aws_region: # The region for your AWS Glue instance. \n        # Add secret in Secrets Tab with relevant names for each variable\n        # The access key for your AWS account.\n        aws_access_key_id: \"${AWS_ACCESS_KEY_ID}\"\n        # The secret key for your AWS account.\n        aws_secret_access_key: \"${AWS_SECRET_KEY}\"\n        aws_session_token: # The session key for your AWS account. This is only needed when you are using temporary credentials.\n        # aws_role: # (Optional) The role to assume (Role chaining supported by using a sorted list).\n\n        # Allow / Deny specific databases & tables\n        # database_pattern:\n        #    allow:\n        #        - \"flights-database\"\n        # table_pattern:\n        #    allow:\n        #        - \"avro\""
    },
    {
        "urn": "urn:li:dataPlatform:mssql",
        "name": "mssql",
        "displayName": "Microsoft SQL Server",
        "description": "Import Tables, Views, Databases, Schemas, and statistics from SQL Server.",
        "docsUrl": "https://datahubproject.io/docs/generated/ingestion/sources/mssql/",
        "recipe": "source:\n    type: mssql\n    config:\n        # Coordinates\n        host_port: null\n        # The name\n        database: null\n        # Credentials\n        username: null\n        include_views: true\n        include_tables: true\n        profiling:\n            enabled: true\n            profile_table_level_only: true\n        stateful_ingestion:\n            enabled: true"
    },
    {
        "urn": "urn:li:dataPlatform:mariadb",
        "name": "mariadb",
        "displayName": "MariaDB",
        "description": "Import Tables, Views, Databases, Schemas, and statistics from MariaDB.",
        "docsUrl": "https://datahubproject.io/docs/generated/ingestion/sources/mariadb/",
        "recipe": "source:\n    type: mariadb\n    config:\n        # Coordinates\n        host_port: null\n        # The name\n        database: null\n        # Credentials\n        username: null\n        include_views: true\n        include_tables: true\n        profiling:\n            enabled: true\n            profile_table_level_only: true\n        stateful_ingestion:\n            enabled: true"
    },
    {
        "urn": "urn:li:dataPlatform:mongodb",
        "name": "mongodb",
        "displayName": "MongoDB",
        "description": "Import Databases and Collections from MongoDB.",
        "docsUrl": "https://datahubproject.io/docs/generated/ingestion/sources/mongodb/",
        "recipe": "source:\n    type: mongodb\n    config:\n        # Coordinates\n        connect_uri: # Your MongoDB connect URI, e.g. \"mongodb://localhost\"\n\n        # Credentials\n        # Add secret in Secrets Tab with relevant names for each variable\n        username: \"${MONGO_USERNAME}\" # Your MongoDB username, e.g. admin\n        password: \"${MONGO_PASSWORD}\" # Your MongoDB password, e.g. password_01\n\n        # Options (recommended)\n        enableSchemaInference: True\n        useRandomSampling: True\n        maxSchemaSize: 300"
    },
    {
        "urn": "urn:li:dataPlatform:dynamodb",
        "name": "dynamodb",
        "displayName": "DynamoDB",
        "description": "Import Tables from DynamoDB.",
        "docsUrl": "https://datahubproject.io/docs/metadata-ingestion/",
        "recipe": "source:\n    type: dynamodb\n    config:\n        platform_instance: \"AWS_ACCOUNT_ID\"\n        aws_access_key_id : '${AWS_ACCESS_KEY_ID}'\n        aws_secret_access_key : '${AWS_SECRET_ACCESS_KEY}'\n        # If there are items that have most representative fields of the table, users could use the\n        # `include_table_item` option to provide a list of primary keys of the table in dynamodb format.\n        # For each `region.table`, the list of primary keys can be at most 100.\n        # We include these items in addition to the first 100 items in the table when we scan it.\n        # include_table_item:\n        #   region.table_name:\n        #     [\n        #       {\n        #         'partition_key_name': { 'attribute_type': 'attribute_value' },\n        #         'sort_key_name': { 'attribute_type': 'attribute_value' },\n        #       },\n        #     ]"
    },
    {
        "urn": "urn:li:dataPlatform:oracle",
        "name": "oracle",
        "displayName": "Oracle",
        "description": "Import Databases, Schemas, Tables, Views, statistics, and lineage from Oracle.",
        "docsUrl": "https://datahubproject.io/docs/generated/ingestion/sources/oracle/",
        "recipe": "source: \n    type: oracle\n    config:\n        # Coordinates\n        host_port: # Your Oracle host and port, e.g. oracle:5432\n        database: # Your Oracle database name, e.g. sample_db\n\n        # Credentials\n        # Add secret in Secrets Tab with relevant names for each variable\n        username: \"${ORACLE_USERNAME}\" # Your Oracle username, e.g. admin\n        password: \"${ORACLE_PASSWORD}\" # Your Oracle password, e.g. password_01\n\n        # Optional service name\n        # service_name: # Your service name, e.g. svc # omit database if using this option"
    },
    {
        "urn": "urn:li:dataPlatform:superset",
        "name": "superset",
        "displayName": "Superset",
        "description": "Import Charts and Dashboards from Superset",
        "docsUrl": "https://datahubproject.io/docs/generated/ingestion/sources/superset/",
        "recipe": "source:\n  type: superset\n  config:\n    # Coordinates\n    connect_uri: http://localhost:8088\n\n    # Credentials\n    username: user\n    password: pass\n    provider: ldap"
    },
    {
        "urn": "urn:li:dataPlatform:athena",
        "name": "athena",
        "displayName": "Athena",
        "description": "Import Schemas, Tables, Views, and lineage to S3 from Athena.",
        "docsUrl": "https://datahubproject.io/docs/generated/ingestion/sources/athena/",
        "recipe": "source:\n  type: athena\n  config:\n    # Coordinates\n    aws_region: my_aws_region\n    work_group: primary\n\n    # Options\n    s3_staging_dir: \"s3://my_staging_athena_results_bucket/results/\""
    },
    {
        "urn": "urn:li:dataPlatform:clickhouse",
        "name": "clickhouse",
        "displayName": "ClickHouse",
        "description": "Import Tables, Views, Materialized Views, Dictionaries, statistics, queries, and lineage from ClickHouse.",
        "docsUrl": "https://datahubproject.io/docs/generated/ingestion/sources/clickhouse/",
        "recipe": "source:\n  type: clickhouse\n  config:\n    # Coordinates\n    host_port: localhost:9000\n\n    # Credentials\n    username: user\n    password: pass\n\n    # Options\n    platform_instance: DatabaseNameToBeIngested\n\n    include_views: true # whether to include views, defaults to True\n    include_tables: true # whether to include views, defaults to True\n\nsink:\n  # sink configs\n\n#---------------------------------------------------------------------------\n# For the HTTP interface:\n#---------------------------------------------------------------------------\nsource:\n  type: clickhouse\n  config:\n    host_port: localhost:8443\n    protocol: https\n\n#---------------------------------------------------------------------------\n# For the Native interface:\n#---------------------------------------------------------------------------\n\nsource:\n  type: clickhouse\n  config:\n    host_port: localhost:9440\n    scheme: clickhouse+native\n    secure: True"
    },
    {
        "urn": "urn:li:dataPlatform:druid",
        "name": "druid",
        "displayName": "Druid",
        "description": "Import Databases, Schemas, Tables, statistics, and lineage from Druid.",
        "docsUrl": "https://datahubproject.io/docs/generated/ingestion/sources/druid/",
        "recipe": "source:\n  type: druid\n  config:\n    # Coordinates\n    host_port: \"localhost:8082\"\n\n    # Credentials\n    username: admin\n    password: password"
    },
    {
        "urn": "urn:li:dataPlatform:mode",
        "name": "mode",
        "displayName": "Mode",
        "description": "Import Reports, Charts, and lineage from Mode.",
        "docsUrl": "https://datahubproject.io/docs/generated/ingestion/sources/mode/",
        "recipe": "source:\n  type: mode\n  config:\n    # Coordinates\n    connect_uri: http://app.mode.com\n\n    # Credentials\n    token: token\n    password: pass\n\n    # Options\n    workspace: \"datahub\"\n    default_schema: \"public\"\n    owner_username_instead_of_email: False\n    api_options:\n      retry_backoff_multiplier: 2\n      max_retry_interval: 10\n      max_attempts: 5"
    },
    {
        "urn": "urn:li:dataPlatform:metabase",
        "name": "metabase",
        "displayName": "Metabase",
        "description": "Import Collections, Dashboards, and Charts from Metabase.",
        "docsUrl": "https://datahubproject.io/docs/generated/ingestion/sources/metabase/",
        "recipe": "source:\n  type: metabase\n  config:\n    # Coordinates\n    connect_uri:\n\n    # Credentials\n    username: root\n    password: example"
    },
    {
        "urn": "urn:li:dataPlatform:mlflow",
        "name": "mlflow",
        "displayName": "MLflow",
        "description": "Import Registered Models, Model Versions, and Model Stages from MLflow.",
        "docsUrl": "https://datahubproject.io/docs/generated/ingestion/sources/mlflow/",
        "recipe": "source:\n  type: mlflow\n  config:\n    tracking_uri: tracking_uri"
    },
    {
        "urn": "urn:li:dataPlatform:azure-ad",
        "name": "azure-ad",
        "displayName": "Azure AD",
        "description": "Import Users and Groups from Azure Active Directory.",
        "docsUrl": "https://datahubproject.io/docs/generated/ingestion/sources/azure-ad/",
        "recipe": "source:\n    type: azure-ad\n    config:\n        client_id: # Your Azure Client ID, e.g. \"00000000-0000-0000-0000-000000000000\"\n        tenant_id: # Your Azure Tenant ID, e.g. \"00000000-0000-0000-0000-000000000000\"\n        # Add secret in Secrets Tab with this name\n        client_secret: \n        redirect: # Your Redirect URL, e.g. \"https://login.microsoftonline.com/common/oauth2/nativeclient\"\n        authority: # Your Authority URL, e.g. \"https://login.microsoftonline.com/00000000-0000-0000-0000-000000000000\"\n        token_url: # Your Token URL, e.g. \"https://login.microsoftonline.com/00000000-0000-0000-0000-000000000000/oauth2/token\"\n        graph_url: # The Graph URL, e.g. \"https://graph.microsoft.com/v1.0\"\n        \n        # Optional flags to ingest users, groups, or both\n        ingest_users: True\n        ingest_groups: True\n        \n        # Optional Allow / Deny extraction of particular Groups\n        # groups_pattern:\n        #    allow:\n        #        - \".*\"\n\n        # Optional Allow / Deny extraction of particular Users.\n        # users_pattern:\n        #    allow:\n        #        - \".*\""
    },
    {
        "urn": "urn:li:dataPlatform:okta",
        "name": "okta",
        "displayName": "Okta",
        "description": "Import Users and Groups from Okta.",
        "docsUrl": "https://datahubproject.io/docs/generated/ingestion/sources/okta/",
        "recipe": "source:\n    type: okta\n    config:\n        # Coordinates\n        okta_domain: # Your Okta Domain, e.g. \"dev-35531955.okta.com\"\n\n        # Credentials\n        # Add secret in Secrets Tab with relevant names for each variable\n        okta_api_token:  # Your Okta API Token, e.g. \"11be4R_M2MzDqXawbTHfKGpKee0kuEOfX1RCQSRx99\"\n\n        # Optional flags to ingest users, groups, or both\n        ingest_users: True\n        ingest_groups: True\n\n        # Optional: Customize the mapping to DataHub Username from an attribute appearing in the Okta User\n        # profile. Reference: https://developer.okta.com/docs/reference/api/users/\n        # okta_profile_to_username_attr: str = \"login\"\n        # okta_profile_to_username_regex: str = \"([^@]+)\"\n    \n        # Optional: Customize the mapping to DataHub Group from an attribute appearing in the Okta Group\n        # profile. Reference: https://developer.okta.com/docs/reference/api/groups/\n        # okta_profile_to_group_name_attr: str = \"name\"\n        # okta_profile_to_group_name_regex: str = \"(.*)\"\n        \n        # Optional: Include deprovisioned or suspended Okta users in the ingestion.\n        # include_deprovisioned_users = False\n        # include_suspended_users = False"
    },
    {
        "urn": "urn:li:dataPlatform:vertica",
        "name": "vertica",
        "displayName": "Vertica",
        "description": "Import Databases, Schemas, Tables, Views, Projections, statistics, and lineage from Vertica.",
        "docsUrl": "https://datahubproject.io/docs/generated/ingestion/sources/vertica/",
        "recipe": "source:\n    type: vertica\n    config:\n        # Coordinates\n        host_port: localhost:5433\n        # The name of the vertica database\n        database: Database_Name\n        # Credentials\n        username: Vertica_User\n        password: Vertica_Password\n\n        include_tables: true\n        include_views: true\n        include_projections: true\n        include_models: true\n        include_view_lineage: true\n        include_projection_lineage: true\n        profiling:\n            enabled: false\n        stateful_ingestion:\n            enabled: true  "
    },
    {
        "urn": "urn:li:dataPlatform:fivetran",
        "name": "fivetran",
        "displayName": "Fivetran",
        "description": "Import Connectors, Destinations, Sync Histor, Users, and lineage from FiveTran.",
        "docsUrl": "https://datahubproject.io/docs/generated/ingestion/sources/fivetran/",
        "recipe": "source:\n    type: fivetran\n    config:\n        # Fivetran log connector destination server configurations\n        fivetran_log_config:\n            destination_platform: snowflake\n            snowflake_destination_config:\n                # Coordinates\n                account_id: snowflake_account_id\n                warehouse: warehouse_name\n                database: snowflake_db\n                log_schema: fivetran_log_schema\n\n                # Credentials\n                username: ${SNOWFLAKE_USER}\n                password: ${SNOWFLAKE_PASS}\n                role: snowflake_role\n\n        # Optional - filter for certain connector names instead of ingesting everything.\n        # connector_patterns:\n        #     allow:\n        #         - connector_name\n\n        # Optional -- This mapping is optional and only required to configure platform-instance for source\n        # A mapping of Fivetran connector id to data platform instance\n        # sources_to_platform_instance:\n        #     calendar_elected:\n        #         platform_instance: cloud_postgres_instance\n        #         env: DEV\n\n        # Optional -- This mapping is optional and only required to configure platform-instance for destination.\n        # A mapping of Fivetran destination id to data platform instance\n        # destination_to_platform_instance:\n        #     calendar_elected:\n        #         platform_instance: cloud_postgres_instance\n        #         env: DEV"
    },
    {
        "urn": "urn:li:dataPlatform:sigma",
        "name": "sigma",
        "displayName": "Sigma",
        "description": "Import Workspaces, Workbooks, Pages, Elements, and lineage from Sigma Computing.",
        "docsUrl": "https://datahubproject.io/docs/generated/ingestion/sources/sigma/",
        "recipe": "source:\n    type: sigma\n    config:\n        # Coordinates\n        api_url: https://aws-api.sigmacomputing.com/v2\n        # Coordinates\n        client_id: CLIENT_ID\n        client_secret: CLIENT_SECRET\n\n        # Optional - filter for certain workspace names instead of ingesting everything.\n        # workspace_pattern:\n\n        #   allow:\n        #     - workspace_name\n        ingest_owner: true"
    },
    {
        "urn": "urn:li:dataPlatform:qlik-sense",
        "name": "qlik-sense",
        "displayName": "Qlik Sense",
        "description": "Import Spaces, Apps, Sheets, Charts, and Datasets from Qlik Sense.",
        "docsUrl": "https://datahubproject.io/docs/generated/ingestion/sources/qlik-sense/",
        "recipe": "source:\n    type: qlik-sense\n    config:\n        # Coordinates\n        tenant_hostname: https://xyz12xz.us.qlikcloud.com\n        # Coordinates\n        api_key: QLIK_API_KEY\n\n        # Optional - filter for certain space names instead of ingesting everything.\n        # space_pattern:\n\n        #   allow:\n        #     - space_name\n        ingest_owner: true"
    },
    {
        "urn": "urn:li:dataPlatform:cockroachdb",
        "name": "cockroachdb",
        "displayName": "CockroachDb",
        "description": "Import Databases, Schemas, Tables, Views, statistics and lineage from CockroachDB.",
        "docsUrl": "https://datahubproject.io/docs/generated/ingestion/sources/cockroachdb/",
        "recipe": "source: \n    type: cockroachdb\n    config:\n        # Coordinates\n        host_port: # Your CockroachDb host and port, e.g. cockroachdb:5432\n        database: # Your CockroachDb Database, e.g. sample_db\n\n        # Credentials\n        # Add secret in Secrets Tab with relevant names for each variable\n        username: null # Your CockroachDb username, e.g. admin\n\n        # Options\n        include_tables: true\n        include_views: true\n\n        # Profiling\n        profiling:\n            enabled: true\n            profile_table_level_only: true\n        stateful_ingestion:\n            enabled: true"
    },
    {
        "urn": "urn:li:dataPlatform:csv-enricher",
        "name": "csv-enricher",
        "displayName": "CSV",
        "description": "Import metadata from a formatted CSV.",
        "docsUrl": "https://datahubproject.io/docs/generated/ingestion/sources/csv-enricher",
        "recipe": "source: \n    type: csv-enricher \n    config: \n        # URL of your csv file to ingest \n        filename: \n        array_delimiter: '|' \n        delimiter: ',' \n        write_semantics: PATCH"
    },
    {
        "urn": "urn:li:dataPlatform:sac",
        "name": "sac",
        "displayName": "SAP Analytics Cloud",
        "description": "Import Stories, Applications and Models from SAP Analytics Cloud.",
        "docsUrl": "https://datahubproject.io/docs/generated/ingestion/sources/sac/",
        "recipe": "source:\n    type: sac\n    config:\n        tenant_url: # Your SAP Analytics Cloud tenant URL, e.g. https://company.eu10.sapanalytics.cloud or https://company.eu10.hcs.cloud.sap\n        token_url: # The Token URL of your SAP Analytics Cloud tenant, e.g. https://company.eu10.hana.ondemand.com/oauth/token.\n\n        # Add secret in Secrets Tab with relevant names for each variable\n        client_id: \"${SAC_CLIENT_ID}\" # Your SAP Analytics Cloud client id\n        client_secret: \"${SAC_CLIENT_SECRET}\" # Your SAP Analytics Cloud client secret"
    },
    {
        "urn": "urn:li:dataPlatform:custom",
        "name": "custom",
        "displayName": "Other",
        "description": "Configure a custom recipe using YAML.",
        "docsUrl": "https://datahubproject.io/docs/metadata-ingestion/",
        "recipe": "source:\n  type: <source-type>\n  config:\n    # Source-type specifics config\n    <source-configs>"
    },
    {
        "urn": "urn:li:dataPlatform:dremio",
        "name": "dremio",
        "displayName": "Dremio",
        "description": "Import Spaces, Sources, Tables and statistics from Dremio.",
        "docsUrl": "https://datahubproject.io/docs/metadata-ingestion/",
        "recipe": "source:\n    type: dremio\n    config:\n        # Coordinates\n        hostname: null\n        port: null\n        #true if https, otherwise false\n        tls: true\n\n        #For cloud instance\n        #is_dremio_cloud: True\n        #dremio_cloud_project_id: <project_id>\n\n        #Credentials with personal access token\n        authentication_method: PAT\n        password: pass\n\n        #Or Credentials with basic auth\n        #authentication_method: password\n        #username: null\n        #password: null\n\n        stateful_ingestion:\n            enabled: true"
    },
    {
        "urn": "urn:li:dataPlatform:cassandra",
        "name": "cassandra",
        "displayName": "CassandraDB",
        "docsUrl": "https://datahubproject.io/docs/generated/ingestion/sources/cassandra",
        "recipe": "source:\n  type: cassandra\n  config:\n    # Credentials for on prem cassandra\n    contact_point: localhost\n    port: 9042\n    username: admin\n    password: password\n\n    # Or\n    # Credentials Astra Cloud\n    #cloud_config:\n    #  secure_connect_bundle: Path to Secure Connect Bundle (.zip)\n    #  token: Application Token\n\n    # Optional Allow / Deny extraction of particular keyspaces.\n    keyspace_pattern:\n      allow: [.*]\n\n    # Optional Allow / Deny extraction of particular tables.\n    table_pattern:\n      allow: [.*]"
    },
    {
<<<<<<< HEAD
        "urn": "urn:li:dataPlatform:neo4j",
        "name": "neo4j",
        "displayName": "Neo4j",
        "description": "Import Nodes and Relationships from Neo4j.",
        "docsUrl": "https://datahubproject.io/docs/generated/ingestion/sources/neo4j/",
        "recipe": "source:\n    type: 'neo4j'\n    config:\n        uri: 'neo4j+ssc://host:7687'\n        username: 'neo4j'\n        password: 'password'\n        env: 'PROD'\n\nsink:\n  type: \"datahub-rest\"\n  config:\n    server: 'http://localhost:8080'"
=======
        "urn": "urn:li:dataPlatform:iceberg",
        "name": "iceberg",
        "displayName": "Iceberg",
        "description": "Ingest databases and tables from any Iceberg catalog implementation",
        "docsUrl": "https://datahubproject.io/docs/generated/ingestion/sources/iceberg",
        "recipe": "source:\n type: \"iceberg\"\n config:\n   env: dev\n   # each thread will open internet connections to fetch manifest files independently, \n   # this value needs to be adjusted with ulimit\n   processing_threads: 1 \n   # a single catalog definition with a form of a dictionary\n   catalog: \n     demo: # name of the catalog\n       type: \"rest\" # other types are available\n       uri: \"uri\"\n       s3.access-key-id: \"access-key\"\n       s3.secret-access-key: \"secret-access-key\"\n       s3.region: \"aws-region\"\n   profiling:\n     enabled: false\n"
>>>>>>> 94f104dd
    }
]<|MERGE_RESOLUTION|>--- conflicted
+++ resolved
@@ -319,20 +319,19 @@
         "recipe": "source:\n  type: cassandra\n  config:\n    # Credentials for on prem cassandra\n    contact_point: localhost\n    port: 9042\n    username: admin\n    password: password\n\n    # Or\n    # Credentials Astra Cloud\n    #cloud_config:\n    #  secure_connect_bundle: Path to Secure Connect Bundle (.zip)\n    #  token: Application Token\n\n    # Optional Allow / Deny extraction of particular keyspaces.\n    keyspace_pattern:\n      allow: [.*]\n\n    # Optional Allow / Deny extraction of particular tables.\n    table_pattern:\n      allow: [.*]"
     },
     {
-<<<<<<< HEAD
+        "urn": "urn:li:dataPlatform:iceberg",
+        "name": "iceberg",
+        "displayName": "Iceberg",
+        "description": "Ingest databases and tables from any Iceberg catalog implementation",
+        "docsUrl": "https://datahubproject.io/docs/generated/ingestion/sources/iceberg",
+        "recipe": "source:\n type: \"iceberg\"\n config:\n   env: dev\n   # each thread will open internet connections to fetch manifest files independently, \n   # this value needs to be adjusted with ulimit\n   processing_threads: 1 \n   # a single catalog definition with a form of a dictionary\n   catalog: \n     demo: # name of the catalog\n       type: \"rest\" # other types are available\n       uri: \"uri\"\n       s3.access-key-id: \"access-key\"\n       s3.secret-access-key: \"secret-access-key\"\n       s3.region: \"aws-region\"\n   profiling:\n     enabled: false\n"
+    },
+    {
         "urn": "urn:li:dataPlatform:neo4j",
         "name": "neo4j",
         "displayName": "Neo4j",
         "description": "Import Nodes and Relationships from Neo4j.",
         "docsUrl": "https://datahubproject.io/docs/generated/ingestion/sources/neo4j/",
         "recipe": "source:\n    type: 'neo4j'\n    config:\n        uri: 'neo4j+ssc://host:7687'\n        username: 'neo4j'\n        password: 'password'\n        env: 'PROD'\n\nsink:\n  type: \"datahub-rest\"\n  config:\n    server: 'http://localhost:8080'"
-=======
-        "urn": "urn:li:dataPlatform:iceberg",
-        "name": "iceberg",
-        "displayName": "Iceberg",
-        "description": "Ingest databases and tables from any Iceberg catalog implementation",
-        "docsUrl": "https://datahubproject.io/docs/generated/ingestion/sources/iceberg",
-        "recipe": "source:\n type: \"iceberg\"\n config:\n   env: dev\n   # each thread will open internet connections to fetch manifest files independently, \n   # this value needs to be adjusted with ulimit\n   processing_threads: 1 \n   # a single catalog definition with a form of a dictionary\n   catalog: \n     demo: # name of the catalog\n       type: \"rest\" # other types are available\n       uri: \"uri\"\n       s3.access-key-id: \"access-key\"\n       s3.secret-access-key: \"secret-access-key\"\n       s3.region: \"aws-region\"\n   profiling:\n     enabled: false\n"
->>>>>>> 94f104dd
     }
 ]