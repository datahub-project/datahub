import YAML from 'yamljs';
import {
    CheckCircleOutlined,
    ClockCircleOutlined,
    CloseCircleOutlined,
    LoadingOutlined,
    WarningOutlined,
} from '@ant-design/icons';
import { ANTD_GRAY, REDESIGN_COLORS } from '../../entity/shared/constants';
<<<<<<< HEAD
import { SOURCE_TEMPLATE_CONFIGS } from './conf/sources';
import { EntityType, FacetMetadata } from '../../../types.generated';
import { capitalizeFirstLetterOnly, pluralize } from '../../shared/textUtil';
=======
import { EntityType, FacetMetadata } from '../../../types.generated';
import { capitalizeFirstLetterOnly, pluralize } from '../../shared/textUtil';
import EntityRegistry from '../../entity/EntityRegistry';
import { SourceConfig } from './builder/types';
>>>>>>> af6a423f

export const getSourceConfigs = (ingestionSources: SourceConfig[], sourceType: string) => {
    const sourceConfigs = ingestionSources.find((source) => source.name === sourceType);
    if (!sourceConfigs) {
        console.error(`Failed to find source configs with source type ${sourceType}`);
    }
    return sourceConfigs;
};

export const yamlToJson = (yaml: string): string => {
    const obj = YAML.parse(yaml);
    const jsonStr = JSON.stringify(obj);
    return jsonStr;
};

export const jsonToYaml = (json: string): string => {
    const obj = JSON.parse(json);
    const yamlStr = YAML.stringify(obj, 6);
    return yamlStr;
};

<<<<<<< HEAD
=======
export function getPlaceholderRecipe(ingestionSources: SourceConfig[], type?: string) {
    const selectedSource = ingestionSources.find((source) => source.name === type);
    return selectedSource?.recipe || '';
}

>>>>>>> af6a423f
export const RUNNING = 'RUNNING';
export const SUCCESS = 'SUCCESS';
export const FAILURE = 'FAILURE';
export const CANCELLED = 'CANCELLED';
<<<<<<< HEAD
=======
export const UP_FOR_RETRY = 'UP_FOR_RETRY';
export const ROLLING_BACK = 'ROLLING_BACK';
export const ROLLED_BACK = 'ROLLED_BACK';
export const ROLLBACK_FAILED = 'ROLLBACK_FAILED';

export const CLI_EXECUTOR_ID = '__datahub_cli_';
export const MANUAL_INGESTION_SOURCE = 'MANUAL_INGESTION_SOURCE';
export const SCHEDULED_INGESTION_SOURCE = 'SCHEDULED_INGESTION_SOURCE';
export const CLI_INGESTION_SOURCE = 'CLI_INGESTION_SOURCE';
>>>>>>> af6a423f

export const getExecutionRequestStatusIcon = (status: string) => {
    return (
        (status === RUNNING && LoadingOutlined) ||
        (status === SUCCESS && CheckCircleOutlined) ||
        (status === FAILURE && CloseCircleOutlined) ||
        (status === CANCELLED && CloseCircleOutlined) ||
<<<<<<< HEAD
=======
        (status === UP_FOR_RETRY && ClockCircleOutlined) ||
        (status === ROLLED_BACK && WarningOutlined) ||
        (status === ROLLING_BACK && LoadingOutlined) ||
        (status === ROLLBACK_FAILED && CloseCircleOutlined) ||
>>>>>>> af6a423f
        undefined
    );
};

export const getExecutionRequestStatusDisplayText = (status: string) => {
    return (
        (status === RUNNING && 'Running') ||
        (status === SUCCESS && 'Succeeded') ||
        (status === FAILURE && 'Failed') ||
        (status === CANCELLED && 'Cancelled') ||
<<<<<<< HEAD
=======
        (status === UP_FOR_RETRY && 'Up for Retry') ||
        (status === ROLLED_BACK && 'Rolled Back') ||
        (status === ROLLING_BACK && 'Rolling Back') ||
        (status === ROLLBACK_FAILED && 'Rollback Failed') ||
>>>>>>> af6a423f
        status
    );
};

export const getExecutionRequestSummaryText = (status: string) => {
    switch (status) {
        case RUNNING:
            return 'Ingestion is running';
        case SUCCESS:
            return 'Ingestion successfully completed';
        case FAILURE:
            return 'Ingestion completed with errors';
        case CANCELLED:
            return 'Ingestion was cancelled';
        case ROLLED_BACK:
            return 'Ingestion was rolled back';
        case ROLLING_BACK:
            return 'Ingestion is in the process of rolling back';
        case ROLLBACK_FAILED:
            return 'Ingestion rollback failed';
        default:
            return 'Ingestion status not recognized';
    }
};

export const getExecutionRequestStatusDisplayColor = (status: string) => {
    return (
        (status === RUNNING && REDESIGN_COLORS.BLUE) ||
        (status === SUCCESS && 'green') ||
        (status === FAILURE && 'red') ||
<<<<<<< HEAD
        (status === CANCELLED && ANTD_GRAY[9]) ||
=======
        (status === UP_FOR_RETRY && 'orange') ||
        (status === CANCELLED && ANTD_GRAY[9]) ||
        (status === ROLLED_BACK && 'orange') ||
        (status === ROLLING_BACK && 'orange') ||
        (status === ROLLBACK_FAILED && 'red') ||
>>>>>>> af6a423f
        ANTD_GRAY[7]
    );
};

const ENTITIES_WITH_SUBTYPES = new Set([
    EntityType.Dataset.toLowerCase(),
    EntityType.Container.toLowerCase(),
    EntityType.Notebook.toLowerCase(),
<<<<<<< HEAD
=======
    EntityType.Dashboard.toLowerCase(),
>>>>>>> af6a423f
]);

type EntityTypeCount = {
    count: number;
    displayName: string;
};

/**
 * Extract entity type counts to display in the ingestion summary.
 *
 * @param entityTypeFacets the filter facets for entity type.
 * @param subTypeFacets the filter facets for sub types.
 */
export const extractEntityTypeCountsFromFacets = (
<<<<<<< HEAD
=======
    entityRegistry: EntityRegistry,
>>>>>>> af6a423f
    entityTypeFacets: FacetMetadata,
    subTypeFacets?: FacetMetadata | null,
): EntityTypeCount[] => {
    const finalCounts: EntityTypeCount[] = [];

    if (subTypeFacets) {
<<<<<<< HEAD
        subTypeFacets.aggregations.forEach((agg) =>
            finalCounts.push({
                count: agg.count,
                displayName: pluralize(agg.count, capitalizeFirstLetterOnly(agg.value) || ''),
            }),
        );
        entityTypeFacets.aggregations
=======
        subTypeFacets.aggregations
            .filter((agg) => agg.count > 0)
            .forEach((agg) =>
                finalCounts.push({
                    count: agg.count,
                    displayName: pluralize(agg.count, capitalizeFirstLetterOnly(agg.value) || ''),
                }),
            );
        entityTypeFacets.aggregations
            .filter((agg) => agg.count > 0)
>>>>>>> af6a423f
            .filter((agg) => !ENTITIES_WITH_SUBTYPES.has(agg.value.toLowerCase()))
            .forEach((agg) =>
                finalCounts.push({
                    count: agg.count,
<<<<<<< HEAD
                    displayName: pluralize(agg.count, capitalizeFirstLetterOnly(agg.value) || ''),
=======
                    displayName: entityRegistry.getCollectionName(agg.value as EntityType),
>>>>>>> af6a423f
                }),
            );
    } else {
        // Only use Entity Types- no subtypes.
<<<<<<< HEAD
        entityTypeFacets.aggregations.forEach((agg) =>
            finalCounts.push({
                count: agg.count,
                displayName: pluralize(agg.count, capitalizeFirstLetterOnly(agg.value) || ''),
            }),
        );
=======
        entityTypeFacets.aggregations
            .filter((agg) => agg.count > 0)
            .forEach((agg) =>
                finalCounts.push({
                    count: agg.count,
                    displayName: entityRegistry.getCollectionName(agg.value as EntityType),
                }),
            );
>>>>>>> af6a423f
    }

    return finalCounts;
};<|MERGE_RESOLUTION|>--- conflicted
+++ resolved
@@ -7,16 +7,10 @@
     WarningOutlined,
 } from '@ant-design/icons';
 import { ANTD_GRAY, REDESIGN_COLORS } from '../../entity/shared/constants';
-<<<<<<< HEAD
-import { SOURCE_TEMPLATE_CONFIGS } from './conf/sources';
-import { EntityType, FacetMetadata } from '../../../types.generated';
-import { capitalizeFirstLetterOnly, pluralize } from '../../shared/textUtil';
-=======
 import { EntityType, FacetMetadata } from '../../../types.generated';
 import { capitalizeFirstLetterOnly, pluralize } from '../../shared/textUtil';
 import EntityRegistry from '../../entity/EntityRegistry';
 import { SourceConfig } from './builder/types';
->>>>>>> af6a423f
 
 export const getSourceConfigs = (ingestionSources: SourceConfig[], sourceType: string) => {
     const sourceConfigs = ingestionSources.find((source) => source.name === sourceType);
@@ -38,20 +32,15 @@
     return yamlStr;
 };
 
-<<<<<<< HEAD
-=======
 export function getPlaceholderRecipe(ingestionSources: SourceConfig[], type?: string) {
     const selectedSource = ingestionSources.find((source) => source.name === type);
     return selectedSource?.recipe || '';
 }
 
->>>>>>> af6a423f
 export const RUNNING = 'RUNNING';
 export const SUCCESS = 'SUCCESS';
 export const FAILURE = 'FAILURE';
 export const CANCELLED = 'CANCELLED';
-<<<<<<< HEAD
-=======
 export const UP_FOR_RETRY = 'UP_FOR_RETRY';
 export const ROLLING_BACK = 'ROLLING_BACK';
 export const ROLLED_BACK = 'ROLLED_BACK';
@@ -61,7 +50,6 @@
 export const MANUAL_INGESTION_SOURCE = 'MANUAL_INGESTION_SOURCE';
 export const SCHEDULED_INGESTION_SOURCE = 'SCHEDULED_INGESTION_SOURCE';
 export const CLI_INGESTION_SOURCE = 'CLI_INGESTION_SOURCE';
->>>>>>> af6a423f
 
 export const getExecutionRequestStatusIcon = (status: string) => {
     return (
@@ -69,13 +57,10 @@
         (status === SUCCESS && CheckCircleOutlined) ||
         (status === FAILURE && CloseCircleOutlined) ||
         (status === CANCELLED && CloseCircleOutlined) ||
-<<<<<<< HEAD
-=======
         (status === UP_FOR_RETRY && ClockCircleOutlined) ||
         (status === ROLLED_BACK && WarningOutlined) ||
         (status === ROLLING_BACK && LoadingOutlined) ||
         (status === ROLLBACK_FAILED && CloseCircleOutlined) ||
->>>>>>> af6a423f
         undefined
     );
 };
@@ -86,13 +71,10 @@
         (status === SUCCESS && 'Succeeded') ||
         (status === FAILURE && 'Failed') ||
         (status === CANCELLED && 'Cancelled') ||
-<<<<<<< HEAD
-=======
         (status === UP_FOR_RETRY && 'Up for Retry') ||
         (status === ROLLED_BACK && 'Rolled Back') ||
         (status === ROLLING_BACK && 'Rolling Back') ||
         (status === ROLLBACK_FAILED && 'Rollback Failed') ||
->>>>>>> af6a423f
         status
     );
 };
@@ -123,15 +105,11 @@
         (status === RUNNING && REDESIGN_COLORS.BLUE) ||
         (status === SUCCESS && 'green') ||
         (status === FAILURE && 'red') ||
-<<<<<<< HEAD
-        (status === CANCELLED && ANTD_GRAY[9]) ||
-=======
         (status === UP_FOR_RETRY && 'orange') ||
         (status === CANCELLED && ANTD_GRAY[9]) ||
         (status === ROLLED_BACK && 'orange') ||
         (status === ROLLING_BACK && 'orange') ||
         (status === ROLLBACK_FAILED && 'red') ||
->>>>>>> af6a423f
         ANTD_GRAY[7]
     );
 };
@@ -140,10 +118,7 @@
     EntityType.Dataset.toLowerCase(),
     EntityType.Container.toLowerCase(),
     EntityType.Notebook.toLowerCase(),
-<<<<<<< HEAD
-=======
     EntityType.Dashboard.toLowerCase(),
->>>>>>> af6a423f
 ]);
 
 type EntityTypeCount = {
@@ -158,25 +133,13 @@
  * @param subTypeFacets the filter facets for sub types.
  */
 export const extractEntityTypeCountsFromFacets = (
-<<<<<<< HEAD
-=======
     entityRegistry: EntityRegistry,
->>>>>>> af6a423f
     entityTypeFacets: FacetMetadata,
     subTypeFacets?: FacetMetadata | null,
 ): EntityTypeCount[] => {
     const finalCounts: EntityTypeCount[] = [];
 
     if (subTypeFacets) {
-<<<<<<< HEAD
-        subTypeFacets.aggregations.forEach((agg) =>
-            finalCounts.push({
-                count: agg.count,
-                displayName: pluralize(agg.count, capitalizeFirstLetterOnly(agg.value) || ''),
-            }),
-        );
-        entityTypeFacets.aggregations
-=======
         subTypeFacets.aggregations
             .filter((agg) => agg.count > 0)
             .forEach((agg) =>
@@ -187,28 +150,15 @@
             );
         entityTypeFacets.aggregations
             .filter((agg) => agg.count > 0)
->>>>>>> af6a423f
             .filter((agg) => !ENTITIES_WITH_SUBTYPES.has(agg.value.toLowerCase()))
             .forEach((agg) =>
                 finalCounts.push({
                     count: agg.count,
-<<<<<<< HEAD
-                    displayName: pluralize(agg.count, capitalizeFirstLetterOnly(agg.value) || ''),
-=======
                     displayName: entityRegistry.getCollectionName(agg.value as EntityType),
->>>>>>> af6a423f
                 }),
             );
     } else {
         // Only use Entity Types- no subtypes.
-<<<<<<< HEAD
-        entityTypeFacets.aggregations.forEach((agg) =>
-            finalCounts.push({
-                count: agg.count,
-                displayName: pluralize(agg.count, capitalizeFirstLetterOnly(agg.value) || ''),
-            }),
-        );
-=======
         entityTypeFacets.aggregations
             .filter((agg) => agg.count > 0)
             .forEach((agg) =>
@@ -217,7 +167,6 @@
                     displayName: entityRegistry.getCollectionName(agg.value as EntityType),
                 }),
             );
->>>>>>> af6a423f
     }
 
     return finalCounts;
