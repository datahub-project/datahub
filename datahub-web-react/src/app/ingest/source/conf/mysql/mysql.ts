--- conflicted
+++ resolved
@@ -21,16 +21,7 @@
         # Profiling
         profiling:
             enabled: false
-<<<<<<< HEAD
-sink: 
-    type: datahub-rest 
-    config: 
-        server: "${baseUrl}/gms"
-        # Add a secret in secrets Tab
-        token: "\${GMS_TOKEN}"`;
-=======
 `;
->>>>>>> 13d57344
 
 const mysqlConfig: SourceConfig = {
     type: 'mysql',
