--- conflicted
+++ resolved
@@ -27,16 +27,7 @@
         # users_pattern:
         #    allow:
         #        - ".*"
-<<<<<<< HEAD
-sink: 
-    type: datahub-rest
-    config: 
-        server: "${baseUrl}/gms"
-        # Add a secret in secrets Tab
-        token: "\${GMS_TOKEN}"`;
-=======
 `;
->>>>>>> 13d57344
 
 const azureAdConfig: SourceConfig = {
     type: 'azure-ad',
