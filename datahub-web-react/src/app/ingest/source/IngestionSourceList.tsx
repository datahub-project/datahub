import { PlusOutlined, RedoOutlined } from '@ant-design/icons';
import React, { useCallback, useEffect, useState } from 'react';
import * as QueryString from 'query-string';
import { useLocation } from 'react-router';
import { Button, message, Modal, Pagination, Select } from 'antd';
import styled from 'styled-components';
import {
    useCreateIngestionExecutionRequestMutation,
    useCreateIngestionSourceMutation,
    useDeleteIngestionSourceMutation,
    useListIngestionSourcesQuery,
    useUpdateIngestionSourceMutation,
} from '../../../graphql/ingestion.generated';
import { Message } from '../../shared/Message';
import TabToolbar from '../../entity/shared/components/styled/TabToolbar';
import { IngestionSourceBuilderModal } from './builder/IngestionSourceBuilderModal';
import { CLI_EXECUTOR_ID } from './utils';
import { DEFAULT_EXECUTOR_ID, SourceBuilderState } from './builder/types';
import { IngestionSource, UpdateIngestionSourceInput } from '../../../types.generated';
import { SearchBar } from '../../search/SearchBar';
import { useEntityRegistry } from '../../useEntityRegistry';
<<<<<<< HEAD
import { ExecutionDetailsModal } from './ExecutionRequestDetailsModal';
=======
import { ExecutionDetailsModal } from './executions/ExecutionRequestDetailsModal';
import RecipeViewerModal from './RecipeViewerModal';
import IngestionSourceTable from './IngestionSourceTable';
import { scrollToTop } from '../../shared/searchUtils';
import useRefreshIngestionData from './executions/useRefreshIngestionData';
import { isExecutionRequestActive } from './executions/IngestionSourceExecutionList';
>>>>>>> af6a423f

const SourceContainer = styled.div``;

const SourcePaginationContainer = styled.div`
    display: flex;
    justify-content: center;
`;

const StyledSelect = styled(Select)`
    margin-right: 15px;
    min-width: 75px;
`;

const FilterWrapper = styled.div`
    display: flex;
`;

<<<<<<< HEAD
const StatusButton = styled(Button)`
    padding: 0px;
    margin: 0px;
`;

const ActionButtonContainer = styled.div`
    display: flex;
    justify-content: right;
`;
=======
export enum IngestionSourceType {
    ALL,
    UI,
    CLI,
}

export function shouldIncludeSource(source: any, sourceFilter: IngestionSourceType) {
    if (sourceFilter === IngestionSourceType.CLI) {
        return source.config.executorId === CLI_EXECUTOR_ID;
    }
    if (sourceFilter === IngestionSourceType.UI) {
        return source.config.executorId !== CLI_EXECUTOR_ID;
    }
    return true;
}
>>>>>>> af6a423f

const DEFAULT_PAGE_SIZE = 25;

const removeExecutionsFromIngestionSource = (source) => {
    if (source) {
        return {
            name: source.name,
            type: source.type,
            schedule: source.schedule,
            config: source.config,
        };
    }
    return undefined;
};

export const IngestionSourceList = () => {
    const entityRegistry = useEntityRegistry();
    const location = useLocation();
    const params = QueryString.parse(location.search, { arrayFormat: 'comma' });
    const paramsQuery = (params?.query as string) || undefined;
    const [query, setQuery] = useState<undefined | string>(undefined);
    useEffect(() => setQuery(paramsQuery), [paramsQuery]);

    const [page, setPage] = useState(1);

    const pageSize = DEFAULT_PAGE_SIZE;
    const start = (page - 1) * pageSize;

    const [isBuildingSource, setIsBuildingSource] = useState<boolean>(false);
    const [isViewingRecipe, setIsViewingRecipe] = useState<boolean>(false);
    const [focusSourceUrn, setFocusSourceUrn] = useState<undefined | string>(undefined);
    const [focusExecutionUrn, setFocusExecutionUrn] = useState<undefined | string>(undefined);
    const [lastRefresh, setLastRefresh] = useState(0);
    // Set of removed urns used to account for eventual consistency
    const [removedUrns, setRemovedUrns] = useState<string[]>([]);
    const [sourceFilter, setSourceFilter] = useState(IngestionSourceType.ALL);

    // Ingestion Source Queries
    const { loading, error, data, refetch } = useListIngestionSourcesQuery({
        variables: {
            input: {
                start,
                count: pageSize,
                query,
            },
        },
    });
    const [createIngestionSource] = useCreateIngestionSourceMutation();
    const [updateIngestionSource] = useUpdateIngestionSourceMutation();

    // Execution Request queries
    const [createExecutionRequestMutation] = useCreateIngestionExecutionRequestMutation();
    const [removeIngestionSourceMutation] = useDeleteIngestionSourceMutation();

    const totalSources = data?.listIngestionSources?.total || 0;
    const sources = data?.listIngestionSources?.ingestionSources || [];
    const filteredSources = sources.filter(
        (source) => !removedUrns.includes(source.urn) && shouldIncludeSource(source, sourceFilter),
    ) as IngestionSource[];
    const focusSource =
        (focusSourceUrn && filteredSources.find((source) => source.urn === focusSourceUrn)) || undefined;

<<<<<<< HEAD
    const onRefresh = () => {
        refetch();
        // Used to force a re-render of the child execution request list.
        setLastRefresh(new Date().getMilliseconds());
    };
=======
    const onRefresh = useCallback(() => {
        refetch();
        // Used to force a re-render of the child execution request list.
        setLastRefresh(new Date().getTime());
    }, [refetch]);

    function hasActiveExecution() {
        return !!filteredSources.find((source) =>
            source.executions?.executionRequests.find((request) => isExecutionRequestActive(request)),
        );
    }
    useRefreshIngestionData(onRefresh, hasActiveExecution);
>>>>>>> af6a423f

    const executeIngestionSource = (urn: string) => {
        createExecutionRequestMutation({
            variables: {
                input: {
                    ingestionSourceUrn: urn,
                },
            },
        })
            .then(() => {
                message.success({
                    content: `Successfully submitted ingestion execution request!`,
                    duration: 3,
                });
<<<<<<< HEAD
                setInterval(() => onRefresh(), 3000);
=======
                setTimeout(() => onRefresh(), 3000);
>>>>>>> af6a423f
            })
            .catch((e) => {
                message.destroy();
                message.error({
                    content: `Failed to submit ingestion execution request!: \n ${e.message || ''}`,
                    duration: 3,
                });
            });
    };

    const onCreateOrUpdateIngestionSourceSuccess = () => {
        setTimeout(() => refetch(), 2000);
        setIsBuildingSource(false);
        setFocusSourceUrn(undefined);
    };

    const createOrUpdateIngestionSource = (
        input: UpdateIngestionSourceInput,
        resetState: () => void,
        shouldRun?: boolean,
    ) => {
        if (focusSourceUrn) {
            // Update:
            updateIngestionSource({ variables: { urn: focusSourceUrn as string, input } })
                .then(() => {
                    message.success({
                        content: `Successfully updated ingestion source!`,
                        duration: 3,
                    });
                    onCreateOrUpdateIngestionSourceSuccess();
                    resetState();
                    if (shouldRun) executeIngestionSource(focusSourceUrn);
                })
                .catch((e) => {
                    message.destroy();
                    message.error({
                        content: `Failed to update ingestion source!: \n ${e.message || ''}`,
                        duration: 3,
                    });
                });
        } else {
            // Create
            createIngestionSource({ variables: { input } })
                .then((result) => {
                    message.loading({ content: 'Loading...', duration: 2 });
                    setTimeout(() => {
                        refetch();
                        message.success({
                            content: `Successfully created ingestion source!`,
                            duration: 3,
                        });
                        if (shouldRun && result.data?.createIngestionSource) {
                            executeIngestionSource(result.data.createIngestionSource);
                        }
                    }, 2000);
                    setIsBuildingSource(false);
                    setFocusSourceUrn(undefined);
                    resetState();
                    // onCreateOrUpdateIngestionSourceSuccess();
                })
                .catch((e) => {
                    message.destroy();
                    message.error({
                        content: `Failed to create ingestion source!: \n ${e.message || ''}`,
                        duration: 3,
                    });
                });
        }
    };

    const onChangePage = (newPage: number) => {
        scrollToTop();
        setPage(newPage);
    };

    const deleteIngestionSource = async (urn: string) => {
        removeIngestionSourceMutation({
            variables: { urn },
        })
            .then(() => {
                message.success({ content: 'Removed ingestion source.', duration: 2 });
                const newRemovedUrns = [...removedUrns, urn];
                setRemovedUrns(newRemovedUrns);
                setTimeout(function () {
                    refetch?.();
                }, 3000);
            })
            .catch((e: unknown) => {
                message.destroy();
                if (e instanceof Error) {
                    message.error({ content: `Failed to remove ingestion source: \n ${e.message || ''}`, duration: 3 });
                }
            });
    };

    const onSubmit = (recipeBuilderState: SourceBuilderState, resetState: () => void, shouldRun?: boolean) => {
        createOrUpdateIngestionSource(
            {
                type: recipeBuilderState.type as string,
                name: recipeBuilderState.name as string,
                config: {
                    recipe: recipeBuilderState.config?.recipe as string,
                    version:
                        (recipeBuilderState.config?.version?.length &&
                            (recipeBuilderState.config?.version as string)) ||
                        undefined,
                    executorId:
                        (recipeBuilderState.config?.executorId?.length &&
                            (recipeBuilderState.config?.executorId as string)) ||
                        DEFAULT_EXECUTOR_ID,
                    debugMode: recipeBuilderState.config?.debugMode || false,
                },
                schedule: recipeBuilderState.schedule && {
                    interval: recipeBuilderState.schedule?.interval as string,
                    timezone: recipeBuilderState.schedule?.timezone as string,
                },
            },
            resetState,
            shouldRun,
        );
    };

    const onEdit = (urn: string) => {
        setIsBuildingSource(true);
        setFocusSourceUrn(urn);
    };

    const onView = (urn: string) => {
        setIsViewingRecipe(true);
        setFocusSourceUrn(urn);
    };

    const onExecute = (urn: string) => {
        Modal.confirm({
            title: `Confirm Source Execution`,
            content: "Click 'Execute' to run this ingestion source.",
            onOk() {
                executeIngestionSource(urn);
            },
            onCancel() {},
            okText: 'Execute',
            maskClosable: true,
            closable: true,
        });
    };

    const onDelete = (urn: string) => {
        Modal.confirm({
            title: `Confirm Ingestion Source Removal`,
            content: `Are you sure you want to remove this ingestion source? Removing will terminate any scheduled ingestion runs.`,
            onOk() {
                deleteIngestionSource(urn);
            },
            onCancel() {},
            okText: 'Yes',
            maskClosable: true,
            closable: true,
        });
    };

    const onCancel = () => {
        setIsBuildingSource(false);
        setIsViewingRecipe(false);
        setFocusSourceUrn(undefined);
    };

<<<<<<< HEAD
    const tableColumns = [
        {
            title: 'Type',
            dataIndex: 'type',
            key: 'type',
            render: (type: string) => {
                const iconUrl = sourceTypeToIconUrl(type);
                const typeDisplayName = capitalizeFirstLetter(type);
                return (
                    (iconUrl && (
                        <Tooltip overlay={typeDisplayName}>
                            <PreviewImage preview={false} src={iconUrl} alt={type || ''} />
                        </Tooltip>
                    )) || <Typography.Text strong>{typeDisplayName}</Typography.Text>
                );
            },
        },
        {
            title: 'Name',
            dataIndex: 'name',
            key: 'name',
            render: (name: string) => name || '',
        },
        {
            title: 'Schedule',
            dataIndex: 'schedule',
            key: 'schedule',
            render: (schedule: any, record: any) => {
                const tooltip = schedule && `Runs ${cronstrue.toString(schedule).toLowerCase()} (${record.timezone})`;
                return (
                    <Tooltip title={tooltip || 'Not scheduled'}>
                        <Typography.Text code>{schedule || 'None'}</Typography.Text>
                    </Tooltip>
                );
            },
        },
        {
            title: 'Execution Count',
            dataIndex: 'execCount',
            key: 'execCount',
            render: (execCount: any) => {
                return <Typography.Text>{execCount || '0'}</Typography.Text>;
            },
        },
        {
            title: 'Last Execution',
            dataIndex: 'lastExecTime',
            key: 'lastExecTime',
            render: (time: any) => {
                const executionDate = time && new Date(time);
                const localTime =
                    executionDate && `${executionDate.toLocaleDateString()} at ${executionDate.toLocaleTimeString()}`;
                return <Typography.Text>{localTime || 'N/A'}</Typography.Text>;
            },
        },
        {
            title: 'Last Status',
            dataIndex: 'lastExecStatus',
            key: 'lastExecStatus',
            render: (status: any, record) => {
                const Icon = getExecutionRequestStatusIcon(status);
                const text = getExecutionRequestStatusDisplayText(status);
                const color = getExecutionRequestStatusDisplayColor(status);
                return (
                    <StatusContainer>
                        {Icon && <Icon style={{ color }} />}
                        <StatusButton type="link" onClick={() => setFocusExecutionUrn(record.lastExecUrn)}>
                            <Typography.Text strong style={{ color, marginLeft: 8 }}>
                                {text || 'N/A'}
                            </Typography.Text>
                        </StatusButton>
                    </StatusContainer>
                );
            },
        },
        {
            title: '',
            dataIndex: '',
            key: 'x',
            render: (_, record: any) => (
                <ActionButtonContainer>
                    {navigator.clipboard && (
                        <Tooltip title="Copy Ingestion Source URN">
                            <Button
                                style={{ marginRight: 16 }}
                                icon={<CopyOutlined />}
                                onClick={() => {
                                    navigator.clipboard.writeText(record.urn);
                                }}
                            />
                        </Tooltip>
                    )}
                    <Button style={{ marginRight: 16 }} onClick={() => onEdit(record.urn)}>
                        EDIT
                    </Button>
                    <Button
                        disabled={record.lastExecStatus === 'RUNNING'}
                        style={{ marginRight: 16 }}
                        onClick={() => onExecute(record.urn)}
                    >
                        EXECUTE
                    </Button>

                    <Button onClick={() => onDelete(record.urn)} type="text" shape="circle" danger>
                        <DeleteOutlined />
                    </Button>
                </ActionButtonContainer>
            ),
        },
    ];

    const tableData = filteredSources?.map((source) => ({
        urn: source.urn,
        type: source.type,
        name: source.name,
        schedule: source.schedule?.interval,
        timezone: source.schedule?.timezone,
        execCount: source.executions?.total || 0,
        lastExecUrn:
            source.executions?.total && source.executions?.total > 0 && source.executions?.executionRequests[0].urn,
        lastExecTime:
            source.executions?.total &&
            source.executions?.total > 0 &&
            source.executions?.executionRequests[0].result?.startTimeMs,
        lastExecStatus:
            source.executions?.total &&
            source.executions?.total > 0 &&
            source.executions?.executionRequests[0].result?.status,
    }));

=======
>>>>>>> af6a423f
    return (
        <>
            {!data && loading && <Message type="loading" content="Loading ingestion sources..." />}
            {error && (
                <Message type="error" content="Failed to load ingestion sources! An unexpected error occurred." />
            )}
            <SourceContainer>
                <TabToolbar>
                    <div>
                        <Button type="text" onClick={() => setIsBuildingSource(true)}>
                            <PlusOutlined /> Create new source
                        </Button>
                        <Button type="text" onClick={onRefresh}>
                            <RedoOutlined /> Refresh
                        </Button>
                    </div>
                    <FilterWrapper>
                        <StyledSelect
                            value={sourceFilter}
                            onChange={(selection) => setSourceFilter(selection as IngestionSourceType)}
                        >
                            <Select.Option value={IngestionSourceType.ALL}>All</Select.Option>
                            <Select.Option value={IngestionSourceType.UI}>UI</Select.Option>
                            <Select.Option value={IngestionSourceType.CLI}>CLI</Select.Option>
                        </StyledSelect>

                        <SearchBar
                            initialQuery={query || ''}
                            placeholderText="Search sources..."
                            suggestions={[]}
                            style={{
                                maxWidth: 220,
                                padding: 0,
                            }}
                            inputStyle={{
                                height: 32,
                                fontSize: 12,
                            }}
                            onSearch={() => null}
                            onQueryChange={(q) => setQuery(q)}
                            entityRegistry={entityRegistry}
                            hideRecommendations
                        />
                    </FilterWrapper>
                </TabToolbar>
                <IngestionSourceTable
                    lastRefresh={lastRefresh}
                    sources={filteredSources || []}
                    setFocusExecutionUrn={setFocusExecutionUrn}
                    onExecute={onExecute}
                    onEdit={onEdit}
                    onView={onView}
                    onDelete={onDelete}
                    onRefresh={onRefresh}
                />
                <SourcePaginationContainer>
                    <Pagination
                        style={{ margin: 40 }}
                        current={page}
                        pageSize={pageSize}
                        total={totalSources}
                        showLessItems
                        onChange={onChangePage}
                        showSizeChanger={false}
                    />
                </SourcePaginationContainer>
            </SourceContainer>
            <IngestionSourceBuilderModal
                initialState={removeExecutionsFromIngestionSource(focusSource)}
                visible={isBuildingSource}
                onSubmit={onSubmit}
                onCancel={onCancel}
            />
<<<<<<< HEAD
=======
            {isViewingRecipe && <RecipeViewerModal recipe={focusSource?.config.recipe} onCancel={onCancel} />}
>>>>>>> af6a423f
            {focusExecutionUrn && (
                <ExecutionDetailsModal
                    urn={focusExecutionUrn}
                    visible
                    onClose={() => setFocusExecutionUrn(undefined)}
                />
            )}
        </>
    );
};<|MERGE_RESOLUTION|>--- conflicted
+++ resolved
@@ -19,16 +19,12 @@
 import { IngestionSource, UpdateIngestionSourceInput } from '../../../types.generated';
 import { SearchBar } from '../../search/SearchBar';
 import { useEntityRegistry } from '../../useEntityRegistry';
-<<<<<<< HEAD
-import { ExecutionDetailsModal } from './ExecutionRequestDetailsModal';
-=======
 import { ExecutionDetailsModal } from './executions/ExecutionRequestDetailsModal';
 import RecipeViewerModal from './RecipeViewerModal';
 import IngestionSourceTable from './IngestionSourceTable';
 import { scrollToTop } from '../../shared/searchUtils';
 import useRefreshIngestionData from './executions/useRefreshIngestionData';
 import { isExecutionRequestActive } from './executions/IngestionSourceExecutionList';
->>>>>>> af6a423f
 
 const SourceContainer = styled.div``;
 
@@ -46,17 +42,6 @@
     display: flex;
 `;
 
-<<<<<<< HEAD
-const StatusButton = styled(Button)`
-    padding: 0px;
-    margin: 0px;
-`;
-
-const ActionButtonContainer = styled.div`
-    display: flex;
-    justify-content: right;
-`;
-=======
 export enum IngestionSourceType {
     ALL,
     UI,
@@ -72,7 +57,6 @@
     }
     return true;
 }
->>>>>>> af6a423f
 
 const DEFAULT_PAGE_SIZE = 25;
 
@@ -135,13 +119,6 @@
     const focusSource =
         (focusSourceUrn && filteredSources.find((source) => source.urn === focusSourceUrn)) || undefined;
 
-<<<<<<< HEAD
-    const onRefresh = () => {
-        refetch();
-        // Used to force a re-render of the child execution request list.
-        setLastRefresh(new Date().getMilliseconds());
-    };
-=======
     const onRefresh = useCallback(() => {
         refetch();
         // Used to force a re-render of the child execution request list.
@@ -154,7 +131,6 @@
         );
     }
     useRefreshIngestionData(onRefresh, hasActiveExecution);
->>>>>>> af6a423f
 
     const executeIngestionSource = (urn: string) => {
         createExecutionRequestMutation({
@@ -169,11 +145,7 @@
                     content: `Successfully submitted ingestion execution request!`,
                     duration: 3,
                 });
-<<<<<<< HEAD
-                setInterval(() => onRefresh(), 3000);
-=======
                 setTimeout(() => onRefresh(), 3000);
->>>>>>> af6a423f
             })
             .catch((e) => {
                 message.destroy();
@@ -340,139 +312,6 @@
         setFocusSourceUrn(undefined);
     };
 
-<<<<<<< HEAD
-    const tableColumns = [
-        {
-            title: 'Type',
-            dataIndex: 'type',
-            key: 'type',
-            render: (type: string) => {
-                const iconUrl = sourceTypeToIconUrl(type);
-                const typeDisplayName = capitalizeFirstLetter(type);
-                return (
-                    (iconUrl && (
-                        <Tooltip overlay={typeDisplayName}>
-                            <PreviewImage preview={false} src={iconUrl} alt={type || ''} />
-                        </Tooltip>
-                    )) || <Typography.Text strong>{typeDisplayName}</Typography.Text>
-                );
-            },
-        },
-        {
-            title: 'Name',
-            dataIndex: 'name',
-            key: 'name',
-            render: (name: string) => name || '',
-        },
-        {
-            title: 'Schedule',
-            dataIndex: 'schedule',
-            key: 'schedule',
-            render: (schedule: any, record: any) => {
-                const tooltip = schedule && `Runs ${cronstrue.toString(schedule).toLowerCase()} (${record.timezone})`;
-                return (
-                    <Tooltip title={tooltip || 'Not scheduled'}>
-                        <Typography.Text code>{schedule || 'None'}</Typography.Text>
-                    </Tooltip>
-                );
-            },
-        },
-        {
-            title: 'Execution Count',
-            dataIndex: 'execCount',
-            key: 'execCount',
-            render: (execCount: any) => {
-                return <Typography.Text>{execCount || '0'}</Typography.Text>;
-            },
-        },
-        {
-            title: 'Last Execution',
-            dataIndex: 'lastExecTime',
-            key: 'lastExecTime',
-            render: (time: any) => {
-                const executionDate = time && new Date(time);
-                const localTime =
-                    executionDate && `${executionDate.toLocaleDateString()} at ${executionDate.toLocaleTimeString()}`;
-                return <Typography.Text>{localTime || 'N/A'}</Typography.Text>;
-            },
-        },
-        {
-            title: 'Last Status',
-            dataIndex: 'lastExecStatus',
-            key: 'lastExecStatus',
-            render: (status: any, record) => {
-                const Icon = getExecutionRequestStatusIcon(status);
-                const text = getExecutionRequestStatusDisplayText(status);
-                const color = getExecutionRequestStatusDisplayColor(status);
-                return (
-                    <StatusContainer>
-                        {Icon && <Icon style={{ color }} />}
-                        <StatusButton type="link" onClick={() => setFocusExecutionUrn(record.lastExecUrn)}>
-                            <Typography.Text strong style={{ color, marginLeft: 8 }}>
-                                {text || 'N/A'}
-                            </Typography.Text>
-                        </StatusButton>
-                    </StatusContainer>
-                );
-            },
-        },
-        {
-            title: '',
-            dataIndex: '',
-            key: 'x',
-            render: (_, record: any) => (
-                <ActionButtonContainer>
-                    {navigator.clipboard && (
-                        <Tooltip title="Copy Ingestion Source URN">
-                            <Button
-                                style={{ marginRight: 16 }}
-                                icon={<CopyOutlined />}
-                                onClick={() => {
-                                    navigator.clipboard.writeText(record.urn);
-                                }}
-                            />
-                        </Tooltip>
-                    )}
-                    <Button style={{ marginRight: 16 }} onClick={() => onEdit(record.urn)}>
-                        EDIT
-                    </Button>
-                    <Button
-                        disabled={record.lastExecStatus === 'RUNNING'}
-                        style={{ marginRight: 16 }}
-                        onClick={() => onExecute(record.urn)}
-                    >
-                        EXECUTE
-                    </Button>
-
-                    <Button onClick={() => onDelete(record.urn)} type="text" shape="circle" danger>
-                        <DeleteOutlined />
-                    </Button>
-                </ActionButtonContainer>
-            ),
-        },
-    ];
-
-    const tableData = filteredSources?.map((source) => ({
-        urn: source.urn,
-        type: source.type,
-        name: source.name,
-        schedule: source.schedule?.interval,
-        timezone: source.schedule?.timezone,
-        execCount: source.executions?.total || 0,
-        lastExecUrn:
-            source.executions?.total && source.executions?.total > 0 && source.executions?.executionRequests[0].urn,
-        lastExecTime:
-            source.executions?.total &&
-            source.executions?.total > 0 &&
-            source.executions?.executionRequests[0].result?.startTimeMs,
-        lastExecStatus:
-            source.executions?.total &&
-            source.executions?.total > 0 &&
-            source.executions?.executionRequests[0].result?.status,
-    }));
-
-=======
->>>>>>> af6a423f
     return (
         <>
             {!data && loading && <Message type="loading" content="Loading ingestion sources..." />}
@@ -546,10 +385,7 @@
                 onSubmit={onSubmit}
                 onCancel={onCancel}
             />
-<<<<<<< HEAD
-=======
             {isViewingRecipe && <RecipeViewerModal recipe={focusSource?.config.recipe} onCancel={onCancel} />}
->>>>>>> af6a423f
             {focusExecutionUrn && (
                 <ExecutionDetailsModal
                     urn={focusExecutionUrn}
