import React from 'react';
import { Menu, Dropdown } from 'antd';
import Cookies from 'js-cookie';
import { CaretDownOutlined } from '@ant-design/icons';
import { Link } from 'react-router-dom';
import styled, { useTheme } from 'styled-components';
import { isLoggedInVar } from '../auth/checkAuthStatus';
import { GlobalCfg } from '../../conf';
import { EntityType } from '../../types.generated';
import { useEntityRegistry } from '../useEntityRegistry';
import CustomAvatar from './avatar/CustomAvatar';
import analytics, { EventType } from '../analytics';

const MenuItem = styled(Menu.Item)`
    && {
        margin-top: 2px;
    }
    & > a:visited,
    & > a:active,
    & > a:focus {
        clear: both;
        border: none;
        outline: 0;
    }
`;

const DownArrow = styled(CaretDownOutlined)`
    vertical-align: -5px;
    font-size: 16px;
    color: #fff;
`;

interface Props {
    urn: string;
    pictureLink?: string;
    name?: string;
}

const defaultProps = {
    pictureLink: undefined,
};

export const ManageAccount = ({ urn: _urn, pictureLink: _pictureLink, name }: Props) => {
    const entityRegistry = useEntityRegistry();
    const themeConfig = useTheme();

    const handleLogout = () => {
        analytics.event({ type: EventType.LogOutEvent });
        isLoggedInVar(false);
        Cookies.remove(GlobalCfg.CLIENT_AUTH_COOKIE);
    };

    const menu = (
        <Menu>
            {themeConfig.content.menu.items.map((value) => {
                return (
                    <MenuItem key={value.label}>
                        <a
                            href={value.path || ''}
                            target={value.shouldOpenInNewTab ? '_blank' : ''}
                            rel="noopener noreferrer"
                            tabIndex={0}
                        >
                            {value.label}
                        </a>
                    </MenuItem>
                );
            })}
<<<<<<< HEAD
            <MenuItem danger key="logout" tabIndex={0}>
                <a href="/centralLogout" onClick={handleLogout}>
                    Logout
                </a>
=======
            <MenuItem id="user-profile-menu-logout" danger key="logout" onClick={handleLogout} tabIndex={0}>
                Log out
>>>>>>> 5f0b4464
            </MenuItem>
        </Menu>
    );

    return (
        <Dropdown overlay={menu}>
            <Link to={`/${entityRegistry.getPathName(EntityType.CorpUser)}/${_urn}`}>
                <CustomAvatar photoUrl={_pictureLink} style={{ marginRight: 5 }} name={name} />
                <DownArrow />
            </Link>
        </Dropdown>
    );
};

ManageAccount.defaultProps = defaultProps;<|MERGE_RESOLUTION|>--- conflicted
+++ resolved
@@ -1,13 +1,13 @@
 import React from 'react';
+import Cookies from 'js-cookie';
 import { Menu, Dropdown } from 'antd';
-import Cookies from 'js-cookie';
 import { CaretDownOutlined } from '@ant-design/icons';
 import { Link } from 'react-router-dom';
 import styled, { useTheme } from 'styled-components';
-import { isLoggedInVar } from '../auth/checkAuthStatus';
-import { GlobalCfg } from '../../conf';
 import { EntityType } from '../../types.generated';
 import { useEntityRegistry } from '../useEntityRegistry';
+import { GlobalCfg } from '../../conf';
+import { isLoggedInVar } from '../auth/checkAuthStatus';
 import CustomAvatar from './avatar/CustomAvatar';
 import analytics, { EventType } from '../analytics';
 
@@ -43,7 +43,6 @@
 export const ManageAccount = ({ urn: _urn, pictureLink: _pictureLink, name }: Props) => {
     const entityRegistry = useEntityRegistry();
     const themeConfig = useTheme();
-
     const handleLogout = () => {
         analytics.event({ type: EventType.LogOutEvent });
         isLoggedInVar(false);
@@ -66,15 +65,10 @@
                     </MenuItem>
                 );
             })}
-<<<<<<< HEAD
             <MenuItem danger key="logout" tabIndex={0}>
                 <a href="/centralLogout" onClick={handleLogout}>
                     Logout
                 </a>
-=======
-            <MenuItem id="user-profile-menu-logout" danger key="logout" onClick={handleLogout} tabIndex={0}>
-                Log out
->>>>>>> 5f0b4464
             </MenuItem>
         </Menu>
     );
