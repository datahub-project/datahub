import React from 'react';
import Cookies from 'js-cookie';
import { Menu, Dropdown } from 'antd';
import { CaretDownOutlined } from '@ant-design/icons';
import { Link } from 'react-router-dom';
import styled, { useTheme } from 'styled-components';
import { EntityType } from '../../types.generated';
import { useEntityRegistry } from '../useEntityRegistry';
import { GlobalCfg } from '../../conf';
import { isLoggedInVar } from '../auth/checkAuthStatus';
import CustomAvatar from './avatar/CustomAvatar';
import analytics, { EventType } from '../analytics';

const MenuItem = styled(Menu.Item)`
    && {
        margin-top: 2px;
    }
    & > a:visited,
    & > a:active,
    & > a:focus {
        clear: both;
        border: none;
        outline: 0;
    }
`;

const DownArrow = styled(CaretDownOutlined)`
    vertical-align: -5px;
    font-size: 16px;
    color: #fff;
`;

interface Props {
    urn: string;
    pictureLink?: string;
    name?: string;
}

const defaultProps = {
    pictureLink: undefined,
};

export const ManageAccount = ({ urn: _urn, pictureLink: _pictureLink, name }: Props) => {
    const entityRegistry = useEntityRegistry();
    const themeConfig = useTheme();
    const handleLogout = () => {
        analytics.event({ type: EventType.LogOutEvent });
        isLoggedInVar(false);
        Cookies.remove(GlobalCfg.CLIENT_AUTH_COOKIE);
    };

    const menu = (
        <Menu>
            {themeConfig.content.menu.items.map((value) => {
                return (
                    <MenuItem key={value.label}>
                        <a
                            href={value.path || ''}
                            target={value.shouldOpenInNewTab ? '_blank' : ''}
                            rel="noopener noreferrer"
                            tabIndex={0}
                        >
                            {value.label}
                        </a>
                    </MenuItem>
                );
            })}
            <MenuItem danger key="logout" tabIndex={0}>
<<<<<<< HEAD
                <a href="/centralLogout" onClick={handleLogout}>
=======
                <a href="/logOut" onClick={handleLogout}>
>>>>>>> ce34e68f
                    Logout
                </a>
            </MenuItem>
        </Menu>
    );

    return (
        <Dropdown overlay={menu}>
            <Link to={`/${entityRegistry.getPathName(EntityType.CorpUser)}/${_urn}`}>
                <CustomAvatar photoUrl={_pictureLink} style={{ marginRight: 5 }} name={name} />
                <DownArrow />
            </Link>
        </Dropdown>
    );
};

ManageAccount.defaultProps = defaultProps;<|MERGE_RESOLUTION|>--- conflicted
+++ resolved
@@ -66,11 +66,7 @@
                 );
             })}
             <MenuItem danger key="logout" tabIndex={0}>
-<<<<<<< HEAD
-                <a href="/centralLogout" onClick={handleLogout}>
-=======
                 <a href="/logOut" onClick={handleLogout}>
->>>>>>> ce34e68f
                     Logout
                 </a>
             </MenuItem>
