--- conflicted
+++ resolved
@@ -267,7 +267,6 @@
                     <Button onClick={onClose} type="text">
                         Cancel
                     </Button>
-<<<<<<< HEAD
                     <div>
                         <Button
                             onClick={() => onOk(true)}
@@ -277,26 +276,17 @@
                             Propose
                         </Button>
                         <Button
-                            type="primary"
+                            id="addTagButton"
+                            data-testid="add-tag-term-from-modal-btn"
                             onClick={() => onOk(false)}
                             disabled={selectedValue.length === 0 || disableAdd}
-                            data-testid="add-tag-term-from-modal-btn"
                         >
-                            Add
+                        Add
                         </Button>
                     </div>
                 </AddFooter>
-=======
-                    <Button
-                        id="addTagButton"
-                        data-testid="add-tag-term-from-modal-btn"
-                        onClick={onOk}
-                        disabled={selectedValue.length === 0 || disableAdd}
-                    >
-                        Add
-                    </Button>
+
                 </>
->>>>>>> dc40998d
             }
         >
             <TagSelect
