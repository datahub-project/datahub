import React, { useState } from 'react';
import { message, Button, Modal, Select, Typography } from 'antd';
import styled from 'styled-components';

import { useGetSearchResultsLazyQuery } from '../../../graphql/search.generated';
import {
    GlobalTags,
    EntityType,
    GlossaryTerms,
    SubResourceType,
    SearchResult,
    Tag,
    GlossaryTerm,
} from '../../../types.generated';
import CreateTagModal from './CreateTagModal';
import { useEntityRegistry } from '../../useEntityRegistry';
import { IconStyleType } from '../../entity/Entity';
import { useAddTagMutation, useAddTermMutation } from '../../../graphql/mutations.generated';
import { useProposeTagMutation, useProposeTermMutation } from '../../../graphql/proposals.generated';
import analytics, { EventType, EntityActionType } from '../../analytics';

type AddTagModalProps = {
    globalTags?: GlobalTags | null;
    glossaryTerms?: GlossaryTerms | null;
    visible: boolean;
    onClose: () => void;
    entityUrn: string;
    entityType: EntityType;
    entitySubresource?: string;
    type?: EntityType;
};

const TagSelect = styled(Select)`
    width: 480px;
`;

const SuggestionContainer = styled.div`
    display: 'flex',
    flex-direction: 'row',
    align-items: 'center',
`;

const SuggestionText = styled.span`
    margin-left: 10px;
`;

const AddFooter = styled.div`
    display: flex;
    justify-content: space-between;
`;

const CREATE_TAG_VALUE = '____reserved____.createTagValue';

const NAME_TYPE_SEPARATOR = '_::_:_::_';

const getSelectedValue = (rawValue: string) => {
    const [name, type] = rawValue.split(NAME_TYPE_SEPARATOR);
    return {
        name,
        type,
    };
};

const renderItem = (suggestion: string, icon: JSX.Element, type: string) => ({
    value: suggestion,
    label: (
        <SuggestionContainer>
            <span>{icon}</span>
            <SuggestionText>{suggestion}</SuggestionText>
        </SuggestionContainer>
    ),
    type,
});

export default function AddTagTermModal({
    globalTags,
    glossaryTerms,
    visible,
    onClose,
    entityUrn,
    entityType,
    entitySubresource,
    type = EntityType.Tag,
}: AddTagModalProps) {
    const [inputValue, setInputValue] = useState('');
    const [selectedValue, setSelectedValue] = useState('');
    const [showCreateModal, setShowCreateModal] = useState(false);
    const [disableAdd, setDisableAdd] = useState(false);
    const entityRegistry = useEntityRegistry();
    const [addTagMutation] = useAddTagMutation();
    const [addTermMutation] = useAddTermMutation();
<<<<<<< HEAD
    const [proposeTagMutation] = useProposeTagMutation();
    const [proposeTermMutation] = useProposeTermMutation();
=======
    const [tagTermSearch, { data: tagTermSearchData }] = useGetSearchResultsLazyQuery();
    const tagSearchResults = tagTermSearchData?.search?.searchResults || [];
>>>>>>> 9bdc9af7

    const handleSearch = (text: string) => {
        if (text.length > 0) {
            tagTermSearch({
                variables: {
                    input: {
                        type,
                        query: text,
                        start: 0,
                        count: 10,
                    },
                },
            });
        }
    };

    const renderSearchResult = (result: SearchResult) => {
        const displayName =
            result.entity.type === EntityType.Tag
                ? (result.entity as Tag).name
                : (result.entity as GlossaryTerm).hierarchicalName;
        const item = renderItem(
            displayName,
            entityRegistry.getIcon(result.entity.type, 14, IconStyleType.ACCENT),
            result.entity.type,
        );
        return (
            <Select.Option value={`${item.value}${NAME_TYPE_SEPARATOR}${item.type}`} key={item.value}>
                {item.label}
            </Select.Option>
        );
    };

    const tagSearchOptions = tagSearchResults.map((result) => {
        return renderSearchResult(result);
    });

    const inputExistsInTagSearch = tagSearchResults.some((result: SearchResult) => {
        const displayName = entityRegistry.getDisplayName(result.entity.type, result.entity);
        return displayName.toLowerCase() === inputValue.toLowerCase();
    });

    if (!inputExistsInTagSearch && inputValue.length > 0 && type === EntityType.Tag) {
        tagSearchOptions.push(
            <Select.Option value={CREATE_TAG_VALUE} key={CREATE_TAG_VALUE}>
                <Typography.Link> Create {inputValue}</Typography.Link>
            </Select.Option>,
        );
    }

    const onOk = (isProposal: boolean) => {
        const { name: selectedName, type: selectedType } = getSelectedValue(selectedValue);
        let mutation: ((input: any) => Promise<any>) | null = null;

        if (selectedType === EntityType.Tag) {
            mutation = isProposal ? proposeTagMutation : addTagMutation;
            if (globalTags?.tags?.some((tag) => tag.tag.name === selectedName)) {
                onClose();
                return;
            }
        }
        if (selectedType === EntityType.GlossaryTerm) {
<<<<<<< HEAD
            mutation = isProposal ? proposeTermMutation : addTermMutation;
            if (glossaryTerms?.terms?.some((term) => term.term.name === selectedName)) {
=======
            mutation = addTermMutation;
            if (glossaryTerms?.terms?.some((term) => term.term.hierarchicalName === selectedName)) {
>>>>>>> 9bdc9af7
                onClose();
                return;
            }
        }

        if (!entityUrn || !mutation) {
            onClose();
            return;
        }

        setDisableAdd(true);

        let urnToAdd = '';
        let input = {};
        let actionType = EntityActionType.UpdateSchemaTags;
        if (selectedType === EntityType.Tag) {
            urnToAdd = `urn:li:tag:${selectedName}`;
            input = {
                tagUrn: urnToAdd,
                resourceUrn: entityUrn,
                subResource: entitySubresource,
                subResourceType: entitySubresource ? SubResourceType.DatasetField : null,
            };
            if (entitySubresource) {
                actionType = EntityActionType.UpdateSchemaTags;
            } else {
                actionType = EntityActionType.UpdateTags;
            }
        }
        if (selectedType === EntityType.GlossaryTerm) {
            urnToAdd = `urn:li:glossaryTerm:${selectedName}`;
            input = {
                termUrn: urnToAdd,
                resourceUrn: entityUrn,
                subResource: entitySubresource,
                subResourceType: entitySubresource ? SubResourceType.DatasetField : null,
            };
            if (entitySubresource) {
                actionType = EntityActionType.UpdateSchemaTerms;
            } else {
                actionType = EntityActionType.UpdateTerms;
            }
        }

        analytics.event({
            type: EventType.EntityActionEvent,
            entityType,
            entityUrn,
            actionType,
        });

        mutation({
            variables: {
                input,
            },
        })
            .then(({ errors }) => {
                if (!errors) {
                    message.success({
                        content: `${isProposal ? 'Proposed' : 'Added'} ${
                            selectedType === EntityType.GlossaryTerm ? 'Term' : 'Tag'
                        }!`,
                        duration: 2,
                    });
                }
            })
            .catch((e) => {
                message.destroy();
                message.error({
                    content: `Failed to ${isProposal ? 'propose' : 'add'}: \n ${e.message || ''}`,
                    duration: 3,
                });
            })
            .finally(() => {
                setDisableAdd(false);
                onClose();
            });
    };

    if (showCreateModal) {
        return (
            <CreateTagModal
                visible={visible}
                onClose={onClose}
                onBack={() => setShowCreateModal(false)}
                tagName={inputValue}
                entityUrn={entityUrn}
                entitySubresource={entitySubresource}
            />
        );
    }

    return (
        <Modal
            title={`Add ${entityRegistry.getEntityName(type)}`}
            visible={visible}
            onCancel={onClose}
            okButtonProps={{ disabled: selectedValue.length === 0 }}
            okText="Add"
            footer={
                <AddFooter>
                    <Button onClick={onClose} type="text">
                        Cancel
                    </Button>
<<<<<<< HEAD
                    <div>
                        <Button
                            onClick={() => onOk(true)}
                            disabled={selectedValue.length === 0 || disableAdd}
                            data-testid="create-proposal-btn"
                        >
                            Propose
                        </Button>
                        <Button
                            type="primary"
                            onClick={() => onOk(false)}
                            disabled={selectedValue.length === 0 || disableAdd}
                            data-testid="add-tag-term-from-modal-btn"
                        >
                            Add
                        </Button>
                    </div>
                </AddFooter>
=======
                    <Button
                        data-testid="add-tag-term-from-modal-btn"
                        onClick={onOk}
                        disabled={selectedValue.length === 0 || disableAdd}
                    >
                        Add
                    </Button>
                </>
>>>>>>> 9bdc9af7
            }
        >
            <TagSelect
                allowClear
                autoFocus
                showSearch
                placeholder={`Search for ${entityRegistry.getEntityName(type)?.toLowerCase()}...`}
                defaultActiveFirstOption={false}
                showArrow={false}
                filterOption={false}
                onSearch={(value: string) => {
                    handleSearch(value.trim());
                    setInputValue(value.trim());
                }}
                onSelect={(selected) =>
                    selected === CREATE_TAG_VALUE ? setShowCreateModal(true) : setSelectedValue(String(selected))
                }
            >
                {tagSearchOptions}
            </TagSelect>
        </Modal>
    );
}<|MERGE_RESOLUTION|>--- conflicted
+++ resolved
@@ -89,13 +89,10 @@
     const entityRegistry = useEntityRegistry();
     const [addTagMutation] = useAddTagMutation();
     const [addTermMutation] = useAddTermMutation();
-<<<<<<< HEAD
     const [proposeTagMutation] = useProposeTagMutation();
     const [proposeTermMutation] = useProposeTermMutation();
-=======
     const [tagTermSearch, { data: tagTermSearchData }] = useGetSearchResultsLazyQuery();
     const tagSearchResults = tagTermSearchData?.search?.searchResults || [];
->>>>>>> 9bdc9af7
 
     const handleSearch = (text: string) => {
         if (text.length > 0) {
@@ -158,13 +155,8 @@
             }
         }
         if (selectedType === EntityType.GlossaryTerm) {
-<<<<<<< HEAD
             mutation = isProposal ? proposeTermMutation : addTermMutation;
-            if (glossaryTerms?.terms?.some((term) => term.term.name === selectedName)) {
-=======
-            mutation = addTermMutation;
             if (glossaryTerms?.terms?.some((term) => term.term.hierarchicalName === selectedName)) {
->>>>>>> 9bdc9af7
                 onClose();
                 return;
             }
@@ -269,7 +261,6 @@
                     <Button onClick={onClose} type="text">
                         Cancel
                     </Button>
-<<<<<<< HEAD
                     <div>
                         <Button
                             onClick={() => onOk(true)}
@@ -288,16 +279,6 @@
                         </Button>
                     </div>
                 </AddFooter>
-=======
-                    <Button
-                        data-testid="add-tag-term-from-modal-btn"
-                        onClick={onOk}
-                        disabled={selectedValue.length === 0 || disableAdd}
-                    >
-                        Add
-                    </Button>
-                </>
->>>>>>> 9bdc9af7
             }
         >
             <TagSelect
