import styled from 'styled-components';
import * as React from 'react';
import {
    ApiOutlined,
    BarChartOutlined,
    BookOutlined,
    SettingOutlined,
    FolderOutlined,
    SolutionOutlined,
    DownOutlined,
    QuestionCircleOutlined,
    EditOutlined,
} from '@ant-design/icons';
import { Link } from 'react-router-dom';
import { Button, Dropdown, Menu } from 'antd';
import { useAppConfig } from '../../useAppConfig';
import { useGetAuthenticatedUser } from '../../useGetAuthenticatedUser';
import { env } from '../../../env';

const LinkWrapper = styled.span`
    margin-right: 0px;
`;

const LinksWrapper = styled.div<{ areLinksHidden?: boolean }>`
    opacity: 1;
    white-space: nowrap;
    transition: opacity 0.5s;

    ${(props) =>
        props.areLinksHidden &&
        `
        opacity: 0;
        width: 0;
    `}
`;

const MenuItem = styled(Menu.Item)`
    font-size: 12px;
    font-weight: bold;
`;

interface Props {
    areLinksHidden?: boolean;
}

export function HeaderLinks(props: Props) {
    const { areLinksHidden } = props;
    const me = useGetAuthenticatedUser();
    const { config } = useAppConfig();

    const isAnalyticsEnabled = config?.analyticsConfig.enabled;
    const isIngestionEnabled = config?.managedIngestionConfig.enabled;

    const showAnalytics = (isAnalyticsEnabled && me && me.platformPrivileges.viewAnalytics) || false;
    const showSettings = true;
    const showIngestion =
        isIngestionEnabled && me && me.platformPrivileges.manageIngestion && me.platformPrivileges.manageSecrets;
<<<<<<< HEAD
    const showDomains = me?.platformPrivileges.createDomains || me?.platformPrivileges.manageDomains;
=======
    const showCreateDataset = true;
>>>>>>> 883a50a5

    return (
        <LinksWrapper areLinksHidden={areLinksHidden}>
            {showAnalytics && (
                <LinkWrapper>
                    <Link to="/analytics">
                        <Button type="text">
                            <BarChartOutlined /> Analytics
                        </Button>
                    </Link>
                </LinkWrapper>
            )}
            {showIngestion && (
                <LinkWrapper>
                    <Link to="/ingestion">
                        <Button type="text">
                            <ApiOutlined /> Ingestion
                        </Button>
                    </Link>
                </LinkWrapper>
            )}
            <Dropdown
                trigger={['click']}
                overlay={
                    <Menu>
                        <MenuItem key="0">
                            <Link to="/glossary">
                                <BookOutlined style={{ fontSize: '14px', fontWeight: 'bold' }} /> Glossary
                            </Link>
                        </MenuItem>
                        {showDomains && (
                            <MenuItem key="1">
                                <Link to="/domains">
                                    <FolderOutlined style={{ fontSize: '14px', fontWeight: 'bold' }} /> Domains
                                </Link>
                            </MenuItem>
                        )}
                    </Menu>
                }
            >
                <LinkWrapper>
                    <Button type="text">
                        <SolutionOutlined /> Govern <DownOutlined style={{ fontSize: '6px' }} />
                    </Button>
                </LinkWrapper>
            </Dropdown>
            {showCreateDataset && (
                <LinkWrapper>
                    <Link to="/adhoc">
                        <Button type="text">
                            <EditOutlined /> Create Dataset
                        </Button>
                    </Link>
                </LinkWrapper>
            )}
            <Dropdown
                trigger={['click']}
                overlay={
                    <Menu>
                        <MenuItem key="0">
                            <a href={env.CONTACTUS} target="_blank" rel="noopener noreferrer">
                                Contact Us
                            </a>
                        </MenuItem>
                        <MenuItem key="1">
                            <a href={env.FAQ} target="_blank" rel="noopener noreferrer">
                                FAQ
                            </a>
                        </MenuItem>
                    </Menu>
                }
            >
                <LinkWrapper>
                    <Button type="text">
                        <QuestionCircleOutlined /> Helpful Links <DownOutlined style={{ fontSize: '6px' }} />
                    </Button>
                </LinkWrapper>
            </Dropdown>
            {showSettings && (
                <LinkWrapper style={{ marginRight: 12 }}>
                    <Link to="/settings">
                        <Button type="text">
                            <SettingOutlined />
                        </Button>
                    </Link>
                </LinkWrapper>
            )}
        </LinksWrapper>
    );
}<|MERGE_RESOLUTION|>--- conflicted
+++ resolved
@@ -55,11 +55,8 @@
     const showSettings = true;
     const showIngestion =
         isIngestionEnabled && me && me.platformPrivileges.manageIngestion && me.platformPrivileges.manageSecrets;
-<<<<<<< HEAD
     const showDomains = me?.platformPrivileges.createDomains || me?.platformPrivileges.manageDomains;
-=======
     const showCreateDataset = true;
->>>>>>> 883a50a5
 
     return (
         <LinksWrapper areLinksHidden={areLinksHidden}>
