--- conflicted
+++ resolved
@@ -1,14 +1,9 @@
-<<<<<<< HEAD
 import { LogicalOperatorType, LogicalPredicate, PropertyPredicate } from '@app/sharedV2/queryBuilder/builder/types';
-import { convertLogicalPredicateToOrFilters, isLogicalPredicate } from '@app/sharedV2/queryBuilder/builder/utils';
-=======
-import { LogicalOperatorType, LogicalPredicate } from '@app/sharedV2/queryBuilder/builder/types';
 import {
     convertLogicalPredicateToOrFilters,
     isEmptyLogicalPredicate,
     isLogicalPredicate,
 } from '@app/sharedV2/queryBuilder/builder/utils';
->>>>>>> afd3ab4e
 
 import { AndFilterInput, FilterOperator } from '@types';
 
@@ -241,15 +236,11 @@
         },
     ];
 
-<<<<<<< HEAD
     const EMPTY_LOGICAL_PREDICATE: LogicalPredicate = {} as any;
-=======
-    const EMPTY_LOGICAL_PREDICATE = {};
     const LOGICAL_PREDICATE_WITH_EMPTY_OPERANDS = {
         operator: LogicalOperatorType.AND,
         operands: [],
     };
->>>>>>> afd3ab4e
 
     const LOGICAL_PREDICATE_WITH_UNKNOWN_OPERATION: LogicalPredicate = {
         type: 'logical',
