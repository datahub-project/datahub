import React from 'react';
import { Switch, Route } from 'react-router-dom';
import { Layout } from 'antd';
import { BrowseResultsPage } from './browse/BrowseResultsPage';
import { EntityPage } from './entity/EntityPage';
import { PageRoutes } from '../conf/Global';
import { useEntityRegistry } from './useEntityRegistry';
import { HomePage } from './home/HomePage';
import { SearchPage } from './search/SearchPage';
import { AnalyticsPage } from './analyticsDashboard/components/AnalyticsPage';
import { PoliciesPage } from './policy/PoliciesPage';
import AppConfigProvider from '../AppConfigProvider';
import { ManageIdentitiesPage } from './identity/ManageIdentitiesPage';
import { SettingsPage } from './settings/SettingsPage';

/**
 * Container for all views behind an authentication wall.
 */
export const ProtectedRoutes = (): JSX.Element => {
    const entityRegistry = useEntityRegistry();
    return (
        <AppConfigProvider>
            <Layout style={{ height: '100%', width: '100%' }}>
                <Layout>
                    <Switch>
                        <Route exact path="/" render={() => <HomePage />} />
                        {entityRegistry.getEntities().map((entity) => (
                            <Route
                                key={entity.getPathName()}
                                path={`/${entity.getPathName()}/:urn`}
                                render={() => <EntityPage entityType={entity.type} />}
                            />
                        ))}
                        <Route path={PageRoutes.SEARCH_RESULTS} render={() => <SearchPage />} />
                        <Route path={PageRoutes.BROWSE_RESULTS} render={() => <BrowseResultsPage />} />
                        <Route path={PageRoutes.ANALYTICS} render={() => <AnalyticsPage />} />
                        <Route path={PageRoutes.POLICIES} render={() => <PoliciesPage />} />
                        <Route path={PageRoutes.IDENTITIES} render={() => <ManageIdentitiesPage />} />
<<<<<<< HEAD
                        <Route path={PageRoutes.INGESTION} render={() => <ManageIngestionPage />} />
=======
                        <Route path={PageRoutes.SETTINGS} render={() => <SettingsPage />} />
>>>>>>> f49666a2
                    </Switch>
                </Layout>
            </Layout>
        </AppConfigProvider>
    );
};<|MERGE_RESOLUTION|>--- conflicted
+++ resolved
@@ -36,11 +36,8 @@
                         <Route path={PageRoutes.ANALYTICS} render={() => <AnalyticsPage />} />
                         <Route path={PageRoutes.POLICIES} render={() => <PoliciesPage />} />
                         <Route path={PageRoutes.IDENTITIES} render={() => <ManageIdentitiesPage />} />
-<<<<<<< HEAD
                         <Route path={PageRoutes.INGESTION} render={() => <ManageIngestionPage />} />
-=======
                         <Route path={PageRoutes.SETTINGS} render={() => <SettingsPage />} />
->>>>>>> f49666a2
                     </Switch>
                 </Layout>
             </Layout>
