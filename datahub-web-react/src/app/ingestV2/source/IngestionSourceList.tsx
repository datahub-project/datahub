--- conflicted
+++ resolved
@@ -116,21 +116,12 @@
 };
 
 interface Props {
-<<<<<<< HEAD
-    showCreateModal?: boolean;
-    setShowCreateModal?: (show: boolean) => void;
+    showCreateModal: boolean;
+    setShowCreateModal: (show: boolean) => void;
     shouldPreserveParams: React.MutableRefObject<boolean>;
 }
 
 export const IngestionSourceList = ({ showCreateModal, setShowCreateModal, shouldPreserveParams }: Props) => {
-    // const entityRegistry = useEntityRegistry();
-=======
-    showCreateModal: boolean;
-    setShowCreateModal: (show: boolean) => void;
-}
-
-export const IngestionSourceList = ({ showCreateModal, setShowCreateModal }: Props) => {
->>>>>>> 83881e41
     const location = useLocation();
     const params = QueryString.parse(location.search, { arrayFormat: 'comma' });
     const paramsQuery = (params?.query as string) || undefined;
