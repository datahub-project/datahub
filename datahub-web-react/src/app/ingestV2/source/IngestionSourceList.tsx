import { Pagination, SearchBar, SimpleSelect } from '@components';
import { Modal, message } from 'antd';
import * as QueryString from 'query-string';
import React, { useCallback, useEffect, useMemo, useRef, useState } from 'react';
import { useLocation } from 'react-router';
import { useDebounce } from 'react-use';
import styled from 'styled-components';

import analytics, { EventType } from '@app/analytics';
import EmptySources from '@app/ingestV2/EmptySources';
import { CLI_EXECUTOR_ID } from '@app/ingestV2/constants';
import { ExecutionDetailsModal } from '@app/ingestV2/executions/components/ExecutionDetailsModal';
import { isExecutionRequestActive } from '@app/ingestV2/executions/utils';
import RefreshButton from '@app/ingestV2/shared/components/RefreshButton';
import useCommandS from '@app/ingestV2/shared/hooks/useCommandS';
import useRefreshInterval from '@app/ingestV2/shared/hooks/useRefreshInterval';
import IngestionSourceTable from '@app/ingestV2/source/IngestionSourceTable';
import RecipeViewerModal from '@app/ingestV2/source/RecipeViewerModal';
import { IngestionSourceBuilderModal } from '@app/ingestV2/source/builder/IngestionSourceBuilderModal';
import { DEFAULT_EXECUTOR_ID, SourceBuilderState, StringMapEntryInput } from '@app/ingestV2/source/builder/types';
import {
    addToListIngestionSourcesCache,
    getIngestionSourceSystemFilter,
    getSortInput,
    removeFromListIngestionSourcesCache,
} from '@app/ingestV2/source/utils';
import { OnboardingTour } from '@app/onboarding/OnboardingTour';
import { INGESTION_REFRESH_SOURCES_ID } from '@app/onboarding/config/IngestionOnboardingConfig';
import { Message } from '@app/shared/Message';
import { scrollToTop } from '@app/shared/searchUtils';
import { PendingOwner } from '@app/sharedV2/owners/OwnersSection';

import {
    useCreateIngestionExecutionRequestMutation,
    useCreateIngestionSourceMutation,
    useDeleteIngestionSourceMutation,
    useGetIngestionSourceQuery,
    useListIngestionSourcesQuery,
    useUpdateIngestionSourceMutation,
} from '@graphql/ingestion.generated';
import { useBatchAddOwnersMutation } from '@graphql/mutations.generated';
import { IngestionSource, SortCriterion, UpdateIngestionSourceInput } from '@types';

const PLACEHOLDER_URN = 'placeholder-urn';

const SourceContainer = styled.div`
    display: flex;
    flex-direction: column;
    height: 100%;
    overflow: auto;
`;

const HeaderContainer = styled.div`
    flex-shrink: 0;
`;

const StyledTabToolbar = styled.div`
    display: flex;
    justify-content: space-between;
    padding: 0 20px 16px 0;
    height: auto;
    z-index: unset;
    box-shadow: none;
    flex-shrink: 0;
`;

const SearchContainer = styled.div`
    display: flex;
    align-items: center;
    gap: 8px;
`;

const FilterButtonsContainer = styled.div`
    display: flex;
    gap: 8px;
`;

const StyledSearchBar = styled(SearchBar)`
    width: 400px;
`;

const StyledSimpleSelect = styled(SimpleSelect)`
    display: flex;
    align-self: start;
`;

const TableContainer = styled.div`
    flex: 1;
    overflow: auto;
`;

const PaginationContainer = styled.div`
    display: flex;
    justify-content: center;
    flex-shrink: 0;
`;

export enum IngestionSourceType {
    ALL,
    UI,
    CLI,
}

const DEFAULT_PAGE_SIZE = 25;

const removeExecutionsFromIngestionSource = (source) => {
    if (source) {
        return {
            name: source.name,
            type: source.type,
            schedule: source.schedule,
            config: source.config,
        };
    }
    return undefined;
};

interface Props {
    showCreateModal: boolean;
    setShowCreateModal: (show: boolean) => void;
}

export const IngestionSourceList = ({ showCreateModal, setShowCreateModal }: Props) => {
    const location = useLocation();
    const params = QueryString.parse(location.search, { arrayFormat: 'comma' });
    const paramsQuery = (params?.query as string) || undefined;
    const [query, setQuery] = useState<undefined | string>(undefined);
    const [searchInput, setSearchInput] = useState('');
    const searchInputRef = useRef<HTMLInputElement | null>(null);
    // highlight search input if user arrives with a query preset for salience
    useEffect(() => {
        if (paramsQuery?.length) {
            setQuery(paramsQuery);
            searchInputRef.current?.focus();
        }
    }, [paramsQuery]);

    const [page, setPage] = useState(1);

    const pageSize = DEFAULT_PAGE_SIZE;
    const start = (page - 1) * pageSize;

    const [isViewingRecipe, setIsViewingRecipe] = useState<boolean>(false);
    const [focusSourceUrn, setFocusSourceUrn] = useState<undefined | string>(undefined);
    const [focusExecutionUrn, setFocusExecutionUrn] = useState<undefined | string>(undefined);

    // Set of removed urns used to account for eventual consistency
    const [removedUrns, setRemovedUrns] = useState<string[]>([]);
    const [sourceFilter, setSourceFilter] = useState(IngestionSourceType.ALL);
    const [hideSystemSources, setHideSystemSources] = useState(true);
    const [sort, setSort] = useState<SortCriterion>();

    // Debounce the search query
    useDebounce(
        () => {
            setPage(1);
            setQuery(searchInput);
        },
        300,
        [searchInput],
    );

    // When source filter changes, reset page to 1
    useEffect(() => {
        setPage(1);
    }, [sourceFilter]);

    /**
     * Show or hide system ingestion sources using a hidden command S command.
     */
    useCommandS(() => setHideSystemSources(!hideSystemSources));

    // Ingestion Source Default Filters
    const filters = [getIngestionSourceSystemFilter(hideSystemSources)];
    if (sourceFilter !== IngestionSourceType.ALL) {
        filters.push({
            field: 'sourceExecutorId',
            values: [CLI_EXECUTOR_ID],
            negated: sourceFilter !== IngestionSourceType.CLI,
        });
    }

    // Ingestion Source Queries
    const { loading, error, data, client, refetch } = useListIngestionSourcesQuery({
        variables: {
            input: {
                start,
                count: pageSize,
                query: query?.length ? query : undefined,
                filters: filters.length ? filters : undefined,
                sort,
            },
        },
        fetchPolicy: (query?.length || 0) > 0 ? 'no-cache' : 'cache-first',
    });
    const [createIngestionSource] = useCreateIngestionSourceMutation();
    const [updateIngestionSource] = useUpdateIngestionSourceMutation();
    const [batchAddOwnersMutation] = useBatchAddOwnersMutation();

    // Execution Request queries
    const [createExecutionRequestMutation] = useCreateIngestionExecutionRequestMutation();
    const [removeIngestionSourceMutation] = useDeleteIngestionSourceMutation();

    const totalSources = data?.listIngestionSources?.total || 0;
<<<<<<< HEAD

    const filteredSources = useMemo(() => {
        const sources = data?.listIngestionSources?.ingestionSources || [];
        return sources.filter((source) => !removedUrns.includes(source.urn)) as IngestionSource[];
    }, [data?.listIngestionSources?.ingestionSources, removedUrns]);

    const focusSource =
        (focusSourceUrn && filteredSources.find((source) => source.urn === focusSourceUrn)) || undefined;
=======
    const sources = data?.listIngestionSources?.ingestionSources || [];
    const filteredSources = sources.filter((source) => !removedUrns.includes(source.urn)) as IngestionSource[];
    const [focusSource, setFocusSource] = useState(
        (focusSourceUrn && filteredSources.find((source) => source.urn === focusSourceUrn)) || undefined,
    );

    const { data: focusSourceData, refetch: focusSourceRefetch } = useGetIngestionSourceQuery({
        variables: {
            urn: focusSourceUrn || '',
        },
        skip: !focusSourceUrn,
    });

    const combinedRefetch = async () => {
        await Promise.all([focusSourceRefetch(), refetch()]);
    };

    useEffect(() => {
        setFocusSource(focusSourceData?.ingestionSource as IngestionSource);
    }, [focusSourceData?.ingestionSource]);
>>>>>>> 65ae48e7

    const onRefresh = useCallback(() => {
        refetch();
    }, [refetch]);

    function hasActiveExecution() {
        return !!filteredSources.find((source) =>
            source.executions?.executionRequests?.find((request) => isExecutionRequestActive(request)),
        );
    }
    useRefreshInterval(onRefresh, hasActiveExecution);

    const executeIngestionSource = useCallback(
        (urn: string) => {
            createExecutionRequestMutation({
                variables: {
                    input: {
                        ingestionSourceUrn: urn,
                    },
                },
            })
                .then(() => {
                    analytics.event({
                        type: EventType.ExecuteIngestionSourceEvent,
                    });
                    message.success({
                        content: `Successfully submitted ingestion execution request!`,
                        duration: 3,
                    });
                    setTimeout(() => onRefresh(), 3000);
                })
                .catch((e) => {
                    message.destroy();
                    message.error({
                        content: `Failed to submit ingestion execution request!: \n ${e.message || ''}`,
                        duration: 3,
                    });
                });
        },
        [createExecutionRequestMutation, onRefresh],
    );

    const onCreateOrUpdateIngestionSourceSuccess = () => {
        setTimeout(() => refetch(), 3000);
        setShowCreateModal(false);
        setFocusSourceUrn(undefined);
    };

    const formatExtraArgs = (extraArgs): StringMapEntryInput[] => {
        if (extraArgs === null || extraArgs === undefined) return [];
        return extraArgs
            .filter((entry) => entry.value !== null && entry.value !== undefined && entry.value !== '')
            .map((entry) => ({ key: entry.key, value: entry.value }));
    };

    const createOrUpdateIngestionSource = (
        input: UpdateIngestionSourceInput,
        resetState: () => void,
        shouldRun?: boolean,
        owners?: PendingOwner[],
    ) => {
        if (focusSourceUrn) {
            // Update:
            updateIngestionSource({ variables: { urn: focusSourceUrn as string, input } })
                .then(() => {
                    if (owners && owners.length > 0) {
                        batchAddOwnersMutation({
                            variables: {
                                input: {
                                    owners: owners || [],
                                    resources: [{ resourceUrn: focusSourceUrn }],
                                },
                            },
                        });
                    }

                    analytics.event({
                        type: EventType.UpdateIngestionSourceEvent,
                        sourceType: input.type,
                        interval: input.schedule?.interval,
                    });
                    message.success({
                        content: `Successfully updated ingestion source!`,
                        duration: 3,
                    });
                    onCreateOrUpdateIngestionSourceSuccess();
                    resetState();
                    if (shouldRun) executeIngestionSource(focusSourceUrn);
                })
                .catch((e) => {
                    message.destroy();
                    message.error({
                        content: `Failed to update ingestion source!: \n ${e.message || ''}`,
                        duration: 3,
                    });
                });
        } else {
            // Create
            createIngestionSource({ variables: { input } })
                .then((result) => {
                    message.loading({ content: 'Loading...', duration: 2 });
                    const newSource = {
                        urn: result?.data?.createIngestionSource || PLACEHOLDER_URN,
                        name: input.name,
                        type: input.type,
                        config: null,
                        schedule: {
                            interval: input.schedule?.interval || null,
                            timezone: input.schedule?.timezone || null,
                        },
                        platform: null,
                        executions: null,
                        ownership: null,
                    };

                    if (owners && owners.length > 0) {
                        batchAddOwnersMutation({
                            variables: {
                                input: {
                                    owners,
                                    resources: [{ resourceUrn: newSource.urn }],
                                },
                            },
                        });
                    }

                    addToListIngestionSourcesCache(client, newSource, pageSize, query);
                    setTimeout(() => {
                        refetch();
                        analytics.event({
                            type: EventType.CreateIngestionSourceEvent,
                            sourceType: input.type,
                            interval: input.schedule?.interval,
                        });
                        message.success({
                            content: `Successfully created ingestion source!`,
                            duration: 3,
                        });
                        if (shouldRun && result.data?.createIngestionSource) {
                            executeIngestionSource(result.data.createIngestionSource);
                        }
                    }, 2000);
                    setShowCreateModal(false);
                    setFocusSourceUrn(undefined);
                    resetState();
                })
                .catch((e) => {
                    message.destroy();
                    message.error({
                        content: `Failed to create ingestion source!: \n ${e.message || ''}`,
                        duration: 3,
                    });
                });
        }
    };

    const onChangePage = (newPage: number) => {
        scrollToTop();
        setPage(newPage);
    };

    const deleteIngestionSource = useCallback(
        (urn: string) => {
            removeFromListIngestionSourcesCache(client, urn, page, pageSize, query);
            removeIngestionSourceMutation({
                variables: { urn },
            })
                .then(() => {
                    analytics.event({
                        type: EventType.DeleteIngestionSourceEvent,
                    });
                    message.success({ content: 'Removed ingestion source.', duration: 2 });
                    const newRemovedUrns = [...removedUrns, urn];
                    setRemovedUrns(newRemovedUrns);
                    setTimeout(() => {
                        refetch?.();
                    }, 3000);
                })
                .catch((e: unknown) => {
                    message.destroy();
                    if (e instanceof Error) {
                        message.error({
                            content: `Failed to remove ingestion source: \n ${e.message || ''}`,
                            duration: 3,
                        });
                    }
                });
        },
        [client, page, pageSize, query, refetch, removeIngestionSourceMutation, removedUrns],
    );

    const onSubmit = (recipeBuilderState: SourceBuilderState, resetState: () => void, shouldRun?: boolean) => {
        createOrUpdateIngestionSource(
            {
                type: recipeBuilderState.type as string,
                name: recipeBuilderState.name as string,
                config: {
                    recipe: recipeBuilderState.config?.recipe as string,
                    version:
                        (recipeBuilderState.config?.version?.length &&
                            (recipeBuilderState.config?.version as string)) ||
                        undefined,
                    executorId:
                        (recipeBuilderState.config?.executorId?.length &&
                            (recipeBuilderState.config?.executorId as string)) ||
                        DEFAULT_EXECUTOR_ID,
                    debugMode: recipeBuilderState.config?.debugMode || false,
                    extraArgs: formatExtraArgs(recipeBuilderState.config?.extraArgs || []),
                },
                schedule: recipeBuilderState.schedule && {
                    interval: recipeBuilderState.schedule?.interval as string,
                    timezone: recipeBuilderState.schedule?.timezone as string,
                },
            },
            resetState,
            shouldRun,
            recipeBuilderState.owners,
        );
    };

    const onEdit = useCallback(
        (urn: string) => {
            setShowCreateModal(true);
            setFocusSourceUrn(urn);
        },
        [setShowCreateModal],
    );

    const onView = useCallback((urn: string) => {
        setIsViewingRecipe(true);
        setFocusSourceUrn(urn);
    }, []);

    const onExecute = useCallback(
        (urn: string) => {
            Modal.confirm({
                title: `Confirm Source Execution`,
                content: "Click 'Execute' to run this ingestion source.",
                onOk() {
                    executeIngestionSource(urn);
                },
                onCancel() {},
                okText: 'Execute',
                maskClosable: true,
                closable: true,
            });
        },
        [executeIngestionSource],
    );

    const onDelete = useCallback(
        (urn: string) => {
            Modal.confirm({
                title: `Confirm Ingestion Source Removal`,
                content: `Are you sure you want to remove this ingestion source? Removing will terminate any scheduled ingestion runs.`,
                onOk() {
                    deleteIngestionSource(urn);
                },
                onCancel() {},
                okText: 'Yes',
                okButtonProps: { ['data-testid' as any]: 'confirm-delete-ingestion-source' },
                maskClosable: true,
                closable: true,
            });
        },
        [deleteIngestionSource],
    );

    const onCancel = () => {
        setShowCreateModal(false);
        setIsViewingRecipe(false);
        setFocusSourceUrn(undefined);
    };

    const onChangeSort = useCallback((field, order) => {
        setSort(getSortInput(field, order));
    }, []);

    const handleSetFocusExecutionUrn = useCallback((val) => setFocusExecutionUrn(val), []);

    return (
        <>
            {error && (
                <Message type="error" content="Failed to load ingestion sources! An unexpected error occurred." />
            )}
            <SourceContainer>
                <OnboardingTour stepIds={[INGESTION_REFRESH_SOURCES_ID]} />
                <HeaderContainer>
                    <StyledTabToolbar>
                        <SearchContainer>
                            <StyledSearchBar
                                placeholder="Search..."
                                value={searchInput || ''}
                                onChange={(value) => setSearchInput(value)}
                            />
                        </SearchContainer>
                        <FilterButtonsContainer>
                            <StyledSimpleSelect
                                options={[
                                    { label: 'All', value: '0' },
                                    { label: 'UI', value: '1' },
                                    { label: 'CLI', value: '2' },
                                ]}
                                values={[sourceFilter.toString()]}
                                onUpdate={(values) => setSourceFilter(Number(values[0]))}
                                showClear={false}
                                width="fit-content"
                            />
                            <RefreshButton onClick={onRefresh} id={INGESTION_REFRESH_SOURCES_ID} />
                        </FilterButtonsContainer>
                    </StyledTabToolbar>
                </HeaderContainer>
                {!loading && totalSources === 0 ? (
                    <EmptySources sourceType="sources" isEmptySearchResult={!!query} />
                ) : (
                    <>
                        <TableContainer>
                            <IngestionSourceTable
                                sources={filteredSources}
                                setFocusExecutionUrn={handleSetFocusExecutionUrn}
                                onExecute={onExecute}
                                onEdit={onEdit}
                                onView={onView}
                                onDelete={onDelete}
                                onChangeSort={onChangeSort}
                                isLoading={loading}
                            />
                        </TableContainer>
                        <PaginationContainer>
                            <Pagination
                                currentPage={page}
                                itemsPerPage={pageSize}
                                totalPages={totalSources}
                                showLessItems
                                onPageChange={onChangePage}
                                showSizeChanger={false}
                                hideOnSinglePage
                            />
                        </PaginationContainer>
                    </>
                )}
            </SourceContainer>
            <IngestionSourceBuilderModal
                initialState={removeExecutionsFromIngestionSource(focusSource)}
                open={showCreateModal}
                onSubmit={onSubmit}
                onCancel={onCancel}
                sourceRefetch={combinedRefetch}
                selectedSource={focusSource}
            />
            {isViewingRecipe && <RecipeViewerModal recipe={focusSource?.config?.recipe} onCancel={onCancel} />}
            {focusExecutionUrn && (
                <ExecutionDetailsModal urn={focusExecutionUrn} open onClose={() => setFocusExecutionUrn(undefined)} />
            )}
        </>
    );
};<|MERGE_RESOLUTION|>--- conflicted
+++ resolved
@@ -202,18 +202,11 @@
     const [removeIngestionSourceMutation] = useDeleteIngestionSourceMutation();
 
     const totalSources = data?.listIngestionSources?.total || 0;
-<<<<<<< HEAD
-
     const filteredSources = useMemo(() => {
         const sources = data?.listIngestionSources?.ingestionSources || [];
         return sources.filter((source) => !removedUrns.includes(source.urn)) as IngestionSource[];
     }, [data?.listIngestionSources?.ingestionSources, removedUrns]);
 
-    const focusSource =
-        (focusSourceUrn && filteredSources.find((source) => source.urn === focusSourceUrn)) || undefined;
-=======
-    const sources = data?.listIngestionSources?.ingestionSources || [];
-    const filteredSources = sources.filter((source) => !removedUrns.includes(source.urn)) as IngestionSource[];
     const [focusSource, setFocusSource] = useState(
         (focusSourceUrn && filteredSources.find((source) => source.urn === focusSourceUrn)) || undefined,
     );
@@ -232,7 +225,6 @@
     useEffect(() => {
         setFocusSource(focusSourceData?.ingestionSource as IngestionSource);
     }, [focusSourceData?.ingestionSource]);
->>>>>>> 65ae48e7
 
     const onRefresh = useCallback(() => {
         refetch();
