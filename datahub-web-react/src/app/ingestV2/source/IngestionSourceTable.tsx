import { Table } from '@components';
import { SorterResult } from 'antd/lib/table/interface';
import React from 'react';
import styled from 'styled-components/macro';

<<<<<<< HEAD
import {
    ActionsColumn,
    LastExecutionColumn,
    NameColumn,
    OwnerColumn,
    ScheduleColumn,
    StatusColumn,
} from '@app/ingestV2/source/IngestionSourceTableColumns';
import { CLI_EXECUTOR_ID, getIngestionSourceStatus } from '@app/ingestV2/source/utils';
import { useEntityRegistryV2 } from '@app/useEntityRegistry';
=======
import { CLI_EXECUTOR_ID } from '@app/ingestV2/constants';
import DateTimeColumn from '@app/ingestV2/shared/components/columns/DateTimeColumn';
import { StatusColumn } from '@app/ingestV2/shared/components/columns/StatusColumn';
import { ActionsColumn, NameColumn, ScheduleColumn } from '@app/ingestV2/source/IngestionSourceTableColumns';
import { getIngestionSourceStatus } from '@app/ingestV2/source/utils';
>>>>>>> 50416770

import { IngestionSource } from '@types';

const StyledTable = styled(Table)`
    table-layout: fixed;
`;

interface Props {
    sources: IngestionSource[];
    setFocusExecutionUrn: (urn: string) => void;
    onExecute: (urn: string) => void;
    onEdit: (urn: string) => void;
    onView: (urn: string) => void;
    onDelete: (urn: string) => void;
    onChangeSort: (field: string, order: SorterResult<any>['order']) => void;
    isLoading?: boolean;
}

function IngestionSourceTable({
    sources,
    setFocusExecutionUrn,
    onExecute,
    onEdit,
    onView,
    onDelete,
    onChangeSort,
    isLoading,
}: Props) {
    const entityRegistry = useEntityRegistryV2();

    const tableData = sources.map((source) => ({
        urn: source.urn,
        type: source.type,
        name: source.name,
        platformUrn: source.platform?.urn,
        schedule: source.schedule?.interval,
        timezone: source.schedule?.timezone,
        execCount: source.executions?.total || 0,
        lastExecUrn: source.executions?.executionRequests?.[0]?.urn,
        lastExecTime: source.executions?.executionRequests?.[0]?.result?.startTimeMs,
        lastExecStatus:
            source.executions?.executionRequests?.[0]?.result &&
            getIngestionSourceStatus(source.executions.executionRequests[0].result),
        cliIngestion: source.config?.executorId === CLI_EXECUTOR_ID,
        owners: source.ownership?.owners,
    }));

    const tableColumns = [
        {
            title: 'Name',
            key: 'name',
            render: (record) => {
                return <NameColumn type={record.type} record={record} />;
            },
            width: '30%',
            sorter: true,
        },
        {
            title: 'Schedule',
            key: 'schedule',
            render: (record) => <ScheduleColumn schedule={record.schedule || ''} timezone={record.timezone || ''} />,
            width: '15%',
        },
        {
            title: 'Last Run',
            key: 'lastRun',
            render: (record) => <DateTimeColumn time={record.lastExecTime ?? 0} placeholder={<>Never run</>} />,
            width: '15%',
        },
        {
            title: 'Status',
            key: 'status',
            render: (record) => (
                <StatusColumn
                    status={record.lastExecStatus}
                    onClick={() => setFocusExecutionUrn(record.lastExecUrn)}
                    dataTestId="ingestion-source-table-status"
                />
            ),
            width: '15%',
        },
        {
            title: 'Owner',
            key: 'owner',
            render: (record) => <OwnerColumn owners={record.owners || []} entityRegistry={entityRegistry} />,
            width: '15%',
        },

        {
            title: '',
            key: 'actions',
            render: (record) => (
                <ActionsColumn
                    record={record}
                    setFocusExecutionUrn={setFocusExecutionUrn}
                    onExecute={onExecute}
                    onDelete={onDelete}
                    onView={onView}
                    onEdit={onEdit}
                />
            ),
            width: '100px',
        },
    ];

    const handleSortColumnChange = ({ sortColumn, sortOrder }) => {
        onChangeSort(sortColumn, sortOrder);
    };

    return (
        <StyledTable
            columns={tableColumns}
            data={tableData}
            isScrollable
            handleSortColumnChange={handleSortColumnChange}
            isLoading={isLoading}
        />
    );
}

export default IngestionSourceTable;<|MERGE_RESOLUTION|>--- conflicted
+++ resolved
@@ -3,24 +3,17 @@
 import React from 'react';
 import styled from 'styled-components/macro';
 
-<<<<<<< HEAD
+import { CLI_EXECUTOR_ID } from '@app/ingestV2/constants';
+import DateTimeColumn from '@app/ingestV2/shared/components/columns/DateTimeColumn';
+import { StatusColumn } from '@app/ingestV2/shared/components/columns/StatusColumn';
 import {
     ActionsColumn,
-    LastExecutionColumn,
     NameColumn,
     OwnerColumn,
     ScheduleColumn,
-    StatusColumn,
 } from '@app/ingestV2/source/IngestionSourceTableColumns';
-import { CLI_EXECUTOR_ID, getIngestionSourceStatus } from '@app/ingestV2/source/utils';
+import { getIngestionSourceStatus } from '@app/ingestV2/source/utils';
 import { useEntityRegistryV2 } from '@app/useEntityRegistry';
-=======
-import { CLI_EXECUTOR_ID } from '@app/ingestV2/constants';
-import DateTimeColumn from '@app/ingestV2/shared/components/columns/DateTimeColumn';
-import { StatusColumn } from '@app/ingestV2/shared/components/columns/StatusColumn';
-import { ActionsColumn, NameColumn, ScheduleColumn } from '@app/ingestV2/source/IngestionSourceTableColumns';
-import { getIngestionSourceStatus } from '@app/ingestV2/source/utils';
->>>>>>> 50416770
 
 import { IngestionSource } from '@types';
 
