import { Table } from '@components';
import { SorterResult } from 'antd/lib/table/interface';
import * as QueryString from 'query-string';
import React from 'react';
import { useHistory } from 'react-router';
import styled from 'styled-components/macro';

import { CLI_EXECUTOR_ID } from '@app/ingestV2/constants';
import DateTimeColumn from '@app/ingestV2/shared/components/columns/DateTimeColumn';
import { StatusColumn } from '@app/ingestV2/shared/components/columns/StatusColumn';
import {
    ActionsColumn,
    NameColumn,
    OwnerColumn,
    ScheduleColumn,
} from '@app/ingestV2/source/IngestionSourceTableColumns';
import { getIngestionSourceStatus } from '@app/ingestV2/source/utils';
<<<<<<< HEAD
import { TabType, tabUrlMap } from '@app/ingestV2/types';
import filtersToQueryStringParams from '@app/searchV2/utils/filtersToQueryStringParams';
=======
import { useEntityRegistryV2 } from '@app/useEntityRegistry';
>>>>>>> 83881e41

import { IngestionSource } from '@types';

const StyledTable = styled(Table)`
    table-layout: fixed;
`;

interface Props {
    sources: IngestionSource[];
    setFocusExecutionUrn: (urn: string) => void;
    onExecute: (urn: string) => void;
    onEdit: (urn: string) => void;
    onView: (urn: string) => void;
    onDelete: (urn: string) => void;
    onChangeSort: (field: string, order: SorterResult<any>['order']) => void;
    isLoading?: boolean;
    shouldPreserveParams: React.MutableRefObject<boolean>;
}

function IngestionSourceTable({
    sources,
    setFocusExecutionUrn,
    onExecute,
    onEdit,
    onView,
    onDelete,
    onChangeSort,
    isLoading,
    shouldPreserveParams,
}: Props) {
<<<<<<< HEAD
    const history = useHistory();
=======
    const entityRegistry = useEntityRegistryV2();
>>>>>>> 83881e41

    const tableData = sources.map((source) => ({
        urn: source.urn,
        type: source.type,
        name: source.name,
        platformUrn: source.platform?.urn,
        schedule: source.schedule?.interval,
        timezone: source.schedule?.timezone,
        execCount: source.executions?.total || 0,
        lastExecUrn: source.executions?.executionRequests?.[0]?.urn,
        lastExecTime: source.executions?.executionRequests?.[0]?.result?.startTimeMs,
        lastExecStatus:
            source.executions?.executionRequests?.[0]?.result &&
            getIngestionSourceStatus(source.executions.executionRequests[0].result),
        cliIngestion: source.config?.executorId === CLI_EXECUTOR_ID,
        owners: source.ownership?.owners,
    }));

    const tableColumns = [
        {
            title: 'Name',
            key: 'name',
            render: (record) => {
                return <NameColumn type={record.type} record={record} />;
            },
            width: '30%',
            sorter: true,
        },
        {
            title: 'Schedule',
            key: 'schedule',
            render: (record) => <ScheduleColumn schedule={record.schedule || ''} timezone={record.timezone || ''} />,
            width: '15%',
        },
        {
            title: 'Last Run',
            key: 'lastRun',
            render: (record) => <DateTimeColumn time={record.lastExecTime ?? 0} placeholder={<>Never run</>} />,
            width: '15%',
        },
        {
            title: 'Status',
            key: 'status',
            render: (record) => (
                <StatusColumn
                    status={record.lastExecStatus}
                    onClick={() => setFocusExecutionUrn(record.lastExecUrn)}
                    dataTestId="ingestion-source-table-status"
                />
            ),
            width: '15%',
        },
        {
            title: 'Owner',
            key: 'owner',
            render: (record) => <OwnerColumn owners={record.owners || []} entityRegistry={entityRegistry} />,
            width: '15%',
        },

        {
            title: '',
            key: 'actions',
            render: (record) => (
                <ActionsColumn
                    record={record}
                    setFocusExecutionUrn={setFocusExecutionUrn}
                    onExecute={onExecute}
                    onDelete={onDelete}
                    onView={onView}
                    onEdit={onEdit}
                />
            ),
            width: '100px',
        },
    ];

    const handleSortColumnChange = ({ sortColumn, sortOrder }) => {
        onChangeSort(sortColumn, sortOrder);
    };

    const onRowClick = (record) => {
        const selectedSourceNameFilter = [{ field: 'ingestionSource', values: [record.urn] }];
        const preserveParams = shouldPreserveParams;
        preserveParams.current = true;

        const search = QueryString.stringify(
            {
                ...filtersToQueryStringParams(selectedSourceNameFilter),
            },
            { arrayFormat: 'comma' },
        );

        history.replace({
            pathname: tabUrlMap[TabType.ExecutionLog],
            search,
        });
    };

    return (
        <StyledTable
            columns={tableColumns}
            data={tableData}
            isScrollable
            handleSortColumnChange={handleSortColumnChange}
            isLoading={isLoading}
            onRowClick={onRowClick}
        />
    );
}
const MemoizedTable = React.memo(IngestionSourceTable);
export default MemoizedTable;<|MERGE_RESOLUTION|>--- conflicted
+++ resolved
@@ -15,12 +15,9 @@
     ScheduleColumn,
 } from '@app/ingestV2/source/IngestionSourceTableColumns';
 import { getIngestionSourceStatus } from '@app/ingestV2/source/utils';
-<<<<<<< HEAD
 import { TabType, tabUrlMap } from '@app/ingestV2/types';
 import filtersToQueryStringParams from '@app/searchV2/utils/filtersToQueryStringParams';
-=======
 import { useEntityRegistryV2 } from '@app/useEntityRegistry';
->>>>>>> 83881e41
 
 import { IngestionSource } from '@types';
 
@@ -51,11 +48,8 @@
     isLoading,
     shouldPreserveParams,
 }: Props) {
-<<<<<<< HEAD
     const history = useHistory();
-=======
     const entityRegistry = useEntityRegistryV2();
->>>>>>> 83881e41
 
     const tableData = sources.map((source) => ({
         urn: source.urn,
