import { Tooltip } from 'antd';
import React from 'react';
import { useHistory } from 'react-router';
<<<<<<< HEAD
import { Entity, SearchResult } from '../../../../types.generated';
=======
import { Entity } from '../../../../types.generated';
>>>>>>> af6a423f
import { IconStyleType } from '../../../entity/Entity';
import { useEntityRegistry } from '../../../useEntityRegistry';
import { EntityPreviewTag } from './EntityPreviewTag';
import { HoverEntityTooltip } from './HoverEntityTooltip';

type Props = {
    entities: Array<Entity>;
    onClick?: (index: number) => void;
    linkUrlParams?: Record<string, string | boolean>;
    showTooltips?: boolean;
};
export const CompactEntityNameList = ({ entities, onClick, linkUrlParams, showTooltips = true }: Props) => {
    const entityRegistry = useEntityRegistry();
    const history = useHistory();

    return (
        <>
            {entities.map((entity, index) => {
                if (!entity) return <></>;

                const genericProps = entityRegistry.getGenericEntityProperties(entity.type, entity);
                const platformLogoUrl = genericProps?.platform?.properties?.logoUrl;
                const displayName = entityRegistry.getDisplayName(entity.type, entity);
                const fallbackIcon = entityRegistry.getIcon(entity.type, 12, IconStyleType.ACCENT);
                const url = entityRegistry.getEntityUrl(entity.type, entity.urn, linkUrlParams);
                return (
                    <span
                        onClickCapture={(e) => {
                            // prevents the search links from taking over
                            e.preventDefault();
                            history.push(url);
                        }}
                    >
<<<<<<< HEAD
                        <Tooltip
                            visible={showTooltips ? undefined : false}
                            color="white"
                            placement="topRight"
                            overlayStyle={{ minWidth: 400 }}
                            overlayInnerStyle={{ padding: 12 }}
                            title={
                                <a href={url}>
                                    {entityRegistry.renderSearchResult(entity.type, {
                                        entity,
                                        matchedFields: [],
                                    } as SearchResult)}
                                </a>
                            }
                        >
=======
                        <HoverEntityTooltip entity={entity} canOpen={showTooltips}>
>>>>>>> af6a423f
                            <span data-testid={`compact-entity-link-${entity.urn}`}>
                                <EntityPreviewTag
                                    displayName={displayName}
                                    url={url}
                                    platformLogoUrl={platformLogoUrl || undefined}
                                    platformLogoUrls={genericProps?.siblingPlatforms?.map(
                                        (platform) => platform.properties?.logoUrl,
                                    )}
                                    logoComponent={fallbackIcon}
                                    onClick={() => onClick?.(index)}
                                />
                            </span>
<<<<<<< HEAD
                        </Tooltip>
=======
                        </HoverEntityTooltip>
>>>>>>> af6a423f
                    </span>
                );
            })}
        </>
    );
};<|MERGE_RESOLUTION|>--- conflicted
+++ resolved
@@ -1,11 +1,6 @@
-import { Tooltip } from 'antd';
 import React from 'react';
 import { useHistory } from 'react-router';
-<<<<<<< HEAD
-import { Entity, SearchResult } from '../../../../types.generated';
-=======
 import { Entity } from '../../../../types.generated';
->>>>>>> af6a423f
 import { IconStyleType } from '../../../entity/Entity';
 import { useEntityRegistry } from '../../../useEntityRegistry';
 import { EntityPreviewTag } from './EntityPreviewTag';
@@ -39,25 +34,7 @@
                             history.push(url);
                         }}
                     >
-<<<<<<< HEAD
-                        <Tooltip
-                            visible={showTooltips ? undefined : false}
-                            color="white"
-                            placement="topRight"
-                            overlayStyle={{ minWidth: 400 }}
-                            overlayInnerStyle={{ padding: 12 }}
-                            title={
-                                <a href={url}>
-                                    {entityRegistry.renderSearchResult(entity.type, {
-                                        entity,
-                                        matchedFields: [],
-                                    } as SearchResult)}
-                                </a>
-                            }
-                        >
-=======
                         <HoverEntityTooltip entity={entity} canOpen={showTooltips}>
->>>>>>> af6a423f
                             <span data-testid={`compact-entity-link-${entity.urn}`}>
                                 <EntityPreviewTag
                                     displayName={displayName}
@@ -70,11 +47,7 @@
                                     onClick={() => onClick?.(index)}
                                 />
                             </span>
-<<<<<<< HEAD
-                        </Tooltip>
-=======
                         </HoverEntityTooltip>
->>>>>>> af6a423f
                     </span>
                 );
             })}
