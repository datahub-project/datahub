--- conflicted
+++ resolved
@@ -1,9 +1,5 @@
 import React from 'react';
-<<<<<<< HEAD
-import { Divider, List, Checkbox, Radio } from 'antd';
-=======
 import { Divider, List } from 'antd';
->>>>>>> 7b443e55
 import styled from 'styled-components';
 import { Entity } from '../../../../types.generated';
 import { useEntityRegistry } from '../../../useEntityRegistry';
@@ -12,18 +8,7 @@
 import { getPlatformName } from '../../../entity/shared/utils';
 import { capitalizeFirstLetterOnly } from '../../../shared/textUtil';
 
-<<<<<<< HEAD
-const StyledCheckbox = styled(Checkbox)`
-    margin-right: 12px;
-`;
-const StyledRadio = styled(Radio)`
-    margin-right: 12px;
-`;
-
-const StyledList = styled(List)`
-=======
 export const StyledList = styled(List)`
->>>>>>> 7b443e55
     overflow-y: auto;
     height: 100%;
     margin-top: -1px;
@@ -72,62 +57,10 @@
 type Props = {
     entities: Array<Entity>;
     onClick?: (index: number) => void;
-<<<<<<< HEAD
-    isSelectMode?: boolean;
-    selectedEntities?: EntityAndType[];
-    setSelectedEntities?: (entities: EntityAndType[]) => any;
-    bordered?: boolean;
-    singleSelect?: boolean;
-    entityAction?: React.FC<EntityActionProps>;
-};
-
-export const EntityNameList = ({
-    additionalPropertiesList,
-    entities,
-    onClick,
-    isSelectMode,
-    selectedEntities = [],
-    setSelectedEntities,
-    bordered = true,
-    singleSelect,
-    entityAction,
-}: Props) => {
-    const entityRegistry = useEntityRegistry();
-    const selectedEntityUrns = selectedEntities?.map((entity) => entity.urn) || [];
-
-    if (
-        additionalPropertiesList?.length !== undefined &&
-        additionalPropertiesList.length > 0 &&
-        additionalPropertiesList?.length !== entities.length
-    ) {
-        console.warn(
-            'Warning: additionalPropertiesList length provided to EntityNameList does not match entity array length',
-            { additionalPropertiesList, entities },
-        );
-    }
-
-    /**
-     * Invoked when a new entity is selected. Simply updates the state of the list of selected entities.
-     */
-    const onSelectEntity = (selectedEntity: EntityAndType, selected: boolean) => {
-        if (singleSelect) {
-            if (selected) {
-                setSelectedEntities?.([selectedEntity]);
-            }
-        } else if (selected) {
-            setSelectedEntities?.([...selectedEntities, selectedEntity]);
-        } else {
-            setSelectedEntities?.(selectedEntities?.filter((entity) => entity.urn !== selectedEntity.urn) || []);
-        }
-    };
-
-    const EntityAction = entityAction as React.FC<EntityActionProps>;
-=======
 };
 
 export const EntityNameList = ({ entities, onClick }: Props) => {
     const entityRegistry = useEntityRegistry();
->>>>>>> 7b443e55
 
     return (
         <StyledList
@@ -147,35 +80,7 @@
 
                 return (
                     <>
-<<<<<<< HEAD
-                        <ListItem isSelectMode={isSelectMode || false}>
-                            {singleSelect
-                                ? isSelectMode && (
-                                      <StyledRadio
-                                          className="radioButton"
-                                          checked={selectedEntityUrns.indexOf(entity.urn) >= 0}
-                                          onChange={(e) =>
-                                              onSelectEntity(
-                                                  {
-                                                      urn: entity.urn,
-                                                      type: entity.type,
-                                                  },
-                                                  e.target.checked,
-                                              )
-                                          }
-                                      />
-                                  )
-                                : isSelectMode && (
-                                      <StyledCheckbox
-                                          checked={selectedEntityUrns.indexOf(entity.urn) >= 0}
-                                          onChange={(e) =>
-                                              onSelectEntity({ urn: entity.urn, type: entity.type }, e.target.checked)
-                                          }
-                                      />
-                                  )}
-=======
                         <ListItem isSelectMode={false}>
->>>>>>> 7b443e55
                             <DefaultPreviewCard
                                 name={displayName}
                                 urn={entity.urn}
