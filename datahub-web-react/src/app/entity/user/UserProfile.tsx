import { Alert, Col, Row, Divider, Space, Button, Tag, Typography } from 'antd';
import React, { useState } from 'react';
import styled from 'styled-components';
import { EditOutlined, MailOutlined, PhoneOutlined, SlackOutlined } from '@ant-design/icons';
import useUserParams from '../../shared/entitySearch/routingUtils/useUserParams';
import { useGetUserQuery } from '../../../graphql/user.generated';
import { useGetAllEntitySearchResults } from '../../../utils/customGraphQL/useGetAllEntitySearchResults';
import { Message } from '../../shared/Message';
import { EntityRelationshipsResult } from '../../../types.generated';
import UserGroups from './UserGroups';
<<<<<<< HEAD
import { RoutedTabs } from '../../shared/RoutedTabs';
import { UserAssets } from './UserAssets';
import UserEditProfileModal from './UserEditProfileModal';
import { ExtendedEntityRelationshipsResult } from './type';
import CustomAvatar from '../../shared/avatar/CustomAvatar';
=======
import { useEntityRegistry } from '../../useEntityRegistry';
import { decodeUrn } from '../shared/utils';
>>>>>>> 91772098

const messageStyle = { marginTop: '10%' };
const { Paragraph } = Typography;
export interface Props {
    onTabChange: (selectedTab: string) => void;
}

export enum TabType {
    Assets = 'Assets',
    Ownership = 'Ownership',
    Groups = 'Groups',
}
const ENABLED_TAB_TYPES = [TabType.Assets, TabType.Ownership, TabType.Groups];

const GROUP_PAGE_SIZE = 20;
const UserProfileWrapper = styled.div`
    // padding: 0 20px;
    &&& .ant-tabs-nav {
        margin: 0;
    }
`;
const UserSidebar = styled.div`
    padding: 0 0 0 17px;
    text-align: center;

    font-style: normal;
    font-weight: bold;
    height: calc(100vh - 60px);
    position: relative;

    &&& .ant-avatar.ant-avatar-icon {
        font-size: 46px !important;
    }

    .divider-infoSection {
        margin: 18px 0px 18px 0;
    }
    .divider-aboutSection {
        margin: 23px 0px 11px 0;
    }
    .divider-groupsSection {
        margin: 23px 0px 11px 0;
    }
`;
const UserSidebarSubSection = styled.div`
    height: calc(100vh - 135px);
    overflow: auto;
    padding-right: 18px;
    &::-webkit-scrollbar {
        height: 12px;
        width: 1px;
        background: #f1f1f1;
    }
    &::-webkit-scrollbar-thumb {
        background: #c3c3c3;
        -webkit-border-radius: 1ex;
        -webkit-box-shadow: 0px 1px 2px rgba(0, 0, 0, 0.75);
    }
`;
const UserName = styled.div`
    font-size: 20px;
    line-height: 28px;
    color: #262626;
    margin: 13px 0 7px 0;
`;
const UserRole = styled.div`
    font-size: 14px;
    line-height: 22px;
    color: #595959;
    margin-bottom: 7px;
`;
const UserTeam = styled.div`
    font-size: 12px;
    line-height: 20px;
    color: #8c8c8c;
`;
const UserSocialDetails = styled.div`
    font-size: 12px;
    line-height: 20px;
    color: #262626;
    text-align: left;
    margin: 6px 0;
`;
const EditProfileButton = styled.div`
    // margin-bottom: 24px;
    bottom: 24px;
    position: absolute;
    right: 27px;
    width: 80%;
    left: 50%;
    -webkit-transform: translateX(-50%);
    -moz-transform: translateX(-50%);
    transform: translateX(-50%);

    button {
        width: 100%;
        font-size: 12px;
        line-height: 20px;
        color: #262626;
    }
`;
const AboutSection = styled.div`
    text-align: left;
    font-weight: bold;
    font-size: 14px;
    line-height: 22px;
    color: #262626;
`;
const AboutSectionText = styled.div`
    font-size: 12px;
    font-weight: 100;
    line-height: 15px;
    padding: 5px 0;

    &&& .ant-typography {
        margin-bottom: 0;
    }
`;
const GroupsSection = styled.div`
    text-align: left;
    font-weight: bold;
    font-size: 14px;
    line-height: 22px;
    color: #262626;
`;
const TagsSection = styled.div`
    height: calc(75vh - 460px);
    padding: 5px;
    // overflow: auto;
`;
const NoDataFound = styled.span`
    font-size: 12px;
    color: #262626;
    font-weight: 100;
`;
const Tags = styled.div`
    margin-top: 5px;
`;
const GroupsSeeMoreText = styled.span`
    font-weight: 500;
    font-size: 12px;
    line-height: 20px;
    color: #1890ff;
    cursor: pointer;
`;
const Content = styled.div`
    color: #262626;
    height: calc(100vh - 60px);

    &&& .ant-tabs > .ant-tabs-nav .ant-tabs-nav-wrap {
        padding-left: 15px;
    }
`;

/**
 * Responsible for reading & writing users.
 */
export default function UserProfile() {
    const { urn: encodedUrn } = useUserParams();
    const urn = decodeUrn(encodedUrn);
    const { loading, error, data } = useGetUserQuery({ variables: { urn, groupsCount: GROUP_PAGE_SIZE } });
    const username = data?.corpUser?.username;
    const [editProfileModal, setEditProfileModal] = useState(false);
    const ownershipResult = useGetAllEntitySearchResults({
        query: `owners:${username}`,
    });
    const [groupSectionScroll, showGroupSectionScroll] = useState(false);
    const groupsDetails = data?.corpUser?.relationships as ExtendedEntityRelationshipsResult;
    const profileSrc = ''; // TODO: update the profileSrc from BE

    const contentLoading =
        Object.keys(ownershipResult).some((type) => {
            return ownershipResult[type].loading;
        }) || loading;

    if (error || (!loading && !error && !data)) {
        return <Alert type="error" message={error?.message || 'Entity failed to load'} />;
    }

    const groupMemberRelationships = data?.corpUser?.relationships as EntityRelationshipsResult;
    const getTabs = () => {
        return [
            {
                name: TabType.Assets,
                path: TabType.Assets.toLocaleLowerCase(),
                content: <UserAssets />,
            },
            {
                name: TabType.Groups,
                path: TabType.Groups.toLocaleLowerCase(),
                content: (
                    <UserGroups urn={urn} initialRelationships={groupMemberRelationships} pageSize={GROUP_PAGE_SIZE} />
                ),
                display: {
                    enabled: () => groupsDetails?.relationships.length > 0,
                },
            },
        ].filter((tab) => ENABLED_TAB_TYPES.includes(tab.name));
    };

    const defaultTabPath = getTabs() && getTabs()?.length > 0 ? getTabs()[0].path : '';
    const onTabChange = () => null;
    console.log('data', data);
    return (
        <>
            {contentLoading && <Message type="loading" content="Loading..." style={messageStyle} />}
            <UserProfileWrapper>
                <Row>
                    <Col xl={5} lg={5} md={5} sm={24} xs={24}>
                        <UserSidebar>
                            <UserSidebarSubSection>
                                <CustomAvatar
                                    size={160}
                                    photoUrl={profileSrc || undefined}
                                    name={data?.corpUser?.info?.fullName || undefined}
                                    style={{ marginTop: '14px' }}
                                />
                                <UserName>{data?.corpUser?.info?.fullName}</UserName>
                                <UserRole>{data?.corpUser?.info?.title}</UserRole>
                                <UserTeam>Data Team</UserTeam>
                                <Divider className="divider-infoSection" />
                                <UserSocialDetails>
                                    <Space>
                                        <MailOutlined /> {data?.corpUser?.info?.email}
                                    </Space>
                                </UserSocialDetails>
                                <UserSocialDetails>
                                    <Space>
                                        <SlackOutlined /> {` slack`}
                                    </Space>
                                </UserSocialDetails>
                                <UserSocialDetails>
                                    <Space>
                                        <PhoneOutlined /> {` 928129129`}
                                    </Space>
                                </UserSocialDetails>
                                <Divider className="divider-aboutSection" />
                                <AboutSection>
                                    About
                                    <AboutSectionText>
                                        <Paragraph ellipsis={{ rows: 2, expandable: true, symbol: 'Read more' }}>
                                            Some text from the backend for the about section. Please add some text to
                                            get the exact about section.
                                        </Paragraph>
                                    </AboutSectionText>
                                </AboutSection>
                                <Divider className="divider-groupsSection" />
                                <GroupsSection>
                                    Groups
                                    <TagsSection>
                                        {groupsDetails?.relationships.length === 0 && (
                                            <NoDataFound>No Groups found</NoDataFound>
                                        )}
                                        {!groupSectionScroll &&
                                            groupsDetails?.relationships.slice(0, 2).map((item) => {
                                                return (
                                                    <Tags>
                                                        <Tag>{item.entity.name}</Tag>
                                                    </Tags>
                                                );
                                            })}
                                        {groupSectionScroll &&
                                            groupsDetails?.relationships.length > 2 &&
                                            groupsDetails?.relationships.map((item) => {
                                                return (
                                                    <Tags>
                                                        <Tag>{item.entity.name}</Tag>
                                                    </Tags>
                                                );
                                            })}
                                        {!groupSectionScroll && groupsDetails?.relationships.length > 2 && (
                                            <GroupsSeeMoreText
                                                onClick={() => showGroupSectionScroll(!groupSectionScroll)}
                                            >
                                                {`+${groupsDetails?.relationships.length - 2} more`}
                                            </GroupsSeeMoreText>
                                        )}
                                    </TagsSection>
                                </GroupsSection>
                            </UserSidebarSubSection>
                            <EditProfileButton>
                                <Button icon={<EditOutlined />} onClick={() => setEditProfileModal(true)}>
                                    Edit Profile
                                </Button>
                            </EditProfileButton>
                        </UserSidebar>
                    </Col>
                    <Col xl={19} lg={19} md={19} sm={24} xs={24} style={{ borderLeft: '1px solid #E9E9E9' }}>
                        <Content>
                            <RoutedTabs defaultPath={defaultTabPath} tabs={getTabs()} onTabChange={onTabChange} />
                        </Content>
                    </Col>
                </Row>
                {/* Modal */}
                <UserEditProfileModal
                    visible={editProfileModal}
                    onClose={() => setEditProfileModal(false)}
                    onCreate={() => {
                        // Hack to deal with eventual consistency.
                        // console.log('getModalData');
                    }}
                />
            </UserProfileWrapper>
        </>
    );
}<|MERGE_RESOLUTION|>--- conflicted
+++ resolved
@@ -8,16 +8,13 @@
 import { Message } from '../../shared/Message';
 import { EntityRelationshipsResult } from '../../../types.generated';
 import UserGroups from './UserGroups';
-<<<<<<< HEAD
 import { RoutedTabs } from '../../shared/RoutedTabs';
 import { UserAssets } from './UserAssets';
 import UserEditProfileModal from './UserEditProfileModal';
 import { ExtendedEntityRelationshipsResult } from './type';
 import CustomAvatar from '../../shared/avatar/CustomAvatar';
-=======
 import { useEntityRegistry } from '../../useEntityRegistry';
 import { decodeUrn } from '../shared/utils';
->>>>>>> 91772098
 
 const messageStyle = { marginTop: '10%' };
 const { Paragraph } = Typography;
