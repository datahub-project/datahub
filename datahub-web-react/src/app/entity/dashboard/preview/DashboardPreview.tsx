--- conflicted
+++ resolved
@@ -14,11 +14,7 @@
 } from '../../../../types.generated';
 import DefaultPreviewCard from '../../../preview/DefaultPreviewCard';
 import { useEntityRegistry } from '../../../useEntityRegistry';
-<<<<<<< HEAD
-import { capitalizeFirstLetter } from '../../../shared/textUtil';
-=======
 import { capitalizeFirstLetter, capitalizeFirstLetterOnly } from '../../../shared/textUtil';
->>>>>>> af6a423f
 import { IconStyleType } from '../../Entity';
 import { DashboardStatsSummary as DashboardStatsSummaryView } from '../shared/DashboardStatsSummary';
 
@@ -44,10 +40,7 @@
     externalUrl,
     parentContainers,
     deprecation,
-<<<<<<< HEAD
-=======
     snippet,
->>>>>>> af6a423f
 }: {
     urn: string;
     platform: string;
@@ -80,11 +73,7 @@
             url={entityRegistry.getEntityUrl(EntityType.Dashboard, urn)}
             name={name || ''}
             description={description || ''}
-<<<<<<< HEAD
-            type="Dashboard"
-=======
             type={capitalizeFirstLetterOnly(subtype) || 'Dashboard'}
->>>>>>> af6a423f
             typeIcon={entityRegistry.getIcon(EntityType.Dashboard, 14, IconStyleType.ACCENT)}
             logoUrl={logoUrl || ''}
             platformInstanceId={platformInstanceId}
@@ -100,10 +89,7 @@
             parentContainers={parentContainers}
             externalUrl={externalUrl}
             topUsers={statsSummary?.topUsersLast30Days}
-<<<<<<< HEAD
-=======
             snippet={snippet}
->>>>>>> af6a423f
             subHeader={
                 <DashboardStatsSummaryView
                     chartCount={chartCount}
