--- conflicted
+++ resolved
@@ -1,26 +1,4 @@
 import { CodeSandboxOutlined } from '@ant-design/icons';
-<<<<<<< HEAD
-import { MlModel, EntityType, SearchResult, OwnershipType } from '../../../types.generated';
-import { Preview } from './preview/Preview';
-import { Entity, EntityCapabilityType, IconStyleType, PreviewType } from '../Entity';
-import { getDataForEntityType } from '../shared/containers/profile/utils';
-import { EntityProfile } from '../shared/containers/profile/EntityProfile';
-import { useGetMlModelQuery } from '../../../graphql/mlModel.generated';
-import { GenericEntityProperties } from '../shared/types';
-import MLModelSummary from './profile/MLModelSummary';
-import MLModelGroupsTab from './profile/MLModelGroupsTab';
-import { SidebarTagsSection } from '../shared/containers/profile/sidebar/SidebarTagsSection';
-import { SidebarAboutSection } from '../shared/containers/profile/sidebar/AboutSection/SidebarAboutSection';
-import { SidebarOwnerSection } from '../shared/containers/profile/sidebar/Ownership/sidebar/SidebarOwnerSection';
-import { SidebarDomainSection } from '../shared/containers/profile/sidebar/Domain/SidebarDomainSection';
-import { PropertiesTab } from '../shared/tabs/Properties/PropertiesTab';
-import { DocumentationTab } from '../shared/tabs/Documentation/DocumentationTab';
-import MlModelFeaturesTab from './profile/MlModelFeaturesTab';
-import { EntityMenuItems } from '../shared/EntityDropdown/EntityDropdown';
-import DataProductSection from '../shared/containers/profile/sidebar/DataProduct/DataProductSection';
-import { IncidentTab } from '../shared/tabs/Incident/IncidentTab';
-import SidebarStructuredPropsSection from '../shared/containers/profile/sidebar/StructuredProperties/SidebarStructuredPropsSection';
-=======
 import * as React from 'react';
 
 import { Entity, EntityCapabilityType, IconStyleType, PreviewType } from '@app/entity/Entity';
@@ -44,7 +22,6 @@
 
 import { useGetMlModelQuery } from '@graphql/mlModel.generated';
 import { EntityType, MlModel, OwnershipType, SearchResult } from '@types';
->>>>>>> c130241c
 
 /**
  * Definition of the DataHub MlModel entity.
@@ -156,11 +133,7 @@
                     name: 'Incidents',
                     component: IncidentTab,
                     getDynamicName: (_, mlModel) => {
-<<<<<<< HEAD
-                        const activeIncidentCount = mlModel?.mlModel?.activeIncidents.total;
-=======
                         const activeIncidentCount = mlModel?.mlModel?.activeIncidents?.total;
->>>>>>> c130241c
                         return `Incidents${(activeIncidentCount && ` (${activeIncidentCount})`) || ''}`;
                     },
                 },
