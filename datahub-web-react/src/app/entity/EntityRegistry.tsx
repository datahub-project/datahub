--- conflicted
+++ resolved
@@ -129,8 +129,6 @@
         return (
             ({
                 ...entity.getLineageVizConfig?.(data),
-<<<<<<< HEAD
-                downstreamChildren: allDownstreams
                     .filter((relatedEntity) => !(relatedEntity as any)?.status?.removed)
                     .map((relatedEntity) => ({
                         entity: relatedEntity as EntityInterface,
@@ -141,23 +139,6 @@
                     .map((relatedEntity) => ({
                         entity: relatedEntity as EntityInterface,
                         type: (relatedEntity as EntityInterface).type,
-=======
-                downstreamChildren: genericEntityProperties?.downstream?.relationships
-                    ?.filter((relationship) => relationship.entity)
-                    // eslint-disable-next-line @typescript-eslint/dot-notation
-                    ?.filter((relationship) => !relationship.entity?.['status']?.removed)
-                    ?.map((relationship) => ({
-                        entity: relationship.entity as EntityInterface,
-                        type: (relationship.entity as EntityInterface).type,
-                    })),
-                upstreamChildren: genericEntityProperties?.upstream?.relationships
-                    ?.filter((relationship) => relationship.entity)
-                    // eslint-disable-next-line @typescript-eslint/dot-notation
-                    ?.filter((relationship) => !relationship.entity?.['status']?.removed)
-                    ?.map((relationship) => ({
-                        entity: relationship.entity as EntityInterface,
-                        type: (relationship.entity as EntityInterface).type,
->>>>>>> 8fbc6157
                     })),
                 status: genericEntityProperties?.status,
             } as FetchedEntity) || undefined
