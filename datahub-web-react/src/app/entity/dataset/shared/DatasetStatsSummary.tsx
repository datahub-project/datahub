import React from 'react';
import styled from 'styled-components/macro';
import { Popover } from 'antd';
import { ClockCircleOutlined, ConsoleSqlOutlined, TableOutlined, TeamOutlined, HddOutlined } from '@ant-design/icons';
import { formatNumberWithoutAbbreviation } from '../../../shared/formatNumber';
import { ANTD_GRAY } from '../../shared/constants';
import { toLocalDateTimeString, toRelativeTimeString } from '../../../shared/time/timeUtils';
import { StatsSummary } from '../../shared/components/styled/StatsSummary';
import { FormattedBytesStat } from './FormattedBytesStat';

const StatText = styled.span<{ color: string }>`
    color: ${(props) => props.color};
`;

<<<<<<< HEAD
const PopoverContent = styled.div`
    max-width: 300px;
=======
const HelpIcon = styled(QuestionCircleOutlined)<{ color: string }>`
    color: ${(props) => props.color};
    padding-left: 4px;
>>>>>>> e6e2b1dc
`;

type Props = {
    rowCount?: number | null;
    columnCount?: number | null;
    sizeInBytes?: number | null;
    queryCountLast30Days?: number | null;
    uniqueUserCountLast30Days?: number | null;
    lastUpdatedMs?: number | null;
    color?: string;
};

export const DatasetStatsSummary = ({
    rowCount,
    columnCount,
    sizeInBytes,
    queryCountLast30Days,
    uniqueUserCountLast30Days,
    lastUpdatedMs,
    color,
}: Props) => {
    const displayedColor = color !== undefined ? color : ANTD_GRAY[7];

    const statsViews = [
        !!rowCount && (
            <StatText color={displayedColor}>
                <TableOutlined style={{ marginRight: 8, color: displayedColor }} />
                <b>{formatNumberWithoutAbbreviation(rowCount)}</b> rows
                {!!columnCount && (
                    <>
                        , <b>{formatNumberWithoutAbbreviation(columnCount)}</b> columns
                    </>
                )}
            </StatText>
        ),
        !!sizeInBytes && (
            <StatText color={displayedColor}>
                <HddOutlined style={{ marginRight: 8, color: displayedColor }} />
                <FormattedBytesStat bytes={sizeInBytes} />
            </StatText>
        ),
        !!queryCountLast30Days && (
            <StatText color={displayedColor}>
                <ConsoleSqlOutlined style={{ marginRight: 8, color: displayedColor }} />
                <b>{formatNumberWithoutAbbreviation(queryCountLast30Days)}</b> queries last month
            </StatText>
        ),
        !!uniqueUserCountLast30Days && (
            <StatText color={displayedColor}>
                <TeamOutlined style={{ marginRight: 8, color: displayedColor }} />
                <b>{formatNumberWithoutAbbreviation(uniqueUserCountLast30Days)}</b> unique users
            </StatText>
        ),
        !!lastUpdatedMs && (
            <Popover
                content={
<<<<<<< HEAD
                    <PopoverContent>
                        Data was last updated in the source platform on{' '}
                        <strong>{toLocalDateTimeString(lastUpdatedMs)}</strong>
                    </PopoverContent>
                }
            >
                <StatText>
                    <ClockCircleOutlined style={{ marginRight: 8, color: ANTD_GRAY[7] }} />
                    Updated {toRelativeTimeString(lastUpdatedMs)}
=======
                    <div>
                        Changed on {toLocalDateTimeString(lastUpdatedMs)}.{' '}
                        <Tooltip title="The time at which the data was last changed in the source platform">
                            <HelpIcon color={displayedColor} />
                        </Tooltip>
                    </div>
                }
            >
                <StatText color={displayedColor}>
                    <ClockCircleOutlined style={{ marginRight: 8, color: displayedColor }} />
                    Changed {toRelativeTimeString(lastUpdatedMs)}
>>>>>>> e6e2b1dc
                </StatText>
            </Popover>
        ),
    ].filter((stat) => stat);

    return <>{statsViews.length > 0 && <StatsSummary stats={statsViews} />}</>;
};<|MERGE_RESOLUTION|>--- conflicted
+++ resolved
@@ -12,14 +12,8 @@
     color: ${(props) => props.color};
 `;
 
-<<<<<<< HEAD
 const PopoverContent = styled.div`
     max-width: 300px;
-=======
-const HelpIcon = styled(QuestionCircleOutlined)<{ color: string }>`
-    color: ${(props) => props.color};
-    padding-left: 4px;
->>>>>>> e6e2b1dc
 `;
 
 type Props = {
@@ -76,7 +70,6 @@
         !!lastUpdatedMs && (
             <Popover
                 content={
-<<<<<<< HEAD
                     <PopoverContent>
                         Data was last updated in the source platform on{' '}
                         <strong>{toLocalDateTimeString(lastUpdatedMs)}</strong>
@@ -86,19 +79,6 @@
                 <StatText>
                     <ClockCircleOutlined style={{ marginRight: 8, color: ANTD_GRAY[7] }} />
                     Updated {toRelativeTimeString(lastUpdatedMs)}
-=======
-                    <div>
-                        Changed on {toLocalDateTimeString(lastUpdatedMs)}.{' '}
-                        <Tooltip title="The time at which the data was last changed in the source platform">
-                            <HelpIcon color={displayedColor} />
-                        </Tooltip>
-                    </div>
-                }
-            >
-                <StatText color={displayedColor}>
-                    <ClockCircleOutlined style={{ marginRight: 8, color: displayedColor }} />
-                    Changed {toRelativeTimeString(lastUpdatedMs)}
->>>>>>> e6e2b1dc
                 </StatText>
             </Popover>
         ),
