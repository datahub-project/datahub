--- conflicted
+++ resolved
@@ -1,10 +1,4 @@
 import React from 'react';
-<<<<<<< HEAD
-import styled from 'styled-components';
-import { Typography } from 'antd';
-import { ClockCircleOutlined, ConsoleSqlOutlined, TableOutlined, TeamOutlined } from '@ant-design/icons';
-=======
->>>>>>> aa7ae239
 import {
     EntityType,
     FabricType,
@@ -23,18 +17,7 @@
 import { useEntityRegistry } from '../../../useEntityRegistry';
 import { capitalizeFirstLetterOnly } from '../../../shared/textUtil';
 import { IconStyleType } from '../../Entity';
-<<<<<<< HEAD
-import { ANTD_GRAY } from '../../shared/constants';
-import { toRelativeTimeString } from '../../../shared/time/timeUtils';
-import { formatNumberWithoutAbbreviation } from '../../../shared/formatNumber';
-import { PercentileLabel } from '../../shared/stats/PercentileLabel';
-
-const StatText = styled.span`
-    color: ${ANTD_GRAY[8]};
-`;
-=======
 import { DatasetStatsSummary as DatasetStatsSummaryView } from '../shared/DatasetStatsSummary';
->>>>>>> aa7ae239
 
 export const Preview = ({
     urn,
@@ -111,65 +94,16 @@
             parentContainers={parentContainers}
             externalUrl={externalUrl}
             topUsers={statsSummary?.topUsersLast30Days}
-<<<<<<< HEAD
-            stats={[
-                (rowCount && (
-                    <StatText>
-                        <TableOutlined style={{ marginRight: 8, color: ANTD_GRAY[7] }} />
-                        <b>{formatNumberWithoutAbbreviation(rowCount)}</b> rows
-                    </StatText>
-                )) ||
-                    undefined,
-                (!!statsSummary?.queryCountLast30Days && (
-                    <StatText>
-                        <ConsoleSqlOutlined style={{ marginRight: 8, color: ANTD_GRAY[7] }} />
-                        <b>{formatNumberWithoutAbbreviation(statsSummary?.queryCountLast30Days)}</b> queries last month{' '}
-                        {!!statsSummary?.queryCountPercentileLast30Days && (
-                            <Typography.Text type="secondary">
-                                -{' '}
-                                <PercentileLabel
-                                    percentile={statsSummary?.queryCountPercentileLast30Days}
-                                    description={`This dataset has been queried more often than ${statsSummary?.queryCountPercentileLast30Days}% of similar datasets in the past 30 days.`}
-                                />
-                            </Typography.Text>
-                        )}
-                    </StatText>
-                )) ||
-                    undefined,
-                (!!statsSummary?.uniqueUserCountLast30Days && (
-                    <StatText>
-                        <TeamOutlined style={{ marginRight: 8, color: ANTD_GRAY[7] }} />
-                        <b>{formatNumberWithoutAbbreviation(statsSummary?.uniqueUserCountLast30Days)}</b> unique users{' '}
-                        {!!statsSummary?.uniqueUserPercentileLast30Days && (
-                            <Typography.Text type="secondary">
-                                -{' '}
-                                <PercentileLabel
-                                    percentile={statsSummary?.uniqueUserPercentileLast30Days}
-                                    description={`This dataset has had more unique users than ${statsSummary?.uniqueUserPercentileLast30Days}% of similar datasets in the past 30 days.`}
-                                />
-                            </Typography.Text>
-                        )}
-                    </StatText>
-                )) ||
-                    undefined,
-                (!!lastUpdatedMs && (
-                    <StatText>
-                        <ClockCircleOutlined style={{ marginRight: 8, color: ANTD_GRAY[7] }} />
-                        Changed {toRelativeTimeString(lastUpdatedMs)}
-                    </StatText>
-                )) ||
-                    undefined,
-            ].filter((stat) => stat !== undefined)}
-=======
             subHeader={
                 <DatasetStatsSummaryView
                     rowCount={rowCount}
                     queryCountLast30Days={statsSummary?.queryCountLast30Days}
+                    queryCountPercentileLast30Days={statsSummary?.queryCountPercentileLast30Days}
                     uniqueUserCountLast30Days={statsSummary?.uniqueUserCountLast30Days}
+                    uniqueUserPercentileLast30Days={statsSummary?.uniqueUserPercentileLast30Days}
                     lastUpdatedMs={lastUpdatedMs}
                 />
             }
->>>>>>> aa7ae239
         />
     );
 };