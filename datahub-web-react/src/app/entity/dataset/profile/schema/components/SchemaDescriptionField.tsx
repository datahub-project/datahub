import { Typography, message, Button } from 'antd';
import { EditOutlined } from '@ant-design/icons';
import React, { useState } from 'react';
import styled from 'styled-components';
import { FetchResult } from '@apollo/client';

import { UpdateDatasetMutation } from '../../../../../../graphql/dataset.generated';
import { StringMapEntry } from '../../../../../../types.generated';
import PropagationDetails from '../../../../shared/propagation/PropagationDetails';
import UpdateDescriptionModal from '../../../../shared/components/legacy/DescriptionModal';
import StripMarkdownText, { removeMarkdown } from '../../../../shared/components/styled/StripMarkdownText';
import SchemaEditableContext from '../../../../../shared/SchemaEditableContext';
import { useEntityData } from '../../../../shared/EntityContext';
import analytics, { EventType, EntityActionType } from '../../../../../analytics';
import { Editor } from '../../../../shared/tabs/Documentation/components/editor/Editor';
import { ANTD_GRAY } from '../../../../shared/constants';

import { useTranslation } from 'react-i18next';
const EditIcon = styled(EditOutlined)`
    cursor: pointer;
    display: none;
`;

const AddNewDescription = styled(Button)`
    display: none;
    margin: -4px;
    width: 140px;
`;

const ExpandedActions = styled.div`
    height: 10px;
`;

const DescriptionWrapper = styled.span`
    display: inline-flex;
    align-items: center;
`;

const DescriptionContainer = styled.div`
    position: relative;
    display: flex;
    flex-direction: column;
    width: 100%;
    height: 100%;
    min-height: 22px;
    &:hover ${EditIcon} {
        display: inline-block;
    }

    &:hover ${AddNewDescription} {
        display: block;
    }
    & ins.diff {
        background-color: #b7eb8f99;
        text-decoration: none;
        &:hover {
            background-color: #b7eb8faa;
        }
    }
    & del.diff {
        background-color: #ffa39e99;
        text-decoration: line-through;
        &: hover {
            background-color: #ffa39eaa;
        }
    }
`;
const EditedLabel = styled(Typography.Text)`
    position: absolute;
    right: -10px;
    top: -15px;
    color: rgba(150, 150, 150, 0.5);
    font-style: italic;
`;

const ReadLessText = styled(Typography.Link)`
    margin-right: 4px;
`;

const StyledViewer = styled(Editor)`
    padding-right: 8px;
    display: block;

    .remirror-editor.ProseMirror {
        padding: 0;
    }
`;

const AttributeDescription = styled.div`
    margin-top: 8px;
    color: ${ANTD_GRAY[7]};
`;

const StyledAttributeViewer = styled(Editor)`
    padding-right: 8px;
    display: block;
    .remirror-editor.ProseMirror {
        padding: 0;
        color: ${ANTD_GRAY[7]};
    }
`;

type Props = {
    onExpanded: (expanded: boolean) => void;
    onBAExpanded?: (expanded: boolean) => void;
    expanded: boolean;
    baExpanded?: boolean;
    description: string;
    original?: string | null;
    onUpdate: (
        description: string,
    ) => Promise<FetchResult<UpdateDatasetMutation, Record<string, any>, Record<string, any>> | void>;
    isEdited?: boolean;
    isReadOnly?: boolean;
    businessAttributeDescription?: string;
    isPropagated?: boolean;
    sourceDetail?: StringMapEntry[] | null;
};

const ABBREVIATED_LIMIT = 80;

export default function DescriptionField({
    expanded,
    baExpanded,
    onExpanded: handleExpanded,
    onBAExpanded: handleBAExpanded,
    description,
    onUpdate,
    isEdited = false,
    original,
    isReadOnly,
    businessAttributeDescription,
    isPropagated,
    sourceDetail,
}: Props) {
    const { t } = useTranslation();
    const [showAddModal, setShowAddModal] = useState(false);
    const overLimit = removeMarkdown(description).length > 80;
    const isSchemaEditable = React.useContext(SchemaEditableContext) && !isReadOnly;
    const onCloseModal = () => setShowAddModal(false);
    const { urn, entityType } = useEntityData();
    const attributeDescriptionOverLimit = businessAttributeDescription
        ? removeMarkdown(businessAttributeDescription).length > 80
        : false;

    const sendAnalytics = () => {
        analytics.event({
            type: EventType.EntityActionEvent,
            actionType: EntityActionType.UpdateSchemaDescription,
            entityType,
            entityUrn: urn,
        });
    };

    const onUpdateModal = async (desc: string | null) => {
        message.loading({ content: t('crud.updating')});
        try {
            await onUpdate(desc || '');
            message.destroy();
            message.success({ content: t('crud.success.updates'), duration: 2 });
            sendAnalytics();
        } catch (e: unknown) {
            message.destroy();
            if (e instanceof Error) message.error({ content: `${t('crud.error.updateFailed')} \n ${e.message || ''}`, duration: 2 });
        }
        onCloseModal();
    };

    const EditButton =
        (isSchemaEditable && description && (
            <EditIcon twoToneColor="#52c41a" onClick={() => setShowAddModal(true)} />
        )) ||
        undefined;

    const showAddDescription = isSchemaEditable && !description;

    return (
        <DescriptionContainer>
            {expanded ? (
                <>
                    {!!description && <StyledViewer content={description} readOnly />}
                    {!!description && (EditButton || overLimit) && (
                        <ExpandedActions>
                            {overLimit && (
                                <ReadLessText
                                    onClick={(e) => {
                                        e.stopPropagation();
                                        handleExpanded(false);
                                    }}
                                >
                                   {t('common.readLessDescription')}
                                </ReadLessText>
                            )}
                            {EditButton}
                        </ExpandedActions>
                    )}
                </>
            ) : (
                <>
<<<<<<< HEAD
                    <StripMarkdownText
                        limit={ABBREVIATED_LIMIT}
                        readMore={
                            <>
                                <Typography.Link
                                    onClick={(e) => {
                                        e.stopPropagation();
                                        handleExpanded(true);
                                    }}
                                >
                                   {t('common.readMoreDescription')}
                                </Typography.Link>
                            </>
                        }
                        suffix={EditButton}
                        shouldWrap
                    >
                        {description}
                    </StripMarkdownText>
=======
                    <DescriptionWrapper>
                        {isPropagated && <PropagationDetails sourceDetail={sourceDetail} />}
                        &nbsp;
                        <StripMarkdownText
                            limit={ABBREVIATED_LIMIT}
                            readMore={
                                <>
                                    <Typography.Link
                                        onClick={(e) => {
                                            e.stopPropagation();
                                            handleExpanded(true);
                                        }}
                                    >
                                        Read More
                                    </Typography.Link>
                                </>
                            }
                            suffix={EditButton}
                            shouldWrap
                        >
                            {description}
                        </StripMarkdownText>
                    </DescriptionWrapper>
>>>>>>> 09acd5b9
                </>
            )}
            {isEdited && <EditedLabel>{t('common.edited')}</EditedLabel>}
            {showAddModal && (
                <div>
                    <UpdateDescriptionModal
                        title={description ? 'Update description' : 'Add description'}
                        description={description}
                        original={original || ''}
                        onClose={onCloseModal}
                        onSubmit={onUpdateModal}
                        isAddDesc={!description}
                    />
                </div>
            )}
            {showAddDescription && (
                <AddNewDescription type="text" onClick={() => setShowAddModal(true)}>
                    {t('common.addDescription')}
                </AddNewDescription>
            )}
            <AttributeDescription>
                {baExpanded || !attributeDescriptionOverLimit ? (
                    <>
                        {!!businessAttributeDescription && (
                            <StyledAttributeViewer content={businessAttributeDescription} readOnly />
                        )}
                        {!!businessAttributeDescription && (
                            <ExpandedActions>
                                {attributeDescriptionOverLimit && (
                                    <ReadLessText
                                        onClick={(e) => {
                                            e.stopPropagation();
                                            if (handleBAExpanded) {
                                                handleBAExpanded(false);
                                            }
                                        }}
                                    >
                                        Read Less
                                    </ReadLessText>
                                )}
                            </ExpandedActions>
                        )}
                    </>
                ) : (
                    <>
                        <StripMarkdownText
                            limit={ABBREVIATED_LIMIT}
                            readMore={
                                <>
                                    <Typography.Link
                                        onClick={(e) => {
                                            e.stopPropagation();
                                            if (handleBAExpanded) {
                                                handleBAExpanded(true);
                                            }
                                        }}
                                    >
                                        Read More
                                    </Typography.Link>
                                </>
                            }
                            shouldWrap
                        >
                            {businessAttributeDescription}
                        </StripMarkdownText>
                    </>
                )}
            </AttributeDescription>
        </DescriptionContainer>
    );
}<|MERGE_RESOLUTION|>--- conflicted
+++ resolved
@@ -197,27 +197,6 @@
                 </>
             ) : (
                 <>
-<<<<<<< HEAD
-                    <StripMarkdownText
-                        limit={ABBREVIATED_LIMIT}
-                        readMore={
-                            <>
-                                <Typography.Link
-                                    onClick={(e) => {
-                                        e.stopPropagation();
-                                        handleExpanded(true);
-                                    }}
-                                >
-                                   {t('common.readMoreDescription')}
-                                </Typography.Link>
-                            </>
-                        }
-                        suffix={EditButton}
-                        shouldWrap
-                    >
-                        {description}
-                    </StripMarkdownText>
-=======
                     <DescriptionWrapper>
                         {isPropagated && <PropagationDetails sourceDetail={sourceDetail} />}
                         &nbsp;
@@ -231,7 +210,7 @@
                                             handleExpanded(true);
                                         }}
                                     >
-                                        Read More
+                                        {t('common.readMoreDescription')}
                                     </Typography.Link>
                                 </>
                             }
@@ -241,7 +220,6 @@
                             {description}
                         </StripMarkdownText>
                     </DescriptionWrapper>
->>>>>>> 09acd5b9
                 </>
             )}
             {isEdited && <EditedLabel>{t('common.edited')}</EditedLabel>}
