import React from 'react';
import { useHistory, useLocation } from 'react-router-dom';
<<<<<<< HEAD
import { Button, Popover, Select, Tooltip, Typography } from 'antd';
=======
import { Button, Input, Popover, Select, Tooltip, Typography } from 'antd';
import { debounce } from 'lodash';
>>>>>>> af6a423f
import {
    AuditOutlined,
    CaretDownOutlined,
    FileTextOutlined,
    QuestionCircleOutlined,
<<<<<<< HEAD
    TableOutlined,
} from '@ant-design/icons';
import styled from 'styled-components';
=======
    SearchOutlined,
    TableOutlined,
} from '@ant-design/icons';
import styled from 'styled-components/macro';
>>>>>>> af6a423f
import CustomPagination from './CustomPagination';
import TabToolbar from '../../../../shared/components/styled/TabToolbar';
import { SemanticVersionStruct } from '../../../../../../types.generated';
import { toRelativeTimeString } from '../../../../../shared/time/timeUtils';
import { ANTD_GRAY, REDESIGN_COLORS } from '../../../../shared/constants';
import { navigateToVersionedDatasetUrl } from '../../../../shared/tabs/Dataset/Schema/utils/navigateToVersionedDatasetUrl';
import SchemaTimeStamps from './SchemaTimeStamps';
<<<<<<< HEAD
=======
import getSchemaFilterFromQueryString from '../../../../shared/tabs/Dataset/Schema/utils/getSchemaFilterFromQueryString';
>>>>>>> af6a423f

const SchemaHeaderContainer = styled.div`
    display: flex;
    justify-content: space-between;
    width: 100%;
`;

// TODO(Gabe): undo display: none when dbt/bigquery flickering has been resolved
const ShowVersionButton = styled(Button)`
    display: inline-block;
    margin-right: 10px;
    display: none;
`;

// Below styles are for buttons on the left side of the Schema Header
const LeftButtonsGroup = styled.div`
    &&& {
        display: flex;
        justify-content: left;
        width: 100%;
    }
`;

const RawButton = styled(Button)`
    &&& {
        display: flex;
        margin-right: 10px;
        justify-content: left;
    }
`;

const KeyButton = styled(Button)<{ $highlighted: boolean }>`
    border-radius: 8px 0px 0px 8px;
    font-weight: ${(props) => (props.$highlighted ? '600' : '400')};
`;

const ValueButton = styled(Button)<{ $highlighted: boolean }>`
    border-radius: 0px 8px 8px 0px;
    font-weight: ${(props) => (props.$highlighted ? '600' : '400')};
`;

const KeyValueButtonGroup = styled.div`
    margin-right: 10px;
    display: flex;
`;

// Below styles are for buttons on the right side of the Schema Header
const RightButtonsGroup = styled.div`
    padding-left: 5px;
    &&& {
        display: flex;
        justify-content: right;
        margin-top: -6px;
        width: 100%;
        row-gap: 12px;
    }
`;

const SchemaBlameSelector = styled(Select)`
    &&& {
        font-weight: 400;
        margin-top: 6px;
        min-width: 30px;
        margin-right: 10px;
        border-radius: 0px 8px 8px 0px;
    }
`;

const SchemaBlameSelectorOption = styled(Select.Option)`
    &&& {
        overflow: visible;
        margin-top: 6px;
    }
`;

const SchemaAuditButton = styled(Button)`
    &&& {
        margin-top: 6px;
    }
`;

const StyledQuestionCircleOutlined = styled(QuestionCircleOutlined)`
    &&& {
        margin-top: 14px;
        font-size: 16px;
        color: ${ANTD_GRAY[6]};
    }
`;

const StyledCaretDownOutlined = styled(CaretDownOutlined)`
    &&& {
        margin-top: 8px;
    }
`;

const StyledInput = styled(Input)`
    border-radius: 70px;
    max-width: 300px;
`;

const MAX_ROWS_BEFORE_DEBOUNCE = 50;
const HALF_SECOND_IN_MS = 500;

type Props = {
    maxVersion?: number;
    fetchVersions?: (version1: number, version2: number) => void;
    editMode: boolean;
    setEditMode?: (mode: boolean) => void;
    hasRaw: boolean;
    showRaw: boolean;
    setShowRaw: (show: boolean) => void;
    hasKeySchema: boolean;
    showKeySchema: boolean;
    setShowKeySchema: (show: boolean) => void;
    lastUpdated?: number | null;
    lastObserved?: number | null;
    selectedVersion: string;
    versionList: Array<SemanticVersionStruct>;
    showSchemaAuditView: boolean;
    setShowSchemaAuditView: any;
<<<<<<< HEAD
=======
    setFilterText: (text: string) => void;
    numRows: number;
>>>>>>> af6a423f
};

export default function SchemaHeader({
    maxVersion = 0,
    fetchVersions,
    editMode,
    setEditMode,
    hasRaw,
    showRaw,
    setShowRaw,
    hasKeySchema,
    showKeySchema,
    setShowKeySchema,
    lastUpdated,
    lastObserved,
    selectedVersion,
    versionList,
    showSchemaAuditView,
    setShowSchemaAuditView,
<<<<<<< HEAD
=======
    setFilterText,
    numRows,
>>>>>>> af6a423f
}: Props) {
    const history = useHistory();
    const location = useLocation();
    const onVersionChange = (version1, version2) => {
        if (version1 === null || version2 === null) {
            return;
        }
        fetchVersions?.(version1 - maxVersion, version2 - maxVersion);
    };

    const semanticVersionDisplayString = (semanticVersion: SemanticVersionStruct) => {
        const semanticVersionTimestampString =
            (semanticVersion?.semanticVersionTimestamp &&
                toRelativeTimeString(semanticVersion?.semanticVersionTimestamp)) ||
            'unknown';
        return `${semanticVersion.semanticVersion} - ${semanticVersionTimestampString}`;
    };
    const numVersions = versionList.length;

    const renderOptions = () => {
        return versionList.map(
            (semanticVersionStruct) =>
                semanticVersionStruct?.semanticVersion &&
                semanticVersionStruct?.semanticVersionTimestamp && (
                    <SchemaBlameSelectorOption
                        value={semanticVersionStruct?.semanticVersion}
                        data-testid={`sem-ver-select-button-${semanticVersionStruct?.semanticVersion}`}
                    >
                        {semanticVersionDisplayString(semanticVersionStruct)}
                    </SchemaBlameSelectorOption>
                ),
        );
    };
    const schemaAuditToggleText = showSchemaAuditView ? 'Close column history' : 'View column history';
<<<<<<< HEAD
=======

    const debouncedSetFilterText = debounce(
        (e: React.ChangeEvent<HTMLInputElement>) => setFilterText(e.target.value),
        numRows > MAX_ROWS_BEFORE_DEBOUNCE ? HALF_SECOND_IN_MS : 0,
    );
    const schemaFilter = getSchemaFilterFromQueryString(location);
>>>>>>> af6a423f

    const docLink = 'https://datahubproject.io/docs/dev-guides/timeline/';
    return (
        <TabToolbar>
            <SchemaHeaderContainer>
                {maxVersion > 0 && !editMode && <CustomPagination onChange={onVersionChange} maxVersion={maxVersion} />}
                <LeftButtonsGroup>
                    {hasRaw && (
                        <RawButton type="text" onClick={() => setShowRaw(!showRaw)}>
                            {showRaw ? (
                                <>
                                    <TableOutlined />
                                    <Typography.Text>Tabular</Typography.Text>
                                </>
                            ) : (
                                <>
                                    <FileTextOutlined />
                                    <Typography.Text>Raw</Typography.Text>
                                </>
                            )}
                        </RawButton>
                    )}
                    {hasKeySchema && (
                        <KeyValueButtonGroup>
                            <KeyButton $highlighted={showKeySchema} onClick={() => setShowKeySchema(true)}>
                                Key
                            </KeyButton>
                            <ValueButton $highlighted={!showKeySchema} onClick={() => setShowKeySchema(false)}>
                                Value
                            </ValueButton>
                        </KeyValueButtonGroup>
                    )}
                    {maxVersion > 0 &&
                        (editMode ? (
                            <ShowVersionButton onClick={() => setEditMode?.(false)}>Version Blame</ShowVersionButton>
                        ) : (
                            <ShowVersionButton onClick={() => setEditMode?.(true)}>Back</ShowVersionButton>
                        ))}
                    {!showRaw && (
                        <StyledInput
                            defaultValue={schemaFilter}
                            placeholder="Search in schema..."
                            onChange={debouncedSetFilterText}
                            allowClear
                            prefix={<SearchOutlined />}
                        />
                    )}
                </LeftButtonsGroup>
                <RightButtonsGroup>
                    <SchemaTimeStamps lastObserved={lastObserved} lastUpdated={lastUpdated} />
                    <Tooltip title={schemaAuditToggleText}>
                        <SchemaAuditButton
                            type="text"
                            data-testid="schema-blame-button"
                            onClick={() => setShowSchemaAuditView(!showSchemaAuditView)}
                            style={{ color: showSchemaAuditView ? REDESIGN_COLORS.BLUE : ANTD_GRAY[7] }}
                        >
                            <AuditOutlined />
                        </SchemaAuditButton>
                    </Tooltip>
                    {numVersions > 1 && (
                        <>
                            <SchemaBlameSelector
                                value={selectedVersion}
                                onChange={(e) => {
                                    const datasetVersion: string = e as string;
                                    navigateToVersionedDatasetUrl({
                                        location,
                                        history,
                                        datasetVersion,
                                    });
                                }}
                                data-testid="schema-version-selector-dropdown"
                                suffixIcon={<StyledCaretDownOutlined />}
                            >
                                {renderOptions()}
                            </SchemaBlameSelector>
                            <Popover
                                overlayStyle={{ maxWidth: 240 }}
                                placement="right"
                                content={
                                    <div>
                                        Semantic versions for this view were computed using Technical Schema. You can
                                        find more info about how DataHub computes versions
                                        <a target="_blank" rel="noreferrer noopener" href={docLink}>
                                            {' '}
                                            here.{' '}
                                        </a>
                                    </div>
                                }
                            >
                                <StyledQuestionCircleOutlined />
                            </Popover>
                        </>
                    )}
                </RightButtonsGroup>
            </SchemaHeaderContainer>
        </TabToolbar>
    );
}<|MERGE_RESOLUTION|>--- conflicted
+++ resolved
@@ -1,26 +1,16 @@
 import React from 'react';
 import { useHistory, useLocation } from 'react-router-dom';
-<<<<<<< HEAD
-import { Button, Popover, Select, Tooltip, Typography } from 'antd';
-=======
 import { Button, Input, Popover, Select, Tooltip, Typography } from 'antd';
 import { debounce } from 'lodash';
->>>>>>> af6a423f
 import {
     AuditOutlined,
     CaretDownOutlined,
     FileTextOutlined,
     QuestionCircleOutlined,
-<<<<<<< HEAD
-    TableOutlined,
-} from '@ant-design/icons';
-import styled from 'styled-components';
-=======
     SearchOutlined,
     TableOutlined,
 } from '@ant-design/icons';
 import styled from 'styled-components/macro';
->>>>>>> af6a423f
 import CustomPagination from './CustomPagination';
 import TabToolbar from '../../../../shared/components/styled/TabToolbar';
 import { SemanticVersionStruct } from '../../../../../../types.generated';
@@ -28,10 +18,7 @@
 import { ANTD_GRAY, REDESIGN_COLORS } from '../../../../shared/constants';
 import { navigateToVersionedDatasetUrl } from '../../../../shared/tabs/Dataset/Schema/utils/navigateToVersionedDatasetUrl';
 import SchemaTimeStamps from './SchemaTimeStamps';
-<<<<<<< HEAD
-=======
 import getSchemaFilterFromQueryString from '../../../../shared/tabs/Dataset/Schema/utils/getSchemaFilterFromQueryString';
->>>>>>> af6a423f
 
 const SchemaHeaderContainer = styled.div`
     display: flex;
@@ -152,11 +139,8 @@
     versionList: Array<SemanticVersionStruct>;
     showSchemaAuditView: boolean;
     setShowSchemaAuditView: any;
-<<<<<<< HEAD
-=======
     setFilterText: (text: string) => void;
     numRows: number;
->>>>>>> af6a423f
 };
 
 export default function SchemaHeader({
@@ -176,11 +160,8 @@
     versionList,
     showSchemaAuditView,
     setShowSchemaAuditView,
-<<<<<<< HEAD
-=======
     setFilterText,
     numRows,
->>>>>>> af6a423f
 }: Props) {
     const history = useHistory();
     const location = useLocation();
@@ -215,15 +196,12 @@
         );
     };
     const schemaAuditToggleText = showSchemaAuditView ? 'Close column history' : 'View column history';
-<<<<<<< HEAD
-=======
 
     const debouncedSetFilterText = debounce(
         (e: React.ChangeEvent<HTMLInputElement>) => setFilterText(e.target.value),
         numRows > MAX_ROWS_BEFORE_DEBOUNCE ? HALF_SECOND_IN_MS : 0,
     );
     const schemaFilter = getSchemaFilterFromQueryString(location);
->>>>>>> af6a423f
 
     const docLink = 'https://datahubproject.io/docs/dev-guides/timeline/';
     return (
