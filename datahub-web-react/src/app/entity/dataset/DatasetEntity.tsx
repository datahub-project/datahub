--- conflicted
+++ resolved
@@ -18,26 +18,18 @@
 import StatsTab from '../shared/tabs/Dataset/Stats/StatsTab';
 import { LineageTab } from '../shared/tabs/Lineage/LineageTab';
 import { capitalizeFirstLetter } from '../../shared/textUtil';
-import { EditSchemaTab } from '../shared/tabs/Dataset/Schema/EditSchemaTab';
-import { AdminTab } from '../shared/tabs/Dataset/Schema/AdminTab';
-import { EditPropertiesTab } from '../shared/tabs/Dataset/PropertiesEdit/EditPropertiesTab';
 import ViewDefinitionTab from '../shared/tabs/Dataset/View/ViewDefinitionTab';
 import { SidebarViewDefinitionSection } from '../shared/containers/profile/sidebar/Dataset/View/SidebarViewDefinitionSection';
 import { SidebarRecommendationsSection } from '../shared/containers/profile/sidebar/Recommendations/SidebarRecommendationsSection';
 import { getDataForEntityType } from '../shared/containers/profile/utils';
 import { SidebarDomainSection } from '../shared/containers/profile/sidebar/Domain/SidebarDomainSection';
-import { CheckOwnership } from './whoAmI';
-import { EditSampleTab } from '../shared/tabs/Dataset/Schema/EditSampleTab';
 import { ValidationsTab } from '../shared/tabs/Dataset/Validations/ValidationsTab';
 import { OperationsTab } from './profile/OperationsTab';
 import { EntityMenuItems } from '../shared/EntityDropdown/EntityDropdown';
 import { SidebarSiblingsSection } from '../shared/containers/profile/sidebar/SidebarSiblingsSection';
 import { DatasetStatsSummarySubHeader } from './profile/stats/stats/DatasetStatsSummarySubHeader';
-<<<<<<< HEAD
-=======
 import { TagSummary } from './shared/TagSummary';
 import { TermSummary } from './shared/TermSummary';
->>>>>>> af6a423f
 
 const SUBTYPES = {
     VIEW: 'view',
@@ -126,12 +118,7 @@
                     name: 'Lineage',
                     component: LineageTab,
                     display: {
-                        visible: (_, dataset: GetDatasetQuery) => {
-                            return (
-                                (dataset?.dataset?.upstream?.total || 0) > 0 ||
-                                (dataset?.dataset?.downstream?.total || 0) > 0
-                            );
-                        },
+                        visible: (_, _1) => true,
                         enabled: (_, dataset: GetDatasetQuery) => {
                             return (
                                 (dataset?.dataset?.upstream?.total || 0) > 0 ||
@@ -144,8 +131,7 @@
                     name: 'Queries',
                     component: QueriesTab,
                     display: {
-                        visible: (_, dataset: GetDatasetQuery) =>
-                            (dataset?.dataset?.usageStats?.buckets?.length || 0) > 0,
+                        visible: (_, _1) => true,
                         enabled: (_, dataset: GetDatasetQuery) =>
                             (dataset?.dataset?.usageStats?.buckets?.length || 0) > 0,
                     },
@@ -165,9 +151,7 @@
                     name: 'Validation',
                     component: ValidationsTab,
                     display: {
-                        visible: (_, dataset: GetDatasetQuery) => {
-                            return (dataset?.dataset?.assertions?.total || 0) > 0;
-                        },
+                        visible: (_, _1) => true,
                         enabled: (_, dataset: GetDatasetQuery) => {
                             return (
                                 (dataset?.dataset?.assertions?.total || 0) > 0 || dataset?.dataset?.testResults !== null
@@ -188,54 +172,6 @@
                             return (
                                 (dataset?.dataset?.readRuns?.total || 0) + (dataset?.dataset?.writeRuns?.total || 0) > 0
                             );
-                        },
-                    },
-                },
-                {
-                    name: 'Edit Schema',
-                    component: EditSchemaTab,
-                    display: {
-                        visible: (_, _dataset: GetDatasetQuery) => {
-                            return CheckOwnership(_dataset);
-                        },
-                        enabled: (_, _dataset: GetDatasetQuery) => {
-                            return true;
-                        },
-                    },
-                },
-                {
-                    name: 'Edit Properties',
-                    component: EditPropertiesTab,
-                    display: {
-                        visible: (_, _dataset: GetDatasetQuery) => {
-                            return CheckOwnership(_dataset);
-                        },
-                        enabled: (_, _dataset: GetDatasetQuery) => {
-                            return true;
-                        },
-                    },
-                },
-                {
-                    name: 'Edit Samples',
-                    component: EditSampleTab,
-                    display: {
-                        visible: (_, _dataset: GetDatasetQuery) => {
-                            return CheckOwnership(_dataset);
-                        },
-                        enabled: (_, _dataset: GetDatasetQuery) => {
-                            return true;
-                        },
-                    },
-                },
-                {
-                    name: 'Dataset Administration',
-                    component: AdminTab,
-                    display: {
-                        visible: (_, _dataset: GetDatasetQuery) => {
-                            return CheckOwnership(_dataset);
-                        },
-                        enabled: (_, _dataset: GetDatasetQuery) => {
-                            return true;
                         },
                     },
                 },
@@ -319,8 +255,6 @@
     renderSearch = (result: SearchResult) => {
         const data = result.entity as Dataset;
         const genericProperties = this.getGenericEntityProperties(data);
-<<<<<<< HEAD
-=======
 
         let snippet: React.ReactNode;
 
@@ -334,7 +268,6 @@
             }
         }
 
->>>>>>> af6a423f
         return (
             <Preview
                 urn={data.urn}
