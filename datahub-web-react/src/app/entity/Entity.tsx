--- conflicted
+++ resolved
@@ -188,11 +188,6 @@
     getSidebarSections?: () => EntitySidebarSection[];
 
     /**
-<<<<<<< HEAD
-     * Returns the url to be navigated to when clicked on Cards
-     */
-    getCustomCardUrlPath?: () => string | undefined;
-=======
      * Get the query necessary for refetching data on an entity profile page
      */
     useEntityQuery?: (
@@ -208,5 +203,9 @@
             urn: string;
         }>
     >;
->>>>>>> e4bc915c
+
+    /**
+     * Returns the url to be navigated to when clicked on Cards
+     */
+    getCustomCardUrlPath?: () => string | undefined;
 }