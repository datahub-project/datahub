--- conflicted
+++ resolved
@@ -6,13 +6,9 @@
 import { GetDatasetQuery } from '../../../../../../graphql/dataset.generated';
 import { useBaseEntity } from '../../../EntityContext';
 import { SpecifyBrowsePath } from '../../../../../create/Components/SpecifyBrowsePath';
-<<<<<<< HEAD
 // import { useGetAuthenticatedUser } from '../../../../../useGetAuthenticatedUser';
 import { FindWhoAmI } from '../../../../dataset/whoAmI';
-=======
-import { useGetAuthenticatedUser } from '../../../../../useGetAuthenticatedUser';
 import adhocConfig from '../../../../../../conf/Adhoc';
->>>>>>> b93c9263
 
 function computeFinal(input) {
     const dataPaths = input?.browsePaths.map((x) => {
@@ -74,13 +70,8 @@
     };
     const onFinish = async (values) => {
         axios
-<<<<<<< HEAD
-            .post('http://localhost:8001/update_browsepath', {
+            .post(url, {
                 dataset_name: currUrn,
-=======
-            .post(url, {
-                dataset_name: currDataset,
->>>>>>> b93c9263
                 requestor: currUser,
                 browsePaths: values.browsepathList,
             })
@@ -102,7 +93,7 @@
         setDisabledSave(hasErrors);
     };
     useEffect(() => {
-        const formatted = computeFinal(data);        
+        const formatted = computeFinal(data);
         setOriginalData(formatted);
         form.resetFields();
         form.setFieldsValue({
