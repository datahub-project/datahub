// import { Empty } from 'antd';
import React from 'react';
import { Button, message, Popconfirm, Result } from 'antd';
import axios from 'axios';
// import { gql, useQuery } from '@apollo/client';
import { GetDatasetQuery } from '../../../../../../graphql/dataset.generated';
// import { useGetAuthenticatedUser } from '../../../../../useGetAuthenticatedUser';
import { useBaseEntity } from '../../../EntityContext';
<<<<<<< HEAD
import { FindWhoAmI } from '../../../../dataset/whoAmI';
=======
import adhocConfig from '../../../../../../conf/Adhoc';
>>>>>>> b93c9263

// function CheckStatus(queryresult, currDataset) {
//     const { data } = useQuery(queryresult, { skip: currDataset === undefined });
//     const currStatus = data === undefined ? false : data;
//     return currStatus;
// }
function timeout(delay: number) {
    return new Promise((res) => setTimeout(res, delay));
}

function CheckStatus(entity) {
    const rawStatus = entity?.dataset?.status?.removed;
    const currStatus = rawStatus === undefined ? false : rawStatus;
    return currStatus;
}

export const DeleteSchemaTabv2 = () => {
    // const entity = useBaseEntity<GetDatasetQuery>();
    // const delay = (ms) => new Promise((res) => setTimeout(res, ms));
    let url = adhocConfig;
    const branch = url.lastIndexOf('/');
    url = `${url.substring(0, branch)}/update_dataset_status`;
    const [visible, setVisible] = React.useState(false);
    const [confirmLoading, setConfirmLoading] = React.useState(false);
    const baseEntity = useBaseEntity<GetDatasetQuery>();
    const currDataset = baseEntity && baseEntity?.dataset?.urn;
    const currStatusBase = baseEntity && baseEntity?.dataset?.status?.removed;
    const currStatus = currStatusBase === undefined ? false : currStatusBase;
    console.log(`the current status of the dataset is removed:, ${currStatusBase}, ${currStatus}`);
    const statusFinal = currStatus ? 'error' : 'success';
    const statusMsg = currStatus ? 'Dataset is not searchable' : 'Dataset is searchable via search and listing';
    const buttonMsg = currStatus ? 'Activate Dataset' : 'Deactivate Dataset';
    const popupMsg = `Confirm ${buttonMsg}`;

    const warning =
        "You wouldn't be able to find this page after navigating away. Please copy page url before leaving page in case you need to undo deactivation.";
    const subMsg = currStatus ? warning : '';

    // const currUser = useGetAuthenticatedUser()?.corpUser?.username || '-';
    const currUser = FindWhoAmI();
    const printSuccessMsg = (status) => {
        message.success(`Status:${status} - Request submitted successfully`, 3).then();
    };
    const printErrorMsg = (errorMsg) => {
        message.error(errorMsg, 3).then();
    };

    const deleteDataset = async () => {
        axios
            .post(url, {
                dataset_name: currDataset,
                requestor: currUser,
                desired_state: !CheckStatus(baseEntity),
            })
            .then((response) => printSuccessMsg(response.status))
            .catch((exception) => {
                printErrorMsg(exception.toString());
            });
        await timeout(3000);
        window.location.reload();
    };

    const showPopconfirm = () => {
        setVisible(true);
    };
    const handleOk = () => {
        setConfirmLoading(true);
        deleteDataset();
        setTimeout(() => {
            setVisible(false);
            setConfirmLoading(false);
        }, 3000);
    };

    const handleCancel = () => {
        console.log('Clicked cancel button');
        setVisible(false);
    };
    return (
        <>
            <Result
                status={statusFinal}
                title={statusMsg}
                subTitle={subMsg}
                extra={[
                    <Popconfirm
                        title={popupMsg}
                        visible={visible}
                        onConfirm={handleOk}
                        okButtonProps={{ loading: confirmLoading }}
                        onCancel={handleCancel}
                    >
                        <Button type="primary" key="console" onClick={showPopconfirm}>
                            {buttonMsg}
                        </Button>
                        ,
                    </Popconfirm>,
                ]}
            />
            ,
        </>
    );
};<|MERGE_RESOLUTION|>--- conflicted
+++ resolved
@@ -6,11 +6,8 @@
 import { GetDatasetQuery } from '../../../../../../graphql/dataset.generated';
 // import { useGetAuthenticatedUser } from '../../../../../useGetAuthenticatedUser';
 import { useBaseEntity } from '../../../EntityContext';
-<<<<<<< HEAD
 import { FindWhoAmI } from '../../../../dataset/whoAmI';
-=======
 import adhocConfig from '../../../../../../conf/Adhoc';
->>>>>>> b93c9263
 
 // function CheckStatus(queryresult, currDataset) {
 //     const { data } = useQuery(queryresult, { skip: currDataset === undefined });
