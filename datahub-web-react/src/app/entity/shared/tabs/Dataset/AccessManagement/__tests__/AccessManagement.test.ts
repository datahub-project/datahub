--- conflicted
+++ resolved
@@ -41,70 +41,7 @@
             },
         };
 
-<<<<<<< HEAD
-        const GetMeQueryUser: GetMeQuery = {
-            me: {
-                corpUser: {
-                    urn: 'urn:li:corpuser:datahub',
-                    username: 'datahub',
-                    info: {
-                        active: true,
-                        displayName: 'DataHub',
-                        title: 'DataHub Root User',
-                        firstName: null,
-                        lastName: null,
-                        fullName: null,
-                        email: null,
-                        __typename: 'CorpUserInfo',
-                    },
-                    editableProperties: {
-                        displayName: null,
-                        title: null,
-                        pictureLink:
-                            'https://raw.githubusercontent.com/datahub-project/datahub/master/datahub-web-react/src/images/default_avatar.png',
-                        teams: [],
-                        skills: [],
-                        __typename: 'CorpUserEditableProperties',
-                    },
-                    settings: {
-                        appearance: {
-                            showSimplifiedHomepage: false,
-                            __typename: 'CorpUserAppearanceSettings',
-                        },
-                        views: null,
-                        __typename: 'CorpUserSettings',
-                    },
-                    __typename: 'CorpUser',
-                },
-                platformPrivileges: {
-                    viewAnalytics: true,
-                    managePolicies: true,
-                    manageIdentities: true,
-                    generatePersonalAccessTokens: true,
-                    manageIngestion: true,
-                    manageSecrets: true,
-                    manageDomains: true,
-                    manageTests: true,
-                    manageGlossaries: true,
-                    manageUserCredentials: true,
-                    manageTags: true,
-                    createDomains: true,
-                    createTags: true,
-                    manageGlobalViews: true,
-                    manageOwnershipTypes: true,
-                    manageGlobalAnnouncements: true,
-                    manageTokens: true,
-                    createBusinessAttributes: true,
-                    manageBusinessAttributes: true,
-                    __typename: 'PlatformPrivileges',
-                },
-                __typename: 'AuthenticatedUser',
-            },
-        };
-        const externalRole = handleAccessRoles(externalRolesQuery, GetMeQueryUser);
-=======
         const externalRole = handleAccessRoles(externalRolesQuery);
->>>>>>> 9193d182
         expect(externalRole).toMatchObject([
             {
                 name: 'Test Role 1',
@@ -132,177 +69,7 @@
             },
         };
 
-<<<<<<< HEAD
-        const GetMeQueryUser: GetMeQuery = {
-            me: {
-                corpUser: {
-                    urn: 'urn:li:corpuser:datahub',
-                    username: 'datahub',
-                    info: {
-                        active: true,
-                        displayName: 'DataHub',
-                        title: 'DataHub Root User',
-                        firstName: null,
-                        lastName: null,
-                        fullName: null,
-                        email: null,
-                        __typename: 'CorpUserInfo',
-                    },
-                    editableProperties: {
-                        displayName: null,
-                        title: null,
-                        pictureLink:
-                            'https://raw.githubusercontent.com/datahub-project/datahub/master/datahub-web-react/src/images/default_avatar.png',
-                        teams: [],
-                        skills: [],
-                        __typename: 'CorpUserEditableProperties',
-                    },
-                    settings: {
-                        appearance: {
-                            showSimplifiedHomepage: false,
-                            __typename: 'CorpUserAppearanceSettings',
-                        },
-                        views: null,
-                        __typename: 'CorpUserSettings',
-                    },
-                    __typename: 'CorpUser',
-                },
-                platformPrivileges: {
-                    viewAnalytics: true,
-                    managePolicies: true,
-                    manageIdentities: true,
-                    generatePersonalAccessTokens: true,
-                    manageIngestion: true,
-                    manageSecrets: true,
-                    manageDomains: true,
-                    manageTests: true,
-                    manageGlossaries: true,
-                    manageUserCredentials: true,
-                    manageTags: true,
-                    createDomains: true,
-                    createTags: true,
-                    manageGlobalViews: true,
-                    manageOwnershipTypes: true,
-                    manageGlobalAnnouncements: true,
-                    manageTokens: true,
-                    createBusinessAttributes: true,
-                    manageBusinessAttributes: true,
-                    __typename: 'PlatformPrivileges',
-                },
-                __typename: 'AuthenticatedUser',
-            },
-        };
-        const externalRole = handleAccessRoles(externalRolesQuery, GetMeQueryUser);
-        expect(externalRole).toMatchObject([]);
-    });
-    it('should properly map the externalroles and loggedin user and access true', () => {
-        const externalRolesQuery: GetExternalRolesQuery = {
-            dataset: {
-                access: {
-                    roles: [
-                        {
-                            role: {
-                                id: 'accessRole',
-                                properties: {
-                                    name: 'accessRole',
-                                    description:
-                                        'This role access is required by the developers to test and deploy the code also adding few more details to check the description length for the given data and hence check the condition of read more and read less ',
-                                    type: 'READ',
-                                    requestUrl: 'https://www.google.com/',
-                                },
-                                urn: 'urn:li:role:accessRole',
-                                actors: {
-                                    users: [
-                                        {
-                                            user: {
-                                                urn: 'urn:li:corpuser:datahub',
-                                            },
-                                        },
-                                    ],
-                                },
-                            },
-                        },
-                    ],
-                },
-                __typename: 'Dataset',
-            },
-        };
-
-        const GetMeQueryUser: GetMeQuery = {
-            me: {
-                corpUser: {
-                    urn: 'urn:li:corpuser:datahub',
-                    username: 'datahub',
-                    info: {
-                        active: true,
-                        displayName: 'DataHub',
-                        title: 'DataHub Root User',
-                        firstName: null,
-                        lastName: null,
-                        fullName: null,
-                        email: null,
-                        __typename: 'CorpUserInfo',
-                    },
-                    editableProperties: {
-                        displayName: null,
-                        title: null,
-                        pictureLink:
-                            'https://raw.githubusercontent.com/datahub-project/datahub/master/datahub-web-react/src/images/default_avatar.png',
-                        teams: [],
-                        skills: [],
-                        __typename: 'CorpUserEditableProperties',
-                    },
-                    settings: {
-                        appearance: {
-                            showSimplifiedHomepage: false,
-                            __typename: 'CorpUserAppearanceSettings',
-                        },
-                        views: null,
-                        __typename: 'CorpUserSettings',
-                    },
-                    __typename: 'CorpUser',
-                },
-                platformPrivileges: {
-                    viewAnalytics: true,
-                    managePolicies: true,
-                    manageIdentities: true,
-                    generatePersonalAccessTokens: true,
-                    manageIngestion: true,
-                    manageSecrets: true,
-                    manageDomains: true,
-                    manageTests: true,
-                    manageGlossaries: true,
-                    manageUserCredentials: true,
-                    manageTags: true,
-                    createDomains: true,
-                    createTags: true,
-                    manageGlobalViews: true,
-                    manageOwnershipTypes: true,
-                    manageGlobalAnnouncements: true,
-                    manageTokens: true,
-                    createBusinessAttributes: true,
-                    manageBusinessAttributes: true,
-                    __typename: 'PlatformPrivileges',
-                },
-                __typename: 'AuthenticatedUser',
-            },
-        };
-        const externalRole = handleAccessRoles(externalRolesQuery, GetMeQueryUser);
-
-        expect(externalRole).toMatchObject([
-            {
-                name: 'accessRole',
-                description:
-                    'This role access is required by the developers to test and deploy the code also adding few more details to check the description length for the given data and hence check the condition of read more and read less ',
-                accessType: 'READ',
-                hasAccess: true,
-                url: 'https://www.google.com/',
-            },
-        ]);
-    });
-=======
         const externalRole = handleAccessRoles(externalRolesQuery);
         expect(externalRole).toMatchObject([]);
     });
->>>>>>> 9193d182
 });