import { EditOutlined } from '@ant-design/icons';
import { Button, message } from 'antd';
import DOMPurify from 'dompurify';
import React, { useState } from 'react';
import styled from 'styled-components';
import { SectionHeader, StyledDivider } from './components';
import UpdateDescriptionModal from '../../../../../components/legacy/DescriptionModal';
import { EditableSchemaFieldInfo, SchemaField, SubResourceType } from '../../../../../../../../types.generated';
import { getFieldDescriptionDetails } from '../../utils/getFieldDescriptionDetails';
import PropagationDetails from '../../../../../propagation/PropagationDetails';
import DescriptionSection from '../../../../../containers/profile/sidebar/AboutSection/DescriptionSection';
import { useEntityData, useMutationUrn, useRefetch } from '../../../../../EntityContext';
import { useSchemaRefetch } from '../../SchemaContext';
import { useUpdateDescriptionMutation } from '../../../../../../../../graphql/mutations.generated';
import analytics, { EntityActionType, EventType } from '../../../../../../../analytics';
import SchemaEditableContext from '../../../../../../../shared/SchemaEditableContext';
<<<<<<< HEAD
import { useTranslation } from 'react-i18next';
const DescriptionWrapper = styled.div`
    display: flex;
    justify-content: space-between;
`;
=======
>>>>>>> 09acd5b9

const EditIcon = styled(Button)`
    border: none;
    box-shadow: none;
    height: 20px;
    width: 20px;
`;

const DescriptionWrapper = styled.div`
    display: flex;
    gap: 4px;
    align-items: center;
    justify-content: space-between;
`;

interface Props {
    expandedField: SchemaField;
    editableFieldInfo?: EditableSchemaFieldInfo;
}

export default function FieldDescription({ expandedField, editableFieldInfo }: Props) {
    const { t } = useTranslation();
    const isSchemaEditable = React.useContext(SchemaEditableContext);
    const urn = useMutationUrn();
    const refetch = useRefetch();
    const schemaRefetch = useSchemaRefetch();
    const [updateDescription] = useUpdateDescriptionMutation();
    const [isModalVisible, setIsModalVisible] = useState(false);
    const { entityType } = useEntityData();

    const sendAnalytics = () => {
        analytics.event({
            type: EventType.EntityActionEvent,
            actionType: EntityActionType.UpdateSchemaDescription,
            entityType,
            entityUrn: urn,
        });
    };

    const refresh: any = () => {
        refetch?.();
        schemaRefetch?.();
    };

    const onSuccessfulMutation = () => {
        refresh();
        sendAnalytics();
        message.destroy();
        message.success({ content: t('crud.success.update'), duration: 2 });
    };

    const onFailMutation = (e) => {
        message.destroy();
        if (e instanceof Error) message.error({ content: `${t('assertion.failed')} \n ${e.message || ''}`, duration: 2 });
    };

    const generateMutationVariables = (updatedDescription: string) => ({
        variables: {
            input: {
                description: DOMPurify.sanitize(updatedDescription),
                resourceUrn: urn,
                subResource: expandedField.fieldPath,
                subResourceType: SubResourceType.DatasetField,
            },
        },
    });

    const { schemaFieldEntity, description } = expandedField;
    const { displayedDescription, isPropagated, sourceDetail, propagatedDescription } = getFieldDescriptionDetails({
        schemaFieldEntity,
        editableFieldInfo,
        defaultDescription: description,
    });

    const baDescription =
        expandedField?.schemaFieldEntity?.businessAttributes?.businessAttribute?.businessAttribute?.properties
            ?.description;
    const baUrn = expandedField?.schemaFieldEntity?.businessAttributes?.businessAttribute?.businessAttribute?.urn;

    return (
        <>
            <DescriptionWrapper>
                <div>
<<<<<<< HEAD
                    <SectionHeader>{t('common.description')}</SectionHeader>
                    <DescriptionSection
                        description={displayedDescription || ''}
                        baDescription={baDescription || ''}
                        baUrn={baUrn || ''}
                        isExpandable
                    />
=======
                    <SectionHeader>Description</SectionHeader>
                    <DescriptionWrapper>
                        {isPropagated && <PropagationDetails sourceDetail={sourceDetail} />}
                        {!!displayedDescription && (
                            <DescriptionSection
                                description={displayedDescription || ''}
                                baDescription={baDescription || ''}
                                baUrn={baUrn || ''}
                                isExpandable
                            />
                        )}
                    </DescriptionWrapper>
>>>>>>> 09acd5b9
                </div>
                {isSchemaEditable && (
                    <EditIcon
                        data-testid="edit-field-description"
                        onClick={() => setIsModalVisible(true)}
                        icon={<EditOutlined />}
                    />
                )}
                {isModalVisible && (
                    <UpdateDescriptionModal
                        title={displayedDescription ? 'Update description' : 'Add description'}
                        description={displayedDescription || ''}
                        original={expandedField.description || ''}
                        onClose={() => setIsModalVisible(false)}
                        onSubmit={(updatedDescription: string) => {
                            message.loading({ content: 'Updating...' });
                            updateDescription(generateMutationVariables(updatedDescription))
                                .then(onSuccessfulMutation)
                                .catch(onFailMutation);
                            setIsModalVisible(false);
                        }}
                        propagatedDescription={propagatedDescription || ''}
                        isAddDesc={!displayedDescription}
                    />
                )}
            </DescriptionWrapper>
            <StyledDivider />
        </>
    );
}<|MERGE_RESOLUTION|>--- conflicted
+++ resolved
@@ -14,14 +14,7 @@
 import { useUpdateDescriptionMutation } from '../../../../../../../../graphql/mutations.generated';
 import analytics, { EntityActionType, EventType } from '../../../../../../../analytics';
 import SchemaEditableContext from '../../../../../../../shared/SchemaEditableContext';
-<<<<<<< HEAD
 import { useTranslation } from 'react-i18next';
-const DescriptionWrapper = styled.div`
-    display: flex;
-    justify-content: space-between;
-`;
-=======
->>>>>>> 09acd5b9
 
 const EditIcon = styled(Button)`
     border: none;
@@ -105,16 +98,7 @@
         <>
             <DescriptionWrapper>
                 <div>
-<<<<<<< HEAD
                     <SectionHeader>{t('common.description')}</SectionHeader>
-                    <DescriptionSection
-                        description={displayedDescription || ''}
-                        baDescription={baDescription || ''}
-                        baUrn={baUrn || ''}
-                        isExpandable
-                    />
-=======
-                    <SectionHeader>Description</SectionHeader>
                     <DescriptionWrapper>
                         {isPropagated && <PropagationDetails sourceDetail={sourceDetail} />}
                         {!!displayedDescription && (
@@ -126,7 +110,6 @@
                             />
                         )}
                     </DescriptionWrapper>
->>>>>>> 09acd5b9
                 </div>
                 {isSchemaEditable && (
                     <EditIcon
