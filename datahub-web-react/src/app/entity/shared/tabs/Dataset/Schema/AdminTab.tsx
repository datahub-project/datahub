import React from 'react';
import { Collapse } from 'antd';
import { GetDatasetQuery } from '../../../../../../graphql/dataset.generated';
import { CheckOwnership } from '../../../../dataset/whoAmI';
import { useBaseEntity } from '../../../EntityContext';
import { EditBrowsePathTable } from '../BrowsePath/EditBrowsePathTable';
import { EditParentContainerPanel } from '../containerEdit/EditParentContainerPanel';
import { DeleteSchemaTabv2 } from '../Delete/DeleteSchemaTabv2';
import { EditDisplayName } from '../Name/EditDisplayName';

const panelStyles = {
    border: '1px solid black',
    fontSize: '120%',
};

export const AdminTab = () => {
    const dataset = useBaseEntity<GetDatasetQuery>();
<<<<<<< HEAD
    const { Panel } = Collapse;
    if (checkOwnership(dataset)) {
=======
    if (CheckOwnership(dataset)) {
>>>>>>> 16feefbe
        return (
            <>
                <Collapse accordion style={panelStyles}>
                    <Panel header="Soft Delete Dataset" key="1">
                        <DeleteSchemaTabv2 />
                    </Panel>
                    <Panel header="Edit Browsepath" key="2">
                        <span>
                            {' '}
                            &nbsp; Note: Browsepaths affects user browsing for datasets. You can specify the location of
                            where the dataset is found.
                        </span>
                        <EditBrowsePathTable />
                    </Panel>
                    <Panel header="Edit Dataset Container" key="3">
                        <span>
                            {' '}
                            &nbsp; You can think of containers as physical collections of datasets. Note: Users can
                            search for by eligible containers belonging to the appropriate data source and assign it as
                            the container by pressing submit. This panel is used to assign/change containers.
                        </span>
                        <EditParentContainerPanel />
                    </Panel>
                    <Panel header="Edit Dataset Display Name" key="4">
                        <span>
                            {' '}
                            &nbsp; By default, adhoc datasets are generated with a UUID in the name to avoid conflict.
                            You can specify a display name that replaces it (and searchable as well). Note however that
                            the dataset URL is fixed at the point of dataset creation and cannot be changed.
                        </span>
                        <EditDisplayName />
                    </Panel>
                </Collapse>
            </>
        );
    }
    return (
        <>
            <span>You need to be a dataowner of this dataset to make edits</span>
        </>
    );
};<|MERGE_RESOLUTION|>--- conflicted
+++ resolved
@@ -15,12 +15,8 @@
 
 export const AdminTab = () => {
     const dataset = useBaseEntity<GetDatasetQuery>();
-<<<<<<< HEAD
     const { Panel } = Collapse;
-    if (checkOwnership(dataset)) {
-=======
     if (CheckOwnership(dataset)) {
->>>>>>> 16feefbe
         return (
             <>
                 <Collapse accordion style={panelStyles}>
