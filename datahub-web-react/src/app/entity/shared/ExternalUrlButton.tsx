--- conflicted
+++ resolved
@@ -4,15 +4,10 @@
 import analytics, { EventType, EntityActionType } from '../../analytics';
 import UrlButton from './UrlButton';
 
-<<<<<<< HEAD
-const GITHUB = 'github.com';
-const ALLOWED_GITHUB_HOSTS = ['github.com', 'www.github.com'];
-=======
 const GITHUB_LINK = 'github.com';
 const GITHUB = 'GitHub';
 const GITLAB_LINK = 'gitlab.com';
 const GITLAB = 'GitLab';
->>>>>>> d204d565
 
 interface Props {
     externalUrl: string;
@@ -32,20 +27,10 @@
     }
 
     let displayedName = platformName;
-<<<<<<< HEAD
-    try {
-      const { host } = new URL(externalUrl);
-      if (ALLOWED_GITHUB_HOSTS.includes(host.toLocaleLowerCase())) {
-          displayedName = GITHUB;
-      }
-    } catch(e: any) {
-        message.error({ content: `Not a valid URL! \n ${e?.message || ''}`, duration: 3 });
-=======
     if (externalUrl.toLocaleLowerCase().includes(GITHUB_LINK)) {
         displayedName = GITHUB;
     } else if (externalUrl.toLocaleLowerCase().includes(GITLAB_LINK)) {
         displayedName = GITLAB;
->>>>>>> d204d565
     }
 
     return (
