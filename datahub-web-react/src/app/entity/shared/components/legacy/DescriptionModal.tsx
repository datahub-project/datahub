--- conflicted
+++ resolved
@@ -85,11 +85,7 @@
                     />
                 </Form.Item>
                 {!isAddDesc && description && original && (
-<<<<<<< HEAD
-                    <Form.Item label={<FormLabel>{t('common.original')}:</FormLabel>}>
-=======
-                    <OriginalDocumentation label={<FormLabel>Original:</FormLabel>}>
->>>>>>> 09acd5b9
+                    <OriginalDocumentation label={<FormLabel>{t('common.original')}:</FormLabel>}>
                         <StyledViewer content={original || ''} readOnly />
                     </OriginalDocumentation>
                 )}
