--- conflicted
+++ resolved
@@ -25,11 +25,8 @@
     DownloadSearchResults,
 } from '../../../../../search/utils/types';
 import { useEntityContext } from '../../../EntityContext';
-<<<<<<< HEAD
 import { EntityActionProps } from './EntitySearchResults';
-=======
 import { useUserContext } from '../../../../../context/useUserContext';
->>>>>>> e631fc9c
 
 const Container = styled.div`
     display: flex;
