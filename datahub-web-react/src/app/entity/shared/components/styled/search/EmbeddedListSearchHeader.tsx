import React from 'react';
import { Button, Typography } from 'antd';
import { FilterOutlined } from '@ant-design/icons';
import styled from 'styled-components';
import TabToolbar from '../TabToolbar';
import { SearchBar } from '../../../../../search/SearchBar';
import { useEntityRegistry } from '../../../../../useEntityRegistry';
import { EntityType, FacetFilterInput, SearchAcrossEntitiesInput } from '../../../../../../types.generated';
import { SearchResultsInterface } from './types';
import SearchExtendedMenu from './SearchExtendedMenu';
import { SearchSelectBar } from './SearchSelectBar';
import { EntityAndType } from '../../../types';

const HeaderContainer = styled.div`
    display: flex;
    justify-content: space-between;
    width: 100%;
    padding-right: 4px;
    padding-left: 4px;
`;

const SearchAndDownloadContainer = styled.div`
    display: flex;
    align-items: center;
`;

const SearchMenuContainer = styled.div`
    margin-left: 10px;
`;

type Props = {
    onSearch: (q: string) => void;
    onToggleFilters: () => void;
    placeholderText?: string | null;
    callSearchOnVariables: (variables: {
        input: SearchAcrossEntitiesInput;
    }) => Promise<SearchResultsInterface | null | undefined>;
    entityFilters: EntityType[];
    filters: FacetFilterInput[];
    query: string;
    isSelectMode: boolean;
    isSelectAll: boolean;
    selectedEntities: EntityAndType[];
    setIsSelectMode: (showSelectMode: boolean) => any;
    onChangeSelectAll: (selected: boolean) => void;
    refetch?: () => void;
    searchBarStyle?: any;
    searchBarInputStyle?: any;
};

export default function EmbeddedListSearchHeader({
    onSearch,
    onToggleFilters,
    placeholderText,
    callSearchOnVariables,
    entityFilters,
    filters,
    query,
    isSelectMode,
    isSelectAll,
    selectedEntities,
    setIsSelectMode,
    onChangeSelectAll,
    refetch,
    searchBarStyle,
    searchBarInputStyle,
}: Props) {
    const entityRegistry = useEntityRegistry();

    return (
        <>
            <TabToolbar>
                <HeaderContainer>
                    <Button type="text" onClick={onToggleFilters}>
                        <FilterOutlined />
                        <Typography.Text>Filters</Typography.Text>
                    </Button>
                    <SearchAndDownloadContainer>
                        <SearchBar
                            initialQuery=""
                            placeholderText={placeholderText || 'Search entities...'}
                            suggestions={[]}
                            style={
                                searchBarStyle || {
                                    maxWidth: 220,
                                    padding: 0,
                                }
                            }
                            inputStyle={
                                searchBarInputStyle || {
                                    height: 32,
                                    fontSize: 12,
                                }
                            }
                            onSearch={onSearch}
                            onQueryChange={onSearch}
                            entityRegistry={entityRegistry}
<<<<<<< HEAD
=======
                            hideRecommendations
>>>>>>> af6a423f
                        />
                        <SearchMenuContainer>
                            <SearchExtendedMenu
                                callSearchOnVariables={callSearchOnVariables}
                                entityFilters={entityFilters}
                                filters={filters}
                                query={query}
                                setShowSelectMode={setIsSelectMode}
                            />
                        </SearchMenuContainer>
                    </SearchAndDownloadContainer>
                </HeaderContainer>
            </TabToolbar>
            {isSelectMode && (
                <TabToolbar>
                    <SearchSelectBar
                        isSelectAll={isSelectAll}
                        onChangeSelectAll={onChangeSelectAll}
                        selectedEntities={selectedEntities}
                        onCancel={() => {
                            setIsSelectMode(false);
                        }}
                        refetch={refetch}
                    />
                </TabToolbar>
            )}
        </>
    );
}<|MERGE_RESOLUTION|>--- conflicted
+++ resolved
@@ -95,10 +95,7 @@
                             onSearch={onSearch}
                             onQueryChange={onSearch}
                             entityRegistry={entityRegistry}
-<<<<<<< HEAD
-=======
                             hideRecommendations
->>>>>>> af6a423f
                         />
                         <SearchMenuContainer>
                             <SearchExtendedMenu
