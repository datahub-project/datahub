import React from 'react';
import { Pagination, Typography } from 'antd';
import styled from 'styled-components';
import { FacetFilterInput, FacetMetadata, SearchResults as SearchResultType } from '../../../../../../types.generated';
import { SearchCfg } from '../../../../../../conf';
import { ReactComponent as LoadingSvg } from '../../../../../../images/datahub-logo-color-loading_pendulum.svg';
import { EntityAndType } from '../../../types';
import { UnionType } from '../../../../../search/utils/constants';
import { SearchFiltersSection } from '../../../../../search/SearchFiltersSection';
<<<<<<< HEAD
import { EntitySearchResults, EntityActionProps } from './EntitySearchResults';
=======
import MatchingViewsLabel from './MatchingViewsLabel';
>>>>>>> e631fc9c

const SearchBody = styled.div`
    height: 100%;
    overflow-y: auto;
    display: flex;
`;

const PaginationInfo = styled(Typography.Text)`
    padding: 0px;
`;

const FiltersContainer = styled.div`
    display: flex;
    flex-direction: column;
    height: 100%;
    max-width: 260px;
    min-width: 260px;
    border-right: 1px solid;
    border-color: ${(props) => props.theme.styles['border-color-base']};
`;

const ResultContainer = styled.div`
    height: auto;
    overflow: auto;
    flex: 1;
`;

const PaginationInfoContainer = styled.span`
    padding: 8px;
    padding-left: 16px;
    border-top: 1px solid;
    border-color: ${(props) => props.theme.styles['border-color-base']};
    display: flex;
    justify-content: space-between;
    align-items: center;
`;

const StyledPagination = styled(Pagination)`
    margin: 0px;
    padding: 0px;
`;

const LoadingContainer = styled.div`
    padding-top: 40px;
    padding-bottom: 40px;
    width: 100%;
    text-align: center;
    flex: 1;
`;

interface Props {
    page: number;
    searchResponse?: SearchResultType | null;
    filters?: Array<FacetMetadata> | null;
    selectedFilters: Array<FacetFilterInput>;
    loading: boolean;
    showFilters?: boolean;
    unionType: UnionType;
    onChangeFilters: (filters: Array<FacetFilterInput>) => void;
    onChangePage: (page: number) => void;
    onChangeUnionType: (unionType: UnionType) => void;
    isSelectMode: boolean;
    selectedEntities: EntityAndType[];
    setSelectedEntities: (entities: EntityAndType[]) => any;
    numResultsPerPage: number;
    setNumResultsPerPage: (numResults: number) => void;
    entityAction?: React.FC<EntityActionProps>;
    applyView?: boolean;
}

export const EmbeddedListSearchResults = ({
    page,
    searchResponse,
    filters,
    selectedFilters,
    loading,
    showFilters,
    unionType,
    onChangeUnionType,
    onChangeFilters,
    onChangePage,
    isSelectMode,
    selectedEntities,
    setSelectedEntities,
    numResultsPerPage,
    setNumResultsPerPage,
    entityAction,
    applyView,
}: Props) => {
    const pageStart = searchResponse?.start || 0;
    const pageSize = searchResponse?.count || 0;
    const totalResults = searchResponse?.total || 0;
    const lastResultIndex = pageStart + pageSize > totalResults ? totalResults : pageStart + pageSize;

    return (
        <>
            <SearchBody>
                {!!showFilters && (
                    <FiltersContainer>
                        <SearchFiltersSection
                            filters={filters}
                            selectedFilters={selectedFilters}
                            unionType={unionType}
                            loading={loading}
                            onChangeFilters={onChangeFilters}
                            onChangeUnionType={onChangeUnionType}
                        />
                    </FiltersContainer>
                )}
                <ResultContainer>
                    {loading && (
                        <LoadingContainer>
                            <LoadingSvg height={80} width={80} />
                        </LoadingContainer>
                    )}
                    {!loading && (
                        <EntitySearchResults
                            searchResults={searchResponse?.searchResults || []}
                            additionalPropertiesList={
                                searchResponse?.searchResults?.map((searchResult) => ({
                                    // when we add impact analysis, we will want to pipe the path to each element to the result this
                                    // eslint-disable-next-line @typescript-eslint/dot-notation
                                    degree: searchResult['degree'],
                                    // eslint-disable-next-line @typescript-eslint/dot-notation
                                    paths: searchResult['paths'],
                                })) || []
                            }
                            isSelectMode={isSelectMode}
                            selectedEntities={selectedEntities}
                            setSelectedEntities={setSelectedEntities}
                            bordered={false}
                            entityAction={entityAction}
                        />
                    )}
                </ResultContainer>
            </SearchBody>
            <PaginationInfoContainer>
                <PaginationInfo>
                    <b>
                        {lastResultIndex > 0 ? (page - 1) * pageSize + 1 : 0} - {lastResultIndex}
                    </b>{' '}
                    of <b>{totalResults}</b>
                </PaginationInfo>
                <StyledPagination
                    current={page}
                    pageSize={numResultsPerPage}
                    total={totalResults}
                    showLessItems
                    onChange={onChangePage}
                    showSizeChanger={totalResults > SearchCfg.RESULTS_PER_PAGE}
                    onShowSizeChange={(_currNum, newNum) => setNumResultsPerPage(newNum)}
                    pageSizeOptions={['10', '20', '50', '100']}
                />
                {applyView ? <MatchingViewsLabel /> : <span />}
            </PaginationInfoContainer>
        </>
    );
};<|MERGE_RESOLUTION|>--- conflicted
+++ resolved
@@ -7,11 +7,8 @@
 import { EntityAndType } from '../../../types';
 import { UnionType } from '../../../../../search/utils/constants';
 import { SearchFiltersSection } from '../../../../../search/SearchFiltersSection';
-<<<<<<< HEAD
 import { EntitySearchResults, EntityActionProps } from './EntitySearchResults';
-=======
 import MatchingViewsLabel from './MatchingViewsLabel';
->>>>>>> e631fc9c
 
 const SearchBody = styled.div`
     height: 100%;
