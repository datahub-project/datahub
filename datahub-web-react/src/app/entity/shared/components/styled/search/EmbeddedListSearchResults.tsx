--- conflicted
+++ resolved
@@ -74,11 +74,8 @@
     setSelectedEntities: (entities: EntityAndType[]) => any;
     numResultsPerPage: number;
     setNumResultsPerPage: (numResults: number) => void;
-<<<<<<< HEAD
     singleSelect?: boolean;
-=======
     entityAction?: React.FC<EntityActionProps>;
->>>>>>> 99f1624c
 }
 
 export const EmbeddedListSearchResults = ({
@@ -97,11 +94,8 @@
     setSelectedEntities,
     numResultsPerPage,
     setNumResultsPerPage,
-<<<<<<< HEAD
     singleSelect,
-=======
     entityAction,
->>>>>>> 99f1624c
 }: Props) => {
     const pageStart = searchResponse?.start || 0;
     const pageSize = searchResponse?.count || 0;
@@ -145,11 +139,8 @@
                             selectedEntities={selectedEntities}
                             setSelectedEntities={setSelectedEntities}
                             bordered={false}
-<<<<<<< HEAD
                             singleSelect={singleSelect}
-=======
                             entityAction={entityAction}
->>>>>>> 99f1624c
                         />
                     )}
                 </ResultContainer>
