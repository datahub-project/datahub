import { MutationFunctionOptions, FetchResult } from '@apollo/client';

import {
    DataPlatform,
    DatasetEditableProperties,
    DatasetEditablePropertiesUpdate,
    RawAspect,
    EditableSchemaMetadata,
    EditableSchemaMetadataUpdate,
    EntityType,
    GlobalTags,
    GlobalTagsUpdate,
    GlossaryTerms,
    InstitutionalMemory,
    InstitutionalMemoryUpdate,
    Maybe,
    Ownership,
    OwnershipUpdate,
    SchemaMetadata,
    EntityLineageResult,
    SubTypes,
    Container,
    Health,
    Status,
    Deprecation,
    DataPlatformInstance,
    ParentContainersResult,
    SiblingProperties,
    EntityRelationshipsResult,
    ParentNodesResult,
<<<<<<< HEAD
=======
    SiblingProperties,
    CustomPropertiesEntry,
    DomainAssociation,
>>>>>>> 4857af57
} from '../../../types.generated';
import { FetchedEntity } from '../../lineage/types';

export type EntityTab = {
    name: string;
    component: React.FunctionComponent<{ properties?: any }>;
    display?: {
        visible: (GenericEntityProperties, T) => boolean; // Whether the tab is visible on the UI. Defaults to true.
        enabled: (GenericEntityProperties, T) => boolean; // Whether the tab is enabled on the UI. Defaults to true.
    };
    properties?: any;
};

export type EntitySidebarSection = {
    component: React.FunctionComponent<{ properties?: any }>;
    display?: {
        visible: (GenericEntityProperties, T) => boolean; // Whether the sidebar is visible on the UI. Defaults to true.
    };
    properties?: any;
};

export type GenericEntityProperties = {
    urn?: string;
    name?: Maybe<string>;
    properties?: Maybe<{
        description?: Maybe<string>;
        qualifiedName?: Maybe<string>;
        sourceUrl?: Maybe<string>;
        sourceRef?: Maybe<string>;
    }>;
    globalTags?: Maybe<GlobalTags>;
    glossaryTerms?: Maybe<GlossaryTerms>;
    ownership?: Maybe<Ownership>;
    domain?: Maybe<DomainAssociation>;
    platform?: Maybe<DataPlatform>;
    dataPlatformInstance?: Maybe<DataPlatformInstance>;
    customProperties?: Maybe<CustomPropertiesEntry[]>;
    institutionalMemory?: Maybe<InstitutionalMemory>;
    schemaMetadata?: Maybe<SchemaMetadata>;
    externalUrl?: Maybe<string>;
    // to indicate something is a Stream, View instead of Dataset... etc
    entityTypeOverride?: Maybe<string>;
    /** Dataset specific- TODO, migrate these out */
    editableSchemaMetadata?: Maybe<EditableSchemaMetadata>;
    editableProperties?: Maybe<DatasetEditableProperties>;
    autoRenderAspects?: Maybe<Array<RawAspect>>;
    upstream?: Maybe<EntityLineageResult>;
    downstream?: Maybe<EntityLineageResult>;
    subTypes?: Maybe<SubTypes>;
    entityCount?: number;
    container?: Maybe<Container>;
    health?: Maybe<Array<Health>>;
    status?: Maybe<Status>;
    deprecation?: Maybe<Deprecation>;
    siblings?: Maybe<SiblingProperties>;
    parentContainers?: Maybe<ParentContainersResult>;
    children?: Maybe<EntityRelationshipsResult>;
    parentNodes?: Maybe<ParentNodesResult>;
    isAChildren?: Maybe<EntityRelationshipsResult>;
    siblingPlatforms?: Maybe<DataPlatform[]>;
};

export type GenericEntityUpdate = {
    editableProperties?: Maybe<DatasetEditablePropertiesUpdate>;
    globalTags?: Maybe<GlobalTagsUpdate>;
    ownership?: Maybe<OwnershipUpdate>;
    institutionalMemory?: Maybe<InstitutionalMemoryUpdate>;
    /** Dataset specific- TODO, migrate these out */
    editableSchemaMetadata?: Maybe<EditableSchemaMetadataUpdate>;
};

export type UpdateEntityType<U> = (
    options?:
        | MutationFunctionOptions<
              U,
              {
                  urn: string;
                  input: GenericEntityUpdate;
              }
          >
        | undefined,
) => Promise<FetchResult<U, Record<string, any>, Record<string, any>>>;

export type EntityContextType = {
    urn: string;
    entityType: EntityType;
    dataNotCombinedWithSiblings: any;
    entityData: GenericEntityProperties | null;
    baseEntity: any;
    updateEntity?: UpdateEntityType<any> | null;
    routeToTab: (params: { tabName: string; tabParams?: Record<string, any>; method?: 'push' | 'replace' }) => void;
    refetch: () => Promise<any>;
    lineage: FetchedEntity | undefined;
};

export type RequiredAndNotNull<T> = {
    [P in keyof T]-?: Exclude<T[P], null | undefined>;
};<|MERGE_RESOLUTION|>--- conflicted
+++ resolved
@@ -25,15 +25,11 @@
     Deprecation,
     DataPlatformInstance,
     ParentContainersResult,
-    SiblingProperties,
     EntityRelationshipsResult,
     ParentNodesResult,
-<<<<<<< HEAD
-=======
     SiblingProperties,
     CustomPropertiesEntry,
     DomainAssociation,
->>>>>>> 4857af57
 } from '../../../types.generated';
 import { FetchedEntity } from '../../lineage/types';
 
