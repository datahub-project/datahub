--- conflicted
+++ resolved
@@ -119,12 +119,8 @@
                 subTypes={data.subTypes}
                 container={data.container}
                 entityCount={data.entities?.total}
-<<<<<<< HEAD
                 domain={data.domain?.domain}
-=======
-                domain={data.domain}
                 tags={data.tags}
->>>>>>> 9ec4fbae
             />
         );
     };
