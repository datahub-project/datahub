--- conflicted
+++ resolved
@@ -4,10 +4,7 @@
 import { Preview } from './preview/Preview';
 import { Entity, IconStyleType, PreviewType } from '../Entity';
 import { MLModelGroupProfile } from './profile/MLModelGroupProfile';
-<<<<<<< HEAD
-=======
 import { getDataForEntityType } from '../shared/containers/profile/utils';
->>>>>>> 8a600205
 import { getChildrenFromRelationships } from '../../lineage/utils/getChildren';
 
 /**
