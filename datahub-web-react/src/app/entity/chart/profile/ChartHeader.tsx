--- conflicted
+++ resolved
@@ -56,16 +56,10 @@
                 urn={urn}
             />
             <AvatarsGroup owners={ownership?.owners} entityRegistry={entityRegistry} size="large" />
-<<<<<<< HEAD
-            {info?.lastModified?.time ? (
-=======
             {!!info?.lastModified?.time && (
->>>>>>> 6abd5e19
                 <Typography.Text type="secondary">
                     Last modified at {new Date(info?.lastModified.time).toLocaleDateString('en-US')}
                 </Typography.Text>
-            ) : (
-                ''
             )}
         </Space>
     );
