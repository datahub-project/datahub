import React from 'react';
import {
    AccessLevel,
    Domain,
    Container,
    EntityType,
    GlobalTags,
    GlossaryTerms,
    Owner,
    SearchInsight,
    ParentContainersResult,
    Deprecation,
    ChartStatsSummary,
} from '../../../../types.generated';
import DefaultPreviewCard from '../../../preview/DefaultPreviewCard';
import { useEntityRegistry } from '../../../useEntityRegistry';
import { capitalizeFirstLetter } from '../../../shared/textUtil';
import { IconStyleType } from '../../Entity';
import { ChartStatsSummary as ChartStatsSummaryView } from '../shared/ChartStatsSummary';

export const ChartPreview = ({
    urn,
    name,
    description,
    platform,
    platformInstanceId,
    access,
    owners,
    tags,
    glossaryTerms,
    domain,
    container,
    insights,
    logoUrl,
    deprecation,
    statsSummary,
    lastUpdatedMs,
    createdMs,
    externalUrl,
    parentContainers,
    snippet,
}: {
    urn: string;
    platform: string;
    platformInstanceId?: string;
    name?: string;
    description?: string | null;
    access?: AccessLevel | null;
    owners?: Array<Owner> | null;
    tags?: GlobalTags;
    glossaryTerms?: GlossaryTerms | null;
    domain?: Domain | null;
    container?: Container | null;
    insights?: Array<SearchInsight> | null;
    logoUrl?: string | null;
    deprecation?: Deprecation | null;
    statsSummary?: ChartStatsSummary | null;
    lastUpdatedMs?: number | null;
    createdMs?: number | null;
    externalUrl?: string | null;
    parentContainers?: ParentContainersResult | null;
    snippet?: React.ReactNode | null;
}): JSX.Element => {
    const entityRegistry = useEntityRegistry();
    const capitalizedPlatform = capitalizeFirstLetter(platform);

    return (
        <DefaultPreviewCard
            url={entityRegistry.getEntityUrl(EntityType.Chart, urn)}
            name={name || ''}
            description={description || ''}
            type="Chart"
            typeIcon={entityRegistry.getIcon(EntityType.Chart, 14, IconStyleType.ACCENT)}
            logoUrl={logoUrl || ''}
            platform={capitalizedPlatform}
            platformInstanceId={platformInstanceId}
            qualifier={access}
            tags={tags}
            owners={owners}
            glossaryTerms={glossaryTerms || undefined}
            domain={domain}
            container={container || undefined}
            insights={insights}
            parentContainers={parentContainers}
            deprecation={deprecation}
            externalUrl={externalUrl}
<<<<<<< HEAD
=======
            snippet={snippet}
>>>>>>> af6a423f
            subHeader={
                <ChartStatsSummaryView
                    viewCount={statsSummary?.viewCount}
                    uniqueUserCountLast30Days={statsSummary?.uniqueUserCountLast30Days}
                    lastUpdatedMs={lastUpdatedMs}
                    createdMs={createdMs}
                />
            }
        />
    );
};<|MERGE_RESOLUTION|>--- conflicted
+++ resolved
@@ -84,10 +84,7 @@
             parentContainers={parentContainers}
             deprecation={deprecation}
             externalUrl={externalUrl}
-<<<<<<< HEAD
-=======
             snippet={snippet}
->>>>>>> af6a423f
             subHeader={
                 <ChartStatsSummaryView
                     viewCount={statsSummary?.viewCount}
