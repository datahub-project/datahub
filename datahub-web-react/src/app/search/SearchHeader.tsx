import React, { useState } from 'react';
import { Image, Layout } from 'antd';
import { Link } from 'react-router-dom';
import styled, { useTheme } from 'styled-components';

import { SearchBar } from './SearchBar';
import { ManageAccount } from '../shared/ManageAccount';
import { AutoCompleteResultForEntity, EntityType } from '../../types.generated';
import EntityRegistry from '../entity/EntityRegistry';
import AdhocLink from '../create/AdhocLink';
import HelpLink from '../shared/admin/HelpLink';
import { ANTD_GRAY } from '../entity/shared/constants';
import { AdminHeaderLinks } from '../shared/admin/AdminHeaderLinks';
import ContactLink from '../shared/admin/ContactLink';
import { useAppConfig } from '../useAppConfig';
import { DEFAULT_APP_CONFIG } from '../../appConfigContext';

const { Header } = Layout;

const styles = {
    header: {
        position: 'fixed',
        zIndex: 10,
        width: '100%',
        lineHeight: '20px',
        padding: '0px 20px',
        display: 'flex',
        justifyContent: 'space-between',
        alignItems: 'center',
        borderBottom: `1px solid ${ANTD_GRAY[4.5]}`,
    },
};

const LogoImage = styled(Image)`
    display: inline-block;
    height: 32px;
    width: auto;
    margin-top: 2px;
`;

const LogoSearchContainer = styled.div`
    display: flex;
    flex: 1;
`;

const NavGroup = styled.div`
    display: flex;
    align-items: center;
    justify-content: flex-end;
    min-width: 200px;
`;

type Props = {
    initialQuery: string;
    placeholderText: string;
    suggestions: Array<AutoCompleteResultForEntity>;
    onSearch: (query: string, type?: EntityType) => void;
    onQueryChange: (query: string) => void;
    authenticatedUserUrn: string;
    authenticatedUserPictureLink?: string | null;
    entityRegistry: EntityRegistry;
};

const defaultProps = {
    authenticatedUserPictureLink: undefined,
};

/**
 * A header containing a Logo, Search Bar view, & an account management dropdown.
 */
export const SearchHeader = ({
    initialQuery,
    placeholderText,
    suggestions,
    onSearch,
    onQueryChange,
    authenticatedUserUrn,
    authenticatedUserPictureLink,
    entityRegistry,
}: Props) => {
    const [isSearchBarFocused, setIsSearchBarFocused] = useState(false);
    const themeConfig = useTheme();
    const appConfig = useAppConfig();

    return (
        <Header style={styles.header as any}>
            <LogoSearchContainer>
                <Link to="/">
                    <LogoImage
                        src={
                            appConfig.config !== DEFAULT_APP_CONFIG
                                ? appConfig.config.visualConfig.logoUrl || themeConfig.assets.logoUrl
                                : undefined
                        }
                        preview={false}
                    />
                </Link>
                <SearchBar
                    initialQuery={initialQuery}
                    placeholderText={placeholderText}
                    suggestions={suggestions}
                    onSearch={onSearch}
                    onQueryChange={onQueryChange}
                    entityRegistry={entityRegistry}
                    setIsSearchBarFocused={setIsSearchBarFocused}
                    fixAutoComplete
                />
            </LogoSearchContainer>
            <NavGroup>
<<<<<<< HEAD
                <ContactLink />
                <HelpLink />
                <AdhocLink />
                <AdminHeaderLinks />
=======
                <AdminHeaderLinks areLinksHidden={isSearchBarFocused} />
>>>>>>> 538cfba5
                <ManageAccount urn={authenticatedUserUrn} pictureLink={authenticatedUserPictureLink || ''} />
            </NavGroup>
        </Header>
    );
};

SearchHeader.defaultProps = defaultProps;<|MERGE_RESOLUTION|>--- conflicted
+++ resolved
@@ -107,14 +107,10 @@
                 />
             </LogoSearchContainer>
             <NavGroup>
-<<<<<<< HEAD
                 <ContactLink />
                 <HelpLink />
                 <AdhocLink />
-                <AdminHeaderLinks />
-=======
                 <AdminHeaderLinks areLinksHidden={isSearchBarFocused} />
->>>>>>> 538cfba5
                 <ManageAccount urn={authenticatedUserUrn} pictureLink={authenticatedUserPictureLink || ''} />
             </NavGroup>
         </Header>
