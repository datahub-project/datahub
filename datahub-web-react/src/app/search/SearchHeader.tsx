import * as React from 'react';
import { Image, Layout } from 'antd';
import { Link } from 'react-router-dom';
import styled, { useTheme } from 'styled-components';

import { SearchBar } from './SearchBar';
import { ManageAccount } from '../shared/ManageAccount';
import { AutoCompleteResultForEntity, EntityType } from '../../types.generated';
import EntityRegistry from '../entity/EntityRegistry';
import AdhocLink from '../create/AdhocLink';
import HelpLink from '../shared/admin/HelpLink';
import { ANTD_GRAY } from '../entity/shared/constants';
import { AdminHeaderLinks } from '../shared/admin/AdminHeaderLinks';
<<<<<<< HEAD
import ContactLink from '../shared/admin/ContactLink';
=======
import { useAppConfig } from '../useAppConfig';
>>>>>>> 15474cda

const { Header } = Layout;

const styles = {
    header: {
        position: 'fixed',
        zIndex: 10,
        width: '100%',
        lineHeight: '20px',
        padding: '0px 20px',
        display: 'flex',
        justifyContent: 'space-between',
        alignItems: 'center',
        borderBottom: `1px solid ${ANTD_GRAY[4.5]}`,
    },
};

const LogoImage = styled(Image)`
    display: inline-block;
    height: 32px;
    width: auto;
    margin-top: 2px;
`;

const LogoSearchContainer = styled.div`
    display: flex;
    flex: 1;
`;

const NavGroup = styled.div`
    display: flex;
    align-items: center;
    justify-content: flex-end;
    min-width: 200px;
`;

type Props = {
    initialQuery: string;
    placeholderText: string;
    suggestions: Array<AutoCompleteResultForEntity>;
    onSearch: (query: string, type?: EntityType) => void;
    onQueryChange: (query: string) => void;
    authenticatedUserUrn: string;
    authenticatedUserPictureLink?: string | null;
    entityRegistry: EntityRegistry;
};

const defaultProps = {
    authenticatedUserPictureLink: undefined,
};

/**
 * A header containing a Logo, Search Bar view, & an account management dropdown.
 */
export const SearchHeader = ({
    initialQuery,
    placeholderText,
    suggestions,
    onSearch,
    onQueryChange,
    authenticatedUserUrn,
    authenticatedUserPictureLink,
    entityRegistry,
}: Props) => {
    const themeConfig = useTheme();
    const appConfig = useAppConfig();

    return (
        <Header style={styles.header as any}>
            <LogoSearchContainer>
                <Link to="/">
                    <LogoImage
                        src={appConfig.config.visualConfig.logoUrl || themeConfig.assets.logoUrl}
                        preview={false}
                    />
                </Link>
                <SearchBar
                    initialQuery={initialQuery}
                    placeholderText={placeholderText}
                    suggestions={suggestions}
                    onSearch={onSearch}
                    onQueryChange={onQueryChange}
                    entityRegistry={entityRegistry}
                    fixAutoComplete
                />
            </LogoSearchContainer>
            <NavGroup>
                <ContactLink />
                <HelpLink />
                <AdhocLink />
                <AdminHeaderLinks />
                <ManageAccount urn={authenticatedUserUrn} pictureLink={authenticatedUserPictureLink || ''} />
            </NavGroup>
        </Header>
    );
};

SearchHeader.defaultProps = defaultProps;<|MERGE_RESOLUTION|>--- conflicted
+++ resolved
@@ -11,11 +11,8 @@
 import HelpLink from '../shared/admin/HelpLink';
 import { ANTD_GRAY } from '../entity/shared/constants';
 import { AdminHeaderLinks } from '../shared/admin/AdminHeaderLinks';
-<<<<<<< HEAD
 import ContactLink from '../shared/admin/ContactLink';
-=======
 import { useAppConfig } from '../useAppConfig';
->>>>>>> 15474cda
 
 const { Header } = Layout;
 
