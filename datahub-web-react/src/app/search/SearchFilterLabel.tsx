import { BookOutlined } from '@ant-design/icons';
import { Tag } from 'antd';
import * as React from 'react';
import styled from 'styled-components';

import {
    AggregationMetadata,
    DataPlatform,
    Domain,
    EntityType,
    GlossaryTerm,
    Tag as TagType,
} from '../../types.generated';
import { StyledTag } from '../entity/shared/components/styled/StyledTag';
import { capitalizeFirstLetter } from '../shared/textUtil';
<<<<<<< HEAD
=======
import { DomainLink } from '../shared/tags/DomainLink';
>>>>>>> 697eda7c
import { useEntityRegistry } from '../useEntityRegistry';
import { ENTITY_FILTER_NAME } from './utils/constants';

type Props = {
    aggregation: AggregationMetadata;
    field: string;
};

const PreviewImage = styled.img`
    max-height: 18px;
    width: auto;
    object-fit: contain;
    background-color: transparent;
    margin-right: 4px;
`;

const MAX_COUNT_VAL = 10000;

// SearchFilterLabel renders custom labels for entity, tag, term & data platform filters. All other filters use the default behavior.
export const SearchFilterLabel = ({ aggregation, field }: Props) => {
    const entityRegistry = useEntityRegistry();
    const countText = aggregation.count === MAX_COUNT_VAL ? '10000+' : aggregation.count;

    if (field === ENTITY_FILTER_NAME) {
        const entityType = aggregation.value.toUpperCase() as EntityType;
        return (
            <span>
                {entityType ? entityRegistry.getCollectionName(entityType) : aggregation.value} ({countText})
            </span>
        );
    }

    if (aggregation.entity?.type === EntityType.Tag) {
        const tag = aggregation.entity as TagType;
        return (
            <>
                <StyledTag $colorHash={tag.urn}>{tag.name}</StyledTag>({countText})
            </>
        );
    }

    if (aggregation.entity?.type === EntityType.GlossaryTerm) {
        const term = aggregation.entity as GlossaryTerm;
        return (
            <>
                <Tag closable={false}>
                    {term.name}
                    <BookOutlined style={{ marginLeft: '2%' }} />
                </Tag>
                ({countText})
            </>
        );
    }

    if (aggregation.entity?.type === EntityType.DataPlatform) {
        const platform = aggregation.entity as DataPlatform;
        return (
            <>
                {!!platform.properties?.logoUrl && (
                    <PreviewImage src={platform.properties?.logoUrl} alt={platform.name} />
                )}
                <span>
                    {platform.properties?.displayName || platform.name} ({countText})
                </span>
            </>
        );
    }

    if (aggregation.entity?.type === EntityType.Domain) {
        const domain = aggregation.entity as Domain;
        return (
            <>
                <DomainLink urn={domain.urn} name={entityRegistry.getDisplayName(EntityType.Domain, domain)} />
            </>
        );
    }

    // Warning: Special casing for Sub-Types
    if (field === 'typeNames') {
        const subTypeDisplayName = capitalizeFirstLetter(aggregation.value);
        return (
            <>
                <span>
                    {subTypeDisplayName} ({countText})
                </span>
            </>
        );
    }

    return (
        <>
            {aggregation.value} ({countText})
        </>
    );
};<|MERGE_RESOLUTION|>--- conflicted
+++ resolved
@@ -13,10 +13,7 @@
 } from '../../types.generated';
 import { StyledTag } from '../entity/shared/components/styled/StyledTag';
 import { capitalizeFirstLetter } from '../shared/textUtil';
-<<<<<<< HEAD
-=======
 import { DomainLink } from '../shared/tags/DomainLink';
->>>>>>> 697eda7c
 import { useEntityRegistry } from '../useEntityRegistry';
 import { ENTITY_FILTER_NAME } from './utils/constants';
 
