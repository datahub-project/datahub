--- conflicted
+++ resolved
@@ -246,11 +246,7 @@
                                                 {entityRegistry.renderSearchResult(item.entity.type, item)}
                                             </List.Item>
                                             {item.matchedEntities && item.matchedEntities.length > 0 && (
-<<<<<<< HEAD
-                                                <SiblingResultContainer>
-=======
                                                 <SiblingResultContainer className="test-search-result-sibling-section">
->>>>>>> 13d57344
                                                     <CompactEntityNameList entities={item.matchedEntities} />
                                                 </SiblingResultContainer>
                                             )}
