--- conflicted
+++ resolved
@@ -1,13 +1,8 @@
-<<<<<<< HEAD
-=======
-import { REDESIGN_COLORS } from '@app/entityV2/shared/constants';
+import { debounce } from 'lodash';
+import * as QueryString from 'query-string';
 import React, { useCallback, useEffect, useState } from 'react';
 import { useHistory, useLocation } from 'react-router';
->>>>>>> 6cc3fff5
-import { debounce } from 'lodash';
-import * as QueryString from 'query-string';
-import React, { useEffect, useState } from 'react';
-import { useHistory, useLocation } from 'react-router';
+import { useDebounce } from 'react-use';
 import styled, { useTheme } from 'styled-components';
 
 import analytics, { EventType } from '@app/analytics';
@@ -17,47 +12,25 @@
 import { NavSidebar as NavSidebarRedesign } from '@app/homeV2/layout/navBarRedesign/NavSidebar';
 import { useSelectedSortOption } from '@app/search/context/SearchContext';
 import { SearchHeader } from '@app/searchV2/SearchHeader';
+import { FieldToAppliedFieldFiltersMap } from '@app/searchV2/filtersV2/types';
+import { convertFiltersMapToFilters } from '@app/searchV2/filtersV2/utils';
+import { UnionType } from '@app/searchV2/utils/constants';
 import { getAutoCompleteInputFromQuickFilter } from '@app/searchV2/utils/filterUtils';
+import { generateOrFilters } from '@app/searchV2/utils/generateOrFilters';
 import { navigateToSearchUrl } from '@app/searchV2/utils/navigateToSearchUrl';
 import useFilters from '@app/searchV2/utils/useFilters';
+import { useAppConfig } from '@app/useAppConfig';
 import { useEntityRegistry } from '@app/useEntityRegistry';
 import { useShowNavBarRedesign } from '@app/useShowNavBarRedesign';
 import { PageRoutes } from '@conf/Global';
 import { useQuickFiltersContext } from '@providers/QuickFiltersContext';
 import { colors } from '@src/alchemy-components';
-<<<<<<< HEAD
 
 import {
     GetAutoCompleteMultipleResultsQuery,
     useGetAutoCompleteMultipleResultsLazyQuery,
 } from '@graphql/search.generated';
 import { FacetFilterInput } from '@types';
-=======
-import { useDebounce } from 'react-use';
-import { SearchHeader } from './SearchHeader';
-import { useEntityRegistry } from '../useEntityRegistry';
-import { FacetFilterInput } from '../../types.generated';
-import {
-    GetAutoCompleteMultipleResultsQuery,
-    useGetAutoCompleteMultipleResultsLazyQuery,
-} from '../../graphql/search.generated';
-import { navigateToSearchUrl } from './utils/navigateToSearchUrl';
-import analytics, { EventType } from '../analytics';
-import useFilters from './utils/useFilters';
-import { PageRoutes } from '../../conf/Global';
-import { getAutoCompleteInputFromQuickFilter } from './utils/filterUtils';
-import { useQuickFiltersContext } from '../../providers/QuickFiltersContext';
-import { useUserContext } from '../context/useUserContext';
-import { useSelectedSortOption } from '../search/context/SearchContext';
-import { NavSidebar as NavSidebarRedesign } from '../homeV2/layout/navBarRedesign/NavSidebar';
-import { NavSidebar } from '../homeV2/layout/NavSidebar';
-import { useShowNavBarRedesign } from '../useShowNavBarRedesign';
-import { FieldToAppliedFieldFiltersMap } from './filtersV2/types';
-import { generateOrFilters } from './utils/generateOrFilters';
-import { UnionType } from './utils/constants';
-import { useAppConfig } from '../useAppConfig';
-import { convertFiltersMapToFilters } from './filtersV2/utils';
->>>>>>> 6cc3fff5
 
 const Body = styled.div`
     display: flex;
