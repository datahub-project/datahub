--- conflicted
+++ resolved
@@ -115,12 +115,9 @@
     hideMatches?: boolean;
     padding?: string;
     onClick?: () => void;
-<<<<<<< HEAD
     customHover?: (entity: Entity, children: React.ReactNode) => React.ReactNode;
     customOnClick?: (entity: Entity) => void;
-=======
     dataTestId?: string;
->>>>>>> c092e912
 }
 
 export default function AutoCompleteEntityItem({
@@ -137,12 +134,9 @@
     hideMatches,
     padding,
     onClick,
-<<<<<<< HEAD
     customHover,
     customOnClick,
-=======
     dataTestId,
->>>>>>> c092e912
 }: EntityAutocompleteItemProps) {
     const theme = useTheme();
     const entityRegistry = useEntityRegistryV2();
