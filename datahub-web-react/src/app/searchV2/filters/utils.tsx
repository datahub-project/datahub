--- conflicted
+++ resolved
@@ -17,6 +17,7 @@
     FilterOperatorType,
     FilterOptionType,
     FilterPredicate,
+    FilterValueOption,
 } from '@app/searchV2/filters/types';
 import {
     BOOLEAN_FIELDS,
@@ -41,7 +42,6 @@
     PROPOSED_SCHEMA_TAGS_FILTER_NAME,
     PROPOSED_TAGS_FILTER_NAME,
     STRUCTURED_PROPERTIES_FILTER_NAME,
-<<<<<<< HEAD
     TAGS_FILTER_NAME,
     TEXT_FIELDS,
     TYPE_NAMES_FILTER_NAME,
@@ -69,28 +69,6 @@
     StructuredPropertyEntity,
     Tag,
 } from '@types';
-=======
-} from '../utils/constants';
-import { EntityRegistry } from '../../../entityRegistryContext';
-import { ANTD_GRAY } from '../../entity/shared/constants';
-import { GetAutoCompleteMultipleResultsQuery } from '../../../graphql/search.generated';
-import { FACETS_TO_ENTITY_TYPES } from './constants';
-import {
-    FieldType,
-    FilterField,
-    FilterOperatorType,
-    FilterOptionType,
-    FilterPredicate,
-    FilterValueOption,
-} from './types';
-import { capitalizeFirstLetterOnly, forcePluralize, pluralizeIfIrregular } from '../../shared/textUtil';
-import { convertBackendToFrontendOperatorType } from './operator/operator';
-import { ALL_FILTER_FIELDS, STRUCTURED_PROPERTY_FILTER } from './field/fields';
-import { getSubTypeIcon } from '../../entityV2/shared/components/subtypes';
-import getTypeIcon from '../../sharedV2/icons/getTypeIcon';
-import { DomainColoredIcon } from '../../entityV2/shared/links/DomainColoredIcon';
-import { TagColor } from './FilterOption';
->>>>>>> 6cc3fff5
 
 // either adds or removes selectedFilterValues to/from activeFilters for a given filterField
 export function getNewFilters(
