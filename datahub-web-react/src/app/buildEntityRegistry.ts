import EntityRegistry from './entity/EntityRegistry';
import { DashboardEntity } from './entity/dashboard/DashboardEntity';
import { ChartEntity } from './entity/chart/ChartEntity';
import { UserEntity } from './entity/user/User';
import { GroupEntity } from './entity/group/Group';
import { DatasetEntity } from './entity/dataset/DatasetEntity';
import { DataFlowEntity } from './entity/dataFlow/DataFlowEntity';
import { DataJobEntity } from './entity/dataJob/DataJobEntity';
import { TagEntity } from './entity/tag/Tag';
import { GlossaryTermEntity } from './entity/glossaryTerm/GlossaryTermEntity';
import { MLFeatureEntity } from './entity/mlFeature/MLFeatureEntity';
import { MLPrimaryKeyEntity } from './entity/mlPrimaryKey/MLPrimaryKeyEntity';
import { MLFeatureTableEntity } from './entity/mlFeatureTable/MLFeatureTableEntity';
import { MLModelEntity } from './entity/mlModel/MLModelEntity';
import { MLModelGroupEntity } from './entity/mlModelGroup/MLModelGroupEntity';
import { DomainEntity } from './entity/domain/DomainEntity';
import { ContainerEntity } from './entity/container/ContainerEntity';
import GlossaryNodeEntity from './entity/glossaryNode/GlossaryNodeEntity';
import { DataPlatformEntity } from './entity/dataPlatform/DataPlatformEntity';
import { DataProductEntity } from './entity/dataProduct/DataProductEntity';
import { DataPlatformInstanceEntity } from './entity/dataPlatformInstance/DataPlatformInstanceEntity';
import { ERModelRelationEntity } from './entity/ermodelrelations/ERModelRelationEntity'
import { RoleEntity } from './entity/Access/RoleEntity';
import { RestrictedEntity } from './entity/restricted/RestrictedEntity';

export default function buildEntityRegistry() {
    const registry = new EntityRegistry();
    registry.register(new DatasetEntity());
    registry.register(new DashboardEntity());
    registry.register(new ChartEntity());
    registry.register(new UserEntity());
    registry.register(new GroupEntity());
    registry.register(new TagEntity());
    registry.register(new DataFlowEntity());
    registry.register(new DataJobEntity());
    registry.register(new GlossaryTermEntity());
    registry.register(new MLFeatureEntity());
    registry.register(new MLPrimaryKeyEntity());
    registry.register(new MLFeatureTableEntity());
    registry.register(new MLModelEntity());
    registry.register(new MLModelGroupEntity());
    registry.register(new DomainEntity());
    registry.register(new ContainerEntity());
    registry.register(new GlossaryNodeEntity());
    registry.register(new RoleEntity());
    registry.register(new DataPlatformEntity());
    registry.register(new DataProductEntity());
    registry.register(new DataPlatformInstanceEntity());
<<<<<<< HEAD
    registry.register(new ERModelRelationEntity())
=======
    registry.register(new RestrictedEntity());
>>>>>>> 5bee25fa
    return registry;
}<|MERGE_RESOLUTION|>--- conflicted
+++ resolved
@@ -46,10 +46,7 @@
     registry.register(new DataPlatformEntity());
     registry.register(new DataProductEntity());
     registry.register(new DataPlatformInstanceEntity());
-<<<<<<< HEAD
     registry.register(new ERModelRelationEntity())
-=======
     registry.register(new RestrictedEntity());
->>>>>>> 5bee25fa
     return registry;
 }