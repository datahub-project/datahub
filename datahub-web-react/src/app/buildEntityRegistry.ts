import EntityRegistry from './entity/EntityRegistry';
import { DashboardEntity } from './entity/dashboard/DashboardEntity';
import { ChartEntity } from './entity/chart/ChartEntity';
import { UserEntity } from './entity/user/User';
import { GroupEntity } from './entity/group/Group';
import { DatasetEntity } from './entity/dataset/DatasetEntity';
import { DataFlowEntity } from './entity/dataFlow/DataFlowEntity';
import { DataJobEntity } from './entity/dataJob/DataJobEntity';
import { TagEntity } from './entity/tag/Tag';
import { GlossaryTermEntity } from './entity/glossaryTerm/GlossaryTermEntity';
import { MLFeatureEntity } from './entity/mlFeature/MLFeatureEntity';
import { MLPrimaryKeyEntity } from './entity/mlPrimaryKey/MLPrimaryKeyEntity';
import { MLFeatureTableEntity } from './entity/mlFeatureTable/MLFeatureTableEntity';
import { MLModelEntity } from './entity/mlModel/MLModelEntity';
import { MLModelGroupEntity } from './entity/mlModelGroup/MLModelGroupEntity';
import { DomainEntity } from './entity/domain/DomainEntity';
import { ContainerEntity } from './entity/container/ContainerEntity';
import GlossaryNodeEntity from './entity/glossaryNode/GlossaryNodeEntity';
import { DataPlatformEntity } from './entity/dataPlatform/DataPlatformEntity';
import { DataProductEntity } from './entity/dataProduct/DataProductEntity';
import { DataPlatformInstanceEntity } from './entity/dataPlatformInstance/DataPlatformInstanceEntity';
import { RoleEntity } from './entity/Access/RoleEntity';
<<<<<<< HEAD
import {BusinessAttributeEntity} from "./entity/businessAttribute/BusinessAttributeEntity";
=======
import { RestrictedEntity } from './entity/restricted/RestrictedEntity';
>>>>>>> 1b4f31bc

export default function buildEntityRegistry() {
    const registry = new EntityRegistry();
    registry.register(new DatasetEntity());
    registry.register(new DashboardEntity());
    registry.register(new ChartEntity());
    registry.register(new UserEntity());
    registry.register(new GroupEntity());
    registry.register(new TagEntity());
    registry.register(new DataFlowEntity());
    registry.register(new DataJobEntity());
    registry.register(new GlossaryTermEntity());
    registry.register(new MLFeatureEntity());
    registry.register(new MLPrimaryKeyEntity());
    registry.register(new MLFeatureTableEntity());
    registry.register(new MLModelEntity());
    registry.register(new MLModelGroupEntity());
    registry.register(new DomainEntity());
    registry.register(new ContainerEntity());
    registry.register(new GlossaryNodeEntity());
    registry.register(new RoleEntity());
    registry.register(new DataPlatformEntity());
    registry.register(new DataProductEntity());
    registry.register(new DataPlatformInstanceEntity());
<<<<<<< HEAD
    registry.register(new BusinessAttributeEntity());
=======
    registry.register(new RestrictedEntity());
>>>>>>> 1b4f31bc
    return registry;
}<|MERGE_RESOLUTION|>--- conflicted
+++ resolved
@@ -20,11 +20,8 @@
 import { DataProductEntity } from './entity/dataProduct/DataProductEntity';
 import { DataPlatformInstanceEntity } from './entity/dataPlatformInstance/DataPlatformInstanceEntity';
 import { RoleEntity } from './entity/Access/RoleEntity';
-<<<<<<< HEAD
+import { RestrictedEntity } from './entity/restricted/RestrictedEntity';
 import {BusinessAttributeEntity} from "./entity/businessAttribute/BusinessAttributeEntity";
-=======
-import { RestrictedEntity } from './entity/restricted/RestrictedEntity';
->>>>>>> 1b4f31bc
 
 export default function buildEntityRegistry() {
     const registry = new EntityRegistry();
@@ -49,10 +46,7 @@
     registry.register(new DataPlatformEntity());
     registry.register(new DataProductEntity());
     registry.register(new DataPlatformInstanceEntity());
-<<<<<<< HEAD
+    registry.register(new RestrictedEntity());
     registry.register(new BusinessAttributeEntity());
-=======
-    registry.register(new RestrictedEntity());
->>>>>>> 1b4f31bc
     return registry;
 }