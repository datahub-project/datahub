--- conflicted
+++ resolved
@@ -313,7 +313,6 @@
     ];
     return (
         <>
-<<<<<<< HEAD
             {searchQuery ? (
                 <Table
                     columns={columns}
@@ -321,6 +320,7 @@
                     isLoading={loading}
                     isScrollable
                     data-testid="structured-props-table"
+                    rowDataTestId={(row) => row.urn}
                 />
             ) : (
                 <TableWithInfiniteScroll
@@ -343,16 +343,6 @@
                     emptyState={<EmptyStructuredProperties />}
                 />
             )}
-=======
-            <Table
-                columns={columns}
-                data={filteredProperties}
-                isLoading={loading}
-                isScrollable
-                data-testid="structured-props-table"
-                rowDataTestId={(row) => row.entity.urn}
-            />
->>>>>>> 1934ed45
             <ConfirmationModal
                 isOpen={showConfirmDelete}
                 handleClose={handleDeleteClose}
