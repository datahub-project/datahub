--- conflicted
+++ resolved
@@ -72,15 +72,11 @@
     const isMetadataPolicy = policy?.type === PolicyType.Metadata;
 
     const resources = convertLegacyResourceFilter(policy?.resources);
-<<<<<<< HEAD
-    const resourceTypes = getFieldValues(resources?.filter, 'RESOURCE_TYPE') || [];
-    const resourceEntities = getFieldValues(resources?.filter, 'RESOURCE_URN') || [];
-    const policyMatchCondition = getFieldCondition(resources?.filter, 'RESOURCE_URN');
-=======
+
     const resourceTypes = getFieldValues(resources?.filter, 'TYPE') || [];
     const dataPlatformInstances = getFieldValues(resources?.filter, 'DATA_PLATFORM_INSTANCE') || [];
     const resourceEntities = getFieldValues(resources?.filter, 'URN') || [];
->>>>>>> d6e46b9b
+    const policyMatchCondition = getFieldCondition(resources?.filter, 'URN');
     const domains = getFieldValues(resources?.filter, 'DOMAIN') || [];
 
     const {
