--- conflicted
+++ resolved
@@ -179,13 +179,6 @@
     };
 
     const getPrivilegeNames = (policy: Omit<Policy, 'urn'>) => {
-<<<<<<< HEAD
-        let privilegeOptions: PrivilegeOptionType[] = [];
-        if (policy?.type === PolicyType.Platform) {
-            privilegeOptions = platformPrivileges.map((platformPrivilege) => {
-                return { type: platformPrivilege.type, name: platformPrivilege.displayName };
-            });
-=======
         let privileges: PrivilegeOptionType[] = [];
         if (policy?.type === PolicyType.Platform) {
             privileges = platformPrivileges
@@ -193,20 +186,10 @@
                 .map((platformPrivilege) => {
                     return { type: platformPrivilege.type, name: platformPrivilege.displayName };
                 });
->>>>>>> 4476356e
         } else {
             const privilegeData = resourcePrivileges.filter(
                 (resourcePrivilege) => resourcePrivilege.resourceType === policy?.resources?.type,
             );
-<<<<<<< HEAD
-            privilegeOptions =
-                privilegeData &&
-                privilegeData[0]?.privileges.map((b) => {
-                    return { type: b.type, name: b.displayName };
-                });
-        }
-        return privilegeOptions;
-=======
             privileges =
                 (privilegeData.length > 0 &&
                     privilegeData[0]?.privileges
@@ -217,7 +200,6 @@
                 [];
         }
         return privileges;
->>>>>>> 4476356e
     };
 
     const onViewPolicy = (policy: Policy) => {
