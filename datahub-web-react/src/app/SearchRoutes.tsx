--- conflicted
+++ resolved
@@ -42,12 +42,8 @@
                 <Route path={PageRoutes.DOMAINS} render={() => <ManageDomainsPage />} />
                 <Route path={PageRoutes.INGESTION} render={() => <ManageIngestionPage />} />
                 <Route path={PageRoutes.SETTINGS} render={() => <SettingsPage />} />
-<<<<<<< HEAD
-                <Route path={PageRoutes.GLOSSARY} render={() => <BusinessGlossaryPage />} />
+                <Route path={`${PageRoutes.GLOSSARY}*`} render={() => <GlossaryRoutes />} />
                 <Route path={PageRoutes.ADHOC} render={() => <AdHocPage />} />
-=======
-                <Route path={`${PageRoutes.GLOSSARY}*`} render={() => <GlossaryRoutes />} />
->>>>>>> 1478d701
                 <Route component={NoPageFound} />
             </Switch>
         </SearchablePage>
