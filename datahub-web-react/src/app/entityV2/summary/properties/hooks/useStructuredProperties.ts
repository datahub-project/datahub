import { useMemo } from 'react';

import { useEntityData } from '@app/entity/shared/EntityContext';
import { SUPPORTED_STRUCTURED_PROPERTY_VALUE_TYPES } from '@app/entityV2/summary/properties/constants';
<<<<<<< HEAD
import { AssetProperty, PropertyType } from '@app/entityV2/summary/properties/types';
import { getStructuredPropertiesSearchInputs, isStructuredProperty } from '@app/govern/structuredProperties/utils';
import { useEntityRegistry } from '@app/useEntityRegistry';

import { useGetSearchResultsForMultipleQuery } from '@graphql/search.generated';
=======
import { AssetProperty } from '@app/entityV2/summary/properties/types';
import {
    getDisplayNameFilter,
    getEntityTypesPropertyFilter,
    getNotHiddenPropertyFilter,
    getValueTypeFilter,
    isStructuredProperty,
} from '@app/govern/structuredProperties/utils';
import { useEntityRegistry } from '@app/useEntityRegistry';

import { useGetSearchResultsForMultipleQuery } from '@graphql/search.generated';
import { EntityType, SummaryElementType } from '@types';

const MAX_PROPERTIES = 20;
>>>>>>> 465bfd8e

export default function useStructuredProperties(query: string | undefined) {
    const { entityType } = useEntityData();
    const preprocessedQuery = (query ?? '').trim();

    const entityRegistry = useEntityRegistry();

    // AUTOCOMPLETE API (Structured properties isn't searchable right now)

    // const inputs: AutoCompleteInput = {
    //     type: EntityType.StructuredProperty,
    //     query: preprocessedQuery || '*',
    //     limit: MAX_PROPERTIES,
    //     field: 'displayName',
    //     filters: [
    //         getEntityTypesPropertyFilter(entityRegistry, false, entityType),
    //         getNotHiddenPropertyFilter(),
    //         getValueTypeFilter(SUPPORTED_STRUCTURED_PROPERTY_VALUE_TYPES),
    //     ],
    // };

    // const { data, loading } = useGetAutoCompleteResultsQuery({
    //     variables: {
    //         input: inputs,
    //     },
    // });

    // const structuredProperties: AssetProperty[] = useMemo(() => {
    //     return (
    //         ((data?.autoComplete?.entities ?? [])
    //             .filter(isStructuredProperty)
    //             ?.map((structuredProperty) => ({
    //                 key: structuredProperty.urn,
    //                 name: structuredProperty.definition.displayName ?? '',
    //                 type: PropertyType.StructuredProperty,
    //                 structuredPropertyUrn: structuredProperty.urn,
    //             }))
    //             .filter((property) => !!property.name) as AssetProperty[]) ?? []
    //     );
    // }, [data]);

    // SEARCH API

    const { data, loading } = useGetSearchResultsForMultipleQuery({
        variables: {
            input: getStructuredPropertiesSearchInputs(entityRegistry, entityType, '', preprocessedQuery),
        },
        fetchPolicy: 'cache-first',
    });

    const structuredProperties: AssetProperty[] = useMemo(() => {
        return (
            ((data?.searchAcrossEntities?.searchResults ?? [])
                .map((result) => result.entity)
                .filter(isStructuredProperty)
                .filter((property) =>
                    SUPPORTED_STRUCTURED_PROPERTY_VALUE_TYPES.includes(property.definition.valueType.urn),
                )
                ?.map((structuredProperty) => ({
                    key: structuredProperty.urn,
                    name: structuredProperty.definition.displayName ?? '',
                    type: SummaryElementType.StructuredProperty,
                    structuredProperty,
                }))
                .filter((property) => !!property.name) as AssetProperty[]) ?? []
        );
    }, [data]);

    return { structuredProperties, loading };
}<|MERGE_RESOLUTION|>--- conflicted
+++ resolved
@@ -2,28 +2,12 @@
 
 import { useEntityData } from '@app/entity/shared/EntityContext';
 import { SUPPORTED_STRUCTURED_PROPERTY_VALUE_TYPES } from '@app/entityV2/summary/properties/constants';
-<<<<<<< HEAD
-import { AssetProperty, PropertyType } from '@app/entityV2/summary/properties/types';
+import { AssetProperty } from '@app/entityV2/summary/properties/types';
 import { getStructuredPropertiesSearchInputs, isStructuredProperty } from '@app/govern/structuredProperties/utils';
 import { useEntityRegistry } from '@app/useEntityRegistry';
 
 import { useGetSearchResultsForMultipleQuery } from '@graphql/search.generated';
-=======
-import { AssetProperty } from '@app/entityV2/summary/properties/types';
-import {
-    getDisplayNameFilter,
-    getEntityTypesPropertyFilter,
-    getNotHiddenPropertyFilter,
-    getValueTypeFilter,
-    isStructuredProperty,
-} from '@app/govern/structuredProperties/utils';
-import { useEntityRegistry } from '@app/useEntityRegistry';
-
-import { useGetSearchResultsForMultipleQuery } from '@graphql/search.generated';
-import { EntityType, SummaryElementType } from '@types';
-
-const MAX_PROPERTIES = 20;
->>>>>>> 465bfd8e
+import { SummaryElementType } from '@types';
 
 export default function useStructuredProperties(query: string | undefined) {
     const { entityType } = useEntityData();
