import React from 'react';
import styled from 'styled-components';

import AboutSection from '@app/entityV2/summary/documentation/AboutSection';
import Links from '@app/entityV2/summary/links/Links';
import PropertiesHeader from '@app/entityV2/summary/properties/PropertiesHeader';
import { StyledDivider } from '@app/entityV2/summary/styledComponents';

const SummaryWrapper = styled.div`
    padding: 16px 20px;
    display: flex;
    flex-direction: column;
    gap: 16px;
`;

<<<<<<< HEAD
export default function SummaryTab() {
=======
const StyledDivider = styled(Divider)`
    margin: 0;
    color: ${colors.gray[100]};
`;

interface Props {
    hideLinksButton?: boolean;
}

export default function SummaryTab({ properties }: { properties?: Props }) {
    const hideLinksButton = properties?.hideLinksButton;

>>>>>>> fd053255
    return (
        <SummaryWrapper>
            <PropertiesHeader />
            <AboutSection />
            {!hideLinksButton && <Links />}
            <StyledDivider />
        </SummaryWrapper>
    );
}<|MERGE_RESOLUTION|>--- conflicted
+++ resolved
@@ -13,14 +13,6 @@
     gap: 16px;
 `;
 
-<<<<<<< HEAD
-export default function SummaryTab() {
-=======
-const StyledDivider = styled(Divider)`
-    margin: 0;
-    color: ${colors.gray[100]};
-`;
-
 interface Props {
     hideLinksButton?: boolean;
 }
@@ -28,7 +20,6 @@
 export default function SummaryTab({ properties }: { properties?: Props }) {
     const hideLinksButton = properties?.hideLinksButton;
 
->>>>>>> fd053255
     return (
         <SummaryWrapper>
             <PropertiesHeader />
