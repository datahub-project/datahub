--- conflicted
+++ resolved
@@ -64,10 +64,19 @@
                         Added {formatDateString(link.created.time)} by{' '}
                     </Text>
                     <AvatarPillWithLinkAndHover user={createdBy} size="sm" entityRegistry={entityRegistry} />
-<<<<<<< HEAD
                     {hasLinkPermissions && (
                         <>
-                            <StyledIcon icon="PencilSimpleLine" source="phosphor" color="gray" size="md" />
+                            <StyledIcon
+                                icon="PencilSimpleLine"
+                                source="phosphor"
+                                color="gray"
+                                size="md"
+                                onClick={(e) => {
+                                    e.preventDefault();
+                                    setSelectedLink(link);
+                                    setShowEditLinkModal(true);
+                                }}
+                            />
                             <StyledIcon
                                 icon="Trash"
                                 source="phosphor"
@@ -81,30 +90,6 @@
                             />
                         </>
                     )}
-=======
-                    <StyledIcon
-                        icon="PencilSimpleLine"
-                        source="phosphor"
-                        color="gray"
-                        size="md"
-                        onClick={(e) => {
-                            e.preventDefault();
-                            setSelectedLink(link);
-                            setShowEditLinkModal(true);
-                        }}
-                    />
-                    <StyledIcon
-                        icon="Trash"
-                        source="phosphor"
-                        color="red"
-                        size="md"
-                        onClick={(e) => {
-                            e.preventDefault();
-                            setSelectedLink(link);
-                            setShowConfirmDelete(true);
-                        }}
-                    />
->>>>>>> 5971e79c
                 </RightSection>
             </LinkContainer>
         </a>
