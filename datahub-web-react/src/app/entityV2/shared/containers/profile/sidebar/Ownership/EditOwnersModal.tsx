--- conflicted
+++ resolved
@@ -1,11 +1,6 @@
 import { LoadingOutlined } from '@ant-design/icons';
-<<<<<<< HEAD
 import { Empty, Form, Select, Tag, Typography, message } from 'antd';
-import React, { ReactNode, useEffect, useMemo, useRef, useState } from 'react';
-=======
-import { Empty, Form, Modal, Select, Tag, Typography, message } from 'antd';
 import React, { ReactNode, useEffect, useRef, useState } from 'react';
->>>>>>> 6b8b6aaa
 import styled from 'styled-components/macro';
 
 import analytics, { EntityActionType, EventType } from '@app/analytics';
