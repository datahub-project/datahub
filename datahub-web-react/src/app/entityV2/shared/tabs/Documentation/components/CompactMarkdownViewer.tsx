import React, { useCallback, useEffect, useState } from 'react';
import styled from 'styled-components';
<<<<<<< HEAD

import { REDESIGN_COLORS } from '@app/entityV2/shared/constants';
import { Editor } from '@app/entityV2/shared/tabs/Documentation/components/editor/Editor';
=======
import { Button } from '@src/alchemy-components';
import { Editor } from './editor/Editor';
>>>>>>> 6cc3fff5

const LINE_HEIGHT = 1.5;

const ShowMoreWrapper = styled.div`
    align-items: start;
    display: flex;
    flex-direction: column;
`;

const MarkdownContainer = styled.div<{ lineLimit?: number | null }>`
    max-width: 100%;
    position: relative;
    ${(props) =>
        props.lineLimit &&
        props.lineLimit <= 1 &&
        ` 
        display: flex;
        align-items: center;
        gap: 4px;
        ${ShowMoreWrapper}{
            flex-direction: row;
            align-items: center;
            gap: 4px;
        }
    `}
`;

const CustomButton = styled(Button)`
    padding: 8px 0px;
`;

const MarkdownViewContainer = styled.div<{ scrollableY: boolean }>`
    display: block;
    overflow-wrap: break-word;
    word-wrap: break-word;
    overflow-x: hidden;
    overflow-y: ${(props) => (props.scrollableY ? 'auto' : 'hidden')};
`;

const CompactEditor = styled(Editor)<{ limit: number | null; customStyle?: React.CSSProperties }>`
    .remirror-theme {
        max-width: 100%;
    }
    .remirror-editor.ProseMirror {
        ${({ limit }) => limit && `max-height: ${limit * LINE_HEIGHT}em;`}
        h1 {
            font-size: 1.4em;
        }

        h2 {
            font-size: 1.3em;
        }

        h3 {
            font-size: 1.2em;
        }

        h4 {
            font-size: 1.1em;
        }

        h5,
        h6 {
            font-size: 1em;
        }

        p {
            ${(props) => props?.customStyle?.fontSize && `font-size: ${props?.customStyle?.fontSize}`};
            margin-bottom: 0;
        }

        padding: 0;
    }
`;

const FixedLineHeightEditor = styled(CompactEditor)<{ customStyle?: React.CSSProperties }>`
    .remirror-editor.ProseMirror {
        * {
            line-height: ${LINE_HEIGHT};
            font-size: 1em !important;
            margin-top: 0;
            margin-bottom: 0;
        }
        p {
            font-size: ${(props) => (props?.customStyle?.fontSize ? props?.customStyle?.fontSize : '1em')} !important;
        }
    }
`;

export type Props = {
    content: string;
    lineLimit?: number | null;
    fixedLineHeight?: boolean;
    isShowMoreEnabled?: boolean;
    customStyle?: React.CSSProperties;
    scrollableY?: boolean; // Whether the viewer is vertically scrollable.
    handleShowMore?: () => void;
    hideShowMore?: boolean;
};

export default function CompactMarkdownViewer({
    content,
    lineLimit = 4,
    fixedLineHeight = false,
    isShowMoreEnabled = false,
    customStyle = {},
    scrollableY = true,
    handleShowMore,
    hideShowMore,
}: Props) {
    const [isShowingMore, setIsShowingMore] = useState(false);
    const [isTruncated, setIsTruncated] = useState(false);

    useEffect(() => {
        if (isShowMoreEnabled) {
            setIsShowingMore(isShowMoreEnabled);
        }
        return () => {
            setIsShowingMore(false);
        };
    }, [isShowMoreEnabled]);

    const measuredRef = useCallback((node: HTMLDivElement | null) => {
        if (node !== null) {
            const resizeObserver = new ResizeObserver(() => {
                setIsTruncated(node.scrollHeight > node.clientHeight + 1);
            });
            resizeObserver.observe(node);
        }
    }, []);

    const StyledEditor = fixedLineHeight ? FixedLineHeightEditor : CompactEditor;

    return (
        <MarkdownContainer lineLimit={lineLimit}>
            <MarkdownViewContainer scrollableY={scrollableY} ref={measuredRef}>
                <StyledEditor
                    customStyle={customStyle}
                    limit={isShowingMore ? null : lineLimit}
                    content={content}
                    readOnly
                />
            </MarkdownViewContainer>
            {hideShowMore && <>...</>}

            {!hideShowMore &&
                (isShowingMore || isTruncated) && ( // "show more" when isTruncated, "show less" when isShowingMore
                    <ShowMoreWrapper>
                        <CustomButton
                            variant="text"
                            onClick={(e) => {
                                if (handleShowMore) {
                                    handleShowMore();
                                } else {
                                    setIsShowingMore(!isShowingMore);
                                }
                                e.stopPropagation();
                            }}
                        >
                            {isShowingMore ? 'show less' : 'show more'}
                        </CustomButton>
                    </ShowMoreWrapper>
                )}
        </MarkdownContainer>
    );
}<|MERGE_RESOLUTION|>--- conflicted
+++ resolved
@@ -1,13 +1,8 @@
 import React, { useCallback, useEffect, useState } from 'react';
 import styled from 'styled-components';
-<<<<<<< HEAD
 
-import { REDESIGN_COLORS } from '@app/entityV2/shared/constants';
 import { Editor } from '@app/entityV2/shared/tabs/Documentation/components/editor/Editor';
-=======
 import { Button } from '@src/alchemy-components';
-import { Editor } from './editor/Editor';
->>>>>>> 6cc3fff5
 
 const LINE_HEIGHT = 1.5;
 
