--- conflicted
+++ resolved
@@ -1,8 +1,4 @@
-<<<<<<< HEAD
-=======
-import LineageGraph from '@app/lineageV2/LineageGraph';
 import { colors } from '@components';
->>>>>>> 6cc3fff5
 import React, { useContext } from 'react';
 import styled from 'styled-components';
 
