--- conflicted
+++ resolved
@@ -35,11 +35,7 @@
     onSubmit,
     data,
     onClose,
-<<<<<<< HEAD
-    mode = IncidentAction.ADD,
-=======
     mode = IncidentAction.CREATE,
->>>>>>> 55cf62b4
     entity,
 }: IncidentEditorProps) => {
     const assigneeValues = data?.assignees && getAssigneeWithURN(data.assignees);
