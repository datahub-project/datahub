<<<<<<< HEAD
import { Icon } from '@components';
=======
>>>>>>> b394ae63
import React from 'react';
import { pluralize } from '@src/app/shared/textUtil';
import { MatchLabelText, SearchContainer, StyledInput } from './styledComponents';

interface InlineListSearchProps {
    searchText: string;
    debouncedSetFilterText: (event: React.ChangeEvent<HTMLInputElement>) => void;
    matchResultCount: number;
    numRows: number;
    options?: {
        hidePrefix?: boolean;
        placeholder?: string;
        allowClear?: boolean;
        hideMatchCountText?: boolean;
    };
    entityTypeName: string;
}

export const InlineListSearch: React.FC<InlineListSearchProps> = ({
    searchText,
    debouncedSetFilterText,
    matchResultCount,
    numRows,
    entityTypeName,
    options,
}) => {
    return (
        <SearchContainer>
            <StyledInput
                value={searchText}
                placeholder={options?.placeholder || 'Search...'}
                onChange={debouncedSetFilterText}
<<<<<<< HEAD
                allowClear
                prefix={!options?.hidePrefix && <Icon icon="MagnifyingGlass" source="phosphor" />}
=======
                label=""
>>>>>>> b394ae63
            />
            {searchText && !options?.hideMatchCountText && (
                <MatchLabelText data-testid="inline-search-matched-result-text">
                    Matched {matchResultCount} {pluralize(matchResultCount, entityTypeName)} of {numRows}
                </MatchLabelText>
            )}
        </SearchContainer>
    );
};<|MERGE_RESOLUTION|>--- conflicted
+++ resolved
@@ -1,7 +1,3 @@
-<<<<<<< HEAD
-import { Icon } from '@components';
-=======
->>>>>>> b394ae63
 import React from 'react';
 import { pluralize } from '@src/app/shared/textUtil';
 import { MatchLabelText, SearchContainer, StyledInput } from './styledComponents';
@@ -34,12 +30,8 @@
                 value={searchText}
                 placeholder={options?.placeholder || 'Search...'}
                 onChange={debouncedSetFilterText}
-<<<<<<< HEAD
-                allowClear
-                prefix={!options?.hidePrefix && <Icon icon="MagnifyingGlass" source="phosphor" />}
-=======
+                icon={options?.hidePrefix ? undefined : { icon: 'MagnifyingGlass', source: 'phosphor' }}
                 label=""
->>>>>>> b394ae63
             />
             {searchText && !options?.hideMatchCountText && (
                 <MatchLabelText data-testid="inline-search-matched-result-text">
