--- conflicted
+++ resolved
@@ -1,14 +1,9 @@
 import React from 'react';
 import styled from 'styled-components';
-<<<<<<< HEAD
 
-import { REDESIGN_COLORS } from '@app/entityV2/shared/constants';
+import { Button } from '@src/alchemy-components';
 
 import DeprecatedIcon from '@images/deprecated-status.svg?react';
-=======
-import { Button } from '@src/alchemy-components';
-import DeprecatedIcon from '../../../../../images/deprecated-status.svg?react';
->>>>>>> 6cc3fff5
 
 const StyledButton = styled(Button)`
     padding: 4px;
