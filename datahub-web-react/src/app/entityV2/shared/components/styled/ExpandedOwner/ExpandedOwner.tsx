import { message } from 'antd';
import React, { useState } from 'react';
import styled from 'styled-components/macro';

import analytics, { EntityActionType, EventType } from '@app/analytics';
import { useUserContext } from '@app/context/useUserContext';
import { useEntityData } from '@app/entity/shared/EntityContext';
import { getNameFromType } from '@app/entityV2/shared/containers/profile/sidebar/Ownership/ownershipUtils';
<<<<<<< HEAD
import { usePageTemplateContext } from '@app/homeV3/context/PageTemplateContext';
import { ConfirmationModal } from '@app/sharedV2/modals/ConfirmationModal';
=======
>>>>>>> 2b48b227
import ActorPill from '@app/sharedV2/owners/ActorPill';
import { useReloadableContext } from '@app/sharedV2/reloadableContext/hooks/useReloadableContext';
import { ReloadableKeyTypeNamespace } from '@app/sharedV2/reloadableContext/types';
import { getReloadableKeyType } from '@app/sharedV2/reloadableContext/utils';
import { useEntityRegistry } from '@app/useEntityRegistry';

import { useRemoveOwnerMutation } from '@graphql/mutations.generated';
import { DataHubPageModuleType, EntityType, Owner } from '@types';

const OwnerWrapper = styled.div``;

type Props = {
    entityUrn?: string;
    owner: Owner;
    refetch?: () => Promise<any>;
    readOnly?: boolean;
};

export const ExpandedOwner = ({ entityUrn, owner, refetch, readOnly }: Props) => {
    const entityRegistry = useEntityRegistry();
    const { entityType } = useEntityData();
    const [removeOwnerMutation] = useRemoveOwnerMutation();
<<<<<<< HEAD
    const [showRemoveOwnerModal, setShowRemoveOwnerModal] = useState(false);
    const { setReloadHomepageModules } = usePageTemplateContext();
=======
    const { reloadByKeyType } = useReloadableContext();
>>>>>>> 2b48b227
    const { user } = useUserContext();

    let name = '';
    let ownershipTypeName = '';
    if (owner.owner.__typename === 'CorpGroup') {
        name = entityRegistry.getDisplayName(EntityType.CorpGroup, owner.owner);
    }
    if (owner.owner.__typename === 'CorpUser') {
        name = entityRegistry.getDisplayName(EntityType.CorpUser, owner.owner);
    }
    if (owner.ownershipType && owner.ownershipType.info) {
        ownershipTypeName = owner.ownershipType.info.name;
    } else if (owner.type) {
        ownershipTypeName = getNameFromType(owner.type);
    }

    const onDelete = async () => {
        if (!entityUrn) {
            return;
        }
        try {
            await removeOwnerMutation({
                variables: {
                    input: {
                        ownerUrn: owner.owner.urn,
                        ownershipTypeUrn: owner.ownershipType?.urn,
                        resourceUrn: entityUrn,
                    },
                },
            });
            message.success({ content: 'Owner Removed', duration: 2 });
            analytics.event({
                type: EventType.EntityActionEvent,
                actionType: EntityActionType.UpdateOwnership,
                entityType,
                entityUrn,
            });
            const isCurrentUserRemoved = user?.urn === owner.owner.urn;
            // Reload modules
            // OwnedAssets - update Your assets module on home page
            if (isCurrentUserRemoved)
                reloadByKeyType(
                    [getReloadableKeyType(ReloadableKeyTypeNamespace.MODULE, DataHubPageModuleType.OwnedAssets)],
                    3000,
                );
        } catch (e: unknown) {
            message.destroy();
            if (e instanceof Error) {
                message.error({ content: `Failed to remove owner: \n ${e.message || ''}`, duration: 3 });
            }
        }
        refetch?.();
    };

    const onClose = (e) => {
        e.preventDefault();
        setShowRemoveOwnerModal(true);
    };

    const propagationDetails = { attribution: owner.attribution };

    return (
        <>
            <OwnerWrapper>
                <ActorPill
                    actor={owner.owner}
                    onClose={!readOnly ? onClose : undefined}
                    hideLink={readOnly}
                    propagationDetails={propagationDetails}
                />
            </OwnerWrapper>
            <ConfirmationModal
                isOpen={showRemoveOwnerModal}
                handleClose={() => setShowRemoveOwnerModal(false)}
                handleConfirm={onDelete}
                modalTitle={`Do you want to remove ${name}?`}
                modalText={`Are you sure you want to remove ${name} as an ${ownershipTypeName} type owner?`}
            />
        </>
    );
};<|MERGE_RESOLUTION|>--- conflicted
+++ resolved
@@ -6,11 +6,7 @@
 import { useUserContext } from '@app/context/useUserContext';
 import { useEntityData } from '@app/entity/shared/EntityContext';
 import { getNameFromType } from '@app/entityV2/shared/containers/profile/sidebar/Ownership/ownershipUtils';
-<<<<<<< HEAD
-import { usePageTemplateContext } from '@app/homeV3/context/PageTemplateContext';
 import { ConfirmationModal } from '@app/sharedV2/modals/ConfirmationModal';
-=======
->>>>>>> 2b48b227
 import ActorPill from '@app/sharedV2/owners/ActorPill';
 import { useReloadableContext } from '@app/sharedV2/reloadableContext/hooks/useReloadableContext';
 import { ReloadableKeyTypeNamespace } from '@app/sharedV2/reloadableContext/types';
@@ -33,12 +29,8 @@
     const entityRegistry = useEntityRegistry();
     const { entityType } = useEntityData();
     const [removeOwnerMutation] = useRemoveOwnerMutation();
-<<<<<<< HEAD
     const [showRemoveOwnerModal, setShowRemoveOwnerModal] = useState(false);
-    const { setReloadHomepageModules } = usePageTemplateContext();
-=======
     const { reloadByKeyType } = useReloadableContext();
->>>>>>> 2b48b227
     const { user } = useUserContext();
 
     let name = '';
