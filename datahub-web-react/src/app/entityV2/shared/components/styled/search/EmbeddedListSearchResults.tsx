--- conflicted
+++ resolved
@@ -289,29 +289,6 @@
                     )}
                 </ResultContainer>
                 <PaginationInfoContainer>
-<<<<<<< HEAD
-                    <PaginationInfo>
-                        <b>
-                            {lastResultIndex > 0 ? (page - 1) * pageSize + 1 : 0} - {lastResultIndex}
-                        </b>{' '}
-                        of <b>{totalResults}</b>
-                    </PaginationInfo>
-                    <StyledPagination
-                        current={page}
-                        pageSize={numResultsPerPage}
-                        total={totalResults}
-                        showLessItems
-                        onChange={onChangePage}
-                        showSizeChanger={totalResults > SearchCfg.RESULTS_PER_PAGE}
-                        onShowSizeChange={(_currNum, newNum) => setNumResultsPerPage(newNum)}
-                        pageSizeOptions={['10', '20', '30']}
-                    />
-                    {applyView ? (
-                        <MatchingViewsLabel
-                            view={view}
-                            selectedViewUrn={selectedViewUrn}
-                            setSelectedViewUrn={setSelectedViewUrn}
-=======
                     <PaginationRow>
                         <PaginationInfo>
                             <b>
@@ -328,7 +305,6 @@
                             showSizeChanger={totalResults > SearchCfg.RESULTS_PER_PAGE}
                             onShowSizeChange={(_currNum, newNum) => setNumResultsPerPage(newNum)}
                             pageSizeOptions={['10', '20', '30']}
->>>>>>> b2c474f4
                         />
                     </PaginationRow>
                     {applyView && view && selectedViewUrn === view.urn && (
