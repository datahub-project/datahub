import { Modal } from '@components';
import { Select, Tag, message } from 'antd';
import React, { useState } from 'react';
import styled from 'styled-components/macro';

import { useEntityData, useRefetch } from '@app/entity/shared/EntityContext';
import GlossaryBrowser from '@app/glossary/GlossaryBrowser/GlossaryBrowser';
import ParentEntities from '@app/searchV2/filters/ParentEntities';
import { getParentEntities } from '@app/searchV2/filters/utils';
import ClickOutside from '@app/shared/ClickOutside';
import TermLabel from '@app/shared/TermLabel';
import { BrowserWrapper } from '@app/shared/tags/AddTagsTermsModal';
import { useReloadableContext } from '@app/sharedV2/reloadableContext/hooks/useReloadableContext';
import { ReloadableKeyTypeNamespace } from '@app/sharedV2/reloadableContext/types';
import { getReloadableKeyType } from '@app/sharedV2/reloadableContext/utils';
import { useEntityRegistry } from '@app/useEntityRegistry';

import { useAddRelatedTermsMutation } from '@graphql/glossaryTerm.generated';
import { useGetSearchResultsLazyQuery } from '@graphql/search.generated';
import { DataHubPageModuleType, EntityType, SearchResult, TermRelationshipType } from '@types';

const StyledSelect = styled(Select)`
    width: 480px;
`;

const SearchResultContainer = styled.div`
    display: flex;
    flex-direction: column;
    justify-content: center;
    font-size: 12px;
`;

interface Props {
    onClose: () => void;
    relationshipType: TermRelationshipType;
}

function AddRelatedTermsModal(props: Props) {
    const { onClose, relationshipType } = props;

    const [inputValue, setInputValue] = useState('');
    const [selectedUrns, setSelectedUrns] = useState<any[]>([]);
    const [selectedTerms, setSelectedTerms] = useState<any[]>([]);
    const [isFocusedOnInput, setIsFocusedOnInput] = useState(false);
    const entityRegistry = useEntityRegistry();
    const { urn: entityDataUrn } = useEntityData();
    const refetch = useRefetch();
    const { reloadByKeyType } = useReloadableContext();

    const [AddRelatedTerms] = useAddRelatedTermsMutation();

    function addTerms() {
        AddRelatedTerms({
            variables: {
                input: {
                    urn: entityDataUrn,
                    termUrns: selectedUrns,
                    relationshipType,
                },
            },
        })
            .catch((e) => {
                message.destroy();
                message.error({ content: `Failed to move: \n ${e.message || ''}`, duration: 3 });
            })
            .finally(() => {
                message.loading({ content: 'Adding...', duration: 2 });
                setTimeout(() => {
                    message.success({
                        content: 'Added Related Terms!',
                        duration: 2,
                    });
                    refetch();
                    // Reload modules
                    // RelatedTerms - update related terms module on term summary tab
                    reloadByKeyType([
                        getReloadableKeyType(ReloadableKeyTypeNamespace.MODULE, DataHubPageModuleType.RelatedTerms),
                    ]);
                }, 2000);
            });
        onClose();
    }

    const [termSearch, { data: termSearchData }] = useGetSearchResultsLazyQuery();
    const termSearchResults = termSearchData?.search?.searchResults || [];

    const tagSearchOptions = termSearchResults
        .filter((result) => result?.entity?.urn !== entityDataUrn)
        .map((result: SearchResult) => {
            const displayName = entityRegistry.getDisplayName(result.entity.type, result.entity);

            return (
                <Select.Option value={result.entity.urn} key={result.entity.urn} name={displayName}>
                    <SearchResultContainer>
                        <ParentEntities parentEntities={getParentEntities(result.entity) || []} />
                        <TermLabel name={displayName} />
                    </SearchResultContainer>
                </Select.Option>
            );
        });

    const handleSearch = (text: string) => {
        if (text.length > 0) {
            termSearch({
                variables: {
                    input: {
                        type: EntityType.GlossaryTerm,
                        query: text,
                        start: 0,
                        count: 20,
                    },
                },
            });
        }
    };

    // When a Tag or term search result is selected, add the urn to the Urns
    const onSelectValue = (urn: string) => {
        const newUrns = [...selectedUrns, urn];
        setSelectedUrns(newUrns);
        const selectedSearchOption = tagSearchOptions.find((option) => option.props.value === urn);
        setSelectedTerms([...selectedTerms, { urn, component: <TermLabel name={selectedSearchOption?.props.name} /> }]);
    };

    // When a Tag or term search result is deselected, remove the urn from the Owners
    const onDeselectValue = (urn: string) => {
        const newUrns = selectedUrns.filter((u) => u !== urn);
        setSelectedUrns(newUrns);
        setInputValue('');
        setIsFocusedOnInput(true);
        setSelectedTerms(selectedTerms.filter((term) => term.urn !== urn));
    };

    function selectTermFromBrowser(urn: string, displayName: string) {
        setIsFocusedOnInput(false);
        const newUrns = [...selectedUrns, urn];
        setSelectedUrns(newUrns);
        setSelectedTerms([...selectedTerms, { urn, component: <TermLabel name={displayName} /> }]);
    }

    function clearInput() {
        setInputValue('');
        setTimeout(() => setIsFocusedOnInput(true), 0); // call after click outside
    }

    function handleBlur() {
        setInputValue('');
    }

    const tagRender = (properties) => {
        // eslint-disable-next-line react/prop-types
        const { closable, onClose: close, value } = properties;
        const onPreventMouseDown = (event) => {
            event.preventDefault();
            event.stopPropagation();
        };
        const selectedItem = selectedTerms.find((term) => term.urn === value).component;

        return (
            <Tag
                onMouseDown={onPreventMouseDown}
                closable={closable}
                onClose={close}
                style={{
                    marginRight: 3,
                    display: 'flex',
                    justifyContent: 'start',
                    alignItems: 'center',
                    whiteSpace: 'nowrap',
                    opacity: 1,
                    color: '#434343',
                    lineHeight: '16px',
                }}
            >
                {selectedItem}
            </Tag>
        );
    };

    const isShowingGlossaryBrowser = !inputValue && isFocusedOnInput;

    return (
        <Modal
            title="Add Related Terms"
            open
            onCancel={onClose}
<<<<<<< HEAD
            buttons={[
                {
                    text: 'Cancel',
                    variant: 'text',
                    onClick: onClose,
                },
                {
                    text: 'Add',
                    onClick: addTerms,
                    variant: 'filled',
                    disabled: !selectedUrns.length,
                },
            ]}
=======
            footer={
                <>
                    <Button onClick={onClose} type="text">
                        Cancel
                    </Button>
                    <Button
                        type="primary"
                        onClick={addTerms}
                        disabled={!selectedUrns.length}
                        data-testid="submit-button"
                    >
                        Add
                    </Button>
                </>
            }
            data-testid="add-related-terms-modal"
>>>>>>> 2b48b227
        >
            <ClickOutside onClickOutside={() => setIsFocusedOnInput(false)}>
                <StyledSelect
                    autoFocus
                    mode="multiple"
                    filterOption={false}
                    placeholder="Search for Glossary Terms..."
                    showSearch
                    defaultActiveFirstOption={false}
                    onSelect={(asset: any) => onSelectValue(asset)}
                    onDeselect={(asset: any) => onDeselectValue(asset)}
                    onSearch={(value: string) => {
                        // eslint-disable-next-line react/prop-types
                        handleSearch(value.trim());
                        // eslint-disable-next-line react/prop-types
                        setInputValue(value.trim());
                    }}
                    tagRender={tagRender}
                    value={selectedUrns}
                    onClear={clearInput}
                    onFocus={() => setIsFocusedOnInput(true)}
                    onBlur={handleBlur}
                    dropdownStyle={isShowingGlossaryBrowser || !inputValue ? { display: 'none' } : {}}
                    data-testid="related-terms-select"
                >
                    {tagSearchOptions}
                </StyledSelect>
                <BrowserWrapper isHidden={!isShowingGlossaryBrowser}>
                    <GlossaryBrowser isSelecting selectTerm={selectTermFromBrowser} termUrnToHide={entityDataUrn} />
                </BrowserWrapper>
            </ClickOutside>
        </Modal>
    );
}

export default AddRelatedTermsModal;<|MERGE_RESOLUTION|>--- conflicted
+++ resolved
@@ -184,7 +184,6 @@
             title="Add Related Terms"
             open
             onCancel={onClose}
-<<<<<<< HEAD
             buttons={[
                 {
                     text: 'Cancel',
@@ -196,26 +195,9 @@
                     onClick: addTerms,
                     variant: 'filled',
                     disabled: !selectedUrns.length,
+                    buttonDataTestId: 'submit-button',
                 },
             ]}
-=======
-            footer={
-                <>
-                    <Button onClick={onClose} type="text">
-                        Cancel
-                    </Button>
-                    <Button
-                        type="primary"
-                        onClick={addTerms}
-                        disabled={!selectedUrns.length}
-                        data-testid="submit-button"
-                    >
-                        Add
-                    </Button>
-                </>
-            }
-            data-testid="add-related-terms-modal"
->>>>>>> 2b48b227
         >
             <ClickOutside onClickOutside={() => setIsFocusedOnInput(false)}>
                 <StyledSelect
