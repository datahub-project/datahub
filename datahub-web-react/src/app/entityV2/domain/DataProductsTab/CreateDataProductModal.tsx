import { Modal } from '@components';
import { message } from 'antd';
import React, { useState } from 'react';

import DataProductBuilderForm from '@app/entityV2/domain/DataProductsTab/DataProductBuilderForm';
import { DataProductBuilderState } from '@app/entityV2/domain/DataProductsTab/types';
import { useReloadableContext } from '@app/sharedV2/reloadableContext/hooks/useReloadableContext';
import { ReloadableKeyTypeNamespace } from '@app/sharedV2/reloadableContext/types';
import { getReloadableKeyType } from '@app/sharedV2/reloadableContext/utils';

import { useCreateDataProductMutation } from '@graphql/dataProduct.generated';
import { DataHubPageModuleType, DataProduct, Domain } from '@types';

export const MODAL_WIDTH = '75vw';

export const MODAL_BODY_STYLE = {
    overflow: 'auto',
    width: '80vw',
    maxWidth: 800,
};

const DEFAULT_STATE = {
    name: '',
};

type Props = {
    domain: Domain;
    onClose: () => void;
    onCreateDataProduct: (dataProduct: DataProduct) => void;
};

export default function CreateDataProductModal({ domain, onCreateDataProduct, onClose }: Props) {
    const [builderState, updateBuilderState] = useState<DataProductBuilderState>(DEFAULT_STATE);
    const [createDataProductMutation] = useCreateDataProductMutation();
    const { reloadByKeyType } = useReloadableContext();

    function createDataProduct() {
        createDataProductMutation({
            variables: {
                input: {
                    domainUrn: domain.urn,
                    properties: {
                        name: builderState.name,
                        description: builderState.description || undefined,
                    },
                },
            },
        })
            .then(({ data, errors }) => {
                if (!errors) {
                    message.success('Created Data Product!');
                    if (data?.createDataProduct) {
                        const updateDataProduct = { ...data.createDataProduct, domain: { domain } };
                        onCreateDataProduct(updateDataProduct as DataProduct);
                    }
                    onClose();
                    // Reload modules
                    // DataProducts - handling of creating of new data product from data products tab
                    reloadByKeyType(
                        [getReloadableKeyType(ReloadableKeyTypeNamespace.MODULE, DataHubPageModuleType.DataProducts)],
                        3000,
                    );
                }
            })
            .catch(() => {
                onClose();
                message.destroy();
                message.error({ content: 'Failed to create Data Product. An unexpected error occurred' });
            });
    }

    return (
        <Modal
            title="Create Data Product"
            onCancel={onClose}
<<<<<<< HEAD
            open
            buttons={[
                {
                    text: 'Cancel',
                    variant: 'text',
                    onClick: onClose,
                },
                {
                    text: 'Create',
                    onClick: createDataProduct,
                    variant: 'filled',
                    disabled: !builderState.name,
                },
            ]}
=======
            style={MODAL_BODY_STYLE}
            width={MODAL_WIDTH}
            data-testid="create-data-product-modal"
            open
            footer={
                <>
                    <Button onClick={onClose} type="text" data-testid="cancel-button">
                        Cancel
                    </Button>
                    <Button
                        type="primary"
                        onClick={createDataProduct}
                        disabled={!builderState.name}
                        data-testid="submit-button"
                    >
                        Create
                    </Button>
                </>
            }
>>>>>>> 2b48b227
        >
            <DataProductBuilderForm builderState={builderState} updateBuilderState={updateBuilderState} />
        </Modal>
    );
}<|MERGE_RESOLUTION|>--- conflicted
+++ resolved
@@ -10,14 +10,6 @@
 
 import { useCreateDataProductMutation } from '@graphql/dataProduct.generated';
 import { DataHubPageModuleType, DataProduct, Domain } from '@types';
-
-export const MODAL_WIDTH = '75vw';
-
-export const MODAL_BODY_STYLE = {
-    overflow: 'auto',
-    width: '80vw',
-    maxWidth: 800,
-};
 
 const DEFAULT_STATE = {
     name: '',
@@ -73,42 +65,23 @@
         <Modal
             title="Create Data Product"
             onCancel={onClose}
-<<<<<<< HEAD
             open
             buttons={[
                 {
                     text: 'Cancel',
                     variant: 'text',
                     onClick: onClose,
+                    buttonDataTestId: 'cancel-button',
                 },
                 {
                     text: 'Create',
                     onClick: createDataProduct,
                     variant: 'filled',
                     disabled: !builderState.name,
+                    buttonDataTestId: 'submit-button',
                 },
             ]}
-=======
-            style={MODAL_BODY_STYLE}
-            width={MODAL_WIDTH}
             data-testid="create-data-product-modal"
-            open
-            footer={
-                <>
-                    <Button onClick={onClose} type="text" data-testid="cancel-button">
-                        Cancel
-                    </Button>
-                    <Button
-                        type="primary"
-                        onClick={createDataProduct}
-                        disabled={!builderState.name}
-                        data-testid="submit-button"
-                    >
-                        Create
-                    </Button>
-                </>
-            }
->>>>>>> 2b48b227
         >
             <DataProductBuilderForm builderState={builderState} updateBuilderState={updateBuilderState} />
         </Modal>
