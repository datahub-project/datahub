fragment lineageNodeProperties on EntityWithRelationships {
    urn
    type
    ... on DataJob {
        ...dataJobFields
        editableProperties {
            description
        }
        status {
            removed
        }
    }
    ... on DataFlow {
        orchestrator
        flowId
        cluster
        properties {
            name
            description
            project
        }
        ownership {
            ...ownershipFields
        }
        globalTags {
            ...globalTagsFields
        }
        glossaryTerms {
            ...glossaryTerms
        }
        editableProperties {
            description
        }
        platform {
            ...platformFields
        }
        domain {
            ...entityDomain
        }
        status {
            removed
        }
    }
    ... on Dashboard {
        ...dashboardFields
        editableProperties {
            description
        }
        platform {
            ...platformFields
        }
        status {
            removed
        }
    }
    ... on Chart {
        tool
        chartId
        properties {
            name
            description
        }
        editableProperties {
            description
        }
        ownership {
            ...ownershipFields
        }
        platform {
            ...platformFields
        }
        domain {
            ...entityDomain
        }
        status {
            removed
        }
    }
    ... on Dataset {
        name
        properties {
            name
            description
        }
        editableProperties {
            description
        }
        platform {
            ...platformFields
        }
        ownership {
            ...ownershipFields
        }
        subTypes {
            typeNames
        }
        status {
            removed
        }
    }
    ... on MLModelGroup {
        urn
        type
        name
        description
        origin
        platform {
            ...platformFields
        }
        ownership {
            ...ownershipFields
        }
        status {
            removed
        }
    }
    ... on MLModel {
        urn
        type
        name
        description
        origin
        platform {
            ...platformFields
        }
        ownership {
            ...ownershipFields
        }
        status {
            removed
        }
    }
    ... on MLFeatureTable {
        ...nonRecursiveMLFeatureTable
    }
    ... on MLFeature {
        ...nonRecursiveMLFeature
    }
    ... on MLPrimaryKey {
        ...nonRecursiveMLPrimaryKey
    }
}

fragment relationshipFieldsWithoutSiblings on EntityWithRelationships {
    ...lineageNodeProperties
    ... on Dataset {
        siblings {
            isPrimary
            siblings {
                urn
                type
            }
        }
    }
    upstream: lineage(input: { direction: UPSTREAM, start: 0, count: 100 }) {
        ...leafLineageResults
    }
    downstream: lineage(input: { direction: DOWNSTREAM, start: 0, count: 100 }) {
        ...leafLineageResults
    }
}

fragment relationshipFields on EntityWithRelationships {
    ...lineageNodeProperties
    ... on Dataset {
        siblings {
            isPrimary
            siblings {
                urn
                type
                ...relationshipFieldsWithoutSiblings
            }
        }
    }
<<<<<<< HEAD

=======
>>>>>>> 13d57344
    upstream: lineage(input: { direction: UPSTREAM, start: 0, count: 100 }) {
        ...leafLineageResults
    }
    downstream: lineage(input: { direction: DOWNSTREAM, start: 0, count: 100 }) {
        ...leafLineageResults
    }
}

fragment fullLineageResults on EntityLineageResult {
    start
    count
    total
    relationships {
        type
        entity {
            ...relationshipFields
        }
    }
}

fragment leafLineageResults on EntityLineageResult {
    start
    count
    total
    relationships {
        type
        entity {
            urn
            type
        }
    }
}

fragment partialLineageResults on EntityLineageResult {
    start
    count
    total
}

query getEntityLineage($urn: String!) {
    entity(urn: $urn) {
        urn
        type
        ...lineageNodeProperties
        ... on Dataset {
            siblings {
                isPrimary
                siblings {
                    urn
                    type
                    ...relationshipFieldsWithoutSiblings
                }
            }
        }
        ... on EntityWithRelationships {
            upstream: lineage(input: { direction: UPSTREAM, start: 0, count: 100 }) {
                ...fullLineageResults
            }
            downstream: lineage(input: { direction: DOWNSTREAM, start: 0, count: 100 }) {
                ...fullLineageResults
            }
        }
    }
}<|MERGE_RESOLUTION|>--- conflicted
+++ resolved
@@ -172,10 +172,6 @@
             }
         }
     }
-<<<<<<< HEAD
-
-=======
->>>>>>> 13d57344
     upstream: lineage(input: { direction: UPSTREAM, start: 0, count: 100 }) {
         ...leafLineageResults
     }
