--- conflicted
+++ resolved
@@ -15,13 +15,11 @@
                 ...structuredPropertiesFields
             }
         }
-<<<<<<< HEAD
         activeIncidents: incidents(start: 0, count: 1, state: ACTIVE) {
             total
-=======
+        }
         forms {
             ...formsFields
->>>>>>> ea4a9b28
         }
     }
 }
