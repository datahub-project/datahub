--- conflicted
+++ resolved
@@ -1404,7 +1404,15 @@
     }
 }
 
-<<<<<<< HEAD
+fragment entityPrivileges on EntityPrivileges {
+    canEditLineage
+    canEditQueries
+    canEditEmbed
+    canManageEntity
+    canManageChildren
+    canEditProperties
+}
+
 fragment businessAttribute on BusinessAttributeAssociation {
     businessAttribute {
         urn
@@ -1449,13 +1457,4 @@
         }
     }
     associatedUrn
-=======
-fragment entityPrivileges on EntityPrivileges {
-    canEditLineage
-    canEditQueries
-    canEditEmbed
-    canManageEntity
-    canManageChildren
-    canEditProperties
->>>>>>> 15980708
 }