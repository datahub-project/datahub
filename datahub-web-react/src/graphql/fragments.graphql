--- conflicted
+++ resolved
@@ -1323,7 +1323,36 @@
     }
 }
 
-<<<<<<< HEAD
+fragment entityHealth on Health {
+    type
+    status
+    message
+    causes
+}
+
+
+fragment formsFields on Forms {
+    completedForms {
+        ...formAssociationFields
+    }
+    incompleteForms {
+        ...formAssociationFields
+    }
+    verifications {
+        form {
+            urn
+        }
+        lastModified {
+            time
+            actor {
+                urn
+                type
+                ...entityDisplayNameFields
+            }
+        }
+    }
+}
+
 fragment businessAttribute on BusinessAttributeAssociation {
     businessAttribute {
         urn
@@ -1368,34 +1397,4 @@
         }
     }
     associatedUrn
-=======
-fragment entityHealth on Health {
-    type
-    status
-    message
-    causes
-}
-
-
-fragment formsFields on Forms {
-    completedForms {
-        ...formAssociationFields
-    }
-    incompleteForms {
-        ...formAssociationFields
-    }
-    verifications {
-        form {
-            urn
-        }
-        lastModified {
-            time
-            actor {
-                urn
-                type
-                ...entityDisplayNameFields
-            }
-        }
-    }
->>>>>>> e4bc915c
 }