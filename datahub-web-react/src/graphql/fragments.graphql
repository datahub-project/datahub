--- conflicted
+++ resolved
@@ -1177,7 +1177,6 @@
     }
 }
 
-<<<<<<< HEAD
 fragment ermodelrelationPropertiesFields on ERModelRelationProperties {
     name
     datasetA {
@@ -1219,7 +1218,8 @@
     }
     schemaMetadata {
         ...schemaMetadataFields
-=======
+    }
+}
 fragment structuredPropertyFields on StructuredPropertyEntity {
     urn
     type
@@ -1290,6 +1290,5 @@
         displayType
         displayName
         key
->>>>>>> 63a23d78
     }
 }