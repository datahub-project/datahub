query getDataProfiles($urn: String!, $limit: Int, $startTime: Long, $endTime: Long) {
    dataset(urn: $urn) {
        urn
        datasetProfiles(limit: $limit, startTimeMillis: $startTime, endTimeMillis: $endTime) {
            rowCount
            columnCount
            timestampMillis
            fieldProfiles {
                fieldPath
                uniqueCount
                uniqueProportion
                nullCount
                nullProportion
                min
                max
                mean
                median
                stdev
                sampleValues
            }
        }
    }
}

query getDataset($urn: String!) {
    dataset(urn: $urn) {
        ...nonRecursiveDatasetFields
        schemaMetadata(version: 0) {
            ...schemaMetadataFields
        }
        previousSchemaMetadata: schemaMetadata(version: -1) {
            ...schemaMetadataFields
        }
        editableSchemaMetadata {
            editableSchemaFieldInfo {
                fieldPath
                description
                globalTags {
                    ...globalTagsFields
                }
                glossaryTerms {
                    ...glossaryTerms
                }
            }
        }
        deprecation {
            actor
            deprecated
            note
            decommissionTime
        }
        globalTags {
            ...globalTagsFields
        }
        glossaryTerms {
            ...glossaryTerms
        }
        subTypes {
            typeNames
        }
        domain {
            ...entityDomain
        }
        container {
            ...entityContainer
        }
        parentContainers {
            ...parentContainersFields
        }
        usageStats(range: MONTH) {
            buckets {
                bucket
                duration
                resource
                metrics {
                    uniqueUserCount
                    totalSqlQueries
                    topSqlQueries
                }
            }
            aggregations {
                uniqueUserCount
                totalSqlQueries
                users {
                    user {
                        urn
                        username
                    }
                    count
                    userEmail
                }
                fields {
                    fieldName
                    count
                }
            }
        }
        datasetProfiles(limit: 1) {
            rowCount
            columnCount
            timestampMillis
            fieldProfiles {
                fieldPath
                uniqueCount
                uniqueProportion
                nullCount
                nullProportion
                min
                max
                mean
                median
                stdev
                sampleValues
            }
        }
        termProposals: proposals(type: TERM_ASSOCIATION) {
            urn
            type
            status
            result
            subResourceType
            subResource
            params {
                glossaryTermProposal {
                    glossaryTerm {
                        urn
                        type
                        name
                    }
                }
            }
            created {
                time
                actor {
                    urn
                    type
                    username
                    info {
                        displayName
                        firstName
                        lastName
                        fullName
                    }
                    editableInfo {
                        pictureLink
                    }
                }
            }
            lastModified {
                time
                actor {
                    urn
                    type
                    username
                    info {
                        displayName
                        firstName
                        lastName
                        fullName
                    }
                    editableInfo {
                        pictureLink
                    }
                }
            }
        }
        tagProposals: proposals(type: TAG_ASSOCIATION) {
            urn
            type
            status
            result
            subResourceType
            subResource
            params {
                tagProposal {
                    tag {
                        urn
                        type
                        name
                    }
                }
            }
            created {
                time
                actor {
                    urn
                    type
                    username
                    info {
                        displayName
                        firstName
                        lastName
                        fullName
                    }
                    editableInfo {
                        pictureLink
                    }
                }
            }
            lastModified {
                time
                actor {
                    urn
                    type
                    username
                    info {
                        displayName
                        firstName
                        lastName
                        fullName
                    }
                    editableInfo {
                        pictureLink
                    }
                }
            }
        }
        health {
            status
            message
            causes
        }
        assertions(start: 0, count: 1) {
            total
        }
        operations(limit: 1) {
            timestampMillis
            lastUpdatedTimestamp
        }
        upstream: lineage(input: { direction: UPSTREAM, start: 0, count: 100 }) {
            ...fullLineageResults
        }
        downstream: lineage(input: { direction: DOWNSTREAM, start: 0, count: 100 }) {
            ...fullLineageResults
        }
        ...viewProperties
        constraints {
            displayName
            description
            type
            isSatisfied
            reason
            params {
                hasGlossaryTermInNodeParams {
                    nodeName
                }
            }
        }
        autoRenderAspects: aspects(input: { autoRenderOnly: true }) {
            aspectName
            payload
            renderSpec {
                displayType
                displayName
                key
            }
        }
        status {
            removed
        }
        readRuns: runs(start: 0, count: 20, direction: INCOMING) {
            count
            start
            total
        }
        writeRuns: runs(start: 0, count: 20, direction: OUTGOING) {
            count
            start
            total
        }
<<<<<<< HEAD
        totalIncidents: incidents(start: 0, count: 1) {
            total
        }
        siblings {
            isPrimary
            siblings {
                urn
                type
                ...siblingFields
            }
        }
    }
}

fragment siblingFields on Dataset {
    upstream: lineage(input: { direction: UPSTREAM, start: 0, count: 100 }) {
        ...fullLineageResults
    }
    downstream: lineage(input: { direction: DOWNSTREAM, start: 0, count: 100 }) {
        ...fullLineageResults
    }
    ...nonRecursiveDatasetFields
    subTypes {
        typeNames
    }
    domain {
        ...entityDomain
    }
    container {
        ...entityContainer
    }
    usageStats(resource: $urn, range: MONTH) {
        buckets {
            bucket
            duration
            resource
            metrics {
                uniqueUserCount
                totalSqlQueries
                topSqlQueries
            }
        }
        aggregations {
            uniqueUserCount
            totalSqlQueries
            users {
                user {
                    urn
                    username
                }
                count
                userEmail
            }
            fields {
                fieldName
                count
            }
        }
    }
    datasetProfiles(limit: 1) {
        rowCount
        columnCount
        timestampMillis
        fieldProfiles {
            fieldPath
            uniqueCount
            uniqueProportion
            nullCount
            nullProportion
            min
            max
            mean
            median
            stdev
            sampleValues
        }
=======
        testResults {
            passing {
                test {
                    ...testFields
                }
                type
            }
            failing {
                test {
                    ...testFields
                }
                type
            }
        }
>>>>>>> 72c310ce
    }
}

mutation updateDataset($urn: String!, $input: DatasetUpdateInput!) {
    updateDataset(urn: $urn, input: $input) {
        urn
    }
}

fragment viewProperties on Dataset {
    viewProperties {
        materialized
        logic
        language
    }
}

query getDatasetAssertions($urn: String!) {
    dataset(urn: $urn) {
        assertions(start: 0, count: 100) {
            start
            count
            total
            assertions {
                ...assertionDetails
                runEvents(status: COMPLETE, limit: 1) {
                    total
                    failed
                    succeeded
                    runEvents {
                        ...assertionRunEventDetails
                    }
                }
            }
        }
    }
}

query getDatasetRuns($urn: String!, $start: Int!, $count: Int!, $direction: RelationshipDirection!) {
    dataset(urn: $urn) {
        runs(start: $start, count: $count, direction: $direction) {
            ...runResults
        }
    }
}

query getIncidents($urn: String!, $start: Int!, $count: Int!, $state: IncidentState) {
    dataset(urn: $urn) {
        incidents(start: $start, count: $count, state: $state) {
            ...incidentsFields
        }
    }
}<|MERGE_RESOLUTION|>--- conflicted
+++ resolved
@@ -268,7 +268,20 @@
             start
             total
         }
-<<<<<<< HEAD
+        testResults {
+            passing {
+                test {
+                    ...testFields
+                }
+                type
+            }
+            failing {
+                test {
+                    ...testFields
+                }
+                type
+            }
+        }
         totalIncidents: incidents(start: 0, count: 1) {
             total
         }
@@ -345,22 +358,6 @@
             stdev
             sampleValues
         }
-=======
-        testResults {
-            passing {
-                test {
-                    ...testFields
-                }
-                type
-            }
-            failing {
-                test {
-                    ...testFields
-                }
-                type
-            }
-        }
->>>>>>> 72c310ce
     }
 }
 
