import { GetDatasetDocument, UpdateDatasetDocument } from './graphql/dataset.generated';
import { GetDataFlowDocument } from './graphql/dataFlow.generated';
import { GetDataJobDocument } from './graphql/dataJob.generated';
import { GetBrowsePathsDocument, GetBrowseResultsDocument } from './graphql/browse.generated';
import {
    GetAutoCompleteResultsDocument,
    GetAutoCompleteMultipleResultsDocument,
    GetSearchResultsDocument,
    GetSearchResultsQuery,
    GetSearchResultsForMultipleDocument,
    GetSearchResultsForMultipleQuery,
} from './graphql/search.generated';
import { GetUserDocument } from './graphql/user.generated';
import {
    Dataset,
    DataFlow,
    DataJob,
    GlossaryTerm,
    EntityType,
    PlatformType,
    MlModel,
    MlModelGroup,
    SchemaFieldDataType,
    ScenarioType,
    RecommendationRenderType,
    RelationshipDirection,
} from './types.generated';
import { GetTagDocument } from './graphql/tag.generated';
import { GetMlModelDocument } from './graphql/mlModel.generated';
import { GetMlModelGroupDocument } from './graphql/mlModelGroup.generated';
import { GetGlossaryTermDocument, GetGlossaryTermQuery } from './graphql/glossaryTerm.generated';
import { GetEntityCountsDocument } from './graphql/app.generated';
import { GetMeDocument } from './graphql/me.generated';
import { ListRecommendationsDocument } from './graphql/recommendations.generated';

const user1 = {
    username: 'sdas',
    urn: 'urn:li:corpuser:1',
    type: EntityType.CorpUser,
    info: {
        email: 'sdas@domain.com',
        active: true,
        displayName: 'sdas',
        title: 'Software Engineer',
        firstName: 'Shirshanka',
        lastName: 'Das',
        fullName: 'Shirshanka Das',
    },
    editableInfo: {
        pictureLink: 'https://crunchconf.com/img/2019/speakers/1559291783-ShirshankaDas.png',
    },
    globalTags: {
        tags: [
            {
                tag: {
                    type: EntityType.Tag,
                    urn: 'urn:li:tag:abc-sample-tag',
                    name: 'abc-sample-tag',
                    description: 'sample tag',
                },
            },
        ],
    },
};

const user2 = {
    username: 'john',
    urn: 'urn:li:corpuser:3',
    type: EntityType.CorpUser,
    info: {
        email: 'john@domain.com',
        active: true,
        displayName: 'john',
        title: 'Eng',
        firstName: 'John',
        lastName: 'Joyce',
        fullName: 'John Joyce',
    },
    editableInfo: {
        pictureLink: null,
    },
    globalTags: {
        tags: [
            {
                tag: {
                    type: EntityType.Tag,
                    urn: 'urn:li:tag:abc-sample-tag',
                    name: 'abc-sample-tag',
                    description: 'sample tag',
                },
            },
        ],
    },
};

const dataset1 = {
    urn: 'urn:li:dataset:1',
    type: EntityType.Dataset,
    platform: {
        urn: 'urn:li:dataPlatform:hdfs',
        name: 'HDFS',
        type: EntityType.DataPlatform,
        info: {
            displayName: 'HDFS',
            type: PlatformType.FileSystem,
            datasetNameDelimiter: '.',
            logoUrl: '',
        },
    },
    platformNativeType: 'TABLE',
    name: 'The Great Test Dataset',
    origin: 'PROD',
    tags: ['Private', 'PII'],
    uri: 'www.google.com',
    properties: {
        description: 'This is the greatest dataset in the world, youre gonna love it!',
        customProperties: [
            {
                key: 'TestProperty',
                value: 'My property value.',
            },
            {
                key: 'AnotherTestProperty',
                value: 'My other property value.',
            },
        ],
    },
    editableProperties: null,
    created: {
        time: 0,
    },
    lastModified: {
        time: 0,
    },
    ownership: {
        owners: [
            {
                owner: {
                    ...user1,
                },
                type: 'DATAOWNER',
            },
            {
                owner: {
                    ...user2,
                },
                type: 'DELEGATE',
            },
        ],
        lastModified: {
            time: 0,
        },
    },
    institutionalMemory: {
        elements: [
            {
                url: 'https://www.google.com',
                description: 'This only points to Google',
                created: {
                    actor: 'urn:li:corpuser:1',
                    time: 1612396473001,
                },
            },
        ],
    },
    usageStats: null,
    datasetProfiles: [
        {
            timestampMillis: 0,
            rowCount: 10,
            columnCount: 5,
            fieldProfiles: [
                {
                    fieldPath: 'testColumn',
                },
            ],
        },
    ],
};

const dataset2 = {
    urn: 'urn:li:dataset:2',
    type: EntityType.Dataset,
    platform: {
        urn: 'urn:li:dataPlatform:mysql',
        name: 'MySQL',
        info: {
            displayName: 'MySQL',
            type: PlatformType.RelationalDb,
            datasetNameDelimiter: '.',
            logoUrl: '',
        },
        type: EntityType.DataPlatform,
    },
    platformNativeType: 'TABLE',
    name: 'Some Other Dataset',
    origin: 'PROD',
    tags: ['Outdated'],
    uri: 'www.google.com',
    properties: {
        description: 'This is some other dataset, so who cares!',
        customProperties: [],
    },
    editableProperties: null,
    created: {
        time: 0,
    },
    lastModified: {
        time: 0,
    },
    ownership: {
        owners: [
            {
                owner: {
                    ...user1,
                },
                type: 'DATAOWNER',
            },
            {
                owner: {
                    ...user2,
                },
                type: 'DELEGATE',
            },
        ],
        lastModified: {
            time: 0,
        },
    },
    usageStats: null,
    datasetProfiles: [
        {
            timestampMillis: 0,
            rowCount: 10,
            columnCount: 5,
            fieldProfiles: [
                {
                    fieldPath: 'testColumn',
                    min: '3',
                    max: '4',
                    median: '6',
                    stdev: '1.2',
                    nullProportion: 0.56,
                    sampleValues: ['value1', 'value2', 'value3'],
                },
            ],
        },
    ],
};

export const dataset3 = {
    __typename: 'Dataset',
    urn: 'urn:li:dataset:3',
    type: EntityType.Dataset,
    platform: {
        urn: 'urn:li:dataPlatform:kafka',
        name: 'Kafka',
        info: {
            displayName: 'Kafka',
            type: PlatformType.MessageBroker,
            datasetNameDelimiter: '.',
            logoUrl: '',
        },
        type: EntityType.DataPlatform,
    },
    platformNativeType: 'STREAM',
    name: 'Yet Another Dataset',
    origin: 'PROD',
    uri: 'www.google.com',
    properties: {
        description: 'This and here we have yet another Dataset (YAN). Are there more?',
        origin: 'PROD',
        customProperties: [{ key: 'propertyAKey', value: 'propertyAValue' }],
        externalUrl: 'https://data.hub',
    },
    editableProperties: null,
    created: {
        time: 0,
    },
    lastModified: {
        time: 0,
    },
    ownership: {
        owners: [
            {
                owner: {
                    ...user1,
                },
                type: 'DATAOWNER',
            },
            {
                owner: {
                    ...user2,
                },
                type: 'DELEGATE',
            },
        ],
        lastModified: {
            time: 0,
        },
    },
    globalTags: {
        __typename: 'GlobalTags',
        tags: [
            {
                tag: {
                    type: EntityType.Tag,
                    urn: 'urn:li:tag:abc-sample-tag',
                    name: 'abc-sample-tag',
                    description: 'sample tag',
                },
            },
        ],
    },
    glossaryTerms: {
        terms: [
            {
                term: {
                    type: EntityType.GlossaryTerm,
                    urn: 'urn:li:glossaryTerm:sample-glossary-term',
                    name: 'sample-glossary-term',
                    hierarchicalName: 'example.sample-glossary-term',
                    glossaryTermInfo: {
                        definition: 'sample definition',
                        termSource: 'sample term source',
                    },
                },
            },
        ],
    },
    incoming: null,
    outgoing: null,
    institutionalMemory: {
        elements: [
            {
                url: 'https://www.google.com',
                author: { urn: 'urn:li:corpuser:datahub', username: 'datahub', type: EntityType.CorpUser },
                description: 'This only points to Google',
                label: 'This only points to Google',
                created: {
                    actor: 'urn:li:corpuser:1',
                    time: 1612396473001,
                },
            },
        ],
    },
    schemaMetadata: {
        __typename: 'SchemaMetadata',
        aspectVersion: 0,
        createdAt: 0,
        fields: [
            {
                nullable: false,
                recursive: false,
                fieldPath: 'user_id',
                description: 'Id of the user created',
                type: SchemaFieldDataType.String,
                nativeDataType: 'varchar(100)',
                isPartOfKey: false,
                jsonPath: null,
                globalTags: null,
                glossaryTerms: null,
            },
            {
                nullable: false,
                recursive: false,
                fieldPath: 'user_name',
                description: 'Name of the user who signed up',
                type: SchemaFieldDataType.String,
                nativeDataType: 'boolean',
                isPartOfKey: false,
                jsonPath: null,
                globalTags: null,
                glossaryTerms: null,
            },
        ],
        hash: '',
        platformSchema: null,
        platformUrn: 'urn:li:dataPlatform:hive',
        created: {
            actor: 'urn:li:corpuser:jdoe',
            time: 1581407189000,
        },
        cluster: '',
        name: 'SampleHiveSchema',
        version: 0,
        lastModified: {
            actor: 'urn:li:corpuser:jdoe',
            time: 1581407189000,
        },
        datasetUrn: 'urn:li:dataset:3',
        primaryKeys: [],
        foreignKeys: [],
    },
    previousSchemaMetadata: null,
    editableSchemaMetadata: null,
    deprecation: null,
    usageStats: null,
<<<<<<< HEAD
    tagProposals: null,
    termProposals: null,
    constraints: null,
=======
    operations: null,
>>>>>>> 5ad21694
    datasetProfiles: [
        {
            rowCount: 10,
            columnCount: 5,
            timestampMillis: 0,
            fieldProfiles: [
                {
                    fieldPath: 'testColumn',
                    uniqueCount: 1,
                    uniqueProportion: 0.129,
                    nullCount: 2,
                    nullProportion: 0.56,
                    min: '3',
                    max: '4',
                    mean: '5',
                    median: '6',
                    stdev: '1.2',
                    sampleValues: ['value1', 'value2', 'value3'],
                },
            ],
        },
    ],
    subTypes: null,
    viewProperties: null,
    autoRenderAspects: [
        {
            aspectName: 'autoRenderAspect',
            payload: '{ "values": [{ "autoField1": "autoValue1", "autoField2": "autoValue2" }] }',
            renderSpec: {
                displayType: 'tabular',
                displayName: 'Auto Render Aspect Custom Tab Name',
                key: 'values',
            },
        },
    ],
} as Dataset;

export const dataset4 = {
    ...dataset3,
    name: 'Fourth Test Dataset',
    urn: 'urn:li:dataset:4',
};

export const dataset5 = {
    ...dataset3,
    name: 'Fifth Test Dataset',
    urn: 'urn:li:dataset:5',
};

export const dataset6 = {
    ...dataset3,
    name: 'Sixth Test Dataset',
    urn: 'urn:li:dataset:6',
};

export const dataset7 = {
    ...dataset3,
    name: 'Seventh Test Dataset',
    urn: 'urn:li:dataset:7',
};

export const dataset3WithLineage = {
    ...dataset3,
    outgoing: {
        start: 0,
        count: 2,
        total: 2,
        relationships: [
            {
                type: 'DownstreamOf',
                direction: RelationshipDirection.Outgoing,
                entity: dataset7,
            },
            {
                type: 'DownstreamOf',
                direction: RelationshipDirection.Outgoing,
                entity: dataset4,
            },
        ],
    },
    incoming: null,
};

export const dataset4WithLineage = {
    ...dataset4,
    outgoing: {
        start: 0,
        count: 2,
        total: 2,
        relationships: [
            {
                type: 'DownstreamOf',
                direction: RelationshipDirection.Outgoing,
                entity: dataset6,
            },
            {
                type: 'DownstreamOf',
                direction: RelationshipDirection.Outgoing,
                entity: dataset5,
            },
        ],
    },
    incoming: {
        start: 0,
        count: 1,
        total: 1,
        relationships: [
            {
                type: 'DownstreamOf',
                direction: RelationshipDirection.Incoming,
                entity: dataset3,
            },
        ],
    },
};

export const dataset5WithCyclicalLineage = {
    ...dataset5,
    outgoing: {
        start: 0,
        count: 1,
        total: 1,
        relationships: [
            {
                type: 'DownstreamOf',
                direction: RelationshipDirection.Outgoing,
                entity: dataset3,
            },
        ],
    },
    incoming: {
        start: 0,
        count: 1,
        total: 1,
        relationships: [
            {
                type: 'DownstreamOf',
                direction: RelationshipDirection.Incoming,
                entity: dataset7,
            },
        ],
    },
};

export const dataset5WithLineage = {
    ...dataset5,
    outgoing: null,
    incoming: {
        start: 0,
        count: 3,
        total: 3,
        relationships: [
            {
                type: 'DownstreamOf',
                direction: RelationshipDirection.Incoming,
                entity: dataset7,
            },
            {
                type: 'DownstreamOf',
                direction: RelationshipDirection.Incoming,
                entity: dataset6,
            },
            {
                type: 'DownstreamOf',
                direction: RelationshipDirection.Incoming,
                entity: dataset4,
            },
        ],
    },
};

export const dataset6WithLineage = {
    ...dataset6,
    outgoing: {
        start: 0,
        count: 1,
        total: 1,
        relationships: [
            {
                type: 'DownstreamOf',
                direction: RelationshipDirection.Outgoing,
                entity: dataset5,
            },
        ],
    },
    incoming: {
        start: 0,
        count: 1,
        total: 1,
        relationships: [
            {
                type: 'DownstreamOf',
                direction: RelationshipDirection.Incoming,
                entity: dataset4,
            },
        ],
    },
};

export const dataset7WithLineage = {
    ...dataset7,
    outgoing: {
        start: 0,
        count: 1,
        total: 1,
        relationships: [
            {
                type: 'DownstreamOf',
                direction: RelationshipDirection.Outgoing,
                entity: dataset5,
            },
        ],
    },
    incoming: {
        start: 0,
        count: 1,
        total: 1,
        relationships: [
            {
                type: 'DownstreamOf',
                direction: RelationshipDirection.Incoming,
                entity: dataset3,
            },
        ],
    },
};

export const dataset7WithSelfReferentialLineage = {
    ...dataset7,
    outgoing: {
        start: 0,
        count: 2,
        total: 2,
        relationships: [
            {
                type: 'DownstreamOf',
                direction: RelationshipDirection.Outgoing,
                entity: dataset5,
            },
            {
                type: 'DownstreamOf',
                direction: RelationshipDirection.Outgoing,
                entity: dataset7,
            },
        ],
    },
    incoming: {
        start: 0,
        count: 2,
        total: 2,
        relationships: [
            {
                type: 'DownstreamOf',
                direction: RelationshipDirection.Incoming,
                entity: dataset3,
            },
            {
                type: 'DownstreamOf',
                direction: RelationshipDirection.Incoming,
                entity: dataset7,
            },
        ],
    },
};
const glossaryTerm1 = {
    urn: 'urn:li:glossaryTerm:1',
    type: EntityType.GlossaryTerm,
    name: 'Another glossary term',
    hierarchicalName: 'example.AnotherGlossaryTerm',
    ownership: {
        owners: [
            {
                owner: {
                    ...user1,
                },
                type: 'DATAOWNER',
            },
            {
                owner: {
                    ...user2,
                },
                type: 'DELEGATE',
            },
        ],
        lastModified: {
            time: 0,
        },
    },
    glossaryTermInfo: {
        definition: 'New glossary term',
        termSource: 'termSource',
        sourceRef: 'sourceRef',
        sourceURI: 'sourceURI',
    },
} as GlossaryTerm;

const glossaryTerm2 = {
    urn: 'urn:li:glossaryTerm:example.glossaryterm1',
    type: 'GLOSSARY_TERM',
    name: 'glossaryterm1',
    hierarchicalName: 'example.glossaryterm1',
    ownership: null,
    glossaryTermInfo: {
        definition: 'is A relation glossary term 1',
        termSource: 'INTERNAL',
        sourceRef: 'TERM_SOURCE_SAXO',
        sourceUrl: '',
        rawSchema: 'sample proto schema',
        customProperties: [
            {
                key: 'keyProperty',
                value: 'valueProperty',
                __typename: 'StringMapEntry',
            },
        ],
        __typename: 'GlossaryTermInfo',
    },
    isRealtedTerms: {
        start: 0,
        count: 0,
        total: 0,
        relationships: [
            {
                entity: {
                    urn: 'urn:li:glossaryTerm:schema.Field16Schema_v1',
                    __typename: 'GlossaryTerm',
                },
            },
        ],
        __typename: 'EntityRelationshipsResult',
    },
    hasRelatedTerms: {
        start: 0,
        count: 0,
        total: 0,
        relationships: [
            {
                entity: {
                    urn: 'urn:li:glossaryTerm:example.glossaryterm2',
                    __typename: 'GlossaryTerm',
                },
            },
        ],
        __typename: 'EntityRelationshipsResult',
    },
    __typename: 'GlossaryTerm',
};

const glossaryTerm3 = {
    urn: 'urn:li:glossaryTerm:example.glossaryterm2',
    type: 'GLOSSARY_TERM',
    name: 'glossaryterm2',
    hierarchicalName: 'example.glossaryterm2',
    ownership: null,
    glossaryTermInfo: {
        definition: 'has A relation glossary term 2',
        termSource: 'INTERNAL',
        sourceRef: 'TERM_SOURCE_SAXO',
        sourceUrl: '',
        rawSchema: 'sample proto schema',
        customProperties: [
            {
                key: 'keyProperty',
                value: 'valueProperty',
                __typename: 'StringMapEntry',
            },
        ],
        __typename: 'GlossaryTermInfo',
    },
    glossaryRelatedTerms: {
        isRelatedTerms: null,
        hasRelatedTerms: [
            {
                urn: 'urn:li:glossaryTerm:example.glossaryterm3',
                name: 'glossaryterm3',
                __typename: 'GlossaryTerm',
            },
            {
                urn: 'urn:li:glossaryTerm:example.glossaryterm4',
                name: 'glossaryterm4',
                __typename: 'GlossaryTerm',
            },
        ],
        __typename: 'GlossaryRelatedTerms',
    },
    __typename: 'GlossaryTerm',
} as GlossaryTerm;

const sampleTag = {
    urn: 'urn:li:tag:abc-sample-tag',
    name: 'abc-sample-tag',
    description: 'sample tag description',
    ownership: {
        owners: [
            {
                owner: {
                    ...user1,
                },
                type: 'DATAOWNER',
            },
            {
                owner: {
                    ...user2,
                },
                type: 'DELEGATE',
            },
        ],
        lastModified: {
            time: 0,
        },
    },
};

export const dataFlow1 = {
    __typename: 'DataFlow',
    urn: 'urn:li:dataFlow:1',
    type: EntityType.DataFlow,
    orchestrator: 'Airflow',
    flowId: 'flowId1',
    cluster: 'cluster1',
    properties: {
        name: 'DataFlowInfoName',
        description: 'DataFlowInfo1 Description',
        project: 'DataFlowInfo1 project',
        externalUrl: null,
        customProperties: [],
    },
    editableProperties: null,
    ownership: {
        owners: [
            {
                owner: {
                    ...user1,
                },
                type: 'DATAOWNER',
            },
            {
                owner: {
                    ...user2,
                },
                type: 'DELEGATE',
            },
        ],
        lastModified: {
            time: 0,
        },
    },
    globalTags: {
        tags: [
            {
                tag: {
                    type: EntityType.Tag,
                    urn: 'urn:li:tag:abc-sample-tag',
                    name: 'abc-sample-tag',
                    description: 'sample tag',
                },
            },
        ],
    },
} as DataFlow;

export const dataJob1 = {
    __typename: 'DataJob',
    urn: 'urn:li:dataJob:1',
    type: EntityType.DataJob,
    dataFlow: dataFlow1,
    jobId: 'jobId1',
    ownership: {
        __typename: 'Ownership',
        owners: [
            {
                owner: {
                    ...user1,
                },
                type: 'DATAOWNER',
            },
            {
                owner: {
                    ...user2,
                },
                type: 'DELEGATE',
            },
        ],
        lastModified: {
            time: 0,
        },
    },
    properties: {
        name: 'DataJobInfoName',
        description: 'DataJobInfo1 Description',
        externalUrl: null,
        customProperties: [],
    },
    editableProperties: null,
    inputOutput: {
        __typename: 'DataJobInputOutput',
        inputDatasets: [dataset3],
        outputDatasets: [dataset3],
        inputDatajobs: [],
    },
    globalTags: {
        tags: [
            {
                tag: {
                    type: EntityType.Tag,
                    urn: 'urn:li:tag:abc-sample-tag',
                    name: 'abc-sample-tag',
                    description: 'sample tag',
                },
            },
        ],
    },
    incoming: null,
    outgoing: null,
    parentFlow: {
        start: 0,
        count: 1,
        total: 1,
        relationships: [
            {
                type: 'IsPartOf',
                direction: RelationshipDirection.Outgoing,
                entity: dataFlow1,
            },
        ],
    },
} as DataJob;

export const dataJob2 = {
    __typename: 'DataJob',
    urn: 'urn:li:dataJob:2',
    type: EntityType.DataJob,
    dataFlow: dataFlow1,
    jobId: 'jobId2',
    ownership: {
        __typename: 'Ownership',
        owners: [
            {
                owner: {
                    ...user1,
                },
                type: 'DATAOWNER',
            },
            {
                owner: {
                    ...user2,
                },
                type: 'DELEGATE',
            },
        ],
        lastModified: {
            time: 0,
        },
    },
    properties: {
        name: 'DataJobInfoName2',
        description: 'DataJobInfo2 Description',
        externalUrl: null,
        customProperties: [],
    },
    editableProperties: null,
    inputOutput: {
        __typename: 'DataJobInputOutput',
        inputDatasets: [dataset3],
        outputDatasets: [dataset3],
        inputDatajobs: [dataJob1],
    },
    globalTags: {
        tags: [
            {
                tag: {
                    type: EntityType.Tag,
                    urn: 'urn:li:tag:abc-sample-tag',
                    name: 'abc-sample-tag',
                    description: 'sample tag',
                },
            },
        ],
    },
} as DataJob;

export const dataJob3 = {
    __typename: 'DataJob',
    urn: 'urn:li:dataJob:3',
    type: EntityType.DataJob,
    dataFlow: dataFlow1,
    jobId: 'jobId3',
    ownership: {
        __typename: 'Ownership',
        owners: [
            {
                owner: {
                    ...user1,
                },
                type: 'DATAOWNER',
            },
            {
                owner: {
                    ...user2,
                },
                type: 'DELEGATE',
            },
        ],
        lastModified: {
            time: 0,
        },
    },
    properties: {
        name: 'DataJobInfoName3',
        description: 'DataJobInfo3 Description',
        externalUrl: null,
        customProperties: [],
    },
    editableProperties: null,
    inputOutput: {
        __typename: 'DataJobInputOutput',
        inputDatasets: [dataset3],
        outputDatasets: [dataset3],
        inputDatajobs: [dataJob2],
    },
    globalTags: {
        tags: [
            {
                tag: {
                    type: EntityType.Tag,
                    urn: 'urn:li:tag:abc-sample-tag',
                    name: 'abc-sample-tag',
                    description: 'sample tag',
                },
            },
        ],
    },
} as DataJob;

export const mlModel = {
    __typename: 'MLModel',
    urn: 'urn:li:mlModel:(urn:li:dataPlatform:sagemaker,trustmodel,PROD)',
    type: EntityType.Mlmodel,
    name: 'trust model',
    description: 'a ml trust model',
    origin: 'PROD',
    platform: {
        urn: 'urn:li:dataPlatform:kafka',
        name: 'Kafka',
        info: {
            type: PlatformType.MessageBroker,
            datasetNameDelimiter: '.',
            logoUrl: '',
        },
        type: EntityType.DataPlatform,
    },
    tags: [],
    properties: {
        description: 'a ml trust model',
        date: null,
        version: '1',
        type: 'model type',
        trainingMetrics: null,
        hyperParams: null,
        mlFeatures: null,
        groups: null,
        customProperties: null,
    },
    ownership: {
        __typename: 'Ownership',
        owners: [
            {
                owner: {
                    ...user1,
                },
                type: 'DATAOWNER',
            },
            {
                owner: {
                    ...user2,
                },
                type: 'DELEGATE',
            },
        ],
        lastModified: {
            time: 0,
        },
    },
    upstreamLineage: [],
    downstreamLineage: [],
    globalTags: {
        tags: [
            {
                tag: {
                    type: EntityType.Tag,
                    urn: 'urn:li:tag:abc-sample-tag',
                    name: 'abc-sample-tag',
                    description: 'sample tag',
                },
            },
        ],
    },
    incoming: null,
    outgoing: null,
} as MlModel;

export const mlModelGroup = {
    __typename: 'MLModelGroup',
    urn: 'urn:li:mlModelGroup:(urn:li:dataPlatform:sagemaker,another-group,PROD)',
    type: EntityType.MlmodelGroup,
    name: 'trust model group',
    description: 'a ml trust model group',
    origin: 'PROD',
    platform: {
        urn: 'urn:li:dataPlatform:kafka',
        name: 'Kafka',
        info: {
            type: PlatformType.MessageBroker,
            datasetNameDelimiter: '.',
            logoUrl: '',
        },
        type: EntityType.DataPlatform,
    },
    ownership: {
        __typename: 'Ownership',
        owners: [
            {
                owner: {
                    ...user1,
                },
                type: 'DATAOWNER',
            },
            {
                owner: {
                    ...user2,
                },
                type: 'DELEGATE',
            },
        ],
        lastModified: {
            time: 0,
        },
    },
    upstreamLineage: null,
    downstreamLineage: null,
    globalTags: {
        tags: [
            {
                tag: {
                    type: EntityType.Tag,
                    urn: 'urn:li:tag:abc-sample-tag',
                    name: 'abc-sample-tag',
                    description: 'sample tag',
                },
            },
        ],
    },
    incoming: null,
    outgoing: null,
} as MlModelGroup;

export const recommendationModules = [
    {
        title: 'Most Popular',
        moduleId: 'MostPopular',
        renderType: RecommendationRenderType.EntityNameList,
        content: [
            {
                entity: {
                    ...dataset2,
                },
            },
        ],
    },
    {
        title: 'Top Platforms',
        moduleId: 'TopPlatforms',
        renderType: RecommendationRenderType.PlatformSearchList,
        content: [
            {
                entity: {
                    urn: 'urn:li:dataPlatform:snowflake',
                    type: EntityType.DataPlatform,
                    info: {
                        displayName: 'Snowflake',
                    },
                },
                params: {
                    contentParams: {
                        count: 1,
                    },
                },
            },
        ],
    },
    {
        title: 'Popular Tags',
        moduleId: 'PopularTags',
        renderType: RecommendationRenderType.TagSearchList,
        content: [
            {
                entity: {
                    urn: 'urn:li:tag:TestTag',
                    name: 'TestTag',
                },
            },
        ],
    },
];

/*
    Define mock data to be returned by Apollo MockProvider. 
*/
export const mocks = [
    {
        request: {
            query: GetDatasetDocument,
            variables: {
                urn: 'urn:li:dataset:3',
            },
        },
        result: {
            data: {
                dataset: {
                    ...dataset3,
                },
            },
        },
    },
    {
        request: {
            query: GetUserDocument,
            variables: {
                urn: 'urn:li:corpuser:1',
            },
        },
        result: {
            data: {
                corpUser: {
                    ...user1,
                },
            },
        },
    },
    {
        request: {
            query: GetUserDocument,
            variables: {
                urn: 'urn:li:corpuser:2',
            },
        },
        result: {
            data: {
                corpUser: {
                    ...user1,
                },
            },
        },
    },
    {
        request: {
            query: GetUserDocument,
            variables: {
                urn: 'urn:li:corpuser:datahub',
            },
        },
        result: {
            data: {
                corpUser: {
                    ...user1,
                },
            },
        },
    },
    {
        request: {
            query: GetBrowsePathsDocument,
            variables: {
                input: {
                    type: 'DATASET',
                    urn: 'urn:li:dataset:1',
                },
            },
        },
        result: {
            data: {
                browsePaths: [['prod', 'hdfs', 'datasets']],
            },
        },
    },
    {
        request: {
            query: GetBrowseResultsDocument,
            variables: {
                input: {
                    type: 'DATASET',
                    path: [],
                    start: 0,
                    count: 20,
                    filters: null,
                },
            },
        },
        result: {
            data: {
                browse: {
                    entities: [],
                    start: 0,
                    count: 0,
                    total: 0,
                    metadata: {
                        path: [],
                        groups: [
                            {
                                name: 'prod',
                                count: 1,
                            },
                        ],
                        totalNumEntities: 1,
                    },
                },
            },
        },
    },
    {
        request: {
            query: GetBrowseResultsDocument,
            variables: {
                input: {
                    type: 'DATASET',
                    path: ['prod', 'hdfs'],
                    start: 0,
                    count: 20,
                    filters: null,
                },
            },
        },
        result: {
            data: {
                browse: {
                    entities: [
                        {
                            __typename: 'Dataset',
                            ...dataset1,
                        },
                    ],
                    start: 0,
                    count: 1,
                    total: 1,
                    metadata: {
                        path: ['prod', 'hdfs'],
                        groups: [],
                        totalNumEntities: 0,
                    },
                },
            },
        },
    },
    {
        request: {
            query: GetBrowseResultsDocument,
            variables: {
                input: {
                    type: 'DATASET',
                    path: ['prod'],
                    start: 0,
                    count: 20,
                    filters: null,
                },
            },
        },
        result: {
            data: {
                browse: {
                    entities: [],
                    start: 0,
                    count: 0,
                    total: 0,
                    metadata: {
                        path: ['prod'],
                        groups: [
                            {
                                name: 'hdfs',
                                count: 1,
                            },
                        ],
                        totalNumEntities: 1,
                    },
                },
            },
        },
    },
    {
        request: {
            query: GetAutoCompleteMultipleResultsDocument,
            variables: {
                input: {
                    query: 't',
                },
            },
        },
        result: {
            data: {
                autoCompleteForMultiple: {
                    query: 't',
                    suggestions: [
                        {
                            type: EntityType.Dataset,
                            suggestions: ['The Great Test Dataset', 'Some other test'],
                        },
                    ],
                },
            },
        },
    },
    {
        request: {
            query: GetAutoCompleteMultipleResultsDocument,
            variables: {
                input: {
                    query: 't',
                    limit: 30,
                },
            },
        },
        result: {
            data: {
                autoCompleteForMultiple: {
                    query: 't',
                    suggestions: [
                        {
                            type: EntityType.Dataset,
                            suggestions: ['The Great Test Dataset', 'Some other test'],
                        },
                    ],
                },
            },
        },
    },
    {
        request: {
            query: GetAutoCompleteResultsDocument,
            variables: {
                input: {
                    type: 'USER',
                    query: 'j',
                },
            },
        },
        result: {
            data: {
                autoComplete: {
                    query: 'j',
                    suggestions: ['jjoyce'],
                },
            },
        },
    },
    {
        request: {
            query: GetSearchResultsDocument,
            variables: {
                input: {
                    type: 'DATASET',
                    query: 'test',
                    start: 0,
                    count: 10,
                    filters: [],
                },
            },
        },
        result: {
            data: {
                search: {
                    start: 0,
                    count: 3,
                    total: 3,
                    searchResults: [
                        {
                            entity: {
                                __typename: 'Dataset',
                                ...dataset1,
                            },
                            matchedFields: [
                                {
                                    name: 'fieldName',
                                    value: 'fieldValue',
                                },
                            ],
                            insights: [],
                        },
                        {
                            entity: {
                                __typename: 'Dataset',
                                ...dataset2,
                            },
                        },
                        {
                            entity: {
                                __typename: 'Dataset',
                                ...dataset3,
                            },
                        },
                    ],
                    facets: [
                        {
                            field: 'origin',
                            displayName: 'origin',
                            aggregations: [{ value: 'PROD', count: 3, entity: null }],
                        },
                        {
                            field: 'platform',
                            displayName: 'platform',
                            aggregations: [
                                { value: 'HDFS', count: 1, entity: null },
                                { value: 'MySQL', count: 1, entity: null },
                                { value: 'Kafka', count: 1, entity: null },
                            ],
                        },
                    ],
                },
            } as GetSearchResultsQuery,
        },
    },
    {
        request: {
            query: GetSearchResultsDocument,
            variables: {
                input: {
                    type: 'DATASET',
                    query: 'test',
                    start: 0,
                    count: 10,
                    filters: [
                        {
                            field: 'platform',
                            value: 'kafka',
                        },
                    ],
                },
            },
        },
        result: {
            data: {
                __typename: 'Query',
                search: {
                    __typename: 'SearchResults',
                    start: 0,
                    count: 1,
                    total: 1,
                    searchResults: [
                        {
                            entity: {
                                __typename: 'Dataset',
                                ...dataset3,
                            },
                            matchedFields: [],
                            insights: [],
                        },
                    ],
                    facets: [
                        {
                            field: 'origin',
                            displayName: 'origin',
                            aggregations: [
                                {
                                    value: 'PROD',
                                    count: 3,
                                    entity: null,
                                },
                            ],
                        },
                        {
                            field: 'platform',
                            displayName: 'platform',
                            aggregations: [
                                { value: 'hdfs', count: 1, entity: null },
                                { value: 'mysql', count: 1, entity: null },
                                { value: 'kafka', count: 1, entity: null },
                            ],
                        },
                    ],
                },
            } as GetSearchResultsQuery,
        },
    },
    {
        request: {
            query: GetSearchResultsDocument,
            variables: {
                input: {
                    type: 'GLOSSARY_TERM',
                    query: 'tags:"abc-sample-tag" OR fieldTags:"abc-sample-tag" OR editedFieldTags:"abc-sample-tag"',
                    start: 0,
                    count: 1,
                    filters: [],
                },
            },
        },
        result: {
            data: {
                __typename: 'Query',
                search: {
                    __typename: 'SearchResults',
                    start: 0,
                    count: 1,
                    total: 1,
                    searchResults: [
                        {
                            entity: {
                                __typename: 'GLOSSARY_TERM',
                                ...glossaryTerm1,
                            },
                            matchedFields: [],
                            insights: [],
                        },
                    ],
                    facets: [
                        {
                            field: 'origin',
                            displayName: 'origin',
                            aggregations: [
                                {
                                    value: 'PROD',
                                    count: 3,
                                    entity: null,
                                },
                            ],
                        },
                        {
                            field: 'platform',
                            displayName: 'platform',
                            aggregations: [
                                { value: 'hdfs', count: 1, entity: null },
                                { value: 'mysql', count: 1, entity: null },
                                { value: 'kafka', count: 1, entity: null },
                            ],
                        },
                    ],
                },
            } as GetSearchResultsQuery,
        },
    },
    {
        request: {
            query: GetGlossaryTermDocument,
            variables: {
                urn: 'urn:li:glossaryTerm:example.glossaryterm1',
            },
        },
        result: {
            data: {
                glossaryTerm: { ...glossaryTerm2 },
            } as GetGlossaryTermQuery,
        },
    },
    {
        request: {
            query: GetGlossaryTermDocument,
            variables: {
                urn: 'urn:li:glossaryTerm:example.glossaryterm2',
            },
        },
        result: {
            data: {
                glossaryTerm: { ...glossaryTerm3 },
            },
        },
    },
    {
        request: {
            query: GetSearchResultsDocument,
            variables: {
                input: {
                    type: 'DATASET',
                    query: 'test',
                    start: 0,
                    count: 10,
                    filters: [
                        {
                            field: 'platform',
                            value: 'kafka',
                        },
                        {
                            field: 'platform',
                            value: 'hdfs',
                        },
                    ],
                },
            },
        },
        result: {
            data: {
                __typename: 'Query',
                search: {
                    __typename: 'SearchResults',
                    start: 0,
                    count: 1,
                    total: 1,
                    searchResults: [
                        {
                            entity: {
                                __typename: 'Dataset',
                                ...dataset3,
                            },
                            matchedFields: [],
                            insights: [],
                        },
                    ],
                    facets: [
                        {
                            field: 'origin',
                            displayName: 'origin',
                            aggregations: [
                                {
                                    value: 'PROD',
                                    count: 3,
                                    entity: null,
                                },
                            ],
                        },
                        {
                            field: 'platform',
                            displayName: 'platform',
                            aggregations: [
                                { value: 'hdfs', count: 1, entity: null },
                                { value: 'mysql', count: 1, entity: null },
                                { value: 'kafka', count: 1, entity: null },
                            ],
                        },
                    ],
                },
            } as GetSearchResultsQuery,
        },
    },
    {
        request: {
            query: GetSearchResultsDocument,
            variables: {
                input: {
                    type: 'USER',
                    query: 'Test',
                    start: 0,
                    count: 10,
                },
            },
        },
        result: {
            data: {
                search: {
                    start: 0,
                    count: 2,
                    total: 2,
                    searchResult: [
                        {
                            entity: {
                                ...user1,
                            },
                            matchedFields: [],
                            insights: [],
                        },
                    ],
                },
            },
        },
    },
    {
        request: {
            query: UpdateDatasetDocument,
            variables: {
                input: {
                    urn: 'urn:li:dataset:1',
                    ownership: {
                        owners: [
                            {
                                owner: 'urn:li:corpuser:1',
                                type: 'DATAOWNER',
                            },
                        ],
                        lastModified: {
                            time: 0,
                        },
                    },
                },
            },
        },
        result: {
            data: {
                dataset: {
                    urn: 'urn:li:corpuser:1',
                    ownership: {
                        owners: [
                            {
                                owner: {
                                    ...user1,
                                },
                                type: 'DATAOWNER',
                            },
                        ],
                        lastModified: {
                            time: 0,
                        },
                    },
                },
            },
        },
    },
    {
        request: {
            query: GetSearchResultsDocument,
            variables: {
                input: {
                    type: 'CORP_USER',
                    query: 'tags:"abc-sample-tag" OR fieldTags:"abc-sample-tag" OR editedFieldTags:"abc-sample-tag"',
                    start: 0,
                    count: 1,
                    filters: [],
                },
            },
        },
        result: {
            data: {
                __typename: 'Query',
                search: {
                    __typename: 'SearchResults',
                    start: 0,
                    count: 0,
                    total: 2,
                    searchResults: [],
                    facets: [],
                },
            },
        },
    },
    {
        request: {
            query: GetSearchResultsDocument,
            variables: {
                input: {
                    type: 'DATASET',
                    query: 'tags:"abc-sample-tag" OR fieldTags:"abc-sample-tag" OR editedFieldTags:"abc-sample-tag"',
                    start: 0,
                    count: 1,
                    filters: [],
                },
            },
        },
        result: {
            data: {
                __typename: 'Query',
                search: {
                    __typename: 'SearchResults',
                    start: 0,
                    count: 1,
                    total: 1,
                    searchResults: [
                        {
                            entity: {
                                __typename: 'Dataset',
                                ...dataset3,
                            },
                            matchedFields: [],
                            insights: [],
                        },
                    ],
                    facets: [
                        {
                            field: 'origin',
                            displayName: 'origin',
                            aggregations: [
                                {
                                    value: 'PROD',
                                    count: 3,
                                    entity: null,
                                },
                            ],
                        },
                        {
                            field: 'platform',
                            displayName: 'platform',
                            aggregations: [
                                { value: 'hdfs', count: 1, entity: null },
                                { value: 'mysql', count: 1, entity: null },
                                { value: 'kafka', count: 1, entity: null },
                            ],
                        },
                    ],
                },
            } as GetSearchResultsQuery,
        },
    },
    {
        request: {
            query: GetSearchResultsDocument,
            variables: {
                input: {
                    type: 'DATASET',
                    query: '*',
                    start: 0,
                    count: 20,
                    filters: [],
                },
            },
        },
        result: {
            data: {
                __typename: 'Query',
                search: {
                    __typename: 'SearchResults',
                    start: 0,
                    count: 1,
                    total: 1,
                    searchResults: [
                        {
                            entity: {
                                __typename: 'Dataset',
                                ...dataset3,
                            },
                            matchedFields: [],
                            insights: [],
                        },
                        {
                            entity: {
                                __typename: 'Dataset',
                                ...dataset4,
                            },
                            matchedFields: [],
                            insights: [],
                        },
                    ],
                    facets: [
                        {
                            field: 'origin',
                            displayName: 'origin',
                            aggregations: [
                                {
                                    value: 'PROD',
                                    count: 3,
                                    entity: null,
                                },
                            ],
                        },
                        {
                            field: 'platform',
                            displayName: 'platform',
                            aggregations: [
                                { value: 'hdfs', count: 1, entity: null },
                                { value: 'mysql', count: 1, entity: null },
                                { value: 'kafka', count: 1, entity: null },
                            ],
                        },
                    ],
                },
            } as GetSearchResultsQuery,
        },
    },
    {
        request: {
            query: GetSearchResultsDocument,
            variables: {
                input: {
                    type: 'DATA_FLOW',
                    query: 'Sample',
                    start: 0,
                    count: 10,
                    filters: [],
                },
            },
        },
        result: {
            data: {
                __typename: 'Query',
                search: {
                    __typename: 'SearchResults',
                    start: 0,
                    count: 1,
                    total: 1,
                    searchResults: [
                        {
                            entity: {
                                __typename: 'DataFlow',
                                ...dataFlow1,
                            },
                            matchedFields: [],
                            insights: [],
                        },
                    ],
                    facets: [
                        {
                            field: 'origin',
                            displayName: 'platform',
                            aggregations: [
                                {
                                    value: 'PROD',
                                    count: 3,
                                    entity: null,
                                },
                            ],
                        },
                        {
                            field: 'platform',
                            displayName: 'platform',
                            aggregations: [
                                {
                                    value: 'hdfs',
                                    count: 1,
                                    entity: null,
                                },
                                { value: 'mysql', count: 1, entity: null },
                                { value: 'kafka', count: 1, entity: null },
                            ],
                        },
                    ],
                },
            } as GetSearchResultsQuery,
        },
    },
    {
        request: {
            query: GetDataFlowDocument,
            variables: {
                urn: 'urn:li:dataFlow:1',
            },
        },
        result: {
            data: {
                dataFlow: {
                    ...dataFlow1,
                    dataJobs: {
                        entities: [
                            {
                                created: {
                                    time: 0,
                                },
                                entity: dataJob1,
                            },
                            {
                                created: {
                                    time: 0,
                                },
                                entity: dataJob2,
                            },
                            {
                                created: {
                                    time: 0,
                                },
                                entity: dataJob3,
                            },
                        ],
                    },
                },
            },
        },
    },
    {
        request: {
            query: GetDataJobDocument,
            variables: {
                urn: 'urn:li:dataJob:1',
            },
        },
        result: {
            data: {
                dataJob: {
                    ...dataJob1,
                },
            },
        },
    },
    {
        request: {
            query: GetMlModelDocument,
            variables: {
                urn: 'urn:li:mlModel:(urn:li:dataPlatform:sagemaker,trustmodel,PROD)',
            },
        },
        result: {
            data: {
                mlModel: {
                    ...mlModel,
                },
            },
        },
    },
    {
        request: {
            query: GetMlModelGroupDocument,
            variables: {
                urn: mlModelGroup.urn,
            },
        },
        result: {
            data: {
                mlModelGroup: {
                    ...mlModelGroup,
                },
            },
        },
    },
    {
        request: {
            query: GetSearchResultsDocument,
            variables: {
                input: {
                    type: 'DATA_JOB',
                    query: 'Sample',
                    start: 0,
                    count: 10,
                    filters: [],
                },
            },
        },
        result: {
            data: {
                __typename: 'Query',
                search: {
                    __typename: 'SearchResults',
                    start: 0,
                    count: 1,
                    total: 1,
                    searchResults: [
                        {
                            entity: {
                                __typename: 'DataJob',
                                ...dataJob1,
                            },
                            matchedFields: [],
                            insights: [],
                        },
                    ],
                    facets: [
                        {
                            field: 'origin',
                            displayName: 'platform',
                            aggregations: [
                                {
                                    value: 'PROD',
                                    count: 3,
                                    entity: null,
                                },
                            ],
                        },
                        {
                            field: 'platform',
                            displayName: 'platform',
                            aggregations: [
                                {
                                    value: 'hdfs',
                                    count: 1,
                                    entity: null,
                                },
                                { value: 'mysql', count: 1, entity: null },
                                { value: 'kafka', count: 1, entity: null },
                            ],
                        },
                    ],
                },
            } as GetSearchResultsQuery,
        },
    },
    {
        request: {
            query: GetTagDocument,
            variables: {
                urn: 'urn:li:tag:abc-sample-tag',
            },
        },
        result: {
            data: {
                tag: { ...sampleTag },
            },
        },
    },
    {
        request: {
            query: GetSearchResultsForMultipleDocument,
            variables: {
                input: {
                    types: ['DATASET'],
                    query: 'test',
                    start: 0,
                    count: 10,
                    filters: [
                        {
                            field: 'platform',
                            value: 'kafka',
                        },
                    ],
                },
            },
        },
        result: {
            data: {
                __typename: 'Query',
                searchAcrossEntities: {
                    __typename: 'SearchResults',
                    start: 0,
                    count: 1,
                    total: 1,
                    searchResults: [
                        {
                            entity: {
                                __typename: 'Dataset',
                                ...dataset3,
                            },
                            matchedFields: [],
                            insights: [],
                        },
                    ],
                    facets: [
                        {
                            field: 'origin',
                            displayName: 'origin',
                            aggregations: [
                                {
                                    value: 'PROD',
                                    count: 3,
                                    entity: null,
                                },
                            ],
                        },
                        {
                            field: 'platform',
                            displayName: 'platform',
                            aggregations: [
                                { value: 'hdfs', count: 1, entity: null },
                                { value: 'mysql', count: 1, entity: null },
                                { value: 'kafka', count: 1, entity: null },
                            ],
                        },
                    ],
                },
            } as GetSearchResultsForMultipleQuery,
        },
    },
    {
        request: {
            query: GetSearchResultsForMultipleDocument,
            variables: {
                input: {
                    types: ['DATASET'],
                    query: 'test',
                    start: 0,
                    count: 10,
                    filters: [
                        {
                            field: 'platform',
                            value: 'kafka',
                        },
                    ],
                },
            },
        },
        result: {
            data: {
                __typename: 'Query',
                searchAcrossEntities: {
                    __typename: 'SearchResults',
                    start: 0,
                    count: 1,
                    total: 1,
                    searchResults: [
                        {
                            entity: {
                                __typename: 'Dataset',
                                ...dataset3,
                            },
                            matchedFields: [],
                            insights: [],
                        },
                    ],
                    facets: [],
                },
            } as GetSearchResultsForMultipleQuery,
        },
    },
    {
        request: {
            query: GetSearchResultsForMultipleDocument,
            variables: {
                input: {
                    types: ['DATA_JOB'],
                    query: 'Sample',
                    start: 0,
                    count: 10,
                    filters: [],
                },
            },
        },
        result: {
            data: {
                __typename: 'Query',
                searchAcrossEntities: {
                    __typename: 'SearchResults',
                    start: 0,
                    count: 1,
                    total: 1,
                    searchResults: [
                        {
                            entity: {
                                __typename: 'DataJob',
                                ...dataJob1,
                            },
                            matchedFields: [],
                            insights: [],
                        },
                    ],
                    facets: [
                        {
                            field: 'origin',
                            displayName: 'platform',
                            aggregations: [
                                {
                                    value: 'PROD',
                                    count: 3,
                                    entity: null,
                                },
                            ],
                        },
                        {
                            field: 'platform',
                            displayName: 'platform',
                            aggregations: [
                                {
                                    value: 'hdfs',
                                    count: 1,
                                    entity: null,
                                },
                                { value: 'mysql', count: 1, entity: null },
                                { value: 'kafka', count: 1, entity: null },
                            ],
                        },
                    ],
                },
            } as GetSearchResultsForMultipleQuery,
        },
    },
    {
        request: {
            query: GetSearchResultsForMultipleDocument,
            variables: {
                input: {
                    types: ['DATASET'],
                    query: 'tags:"abc-sample-tag" OR fieldTags:"abc-sample-tag" OR editedFieldTags:"abc-sample-tag"',
                    start: 0,
                    count: 1,
                    filters: [],
                },
            },
        },
        result: {
            data: {
                __typename: 'Query',
                searchAcrossEntities: {
                    __typename: 'SearchResults',
                    start: 0,
                    count: 1,
                    total: 1,
                    searchResults: [
                        {
                            entity: {
                                __typename: 'Dataset',
                                ...dataset3,
                            },
                            matchedFields: [],
                            insights: [],
                        },
                    ],
                    facets: [
                        {
                            field: 'origin',
                            displayName: 'origin',
                            aggregations: [
                                {
                                    value: 'PROD',
                                    count: 3,
                                    entity: null,
                                },
                            ],
                        },
                        {
                            field: 'platform',
                            displayName: 'platform',
                            aggregations: [
                                { value: 'hdfs', count: 1, entity: null },
                                { value: 'mysql', count: 1, entity: null },
                                { value: 'kafka', count: 1, entity: null },
                            ],
                        },
                    ],
                },
            } as GetSearchResultsForMultipleQuery,
        },
    },
    {
        request: {
            query: GetSearchResultsForMultipleDocument,
            variables: {
                input: {
                    types: ['DATASET'],
                    query: '*',
                    start: 0,
                    count: 20,
                    filters: [],
                },
            },
        },
        result: {
            data: {
                __typename: 'Query',
                searchAcrossEntities: {
                    __typename: 'SearchResults',
                    start: 0,
                    count: 1,
                    total: 1,
                    searchResults: [
                        {
                            entity: {
                                __typename: 'Dataset',
                                ...dataset3,
                            },
                            matchedFields: [],
                            insights: [],
                        },
                        {
                            entity: {
                                __typename: 'Dataset',
                                ...dataset4,
                            },
                            matchedFields: [],
                            insights: [],
                        },
                    ],
                    facets: [
                        {
                            field: 'origin',
                            displayName: 'origin',
                            aggregations: [
                                {
                                    value: 'PROD',
                                    count: 3,
                                    entity: null,
                                },
                            ],
                        },
                        {
                            field: 'platform',
                            displayName: 'platform',
                            aggregations: [
                                { value: 'hdfs', count: 1, entity: null },
                                { value: 'mysql', count: 1, entity: null },
                                { value: 'kafka', count: 1, entity: null },
                            ],
                        },
                    ],
                },
            } as GetSearchResultsForMultipleQuery,
        },
    },
    {
        request: {
            query: GetSearchResultsForMultipleDocument,
            variables: {
                input: {
                    types: ['DATASET'],
                    query: 'test',
                    start: 0,
                    count: 10,
                    filters: [
                        {
                            field: 'platform',
                            value: 'kafka',
                        },
                        {
                            field: 'platform',
                            value: 'hdfs',
                        },
                    ],
                },
            },
        },
        result: {
            data: {
                __typename: 'Query',
                searchAcrossEntities: {
                    __typename: 'SearchResults',
                    start: 0,
                    count: 1,
                    total: 1,
                    searchResults: [
                        {
                            entity: {
                                __typename: 'Dataset',
                                ...dataset3,
                            },
                            matchedFields: [],
                            insights: [],
                        },
                    ],
                    facets: [
                        {
                            field: 'origin',
                            displayName: 'origin',
                            aggregations: [
                                {
                                    value: 'PROD',
                                    count: 3,
                                    entity: null,
                                },
                            ],
                        },
                        {
                            field: 'platform',
                            displayName: 'platform',
                            aggregations: [
                                { value: 'hdfs', count: 1, entity: null },
                                { value: 'mysql', count: 1, entity: null },
                                { value: 'kafka', count: 1, entity: null },
                            ],
                        },
                    ],
                },
            } as GetSearchResultsForMultipleQuery,
        },
    },
    {
        request: {
            query: GetSearchResultsForMultipleDocument,
            variables: {
                input: {
                    types: ['DATASET'],
                    query: 'test',
                    start: 0,
                    count: 10,
                    filters: [
                        {
                            field: 'platform',
                            value: 'kafka',
                        },
                        {
                            field: 'platform',
                            value: 'hdfs',
                        },
                    ],
                },
            },
        },
        result: {
            data: {
                __typename: 'Query',
                searchAcrossEntities: {
                    __typename: 'SearchResults',
                    start: 0,
                    count: 1,
                    total: 1,
                    searchResults: [
                        {
                            entity: {
                                __typename: 'Dataset',
                                ...dataset3,
                            },
                            matchedFields: [],
                            insights: [],
                        },
                    ],
                    facets: [
                        {
                            field: 'origin',
                            displayName: 'origin',
                            aggregations: [
                                {
                                    value: 'PROD',
                                    count: 3,
                                    entity: null,
                                },
                            ],
                        },
                        {
                            field: 'platform',
                            displayName: 'platform',
                            aggregations: [
                                { value: 'hdfs', count: 1, entity: null },
                                { value: 'mysql', count: 1, entity: null },
                                { value: 'kafka', count: 1, entity: null },
                            ],
                        },
                    ],
                },
            } as GetSearchResultsForMultipleQuery,
        },
    },
    {
        request: {
            query: GetEntityCountsDocument,
            variables: {
                input: {
                    types: [EntityType.Dataset],
                },
            },
        },
        result: {
            data: {
                getEntityCounts: {
                    counts: [
                        {
                            entityType: EntityType.Dataset,
                            count: 10,
                        },
                    ],
                },
            },
        },
    },
    {
        request: {
            query: GetMeDocument,
            variables: {},
        },
        result: {
            data: {
                __typename: 'Query',
                me: {
                    __typename: 'AuthenticatedUser',
                    corpUser: { ...user2 },
                    platformPrivileges: {
                        viewAnalytics: true,
                        managePolicies: true,
                        manageIdentities: true,
                    },
                },
            },
        },
    },
    {
        request: {
            query: ListRecommendationsDocument,
            variables: {
                input: {
                    userUrn: user2.urn,
                    requestContext: {
                        scenario: ScenarioType.Home,
                    },
                    limit: 5,
                },
            },
        },
        result: {
            data: {
                listRecommendations: {
                    modules: [...recommendationModules],
                },
            },
        },
    },
    {
        request: {
            query: ListRecommendationsDocument,
            variables: {
                input: {
                    userUrn: user2.urn,
                    requestContext: {
                        scenario: ScenarioType.EntityProfile,
                        entityRequestContext: {
                            urn: dataset3.urn,
                            type: EntityType.Dataset,
                        },
                    },
                    limit: 3,
                },
            },
        },
        result: {
            data: {
                listRecommendations: {
                    modules: [...recommendationModules],
                },
            },
        },
    },
    {
        request: {
            query: ListRecommendationsDocument,
            variables: {
                input: {
                    userUrn: user2.urn,
                    requestContext: {
                        scenario: ScenarioType.SearchResults,
                        searchRequestContext: {
                            query: 'noresults',
                            filters: [],
                        },
                    },
                    limit: 3,
                },
            },
        },
        result: {
            data: {
                listRecommendations: {
                    modules: [...recommendationModules],
                },
            },
        },
    },
    {
        request: {
            query: GetSearchResultsForMultipleDocument,
            variables: {
                input: {
                    types: [],
                    query: 'noresults',
                    start: 0,
                    count: 10,
                    filters: [],
                },
            },
        },
        result: {
            data: {
                search: {
                    start: 0,
                    count: 0,
                    total: 0,
                    searchResults: [],
                    facets: [],
                },
            },
        },
    },
    {
        request: {
            query: GetEntityCountsDocument,
            variables: {
                input: {
                    types: [
                        EntityType.Dataset,
                        EntityType.Chart,
                        EntityType.Dashboard,
                        EntityType.DataFlow,
                        EntityType.GlossaryTerm,
                        EntityType.MlfeatureTable,
                        EntityType.Mlmodel,
                        EntityType.MlmodelGroup,
                    ],
                },
            },
        },
        result: {
            data: {
                getEntityCounts: {
                    counts: [
                        {
                            entityType: EntityType.Dataset,
                            count: 670,
                        },
                    ],
                },
            },
        },
    },
];<|MERGE_RESOLUTION|>--- conflicted
+++ resolved
@@ -396,13 +396,10 @@
     editableSchemaMetadata: null,
     deprecation: null,
     usageStats: null,
-<<<<<<< HEAD
     tagProposals: null,
     termProposals: null,
     constraints: null,
-=======
     operations: null,
->>>>>>> 5ad21694
     datasetProfiles: [
         {
             rowCount: 10,
