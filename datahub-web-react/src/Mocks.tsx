import { GetDatasetDocument, UpdateDatasetDocument } from './graphql/dataset.generated';
import { GetDataFlowDocument } from './graphql/dataFlow.generated';
import { GetDataJobDocument } from './graphql/dataJob.generated';
import { GetBrowsePathsDocument, GetBrowseResultsDocument } from './graphql/browse.generated';
import {
    GetAutoCompleteResultsDocument,
    GetAutoCompleteMultipleResultsDocument,
    GetSearchResultsDocument,
    GetSearchResultsQuery,
    GetSearchResultsForMultipleDocument,
    GetSearchResultsForMultipleQuery,
} from './graphql/search.generated';
import { GetUserDocument } from './graphql/user.generated';
import {
    Dataset,
    DataFlow,
    DataJob,
    GlossaryTerm,
    EntityType,
    PlatformType,
    MlModel,
    MlModelGroup,
    SchemaFieldDataType,
    ScenarioType,
    RecommendationRenderType,
    RelationshipDirection,
    FabricType,
} from './types.generated';
import { GetTagDocument } from './graphql/tag.generated';
import { GetMlModelDocument } from './graphql/mlModel.generated';
import { GetMlModelGroupDocument } from './graphql/mlModelGroup.generated';
import { GetGlossaryTermDocument, GetGlossaryTermQuery } from './graphql/glossaryTerm.generated';
import { GetEntityCountsDocument } from './graphql/app.generated';
import { GetMeDocument } from './graphql/me.generated';
import { ListRecommendationsDocument } from './graphql/recommendations.generated';
import { FetchedEntity } from './app/lineage/types';

const user1 = {
    username: 'sdas',
    urn: 'urn:li:corpuser:1',
    type: EntityType.CorpUser,
    info: {
        email: 'sdas@domain.com',
        active: true,
        displayName: 'sdas',
        title: 'Software Engineer',
        firstName: 'Shirshanka',
        lastName: 'Das',
        fullName: 'Shirshanka Das',
    },
    editableInfo: {
        pictureLink: 'https://crunchconf.com/img/2019/speakers/1559291783-ShirshankaDas.png',
    },
    globalTags: {
        tags: [
            {
                tag: {
                    type: EntityType.Tag,
                    urn: 'urn:li:tag:abc-sample-tag',
                    name: 'abc-sample-tag',
                    description: 'sample tag',
                    properties: {
                        name: 'abc-sample-tag',
                        description: 'sample tag',
                        colorHex: 'sample tag color',
                    },
                },
            },
        ],
    },
};

const user2 = {
    username: 'john',
    urn: 'urn:li:corpuser:3',
    type: EntityType.CorpUser,
    info: {
        email: 'john@domain.com',
        active: true,
        displayName: 'john',
        title: 'Eng',
        firstName: 'John',
        lastName: 'Joyce',
        fullName: 'John Joyce',
    },
    editableInfo: {
        pictureLink: null,
    },
    globalTags: {
        tags: [
            {
                tag: {
                    type: EntityType.Tag,
                    urn: 'urn:li:tag:abc-sample-tag',
                    name: 'abc-sample-tag',
                    description: 'sample tag',
                    properties: {
                        name: 'abc-sample-tag',
                        description: 'sample tag',
                        colorHex: 'sample tag color',
                    },
                },
            },
        ],
    },
};

const dataPlatform = {
    urn: 'urn:li:dataPlatform:hdfs',
    name: 'HDFS',
    type: EntityType.DataPlatform,
    properties: {
        displayName: 'HDFS',
        type: PlatformType.FileSystem,
        datasetNameDelimiter: '.',
        logoUrl: '',
    },
};

export const dataset1 = {
    urn: 'urn:li:dataset:1',
    type: EntityType.Dataset,
    platform: {
        urn: 'urn:li:dataPlatform:hdfs',
        name: 'HDFS',
        type: EntityType.DataPlatform,
        properties: {
            displayName: 'HDFS',
            type: PlatformType.FileSystem,
            datasetNameDelimiter: '.',
            logoUrl: '',
        },
    },
    platformNativeType: 'TABLE',
    name: 'The Great Test Dataset',
    origin: 'PROD',
    tags: ['Private', 'PII'],
    uri: 'www.google.com',
    properties: {
        name: 'The Great Test Dataset',
        description: 'This is the greatest dataset in the world, youre gonna love it!',
        customProperties: [
            {
                key: 'TestProperty',
                value: 'My property value.',
            },
            {
                key: 'AnotherTestProperty',
                value: 'My other property value.',
            },
        ],
    },
    editableProperties: null,
    created: {
        time: 0,
    },
    lastModified: {
        time: 0,
    },
    ownership: {
        owners: [
            {
                owner: {
                    ...user1,
                },
                type: 'DATAOWNER',
            },
            {
                owner: {
                    ...user2,
                },
                type: 'DELEGATE',
            },
        ],
        lastModified: {
            time: 0,
        },
    },
    institutionalMemory: {
        elements: [
            {
                url: 'https://www.google.com',
                description: 'This only points to Google',
                created: {
                    actor: 'urn:li:corpuser:1',
                    time: 1612396473001,
                },
            },
        ],
    },
    usageStats: null,
    datasetProfiles: [
        {
            timestampMillis: 0,
            rowCount: 10,
            columnCount: 5,
            fieldProfiles: [
                {
                    fieldPath: 'testColumn',
                },
            ],
        },
    ],
    domain: null,
    container: null,
    upstream: null,
    downstream: null,
    health: null,
    assertions: null,
    deprecation: null,
<<<<<<< HEAD
    incidents: null,
    totalIncidents: null,
=======
    siblings: null,
>>>>>>> 387d1d8e
};

export const dataset2 = {
    urn: 'urn:li:dataset:2',
    type: EntityType.Dataset,
    platform: {
        urn: 'urn:li:dataPlatform:mysql',
        name: 'MySQL',
        info: {
            displayName: 'MySQL',
            type: PlatformType.RelationalDb,
            datasetNameDelimiter: '.',
            logoUrl: '',
        },
        type: EntityType.DataPlatform,
    },
    platformNativeType: 'TABLE',
    name: 'Some Other Dataset',
    origin: 'PROD',
    tags: ['Outdated'],
    uri: 'www.google.com',
    properties: {
        name: 'Some Other Dataset',
        description: 'This is some other dataset, so who cares!',
        customProperties: [],
        origin: 'PROD',
    },
    editableProperties: null,
    created: {
        time: 0,
    },
    lastModified: {
        time: 0,
    },
    ownership: {
        owners: [
            {
                owner: {
                    ...user1,
                },
                type: 'DATAOWNER',
            },
            {
                owner: {
                    ...user2,
                },
                type: 'DELEGATE',
            },
        ],
        lastModified: {
            time: 0,
        },
    },
    usageStats: null,
    datasetProfiles: [
        {
            timestampMillis: 0,
            rowCount: 10,
            columnCount: 5,
            fieldProfiles: [
                {
                    fieldPath: 'testColumn',
                    min: '3',
                    max: '4',
                    median: '6',
                    stdev: '1.2',
                    nullProportion: 0.56,
                    sampleValues: ['value1', 'value2', 'value3'],
                },
            ],
        },
    ],
    domain: null,
    container: null,
    upstream: null,
    downstream: null,
    health: null,
    assertions: null,
    status: null,
    deprecation: null,
<<<<<<< HEAD
    incidents: null,
    totalIncidents: null,
=======
    siblings: null,
>>>>>>> 387d1d8e
};

export const dataset3 = {
    __typename: 'Dataset',
    urn: 'urn:li:dataset:3',
    type: EntityType.Dataset,
    platform: {
        urn: 'urn:li:dataPlatform:kafka',
        name: 'Kafka',
        info: {
            displayName: 'Kafka',
            type: PlatformType.MessageBroker,
            datasetNameDelimiter: '.',
            logoUrl: '',
        },
        type: EntityType.DataPlatform,
    },
    platformNativeType: 'STREAM',
    name: 'Yet Another Dataset',
    origin: 'PROD',
    uri: 'www.google.com',
    properties: {
        name: 'Yet Another Dataset',
        description: 'This and here we have yet another Dataset (YAN). Are there more?',
        origin: 'PROD' as FabricType,
        customProperties: [{ key: 'propertyAKey', value: 'propertyAValue' }],
        externalUrl: 'https://data.hub',
    },
    editableProperties: null,
    created: {
        time: 0,
    },
    lastModified: {
        time: 0,
    },
    ownership: {
        owners: [
            {
                owner: {
                    ...user1,
                },
                type: 'DATAOWNER',
            },
            {
                owner: {
                    ...user2,
                },
                type: 'DELEGATE',
            },
        ],
        lastModified: {
            time: 0,
        },
    },
    globalTags: {
        __typename: 'GlobalTags',
        tags: [
            {
                tag: {
                    type: EntityType.Tag,
                    urn: 'urn:li:tag:abc-sample-tag',
                    name: 'abc-sample-tag',
                    description: 'sample tag',
                    properties: {
                        name: 'abc-sample-tag',
                        description: 'sample tag',
                        colorHex: 'sample tag color',
                    },
                },
            },
        ],
    },
    glossaryTerms: {
        terms: [
            {
                term: {
                    type: EntityType.GlossaryTerm,
                    urn: 'urn:li:glossaryTerm:sample-glossary-term',
                    name: 'sample-glossary-term',
                    hierarchicalName: 'example.sample-glossary-term',
                    properties: {
                        name: 'sample-glossary-term',
                        description: 'sample definition',
                        definition: 'sample definition',
                        termSource: 'sample term source',
                    },
                },
            },
        ],
    },
    incoming: null,
    outgoing: null,
    upstream: null,
    downstream: null,
    institutionalMemory: {
        elements: [
            {
                url: 'https://www.google.com',
                author: { urn: 'urn:li:corpuser:datahub', username: 'datahub', type: EntityType.CorpUser },
                description: 'This only points to Google',
                label: 'This only points to Google',
                created: {
                    actor: 'urn:li:corpuser:1',
                    time: 1612396473001,
                },
            },
        ],
    },
    schemaMetadata: {
        __typename: 'SchemaMetadata',
        aspectVersion: 0,
        createdAt: 0,
        fields: [
            {
                nullable: false,
                recursive: false,
                fieldPath: 'user_id',
                description: 'Id of the user created',
                type: SchemaFieldDataType.String,
                nativeDataType: 'varchar(100)',
                isPartOfKey: false,
                jsonPath: null,
                globalTags: null,
                glossaryTerms: null,
            },
            {
                nullable: false,
                recursive: false,
                fieldPath: 'user_name',
                description: 'Name of the user who signed up',
                type: SchemaFieldDataType.String,
                nativeDataType: 'boolean',
                isPartOfKey: false,
                jsonPath: null,
                globalTags: null,
                glossaryTerms: null,
            },
        ],
        hash: '',
        platformSchema: null,
        platformUrn: 'urn:li:dataPlatform:hive',
        created: {
            actor: 'urn:li:corpuser:jdoe',
            time: 1581407189000,
        },
        cluster: '',
        name: 'SampleHiveSchema',
        version: 0,
        lastModified: {
            actor: 'urn:li:corpuser:jdoe',
            time: 1581407189000,
        },
        datasetUrn: 'urn:li:dataset:3',
        primaryKeys: [],
        foreignKeys: [],
    },
    previousSchemaMetadata: null,
    editableSchemaMetadata: null,
    deprecation: null,
    usageStats: null,
    tagProposals: null,
    termProposals: null,
    constraints: null,
    operations: null,
    datasetProfiles: [
        {
            rowCount: 10,
            columnCount: 5,
            timestampMillis: 0,
            fieldProfiles: [
                {
                    fieldPath: 'testColumn',
                    uniqueCount: 1,
                    uniqueProportion: 0.129,
                    nullCount: 2,
                    nullProportion: 0.56,
                    min: '3',
                    max: '4',
                    mean: '5',
                    median: '6',
                    stdev: '1.2',
                    sampleValues: ['value1', 'value2', 'value3'],
                },
            ],
        },
    ],
    subTypes: null,
    viewProperties: null,
    autoRenderAspects: [
        {
            aspectName: 'autoRenderAspect',
            payload: '{ "values": [{ "autoField1": "autoValue1", "autoField2": "autoValue2" }] }',
            renderSpec: {
                displayType: 'tabular',
                displayName: 'Auto Render Aspect Custom Tab Name',
                key: 'values',
            },
        },
    ],
    domain: null,
    container: null,
    lineage: null,
    relationships: null,
    health: null,
    assertions: null,
    status: null,
    readRuns: null,
    writeRuns: null,
<<<<<<< HEAD
    incidents: null,
    totalIncidents: null,
=======
    siblings: null,
>>>>>>> 387d1d8e
} as Dataset;

export const dataset4 = {
    ...dataset3,
    name: 'Fourth Test Dataset',
    urn: 'urn:li:dataset:4',
    properties: {
        name: 'Fourth Test Dataset',
        description: 'This and here we have yet another Dataset (YAN). Are there more?',
        origin: 'PROD' as FabricType,
        customProperties: [{ key: 'propertyAKey', value: 'propertyAValue' }],
        externalUrl: 'https://data.hub',
    },
};

export const dataset5 = {
    ...dataset3,
    name: 'Fifth Test Dataset',
    urn: 'urn:li:dataset:5',
    properties: {
        name: 'Fifth Test Dataset',
        description: 'This and here we have yet another Dataset (YAN). Are there more?',
        origin: 'PROD',
        customProperties: [{ key: 'propertyAKey', value: 'propertyAValue' }],
        externalUrl: 'https://data.hub',
    },
};

export const dataset6 = {
    ...dataset3,
    name: 'Sixth Test Dataset',
    urn: 'urn:li:dataset:6',
    properties: {
        name: 'Display Name of Sixth',
        qualifiedName: 'Fully Qualified Name of Sixth Test Dataset',
        description: 'This and here we have yet another Dataset (YAN). Are there more?',
        origin: 'PROD',
        customProperties: [{ key: 'propertyAKey', value: 'propertyAValue' }],
        externalUrl: 'https://data.hub',
    },
};

export const dataset7 = {
    ...dataset3,
    name: 'Seventh Test Dataset',
    urn: 'urn:li:dataset:7',
    properties: {
        name: 'Seventh Test Dataset',
        description: 'This and here we have yet another Dataset (YAN). Are there more?',
        origin: 'PROD',
        customProperties: [{ key: 'propertyAKey', value: 'propertyAValue' }],
        externalUrl: 'https://data.hub',
    },
};

export const dataset3WithLineage = {
    ...dataset3,
    upstream: {
        start: 0,
        count: 2,
        total: 2,
        relationships: [
            {
                type: 'DownstreamOf',
                direction: RelationshipDirection.Outgoing,
                entity: dataset7,
            },
            {
                type: 'DownstreamOf',
                direction: RelationshipDirection.Outgoing,
                entity: dataset4,
            },
        ],
    },
    downstream: {
        start: 0,
        count: 0,
        total: 0,
        relationships: [],
    },
};

export const dataset4WithLineage = {
    ...dataset4,
    upstream: {
        start: 0,
        count: 2,
        total: 2,
        relationships: [
            {
                type: 'DownstreamOf',
                direction: RelationshipDirection.Outgoing,
                entity: dataset6,
            },
            {
                type: 'DownstreamOf',
                direction: RelationshipDirection.Outgoing,
                entity: dataset5,
            },
        ],
    },
    downstream: {
        start: 0,
        count: 1,
        total: 1,
        relationships: [
            {
                type: 'DownstreamOf',
                direction: RelationshipDirection.Incoming,
                entity: dataset3,
            },
        ],
    },
};

export const dataset5WithCyclicalLineage = {
    ...dataset5,
    upstream: {
        start: 0,
        count: 1,
        total: 1,
        relationships: [
            {
                type: 'DownstreamOf',
                direction: RelationshipDirection.Outgoing,
                entity: dataset3,
            },
        ],
    },
    downstream: {
        start: 0,
        count: 1,
        total: 1,
        relationships: [
            {
                type: 'DownstreamOf',
                direction: RelationshipDirection.Incoming,
                entity: dataset7,
            },
        ],
    },
};

export const dataset5WithLineage = {
    ...dataset5,
    upstream: null,
    downstream: {
        start: 0,
        count: 3,
        total: 3,
        relationships: [
            {
                type: 'DownstreamOf',
                direction: RelationshipDirection.Incoming,
                entity: dataset7,
            },
            {
                type: 'DownstreamOf',
                direction: RelationshipDirection.Incoming,
                entity: dataset6,
            },
            {
                type: 'DownstreamOf',
                direction: RelationshipDirection.Incoming,
                entity: dataset4,
            },
        ],
    },
};

export const dataset6WithLineage = {
    ...dataset6,
    upstream: {
        start: 0,
        count: 1,
        total: 1,
        relationships: [
            {
                type: 'DownstreamOf',
                direction: RelationshipDirection.Outgoing,
                entity: dataset5,
            },
        ],
    },
    downstream: {
        start: 0,
        count: 1,
        total: 1,
        relationships: [
            {
                type: 'DownstreamOf',
                direction: RelationshipDirection.Incoming,
                entity: dataset4,
            },
        ],
    },
};

export const dataset7WithLineage = {
    ...dataset7,
    upstream: {
        start: 0,
        count: 1,
        total: 1,
        relationships: [
            {
                type: 'DownstreamOf',
                direction: RelationshipDirection.Outgoing,
                entity: dataset5,
            },
        ],
    },
    downstream: {
        start: 0,
        count: 1,
        total: 1,
        relationships: [
            {
                type: 'DownstreamOf',
                direction: RelationshipDirection.Incoming,
                entity: dataset3,
            },
        ],
    },
};

export const dataset7WithSelfReferentialLineage = {
    ...dataset7,
    upstream: {
        start: 0,
        count: 2,
        total: 2,
        relationships: [
            {
                type: 'DownstreamOf',
                direction: RelationshipDirection.Outgoing,
                entity: dataset5,
            },
            {
                type: 'DownstreamOf',
                direction: RelationshipDirection.Outgoing,
                entity: dataset7,
            },
        ],
    },
    downstream: {
        start: 0,
        count: 2,
        total: 2,
        relationships: [
            {
                type: 'DownstreamOf',
                direction: RelationshipDirection.Incoming,
                entity: dataset3,
            },
            {
                type: 'DownstreamOf',
                direction: RelationshipDirection.Incoming,
                entity: dataset7,
            },
        ],
    },
};
const glossaryTerm1 = {
    urn: 'urn:li:glossaryTerm:1',
    type: EntityType.GlossaryTerm,
    name: 'Another glossary term',
    hierarchicalName: 'example.AnotherGlossaryTerm',
    ownership: {
        owners: [
            {
                owner: {
                    ...user1,
                },
                type: 'DATAOWNER',
            },
            {
                owner: {
                    ...user2,
                },
                type: 'DELEGATE',
            },
        ],
        lastModified: {
            time: 0,
        },
    },
    glossaryTermInfo: {
        name: 'Another glossary term',
        description: 'New glossary term',
        definition: 'New glossary term',
        termSource: 'termSource',
        sourceRef: 'sourceRef',
        sourceURI: 'sourceURI',
    },
    properties: {
        name: 'Another glossary term',
        description: 'New glossary term',
        definition: 'New glossary term',
        termSource: 'termSource',
        sourceRef: 'sourceRef',
        sourceURI: 'sourceURI',
    },
    deprecation: null,
} as GlossaryTerm;

const glossaryTerm2 = {
    urn: 'urn:li:glossaryTerm:example.glossaryterm1',
    type: 'GLOSSARY_TERM',
    name: 'glossaryterm1',
    hierarchicalName: 'example.glossaryterm1',
    ownership: null,
    glossaryTermInfo: {
        name: 'glossaryterm1',
        description: 'is A relation glossary term 1',
        definition: 'is A relation glossary term 1',
        termSource: 'INTERNAL',
        sourceRef: 'TERM_SOURCE_SAXO',
        sourceUrl: '',
        rawSchema: 'sample proto schema',
        customProperties: [
            {
                key: 'keyProperty',
                value: 'valueProperty',
                __typename: 'StringMapEntry',
            },
        ],
        __typename: 'GlossaryTermInfo',
    },
    properties: {
        name: 'glossaryterm1',
        description: 'is A relation glossary term 1',
        definition: 'is A relation glossary term 1',
        termSource: 'INTERNAL',
        sourceRef: 'TERM_SOURCE_SAXO',
        sourceUrl: '',
        rawSchema: 'sample proto schema',
        customProperties: [
            {
                key: 'keyProperty',
                value: 'valueProperty',
                __typename: 'StringMapEntry',
            },
        ],
        __typename: 'GlossaryTermProperties',
    },
    deprecation: null,
    isRealtedTerms: {
        start: 0,
        count: 0,
        total: 0,
        relationships: [
            {
                entity: {
                    urn: 'urn:li:glossaryTerm:schema.Field16Schema_v1',
                    __typename: 'GlossaryTerm',
                },
            },
        ],
        __typename: 'EntityRelationshipsResult',
    },
    hasRelatedTerms: {
        start: 0,
        count: 0,
        total: 0,
        relationships: [
            {
                entity: {
                    urn: 'urn:li:glossaryTerm:example.glossaryterm2',
                    __typename: 'GlossaryTerm',
                },
            },
        ],
        __typename: 'EntityRelationshipsResult',
    },
    __typename: 'GlossaryTerm',
};

const glossaryTerm3 = {
    urn: 'urn:li:glossaryTerm:example.glossaryterm2',
    type: 'GLOSSARY_TERM',
    name: 'glossaryterm2',
    hierarchicalName: 'example.glossaryterm2',
    ownership: null,
    glossaryTermInfo: {
        name: 'glossaryterm2',
        description: 'has A relation glossary term 2',
        definition: 'has A relation glossary term 2',
        termSource: 'INTERNAL',
        sourceRef: 'TERM_SOURCE_SAXO',
        sourceUrl: '',
        rawSchema: 'sample proto schema',
        customProperties: [
            {
                key: 'keyProperty',
                value: 'valueProperty',
                __typename: 'StringMapEntry',
            },
        ],
        __typename: 'GlossaryTermInfo',
    },
    properties: {
        name: 'glossaryterm2',
        description: 'has A relation glossary term 2',
        definition: 'has A relation glossary term 2',
        termSource: 'INTERNAL',
        sourceRef: 'TERM_SOURCE_SAXO',
        sourceUrl: '',
        rawSchema: 'sample proto schema',
        customProperties: [
            {
                key: 'keyProperty',
                value: 'valueProperty',
                __typename: 'StringMapEntry',
            },
        ],
        __typename: 'GlossaryTermProperties',
    },
    glossaryRelatedTerms: {
        isRelatedTerms: null,
        hasRelatedTerms: [
            {
                urn: 'urn:li:glossaryTerm:example.glossaryterm3',
                properties: {
                    name: 'glossaryterm3',
                },
                __typename: 'GlossaryTerm',
            },
            {
                urn: 'urn:li:glossaryTerm:example.glossaryterm4',
                properties: {
                    name: 'glossaryterm4',
                },
                __typename: 'GlossaryTerm',
            },
        ],
        __typename: 'GlossaryRelatedTerms',
    },
    deprecation: null,
    __typename: 'GlossaryTerm',
} as GlossaryTerm;

const sampleTag = {
    urn: 'urn:li:tag:abc-sample-tag',
    name: 'abc-sample-tag',
    description: 'sample tag description',
    ownership: {
        owners: [
            {
                owner: {
                    ...user1,
                },
                type: 'DATAOWNER',
            },
            {
                owner: {
                    ...user2,
                },
                type: 'DELEGATE',
            },
        ],
        lastModified: {
            time: 0,
        },
    },
    properties: {
        name: 'abc-sample-tag',
        description: 'sample tag description',
        colorHex: 'sample tag color',
    },
};

export const dataFlow1 = {
    __typename: 'DataFlow',
    urn: 'urn:li:dataFlow:1',
    type: EntityType.DataFlow,
    orchestrator: 'Airflow',
    flowId: 'flowId1',
    cluster: 'cluster1',
    properties: {
        name: 'DataFlowInfoName',
        description: 'DataFlowInfo1 Description',
        project: 'DataFlowInfo1 project',
        externalUrl: null,
        customProperties: [],
    },
    editableProperties: null,
    ownership: {
        owners: [
            {
                owner: {
                    ...user1,
                },
                type: 'DATAOWNER',
            },
            {
                owner: {
                    ...user2,
                },
                type: 'DELEGATE',
            },
        ],
        lastModified: {
            time: 0,
        },
    },
    globalTags: {
        tags: [
            {
                tag: {
                    type: EntityType.Tag,
                    urn: 'urn:li:tag:abc-sample-tag',
                    name: 'abc-sample-tag',
                    description: 'sample tag',
                    properties: {
                        name: 'abc-sample-tag',
                        description: 'sample tag',
                        colorHex: 'sample tag color',
                    },
                },
            },
        ],
    },
    platform: {
        ...dataPlatform,
    },
    domain: null,
    deprecation: null,
} as DataFlow;

export const dataJob1 = {
    __typename: 'DataJob',
    urn: 'urn:li:dataJob:1',
    type: EntityType.DataJob,
    dataFlow: dataFlow1,
    jobId: 'jobId1',
    ownership: {
        __typename: 'Ownership',
        owners: [
            {
                owner: {
                    ...user1,
                },
                type: 'DATAOWNER',
            },
            {
                owner: {
                    ...user2,
                },
                type: 'DELEGATE',
            },
        ],
        lastModified: {
            time: 0,
        },
    },
    properties: {
        name: 'DataJobInfoName',
        description: 'DataJobInfo1 Description',
        externalUrl: null,
        customProperties: [],
    },
    editableProperties: null,
    inputOutput: {
        __typename: 'DataJobInputOutput',
        inputDatasets: [dataset5],
        outputDatasets: [dataset6],
        inputDatajobs: [],
    },
    globalTags: {
        tags: [
            {
                tag: {
                    type: EntityType.Tag,
                    urn: 'urn:li:tag:abc-sample-tag',
                    name: 'abc-sample-tag',
                    description: 'sample tag',
                    properties: {
                        name: 'abc-sample-tag',
                        description: 'sample tag',
                        colorHex: 'sample tag color',
                    },
                },
            },
        ],
    },
    incoming: null,
    outgoing: null,
    upstream: null,
    downstream: null,
    parentFlow: {
        start: 0,
        count: 1,
        total: 1,
        relationships: [
            {
                type: 'IsPartOf',
                direction: RelationshipDirection.Outgoing,
                entity: dataFlow1,
            },
        ],
    },
    domain: null,
    status: null,
    deprecation: null,
} as DataJob;

export const dataJob2 = {
    __typename: 'DataJob',
    urn: 'urn:li:dataJob:2',
    type: EntityType.DataJob,
    dataFlow: dataFlow1,
    jobId: 'jobId2',
    ownership: {
        __typename: 'Ownership',
        owners: [
            {
                owner: {
                    ...user1,
                },
                type: 'DATAOWNER',
            },
            {
                owner: {
                    ...user2,
                },
                type: 'DELEGATE',
            },
        ],
        lastModified: {
            time: 0,
        },
    },
    properties: {
        name: 'DataJobInfoName2',
        description: 'DataJobInfo2 Description',
        externalUrl: null,
        customProperties: [],
    },
    editableProperties: null,
    inputOutput: {
        __typename: 'DataJobInputOutput',
        inputDatasets: [dataset3],
        outputDatasets: [dataset3],
        inputDatajobs: [dataJob1],
    },
    globalTags: {
        tags: [
            {
                tag: {
                    type: EntityType.Tag,
                    urn: 'urn:li:tag:abc-sample-tag',
                    name: 'abc-sample-tag',
                    description: 'sample tag',
                    properties: {
                        name: 'abc-sample-tag',
                        description: 'sample tag',
                        colorHex: 'sample tag color',
                    },
                },
            },
        ],
    },
    domain: null,
    upstream: null,
    downstream: null,
    deprecation: null,
} as DataJob;

export const dataJob3 = {
    __typename: 'DataJob',
    urn: 'urn:li:dataJob:3',
    type: EntityType.DataJob,
    dataFlow: dataFlow1,
    jobId: 'jobId3',
    ownership: {
        __typename: 'Ownership',
        owners: [
            {
                owner: {
                    ...user1,
                },
                type: 'DATAOWNER',
            },
            {
                owner: {
                    ...user2,
                },
                type: 'DELEGATE',
            },
        ],
        lastModified: {
            time: 0,
        },
    },
    properties: {
        name: 'DataJobInfoName3',
        description: 'DataJobInfo3 Description',
        externalUrl: null,
        customProperties: [],
    },
    editableProperties: null,
    inputOutput: {
        __typename: 'DataJobInputOutput',
        inputDatasets: [dataset3],
        outputDatasets: [dataset3],
        inputDatajobs: [dataJob2],
    },
    globalTags: {
        tags: [
            {
                tag: {
                    type: EntityType.Tag,
                    urn: 'urn:li:tag:abc-sample-tag',
                    name: 'abc-sample-tag',
                    description: 'sample tag',
                    properties: {
                        name: 'abc-sample-tag',
                        description: 'sample tag',
                        colorHex: 'sample tag color',
                    },
                },
            },
        ],
    },
    domain: null,
    upstream: null,
    downstream: null,
    status: null,
    deprecation: null,
} as DataJob;

export const mlModel = {
    __typename: 'MLModel',
    urn: 'urn:li:mlModel:(urn:li:dataPlatform:sagemaker,trustmodel,PROD)',
    type: EntityType.Mlmodel,
    name: 'trust model',
    description: 'a ml trust model',
    origin: 'PROD',
    platform: {
        urn: 'urn:li:dataPlatform:kafka',
        name: 'Kafka',
        info: {
            type: PlatformType.MessageBroker,
            datasetNameDelimiter: '.',
            logoUrl: '',
        },
        type: EntityType.DataPlatform,
    },
    tags: [],
    properties: {
        description: 'a ml trust model',
        date: null,
        version: '1',
        type: 'model type',
        trainingMetrics: null,
        hyperParams: null,
        mlFeatures: null,
        groups: null,
        customProperties: null,
    },
    ownership: {
        __typename: 'Ownership',
        owners: [
            {
                owner: {
                    ...user1,
                },
                type: 'DATAOWNER',
            },
            {
                owner: {
                    ...user2,
                },
                type: 'DELEGATE',
            },
        ],
        lastModified: {
            time: 0,
        },
    },
    upstreamLineage: [],
    downstreamLineage: [],
    globalTags: {
        tags: [
            {
                tag: {
                    type: EntityType.Tag,
                    urn: 'urn:li:tag:abc-sample-tag',
                    name: 'abc-sample-tag',
                    description: 'sample tag',
                    properties: {
                        name: 'abc-sample-tag',
                        description: 'sample tag',
                        colorHex: 'sample tag color',
                    },
                },
            },
        ],
    },
    incoming: null,
    outgoing: null,
    upstream: null,
    downstream: null,
    status: null,
    deprecation: null,
} as MlModel;

export const dataset1FetchedEntity = {
    urn: dataset1.urn,
    name: dataset1.name,
    type: dataset1.type,
    upstreamChildren: [],
    downstreamChildren: [
        { type: EntityType.Dataset, entity: dataset2 },
        { type: EntityType.DataJob, entity: dataJob1 },
    ],
} as FetchedEntity;

export const dataset2FetchedEntity = {
    urn: dataset2.urn,
    name: 'test name',
    type: dataset2.type,
    upstreamChildren: [
        { type: EntityType.Dataset, entity: dataset1 },
        { type: EntityType.DataJob, entity: dataJob1 },
    ],
    downstreamChildren: [],
} as FetchedEntity;

export const mlModelGroup = {
    __typename: 'MLModelGroup',
    urn: 'urn:li:mlModelGroup:(urn:li:dataPlatform:sagemaker,another-group,PROD)',
    type: EntityType.MlmodelGroup,
    name: 'trust model group',
    description: 'a ml trust model group',
    origin: 'PROD',
    platform: {
        urn: 'urn:li:dataPlatform:kafka',
        name: 'Kafka',
        info: {
            type: PlatformType.MessageBroker,
            datasetNameDelimiter: '.',
            logoUrl: '',
        },
        type: EntityType.DataPlatform,
    },
    ownership: {
        __typename: 'Ownership',
        owners: [
            {
                owner: {
                    ...user1,
                },
                type: 'DATAOWNER',
            },
            {
                owner: {
                    ...user2,
                },
                type: 'DELEGATE',
            },
        ],
        lastModified: {
            time: 0,
        },
    },
    upstreamLineage: null,
    downstreamLineage: null,
    globalTags: {
        tags: [
            {
                tag: {
                    type: EntityType.Tag,
                    urn: 'urn:li:tag:abc-sample-tag',
                    name: 'abc-sample-tag',
                    description: 'sample tag',
                    properties: {
                        name: 'abc-sample-tag',
                        description: 'sample tag',
                        colorHex: 'sample tag color',
                    },
                },
            },
        ],
    },
    incoming: null,
    outgoing: null,
    upstream: null,
    downstream: null,
    status: null,
    deprecation: null,
} as MlModelGroup;

export const recommendationModules = [
    {
        title: 'Most Popular',
        moduleId: 'MostPopular',
        renderType: RecommendationRenderType.EntityNameList,
        content: [
            {
                entity: {
                    ...dataset2,
                },
            },
        ],
    },
    {
        title: 'Top Platforms',
        moduleId: 'TopPlatforms',
        renderType: RecommendationRenderType.PlatformSearchList,
        content: [
            {
                entity: {
                    urn: 'urn:li:dataPlatform:snowflake',
                    type: EntityType.DataPlatform,
                    name: 'snowflake',
                    properties: {
                        displayName: 'Snowflake',
                        datasetNameDelimiter: '.',
                        logoUrl: null,
                    },
                    displayName: null,
                    info: null,
                },
                params: {
                    contentParams: {
                        count: 1,
                    },
                },
            },
        ],
    },
    {
        title: 'Popular Tags',
        moduleId: 'PopularTags',
        renderType: RecommendationRenderType.TagSearchList,
        content: [
            {
                entity: {
                    urn: 'urn:li:tag:TestTag',
                    name: 'TestTag',
                },
            },
        ],
    },
];

/*
    Define mock data to be returned by Apollo MockProvider. 
*/
export const mocks = [
    {
        request: {
            query: GetDatasetDocument,
            variables: {
                urn: 'urn:li:dataset:3',
            },
        },
        result: {
            data: {
                dataset: {
                    ...dataset3,
                },
            },
        },
    },
    {
        request: {
            query: GetUserDocument,
            variables: {
                urn: 'urn:li:corpuser:1',
            },
        },
        result: {
            data: {
                corpUser: {
                    ...user1,
                },
            },
        },
    },
    {
        request: {
            query: GetUserDocument,
            variables: {
                urn: 'urn:li:corpuser:2',
            },
        },
        result: {
            data: {
                corpUser: {
                    ...user1,
                },
            },
        },
    },
    {
        request: {
            query: GetUserDocument,
            variables: {
                urn: 'urn:li:corpuser:datahub',
            },
        },
        result: {
            data: {
                corpUser: {
                    ...user1,
                },
            },
        },
    },
    {
        request: {
            query: GetBrowsePathsDocument,
            variables: {
                input: {
                    type: 'DATASET',
                    urn: 'urn:li:dataset:1',
                },
            },
        },
        result: {
            data: {
                browsePaths: [['prod', 'hdfs', 'datasets']],
            },
        },
    },
    {
        request: {
            query: GetBrowseResultsDocument,
            variables: {
                input: {
                    type: 'DATASET',
                    path: [],
                    start: 0,
                    count: 20,
                    filters: null,
                },
            },
        },
        result: {
            data: {
                browse: {
                    entities: [],
                    start: 0,
                    count: 0,
                    total: 0,
                    metadata: {
                        path: [],
                        groups: [
                            {
                                name: 'prod',
                                count: 1,
                            },
                        ],
                        totalNumEntities: 1,
                    },
                },
            },
        },
    },
    {
        request: {
            query: GetBrowseResultsDocument,
            variables: {
                input: {
                    type: 'DATASET',
                    path: ['prod', 'hdfs'],
                    start: 0,
                    count: 20,
                    filters: null,
                },
            },
        },
        result: {
            data: {
                browse: {
                    entities: [
                        {
                            __typename: 'Dataset',
                            ...dataset1,
                        },
                    ],
                    start: 0,
                    count: 1,
                    total: 1,
                    metadata: {
                        path: ['prod', 'hdfs'],
                        groups: [],
                        totalNumEntities: 0,
                    },
                },
            },
        },
    },
    {
        request: {
            query: GetBrowseResultsDocument,
            variables: {
                input: {
                    type: 'DATASET',
                    path: ['prod'],
                    start: 0,
                    count: 20,
                    filters: null,
                },
            },
        },
        result: {
            data: {
                browse: {
                    entities: [],
                    start: 0,
                    count: 0,
                    total: 0,
                    metadata: {
                        path: ['prod'],
                        groups: [
                            {
                                name: 'hdfs',
                                count: 1,
                            },
                        ],
                        totalNumEntities: 1,
                    },
                },
            },
        },
    },
    {
        request: {
            query: GetAutoCompleteMultipleResultsDocument,
            variables: {
                input: {
                    query: 't',
                },
            },
        },
        result: {
            data: {
                autoCompleteForMultiple: {
                    query: 't',
                    suggestions: [
                        {
                            type: EntityType.Dataset,
                            suggestions: ['The Great Test Dataset', 'Some Other Dataset'],
                            entities: [dataset1, dataset2],
                        },
                    ],
                },
            },
        },
    },
    {
        request: {
            query: GetAutoCompleteMultipleResultsDocument,
            variables: {
                input: {
                    query: 't',
                    limit: 30,
                },
            },
        },
        result: {
            data: {
                autoCompleteForMultiple: {
                    query: 't',
                    suggestions: [
                        {
                            type: EntityType.Dataset,
                            suggestions: ['The Great Test Dataset', 'Some Other Dataset'],
                            entities: [dataset1, dataset2],
                        },
                    ],
                },
            },
        },
    },
    {
        request: {
            query: GetAutoCompleteResultsDocument,
            variables: {
                input: {
                    type: 'USER',
                    query: 'j',
                },
            },
        },
        result: {
            data: {
                autoComplete: {
                    query: 'j',
                    suggestions: ['jjoyce'],
                    entities: [user1],
                },
            },
        },
    },
    {
        request: {
            query: GetSearchResultsDocument,
            variables: {
                input: {
                    type: 'DATASET',
                    query: 'test',
                    start: 0,
                    count: 10,
                    filters: [],
                },
            },
        },
        result: {
            data: {
                search: {
                    start: 0,
                    count: 3,
                    total: 3,
                    searchResults: [
                        {
                            entity: {
                                __typename: 'Dataset',
                                ...dataset1,
                            },
                            matchedFields: [
                                {
                                    name: 'fieldName',
                                    value: 'fieldValue',
                                },
                            ],
                            insights: [],
                        },
                        {
                            entity: {
                                __typename: 'Dataset',
                                ...dataset2,
                            },
                        },
                        {
                            entity: {
                                __typename: 'Dataset',
                                ...dataset3,
                            },
                        },
                    ],
                    facets: [
                        {
                            field: 'origin',
                            displayName: 'origin',
                            aggregations: [{ value: 'PROD', count: 3, entity: null }],
                        },
                        {
                            field: 'platform',
                            displayName: 'platform',
                            aggregations: [
                                { value: 'HDFS', count: 1, entity: null },
                                { value: 'MySQL', count: 1, entity: null },
                                { value: 'Kafka', count: 1, entity: null },
                            ],
                        },
                    ],
                },
            } as GetSearchResultsQuery,
        },
    },
    {
        request: {
            query: GetSearchResultsDocument,
            variables: {
                input: {
                    type: 'DATASET',
                    query: 'test',
                    start: 0,
                    count: 10,
                    filters: [
                        {
                            field: 'platform',
                            value: 'kafka',
                        },
                    ],
                },
            },
        },
        result: {
            data: {
                __typename: 'Query',
                search: {
                    __typename: 'SearchResults',
                    start: 0,
                    count: 1,
                    total: 1,
                    searchResults: [
                        {
                            entity: {
                                __typename: 'Dataset',
                                ...dataset3,
                            },
                            matchedFields: [],
                            insights: [],
                        },
                    ],
                    facets: [
                        {
                            __typename: 'FacetMetadata',
                            field: 'origin',
                            displayName: 'origin',
                            aggregations: [
                                {
                                    value: 'PROD',
                                    count: 3,
                                    entity: null,
                                },
                            ],
                        },
                        {
                            __typename: 'FacetMetadata',
                            field: 'platform',
                            displayName: 'platform',
                            aggregations: [
                                { value: 'hdfs', count: 1, entity: null },
                                { value: 'mysql', count: 1, entity: null },
                                { value: 'kafka', count: 1, entity: null },
                            ],
                        },
                    ],
                },
            } as GetSearchResultsQuery,
        },
    },
    {
        request: {
            query: GetSearchResultsDocument,
            variables: {
                input: {
                    type: 'GLOSSARY_TERM',
                    query: 'tags:"abc-sample-tag" OR fieldTags:"abc-sample-tag" OR editedFieldTags:"abc-sample-tag"',
                    start: 0,
                    count: 1,
                    filters: [],
                },
            },
        },
        result: {
            data: {
                __typename: 'Query',
                search: {
                    __typename: 'SearchResults',
                    start: 0,
                    count: 1,
                    total: 1,
                    searchResults: [
                        {
                            entity: {
                                __typename: 'GLOSSARY_TERM',
                                ...glossaryTerm1,
                            },
                            matchedFields: [],
                            insights: [],
                        },
                    ],
                    facets: [
                        {
                            field: 'origin',
                            displayName: 'origin',
                            aggregations: [
                                {
                                    value: 'PROD',
                                    count: 3,
                                    entity: null,
                                },
                            ],
                        },
                        {
                            field: 'platform',
                            displayName: 'platform',
                            aggregations: [
                                { value: 'hdfs', count: 1, entity: null },
                                { value: 'mysql', count: 1, entity: null },
                                { value: 'kafka', count: 1, entity: null },
                            ],
                        },
                    ],
                },
            } as GetSearchResultsQuery,
        },
    },
    {
        request: {
            query: GetGlossaryTermDocument,
            variables: {
                urn: 'urn:li:glossaryTerm:example.glossaryterm1',
            },
        },
        result: {
            data: {
                glossaryTerm: { ...glossaryTerm2 },
            } as GetGlossaryTermQuery,
        },
    },
    {
        request: {
            query: GetGlossaryTermDocument,
            variables: {
                urn: 'urn:li:glossaryTerm:example.glossaryterm2',
            },
        },
        result: {
            data: {
                glossaryTerm: { ...glossaryTerm3 },
            },
        },
    },
    {
        request: {
            query: GetSearchResultsDocument,
            variables: {
                input: {
                    type: 'DATASET',
                    query: 'test',
                    start: 0,
                    count: 10,
                    filters: [
                        {
                            field: 'platform',
                            value: 'kafka',
                        },
                        {
                            field: 'platform',
                            value: 'hdfs',
                        },
                    ],
                },
            },
        },
        result: {
            data: {
                __typename: 'Query',
                search: {
                    __typename: 'SearchResults',
                    start: 0,
                    count: 1,
                    total: 1,
                    searchResults: [
                        {
                            entity: {
                                __typename: 'Dataset',
                                ...dataset3,
                            },
                            matchedFields: [],
                            insights: [],
                        },
                    ],
                    facets: [
                        {
                            field: 'origin',
                            displayName: 'origin',
                            aggregations: [
                                {
                                    value: 'PROD',
                                    count: 3,
                                    entity: null,
                                },
                            ],
                        },
                        {
                            field: 'platform',
                            displayName: 'platform',
                            aggregations: [
                                { value: 'hdfs', count: 1, entity: null },
                                { value: 'mysql', count: 1, entity: null },
                                { value: 'kafka', count: 1, entity: null },
                            ],
                        },
                    ],
                },
            } as GetSearchResultsQuery,
        },
    },
    {
        request: {
            query: GetSearchResultsDocument,
            variables: {
                input: {
                    type: 'USER',
                    query: 'Test',
                    start: 0,
                    count: 10,
                },
            },
        },
        result: {
            data: {
                search: {
                    start: 0,
                    count: 2,
                    total: 2,
                    searchResult: [
                        {
                            entity: {
                                ...user1,
                            },
                            matchedFields: [],
                            insights: [],
                        },
                    ],
                },
            },
        },
    },
    {
        request: {
            query: UpdateDatasetDocument,
            variables: {
                input: {
                    urn: 'urn:li:dataset:1',
                    ownership: {
                        owners: [
                            {
                                owner: 'urn:li:corpuser:1',
                                type: 'DATAOWNER',
                            },
                        ],
                        lastModified: {
                            time: 0,
                        },
                    },
                },
            },
        },
        result: {
            data: {
                dataset: {
                    urn: 'urn:li:corpuser:1',
                    ownership: {
                        owners: [
                            {
                                owner: {
                                    ...user1,
                                },
                                type: 'DATAOWNER',
                            },
                        ],
                        lastModified: {
                            time: 0,
                        },
                    },
                },
            },
        },
    },
    {
        request: {
            query: GetSearchResultsDocument,
            variables: {
                input: {
                    type: 'CORP_USER',
                    query: 'tags:"abc-sample-tag" OR fieldTags:"abc-sample-tag" OR editedFieldTags:"abc-sample-tag"',
                    start: 0,
                    count: 1,
                    filters: [],
                },
            },
        },
        result: {
            data: {
                __typename: 'Query',
                search: {
                    __typename: 'SearchResults',
                    start: 0,
                    count: 0,
                    total: 2,
                    searchResults: [],
                    facets: [],
                },
            },
        },
    },
    {
        request: {
            query: GetSearchResultsDocument,
            variables: {
                input: {
                    type: 'DATASET',
                    query: 'tags:"abc-sample-tag" OR fieldTags:"abc-sample-tag" OR editedFieldTags:"abc-sample-tag"',
                    start: 0,
                    count: 1,
                    filters: [],
                },
            },
        },
        result: {
            data: {
                __typename: 'Query',
                search: {
                    __typename: 'SearchResults',
                    start: 0,
                    count: 1,
                    total: 1,
                    searchResults: [
                        {
                            entity: {
                                __typename: 'Dataset',
                                ...dataset3,
                            },
                            matchedFields: [],
                            insights: [],
                        },
                    ],
                    facets: [
                        {
                            field: 'origin',
                            displayName: 'origin',
                            aggregations: [
                                {
                                    value: 'PROD',
                                    count: 3,
                                    entity: null,
                                },
                            ],
                        },
                        {
                            field: 'platform',
                            displayName: 'platform',
                            aggregations: [
                                { value: 'hdfs', count: 1, entity: null },
                                { value: 'mysql', count: 1, entity: null },
                                { value: 'kafka', count: 1, entity: null },
                            ],
                        },
                    ],
                },
            } as GetSearchResultsQuery,
        },
    },
    {
        request: {
            query: GetSearchResultsDocument,
            variables: {
                input: {
                    type: 'DATASET',
                    query: '*',
                    start: 0,
                    count: 20,
                    filters: [],
                },
            },
        },
        result: {
            data: {
                __typename: 'Query',
                search: {
                    __typename: 'SearchResults',
                    start: 0,
                    count: 1,
                    total: 1,
                    searchResults: [
                        {
                            entity: {
                                __typename: 'Dataset',
                                ...dataset3,
                            },
                            matchedFields: [],
                            insights: [],
                        },
                        {
                            entity: {
                                __typename: 'Dataset',
                                ...dataset4,
                            },
                            matchedFields: [],
                            insights: [],
                        },
                    ],
                    facets: [
                        {
                            field: 'origin',
                            displayName: 'origin',
                            aggregations: [
                                {
                                    value: 'PROD',
                                    count: 3,
                                    entity: null,
                                },
                            ],
                        },
                        {
                            field: 'platform',
                            displayName: 'platform',
                            aggregations: [
                                { value: 'hdfs', count: 1, entity: null },
                                { value: 'mysql', count: 1, entity: null },
                                { value: 'kafka', count: 1, entity: null },
                            ],
                        },
                    ],
                },
            } as GetSearchResultsQuery,
        },
    },
    {
        request: {
            query: GetSearchResultsDocument,
            variables: {
                input: {
                    type: 'DATA_FLOW',
                    query: 'Sample',
                    start: 0,
                    count: 10,
                    filters: [],
                },
            },
        },
        result: {
            data: {
                __typename: 'Query',
                search: {
                    __typename: 'SearchResults',
                    start: 0,
                    count: 1,
                    total: 1,
                    searchResults: [
                        {
                            entity: {
                                __typename: 'DataFlow',
                                ...dataFlow1,
                            },
                            matchedFields: [],
                            insights: [],
                        },
                    ],
                    facets: [
                        {
                            field: 'origin',
                            displayName: 'platform',
                            aggregations: [
                                {
                                    value: 'PROD',
                                    count: 3,
                                    entity: null,
                                },
                            ],
                        },
                        {
                            field: 'platform',
                            displayName: 'platform',
                            aggregations: [
                                {
                                    value: 'hdfs',
                                    count: 1,
                                    entity: null,
                                },
                                { value: 'mysql', count: 1, entity: null },
                                { value: 'kafka', count: 1, entity: null },
                            ],
                        },
                    ],
                },
            } as GetSearchResultsQuery,
        },
    },
    {
        request: {
            query: GetDataFlowDocument,
            variables: {
                urn: 'urn:li:dataFlow:1',
            },
        },
        result: {
            data: {
                dataFlow: {
                    ...dataFlow1,
                    dataJobs: {
                        entities: [
                            {
                                created: {
                                    time: 0,
                                },
                                entity: dataJob1,
                            },
                            {
                                created: {
                                    time: 0,
                                },
                                entity: dataJob2,
                            },
                            {
                                created: {
                                    time: 0,
                                },
                                entity: dataJob3,
                            },
                        ],
                    },
                },
            },
        },
    },
    {
        request: {
            query: GetDataJobDocument,
            variables: {
                urn: 'urn:li:dataJob:1',
            },
        },
        result: {
            data: {
                dataJob: {
                    ...dataJob1,
                },
            },
        },
    },
    {
        request: {
            query: GetMlModelDocument,
            variables: {
                urn: 'urn:li:mlModel:(urn:li:dataPlatform:sagemaker,trustmodel,PROD)',
            },
        },
        result: {
            data: {
                mlModel: {
                    ...mlModel,
                },
            },
        },
    },
    {
        request: {
            query: GetMlModelGroupDocument,
            variables: {
                urn: mlModelGroup.urn,
            },
        },
        result: {
            data: {
                mlModelGroup: {
                    ...mlModelGroup,
                },
            },
        },
    },
    {
        request: {
            query: GetSearchResultsDocument,
            variables: {
                input: {
                    type: 'DATA_JOB',
                    query: 'Sample',
                    start: 0,
                    count: 10,
                    filters: [],
                },
            },
        },
        result: {
            data: {
                __typename: 'Query',
                search: {
                    __typename: 'SearchResults',
                    start: 0,
                    count: 1,
                    total: 1,
                    searchResults: [
                        {
                            entity: {
                                __typename: 'DataJob',
                                ...dataJob1,
                            },
                            matchedFields: [],
                            insights: [],
                        },
                    ],
                    facets: [
                        {
                            field: 'origin',
                            displayName: 'platform',
                            aggregations: [
                                {
                                    value: 'PROD',
                                    count: 3,
                                    entity: null,
                                },
                            ],
                        },
                        {
                            field: 'platform',
                            displayName: 'platform',
                            aggregations: [
                                {
                                    value: 'hdfs',
                                    count: 1,
                                    entity: null,
                                },
                                { value: 'mysql', count: 1, entity: null },
                                { value: 'kafka', count: 1, entity: null },
                            ],
                        },
                    ],
                },
            } as GetSearchResultsQuery,
        },
    },
    {
        request: {
            query: GetTagDocument,
            variables: {
                urn: 'urn:li:tag:abc-sample-tag',
            },
        },
        result: {
            data: {
                tag: { ...sampleTag },
            },
        },
    },
    {
        request: {
            query: GetSearchResultsForMultipleDocument,
            variables: {
                input: {
                    types: ['DATASET'],
                    query: 'test',
                    start: 0,
                    count: 10,
                    filters: [
                        {
                            field: 'platform',
                            value: 'kafka',
                        },
                    ],
                },
            },
        },
        result: {
            data: {
                __typename: 'Query',
                searchAcrossEntities: {
                    __typename: 'SearchResults',
                    start: 0,
                    count: 1,
                    total: 1,
                    searchResults: [
                        {
                            __typename: 'SearchResult',
                            entity: {
                                __typename: 'Dataset',
                                ...dataset3,
                            },
                            matchedFields: [],
                            insights: [],
                        },
                    ],
                    facets: [
                        {
                            __typename: 'FacetMetadata',
                            field: 'origin',
                            displayName: 'origin',
                            aggregations: [
                                {
                                    __typename: 'AggregationMetadata',
                                    value: 'PROD',
                                    count: 3,
                                    entity: null,
                                },
                            ],
                        },
                        {
                            __typename: 'FacetMetadata',
                            field: 'platform',
                            displayName: 'platform',
                            aggregations: [
                                {
                                    __typename: 'AggregationMetadata',
                                    value: 'hdfs',
                                    count: 1,
                                    entity: null,
                                },
                                {
                                    __typename: 'AggregationMetadata',
                                    value: 'mysql',
                                    count: 1,
                                    entity: null,
                                },
                                {
                                    __typename: 'AggregationMetadata',
                                    value: 'kafka',
                                    count: 1,
                                    entity: null,
                                },
                            ],
                        },
                    ],
                },
            } as GetSearchResultsForMultipleQuery,
        },
    },
    {
        request: {
            query: GetSearchResultsForMultipleDocument,
            variables: {
                input: {
                    types: ['DATASET'],
                    query: 'test',
                    start: 0,
                    count: 10,
                    filters: [
                        {
                            field: 'platform',
                            value: 'kafka',
                        },
                    ],
                },
            },
        },
        result: {
            data: {
                __typename: 'Query',
                searchAcrossEntities: {
                    __typename: 'SearchResults',
                    start: 0,
                    count: 1,
                    total: 1,
                    searchResults: [
                        {
                            entity: {
                                __typename: 'Dataset',
                                ...dataset3,
                            },
                            matchedFields: [],
                            insights: [],
                        },
                    ],
                    facets: [],
                },
            } as GetSearchResultsForMultipleQuery,
        },
    },
    {
        request: {
            query: GetSearchResultsForMultipleDocument,
            variables: {
                input: {
                    types: ['DATA_JOB'],
                    query: 'Sample',
                    start: 0,
                    count: 10,
                    filters: [],
                },
            },
        },
        result: {
            data: {
                __typename: 'Query',
                searchAcrossEntities: {
                    __typename: 'SearchResults',
                    start: 0,
                    count: 1,
                    total: 1,
                    searchResults: [
                        {
                            entity: {
                                __typename: 'DataJob',
                                ...dataJob1,
                            },
                            matchedFields: [],
                            insights: [],
                        },
                    ],
                    facets: [
                        {
                            field: 'origin',
                            displayName: 'platform',
                            aggregations: [
                                {
                                    value: 'PROD',
                                    count: 3,
                                    entity: null,
                                },
                            ],
                        },
                        {
                            field: 'platform',
                            displayName: 'platform',
                            aggregations: [
                                {
                                    value: 'hdfs',
                                    count: 1,
                                    entity: null,
                                },
                                { value: 'mysql', count: 1, entity: null },
                                { value: 'kafka', count: 1, entity: null },
                            ],
                        },
                    ],
                },
            } as GetSearchResultsForMultipleQuery,
        },
    },
    {
        request: {
            query: GetSearchResultsForMultipleDocument,
            variables: {
                input: {
                    types: ['DATASET'],
                    query: 'tags:"abc-sample-tag" OR fieldTags:"abc-sample-tag" OR editedFieldTags:"abc-sample-tag"',
                    start: 0,
                    count: 1,
                    filters: [],
                },
            },
        },
        result: {
            data: {
                __typename: 'Query',
                searchAcrossEntities: {
                    __typename: 'SearchResults',
                    start: 0,
                    count: 1,
                    total: 1,
                    searchResults: [
                        {
                            entity: {
                                __typename: 'Dataset',
                                ...dataset3,
                            },
                            matchedFields: [],
                            insights: [],
                        },
                    ],
                    facets: [
                        {
                            field: 'origin',
                            displayName: 'origin',
                            aggregations: [
                                {
                                    value: 'PROD',
                                    count: 3,
                                    entity: null,
                                },
                            ],
                        },
                        {
                            field: 'platform',
                            displayName: 'platform',
                            aggregations: [
                                { value: 'hdfs', count: 1, entity: null },
                                { value: 'mysql', count: 1, entity: null },
                                { value: 'kafka', count: 1, entity: null },
                            ],
                        },
                    ],
                },
            } as GetSearchResultsForMultipleQuery,
        },
    },
    {
        request: {
            query: GetSearchResultsForMultipleDocument,
            variables: {
                input: {
                    types: ['DATASET'],
                    query: '*',
                    start: 0,
                    count: 20,
                    filters: [],
                },
            },
        },
        result: {
            data: {
                __typename: 'Query',
                searchAcrossEntities: {
                    __typename: 'SearchResults',
                    start: 0,
                    count: 1,
                    total: 1,
                    searchResults: [
                        {
                            entity: {
                                __typename: 'Dataset',
                                ...dataset3,
                            },
                            matchedFields: [],
                            insights: [],
                        },
                        {
                            entity: {
                                __typename: 'Dataset',
                                ...dataset4,
                            },
                            matchedFields: [],
                            insights: [],
                        },
                    ],
                    facets: [
                        {
                            field: 'origin',
                            displayName: 'origin',
                            aggregations: [
                                {
                                    value: 'PROD',
                                    count: 3,
                                    entity: null,
                                },
                            ],
                        },
                        {
                            field: 'platform',
                            displayName: 'platform',
                            aggregations: [
                                { value: 'hdfs', count: 1, entity: null },
                                { value: 'mysql', count: 1, entity: null },
                                { value: 'kafka', count: 1, entity: null },
                            ],
                        },
                    ],
                },
            } as GetSearchResultsForMultipleQuery,
        },
    },
    {
        request: {
            query: GetSearchResultsForMultipleDocument,
            variables: {
                input: {
                    types: ['DATASET'],
                    query: 'test',
                    start: 0,
                    count: 10,
                    filters: [
                        {
                            field: 'platform',
                            value: 'kafka',
                        },
                        {
                            field: 'platform',
                            value: 'hdfs',
                        },
                    ],
                },
            },
        },
        result: {
            data: {
                __typename: 'Query',
                searchAcrossEntities: {
                    __typename: 'SearchResults',
                    start: 0,
                    count: 1,
                    total: 1,
                    searchResults: [
                        {
                            entity: {
                                __typename: 'Dataset',
                                ...dataset3,
                            },
                            matchedFields: [],
                            insights: [],
                        },
                    ],
                    facets: [
                        {
                            field: 'origin',
                            displayName: 'origin',
                            aggregations: [
                                {
                                    value: 'PROD',
                                    count: 3,
                                    entity: null,
                                },
                            ],
                        },
                        {
                            field: 'platform',
                            displayName: 'platform',
                            aggregations: [
                                { value: 'hdfs', count: 1, entity: null },
                                { value: 'mysql', count: 1, entity: null },
                                { value: 'kafka', count: 1, entity: null },
                            ],
                        },
                    ],
                },
            } as GetSearchResultsForMultipleQuery,
        },
    },
    {
        request: {
            query: GetSearchResultsForMultipleDocument,
            variables: {
                input: {
                    types: ['DATASET'],
                    query: 'test',
                    start: 0,
                    count: 10,
                    filters: [
                        {
                            field: 'platform',
                            value: 'kafka',
                        },
                        {
                            field: 'platform',
                            value: 'hdfs',
                        },
                    ],
                },
            },
        },
        result: {
            data: {
                __typename: 'Query',
                searchAcrossEntities: {
                    __typename: 'SearchResults',
                    start: 0,
                    count: 1,
                    total: 1,
                    searchResults: [
                        {
                            entity: {
                                __typename: 'Dataset',
                                ...dataset3,
                            },
                            matchedFields: [],
                            insights: [],
                        },
                    ],
                    facets: [
                        {
                            field: 'origin',
                            displayName: 'origin',
                            aggregations: [
                                {
                                    value: 'PROD',
                                    count: 3,
                                    entity: null,
                                },
                            ],
                        },
                        {
                            field: 'platform',
                            displayName: 'platform',
                            aggregations: [
                                { value: 'hdfs', count: 1, entity: null },
                                { value: 'mysql', count: 1, entity: null },
                                { value: 'kafka', count: 1, entity: null },
                            ],
                        },
                    ],
                },
            } as GetSearchResultsForMultipleQuery,
        },
    },
    {
        request: {
            query: GetEntityCountsDocument,
            variables: {
                input: {
                    types: [EntityType.Dataset],
                },
            },
        },
        result: {
            data: {
                getEntityCounts: {
                    counts: [
                        {
                            entityType: EntityType.Dataset,
                            count: 10,
                        },
                    ],
                },
            },
        },
    },
    {
        request: {
            query: GetMeDocument,
            variables: {},
        },
        result: {
            data: {
                __typename: 'Query',
                me: {
                    __typename: 'AuthenticatedUser',
                    corpUser: { ...user2 },
                    platformPrivileges: {
                        viewAnalytics: true,
                        managePolicies: true,
                        manageIdentities: true,
                    },
                },
            },
        },
    },
    {
        request: {
            query: ListRecommendationsDocument,
            variables: {
                input: {
                    userUrn: user2.urn,
                    requestContext: {
                        scenario: ScenarioType.Home,
                    },
                    limit: 10,
                },
            },
        },
        result: {
            data: {
                listRecommendations: {
                    modules: [...recommendationModules],
                },
            },
        },
    },
    {
        request: {
            query: ListRecommendationsDocument,
            variables: {
                input: {
                    userUrn: user2.urn,
                    requestContext: {
                        scenario: ScenarioType.EntityProfile,
                        entityRequestContext: {
                            urn: dataset3.urn,
                            type: EntityType.Dataset,
                        },
                    },
                    limit: 3,
                },
            },
        },
        result: {
            data: {
                listRecommendations: {
                    modules: [...recommendationModules],
                },
            },
        },
    },
    {
        request: {
            query: ListRecommendationsDocument,
            variables: {
                input: {
                    userUrn: user2.urn,
                    requestContext: {
                        scenario: ScenarioType.SearchResults,
                        searchRequestContext: {
                            query: 'noresults',
                            filters: [],
                        },
                    },
                    limit: 3,
                },
            },
        },
        result: {
            data: {
                listRecommendations: {
                    modules: [...recommendationModules],
                },
            },
        },
    },
    {
        request: {
            query: GetSearchResultsForMultipleDocument,
            variables: {
                input: {
                    types: [],
                    query: 'noresults',
                    start: 0,
                    count: 10,
                    filters: [],
                },
            },
        },
        result: {
            data: {
                search: {
                    start: 0,
                    count: 0,
                    total: 0,
                    searchResults: [],
                    facets: [],
                },
            },
        },
    },
    {
        request: {
            query: GetEntityCountsDocument,
            variables: {
                input: {
                    types: [
                        EntityType.Dataset,
                        EntityType.Chart,
                        EntityType.Dashboard,
                        EntityType.DataFlow,
                        EntityType.GlossaryTerm,
                        EntityType.MlfeatureTable,
                        EntityType.Mlmodel,
                        EntityType.MlmodelGroup,
                    ],
                },
            },
        },
        result: {
            data: {
                getEntityCounts: {
                    counts: [
                        {
                            entityType: EntityType.Dataset,
                            count: 670,
                        },
                    ],
                },
            },
        },
    },
    {
        request: {
            query: GetSearchResultsForMultipleDocument,
            variables: {
                input: {
                    types: [],
                    query: '*',
                    start: 0,
                    count: 20,
                    filters: [],
                },
            },
        },
        result: {
            data: {
                __typename: 'Query',
                searchAcrossEntities: {
                    __typename: 'SearchResults',
                    start: 0,
                    count: 1,
                    total: 1,
                    searchResults: [
                        {
                            entity: {
                                __typename: 'Dataset',
                                ...dataset3,
                            },
                            matchedFields: [],
                            insights: [],
                        },
                        {
                            entity: {
                                __typename: 'Dataset',
                                ...dataset4,
                            },
                            matchedFields: [],
                            insights: [],
                        },
                    ],
                    facets: [
                        {
                            field: 'origin',
                            displayName: 'origin',
                            aggregations: [
                                {
                                    value: 'PROD',
                                    count: 3,
                                    entity: null,
                                },
                            ],
                        },
                        {
                            field: 'platform',
                            displayName: 'platform',
                            aggregations: [
                                { value: 'hdfs', count: 1, entity: null },
                                { value: 'mysql', count: 1, entity: null },
                                { value: 'kafka', count: 1, entity: null },
                            ],
                        },
                    ],
                },
            } as GetSearchResultsForMultipleQuery,
        },
    },
];<|MERGE_RESOLUTION|>--- conflicted
+++ resolved
@@ -208,12 +208,9 @@
     health: null,
     assertions: null,
     deprecation: null,
-<<<<<<< HEAD
     incidents: null,
     totalIncidents: null,
-=======
     siblings: null,
->>>>>>> 387d1d8e
 };
 
 export const dataset2 = {
@@ -294,12 +291,9 @@
     assertions: null,
     status: null,
     deprecation: null,
-<<<<<<< HEAD
     incidents: null,
     totalIncidents: null,
-=======
     siblings: null,
->>>>>>> 387d1d8e
 };
 
 export const dataset3 = {
@@ -508,12 +502,9 @@
     status: null,
     readRuns: null,
     writeRuns: null,
-<<<<<<< HEAD
     incidents: null,
     totalIncidents: null,
-=======
     siblings: null,
->>>>>>> 387d1d8e
 } as Dataset;
 
 export const dataset4 = {
