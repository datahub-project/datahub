--- conflicted
+++ resolved
@@ -44,7 +44,6 @@
             <Modal
                 title="Add Image"
                 open={isModalVisible}
-<<<<<<< HEAD
                 onCancel={handleCancel}
                 buttons={[
                     {
@@ -53,12 +52,7 @@
                         onClick: handleOk,
                     },
                 ]}
-=======
-                okText="Save"
-                onOk={handleOk}
-                onCancel={handleCancel}
                 zIndex={1200}
->>>>>>> 2b48b227
             >
                 <Form form={form} layout="vertical" colon={false} requiredMark={false}>
                     <Form.Item
