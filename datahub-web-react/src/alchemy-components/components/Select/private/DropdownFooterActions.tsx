--- conflicted
+++ resolved
@@ -30,11 +30,7 @@
                 onClick={onUpdate}
                 size={size}
                 onFocus={(e) => e.stopPropagation()}
-<<<<<<< HEAD
-                data-testid="select-update-button"
-=======
                 data-testid="footer-button-update"
->>>>>>> d14ccdf5
             >
                 Update
             </Button>
