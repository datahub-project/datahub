--- conflicted
+++ resolved
@@ -31,11 +31,7 @@
                 onChange={(e) => onChange?.(e.target.value)}
                 style={{ fontSize: size || 'md' }}
                 onClear={onClear}
-<<<<<<< HEAD
-                data-testid="select-search-input"
-=======
                 data-testid="dropdown-search-bar"
->>>>>>> d14ccdf5
             />
         </SearchInputContainer>
     );
