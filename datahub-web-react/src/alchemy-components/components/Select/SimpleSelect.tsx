<<<<<<< HEAD
import { Text } from '@components';
=======
import React, { useCallback, useEffect, useMemo, useRef, useState } from 'react';
import { Dropdown, Text } from '@components';
>>>>>>> 967db2a1
import { isEqual } from 'lodash';
import React, { useCallback, useEffect, useMemo, useRef, useState } from 'react';

import {
    ActionButtonsContainer,
    Container,
    DropdownContainer,
    LabelContainer,
    OptionContainer,
    OptionLabel,
    OptionList,
    SelectBase,
    SelectLabel,
    SelectLabelContainer,
    StyledCheckbox,
    StyledClearButton,
    StyledIcon,
<<<<<<< HEAD
} from '@components/components/Select/components';
import SelectLabelRenderer from '@components/components/Select/private/SelectLabelRenderer/SelectLabelRenderer';
import { ActionButtonsProps, SelectOption, SelectProps } from '@components/components/Select/types';
=======
} from './components';
import { ActionButtonsProps, SelectOption, SelectProps } from './types';
import SelectLabelRenderer from './private/SelectLabelRenderer/SelectLabelRenderer';
import DropdownSearchBar from './private/DropdownSearchBar';
import DropdownSelectAllOption from './private/DropdownSelectAllOption';
>>>>>>> 967db2a1

const SelectActionButtons = ({
    selectedValues,
    isOpen,
    isDisabled,
    isReadOnly,
    showClear,
    handleClearSelection,
}: ActionButtonsProps) => {
    return (
        <ActionButtonsContainer>
            {showClear && selectedValues.length > 0 && !isDisabled && !isReadOnly && (
                <StyledClearButton
                    icon={{ icon: 'Close', source: 'material', size: 'lg' }}
                    isCircle
                    onClick={handleClearSelection}
                />
            )}
            <StyledIcon icon="CaretDown" source="phosphor" rotate={isOpen ? '180' : '0'} size="md" color="gray" />
        </ActionButtonsContainer>
    );
};

export const selectDefaults: SelectProps = {
    options: [],
    label: '',
    size: 'md',
    showSearch: false,
    isDisabled: false,
    isReadOnly: false,
    isRequired: false,
    showClear: true,
    width: 255,
    isMultiSelect: false,
    placeholder: 'Select an option ',
    showSelectAll: false,
    selectAllLabel: 'Select All',
    showDescriptions: false,
    filterResultsByQuery: true,
    ignoreMaxHeight: false,
};

export const SimpleSelect = ({
    options = selectDefaults.options,
    label = selectDefaults.label,
    values = [],
    initialValues,
    onUpdate,
    showSearch = selectDefaults.showSearch,
    isDisabled = selectDefaults.isDisabled,
    isReadOnly = selectDefaults.isReadOnly,
    isRequired = selectDefaults.isRequired,
    showClear = selectDefaults.showClear,
    size = selectDefaults.size,
    icon,
    isMultiSelect = selectDefaults.isMultiSelect,
    placeholder = selectDefaults.placeholder,
    disabledValues = [],
    showSelectAll = selectDefaults.showSelectAll,
    selectAllLabel = selectDefaults.selectAllLabel,
    showDescriptions = selectDefaults.showDescriptions,
    optionListTestId,
    renderCustomOptionText,
    renderCustomSelectedValue,
    filterResultsByQuery = selectDefaults.filterResultsByQuery,
    onSearchChange,
    combinedSelectedAndSearchOptions,
    optionListStyle,
    optionSwitchable,
    selectLabelProps,
    position,
    applyHoverWidth,
    ignoreMaxHeight = selectDefaults.ignoreMaxHeight,
    ...props
}: SelectProps) => {
    const [searchQuery, setSearchQuery] = useState('');
    const [isOpen, setIsOpen] = useState(false);
    const [selectedValues, setSelectedValues] = useState<string[]>(initialValues || values);
    const selectRef = useRef<HTMLDivElement>(null);
    const dropdownRef = useRef<HTMLDivElement>(null);
    const [areAllSelected, setAreAllSelected] = useState(false);

    useEffect(() => {
        if (values?.length > 0 && !isEqual(selectedValues, values)) {
            setSelectedValues(values);
        }
    }, [values, selectedValues]);

    useEffect(() => {
        setAreAllSelected(selectedValues.length === options.length);
    }, [options, selectedValues]);

    const filteredOptions = useMemo(
        () =>
            filterResultsByQuery
                ? options.filter((option) => option.label.toLowerCase().includes(searchQuery.toLowerCase()))
                : options,
        [options, searchQuery, filterResultsByQuery],
    );

    const handleDocumentClick = useCallback((e: MouseEvent) => {
        const clickedOutsideOfSelect = selectRef.current && !selectRef.current.contains(e.target as Node);
        const clickedOutsideOfDropdown = dropdownRef.current && !dropdownRef.current.contains(e.target as Node);

        if (clickedOutsideOfSelect && clickedOutsideOfDropdown) {
            setIsOpen(false);
        }
    }, []);

    useEffect(() => {
        document.addEventListener('click', handleDocumentClick);
        return () => {
            document.removeEventListener('click', handleDocumentClick);
        };
    }, [handleDocumentClick]);

    const handleSelectClick = useCallback(() => {
        if (!isDisabled && !isReadOnly) {
            setIsOpen((prev) => !prev);
        }
    }, [isDisabled, isReadOnly]);

    const handleOptionChange = useCallback(
        (option: SelectOption) => {
            const updatedValues = selectedValues.includes(option.value)
                ? selectedValues.filter((val) => val !== option.value)
                : [...selectedValues, option.value];

            setSelectedValues(isMultiSelect ? updatedValues : [option.value]);
            if (onUpdate) {
                onUpdate(isMultiSelect ? updatedValues : [option.value]);
            }
            if (!isMultiSelect) setIsOpen(false);
        },
        [onUpdate, isMultiSelect, selectedValues],
    );

    const handleClearSelection = useCallback(() => {
        setSelectedValues([]);
        setAreAllSelected(false);
        setIsOpen(false);
        if (onUpdate) {
            onUpdate([]);
        }
    }, [onUpdate]);

    const handleSelectAll = () => {
        if (areAllSelected) {
            setSelectedValues([]);
            onUpdate?.([]);
        } else {
            const allValues = options.map((option) => option.value);
            setSelectedValues(allValues);
            onUpdate?.(allValues);
        }
        setAreAllSelected(!areAllSelected);
    };

    const handleSearchChange = (value: string) => {
        onSearchChange?.(value);
        setSearchQuery(value);
    };

    const finalOptions = combinedSelectedAndSearchOptions?.length ? combinedSelectedAndSearchOptions : options;

    return (
        <Container
            ref={selectRef}
            size={size || 'md'}
            width={props.width || 255}
            $selectLabelVariant={selectLabelProps?.variant}
            isSelected={selectedValues.length > 0}
        >
            {label && <SelectLabel onClick={handleSelectClick}>{label}</SelectLabel>}
            <Dropdown
                open={isOpen}
                disabled={isDisabled}
                placement="bottomRight"
                dropdownRender={() => (
                    <DropdownContainer ref={dropdownRef} ignoreMaxHeight={ignoreMaxHeight}>
                        {showSearch && (
                            <DropdownSearchBar
                                placeholder="Search…"
                                value={searchQuery}
                                onChange={(value) => handleSearchChange(value)}
                                size={size}
                            />
                        )}
                        <OptionList style={optionListStyle} data-testid={optionListTestId}>
                            {showSelectAll && isMultiSelect && (
                                <DropdownSelectAllOption
                                    label={selectAllLabel}
                                    selected={areAllSelected}
                                    disabled={disabledValues.length === options.length}
                                    onClick={() => !(disabledValues.length === options.length) && handleSelectAll()}
                                />
                            )}
                            {filteredOptions.map((option) => (
                                <OptionLabel
                                    key={option.value}
                                    onClick={() => {
                                        if (!isMultiSelect) {
                                            if (optionSwitchable && selectedValues.includes(option.value)) {
                                                handleClearSelection();
                                            } else {
                                                handleOptionChange(option);
                                            }
                                        }
                                    }}
                                    isSelected={selectedValues.includes(option.value)}
                                    isMultiSelect={isMultiSelect}
                                    isDisabled={disabledValues?.includes(option.value)}
                                    applyHoverWidth={applyHoverWidth}
                                >
                                    {isMultiSelect ? (
                                        <LabelContainer>
                                            {renderCustomOptionText ? (
                                                renderCustomOptionText(option)
                                            ) : (
                                                <span>{option.label}</span>
                                            )}
                                            <StyledCheckbox
                                                onClick={() => handleOptionChange(option)}
                                                checked={selectedValues.includes(option.value)}
                                                disabled={disabledValues?.includes(option.value)}
                                            />
                                        </LabelContainer>
                                    ) : (
                                        <OptionContainer>
                                            {renderCustomOptionText ? (
                                                renderCustomOptionText(option)
                                            ) : (
                                                <ActionButtonsContainer>
                                                    {option.icon}
                                                    <Text
                                                        weight="semiBold"
                                                        size="md"
                                                        color={
                                                            selectedValues.includes(option.value) ? 'violet' : 'gray'
                                                        }
                                                    >
                                                        {option.label}
                                                    </Text>
                                                </ActionButtonsContainer>
                                            )}

                                            {!!option.description && (
                                                <Text color="gray" weight="normal" size="sm">
                                                    {option.description}
                                                </Text>
                                            )}
                                        </OptionContainer>
                                    )}
                                </OptionLabel>
                            ))}
                        </OptionList>
                    </DropdownContainer>
                )}
            >
                <SelectBase
                    isDisabled={isDisabled}
                    isReadOnly={isReadOnly}
                    isRequired={isRequired}
                    isOpen={isOpen}
                    onClick={handleSelectClick}
                    fontSize={size}
                    {...props}
                    position={position}
                >
                    <SelectLabelContainer>
                        {icon && <StyledIcon icon={icon} size="lg" />}
                        <SelectLabelRenderer
                            selectedValues={selectedValues}
                            options={finalOptions}
                            placeholder={placeholder || 'Select an option'}
                            isMultiSelect={isMultiSelect}
                            removeOption={handleOptionChange}
                            disabledValues={disabledValues}
                            showDescriptions={showDescriptions}
                            renderCustomSelectedValue={renderCustomSelectedValue}
                            {...(selectLabelProps || {})}
                        />
                    </SelectLabelContainer>
                    <SelectActionButtons
                        selectedValues={selectedValues}
                        isOpen={isOpen}
                        isDisabled={!!isDisabled}
                        isReadOnly={!!isReadOnly}
                        handleClearSelection={handleClearSelection}
                        showClear={!!showClear}
                    />
                </SelectBase>
            </Dropdown>
        </Container>
    );
};<|MERGE_RESOLUTION|>--- conflicted
+++ resolved
@@ -1,12 +1,6 @@
-<<<<<<< HEAD
-import { Text } from '@components';
-=======
 import React, { useCallback, useEffect, useMemo, useRef, useState } from 'react';
 import { Dropdown, Text } from '@components';
->>>>>>> 967db2a1
 import { isEqual } from 'lodash';
-import React, { useCallback, useEffect, useMemo, useRef, useState } from 'react';
-
 import {
     ActionButtonsContainer,
     Container,
@@ -21,17 +15,11 @@
     StyledCheckbox,
     StyledClearButton,
     StyledIcon,
-<<<<<<< HEAD
-} from '@components/components/Select/components';
-import SelectLabelRenderer from '@components/components/Select/private/SelectLabelRenderer/SelectLabelRenderer';
-import { ActionButtonsProps, SelectOption, SelectProps } from '@components/components/Select/types';
-=======
 } from './components';
 import { ActionButtonsProps, SelectOption, SelectProps } from './types';
 import SelectLabelRenderer from './private/SelectLabelRenderer/SelectLabelRenderer';
 import DropdownSearchBar from './private/DropdownSearchBar';
 import DropdownSelectAllOption from './private/DropdownSelectAllOption';
->>>>>>> 967db2a1
 
 const SelectActionButtons = ({
     selectedValues,
