import { Dropdown, Text } from '@components';
import { isEqual } from 'lodash';
import React, { useCallback, useEffect, useMemo, useRef, useState } from 'react';

import {
    ActionButtonsContainer,
    Container,
    DropdownContainer,
    LabelContainer,
    OptionContainer,
    OptionLabel,
    OptionList,
    SelectBase,
    SelectLabel,
    SelectLabelContainer,
    StyledCheckbox,
    StyledClearButton,
    StyledIcon,
<<<<<<< HEAD
} from '@components/components/Select/components';
import SelectLabelRenderer from '@components/components/Select/private/SelectLabelRenderer/SelectLabelRenderer';
import { ActionButtonsProps, SelectOption, SelectProps } from '@components/components/Select/types';
import { getFooterButtonSize } from '@components/components/Select/utils';
=======
} from './components';
import SelectLabelRenderer from './private/SelectLabelRenderer/SelectLabelRenderer';
import { ActionButtonsProps, SelectOption, SelectProps } from './types';
import { getFooterButtonSize } from './utils';
import DropdownSearchBar from './private/DropdownSearchBar';
import DropdownFooterActions from './private/DropdownFooterActions';
import DropdownSelectAllOption from './private/DropdownSelectAllOption';
>>>>>>> 967db2a1

const SelectActionButtons = ({
    selectedValues,
    isOpen,
    isDisabled,
    isReadOnly,
    showClear,
    handleClearSelection,
}: ActionButtonsProps) => {
    return (
        <ActionButtonsContainer>
            {showClear && selectedValues.length > 0 && !isDisabled && !isReadOnly && (
                <StyledClearButton
                    icon={{ icon: 'Close', source: 'material', size: 'lg' }}
                    isCircle
                    onClick={handleClearSelection}
                />
            )}
            <StyledIcon icon="CaretDown" source="phosphor" rotate={isOpen ? '180' : '0'} size="md" color="gray" />
        </ActionButtonsContainer>
    );
};

// Updated main component
export const selectDefaults: SelectProps = {
    options: [],
    label: '',
    size: 'md',
    showSearch: false,
    isDisabled: false,
    isReadOnly: false,
    isRequired: false,
    isMultiSelect: false,
    showClear: false,
    placeholder: 'Select an option',
    showSelectAll: false,
    selectAllLabel: 'Select All',
    showDescriptions: false,
};

export const BasicSelect = <OptionType extends SelectOption = SelectOption>({
    options = [],
    label = selectDefaults.label,
    values = [],
    initialValues,
    onCancel,
    onUpdate,
    showSearch = selectDefaults.showSearch,
    isDisabled = selectDefaults.isDisabled,
    isReadOnly = selectDefaults.isReadOnly,
    isRequired = selectDefaults.isRequired,
    showClear = selectDefaults.showClear,
    size = selectDefaults.size,
    isMultiSelect = selectDefaults.isMultiSelect,
    placeholder = selectDefaults.placeholder,
    disabledValues = [],
    showSelectAll = selectDefaults.showSelectAll,
    selectAllLabel = selectDefaults.selectAllLabel,
    showDescriptions = selectDefaults.showDescriptions,
    icon,
    renderCustomOptionText,
    selectLabelProps,
    onSearchChange,
    ...props
}: SelectProps<OptionType>) => {
    const [searchQuery, setSearchQuery] = useState('');
    const [isOpen, setIsOpen] = useState(false);
    const [selectedValues, setSelectedValues] = useState<string[]>(initialValues || values);
    const [tempValues, setTempValues] = useState<string[]>(values);
    const selectRef = useRef<HTMLDivElement>(null);
    const dropdownRef = useRef<HTMLDivElement>(null);
    const [areAllSelected, setAreAllSelected] = useState(false);

    useEffect(() => {
        if (values?.length > 0 && !isEqual(selectedValues, values)) {
            setSelectedValues(values);
        }
    }, [values, selectedValues]);

    useEffect(() => {
        setAreAllSelected(tempValues.length === options.length);
    }, [options, tempValues]);

    const filteredOptions = useMemo(
        () => options.filter((option) => option.label.toLowerCase().includes(searchQuery.toLowerCase())),
        [options, searchQuery],
    );

    const handleDocumentClick = useCallback((e: MouseEvent) => {
        const clickedOutsideOfSelect = selectRef.current && !selectRef.current.contains(e.target as Node);
        const clickedOutsideOfDropdown = dropdownRef.current && !dropdownRef.current.contains(e.target as Node);

        if (clickedOutsideOfSelect && clickedOutsideOfDropdown) {
            setIsOpen(false);
        }
    }, []);

    useEffect(() => {
        document.addEventListener('click', handleDocumentClick);
        return () => {
            document.removeEventListener('click', handleDocumentClick);
        };
    }, [handleDocumentClick]);

    const handleSelectClick = useCallback(() => {
        if (!isDisabled && !isReadOnly) {
            setTempValues(selectedValues);
            setIsOpen((prev) => !prev);
        }
    }, [isDisabled, isReadOnly, selectedValues]);

    const handleOptionChange = useCallback(
        (option: SelectOption) => {
            const updatedValues = tempValues.includes(option.value)
                ? tempValues.filter((val) => val !== option.value)
                : [...tempValues, option.value];

            setTempValues(isMultiSelect ? updatedValues : [option.value]);
        },
        [tempValues, isMultiSelect],
    );

    const removeOption = useCallback(
        (option: SelectOption) => {
            const updatedValues = selectedValues.filter((val) => val !== option.value);
            setSelectedValues(updatedValues);
        },
        [selectedValues],
    );

    const handleUpdateClick = useCallback(() => {
        setSelectedValues(tempValues);
        setIsOpen(false);
        if (onUpdate) {
            onUpdate(tempValues);
        }
    }, [tempValues, onUpdate]);

    const handleCancelClick = useCallback(() => {
        setIsOpen(false);
        setTempValues(selectedValues);
        if (onCancel) {
            onCancel();
        }
    }, [selectedValues, onCancel]);

    const handleClearSelection = useCallback(() => {
        setSelectedValues([]);
        setAreAllSelected(false);
        setTempValues([]);
        setIsOpen(false);
        if (onUpdate) {
            onUpdate([]);
        }
    }, [onUpdate]);

    const handleSelectAll = () => {
        if (areAllSelected) {
            setTempValues([]);
            onUpdate?.([]);
        } else {
            const allValues = options.map((option) => option.value);
            setTempValues(allValues);
            onUpdate?.(allValues);
        }
        setAreAllSelected(!areAllSelected);
    };

    const handleSearchChange = useCallback(
        (value: string) => {
            onSearchChange?.(value);
            setSearchQuery(value);
        },
        [onSearchChange],
    );

    return (
        <Container ref={selectRef} size={size || 'md'} width={props.width}>
            {label && <SelectLabel onClick={handleSelectClick}>{label}</SelectLabel>}
            <Dropdown
                open={isOpen}
                disabled={isDisabled}
                placement="bottomRight"
                dropdownRender={() => (
                    <DropdownContainer ref={dropdownRef}>
                        {showSearch && (
                            <DropdownSearchBar
                                placeholder="Search…"
                                value={searchQuery}
                                onChange={(value) => handleSearchChange(value)}
                                size={size}
                            />
                        )}
                        <OptionList>
                            {showSelectAll && isMultiSelect && (
                                <DropdownSelectAllOption
                                    label={selectAllLabel}
                                    selected={areAllSelected}
                                    disabled={disabledValues.length === options.length}
                                    onClick={() => !(disabledValues.length === options.length) && handleSelectAll()}
                                />
                            )}
                            {filteredOptions.map((option) => (
                                <OptionLabel
                                    key={option.value}
                                    onClick={() => !isMultiSelect && handleOptionChange(option)}
                                    isSelected={tempValues.includes(option.value)}
                                    isMultiSelect={isMultiSelect}
                                    isDisabled={disabledValues?.includes(option.value)}
                                >
                                    {isMultiSelect ? (
                                        <LabelContainer>
                                            {renderCustomOptionText ? (
                                                renderCustomOptionText(option)
                                            ) : (
                                                <span>{option.label}</span>
                                            )}
                                            <StyledCheckbox
                                                onClick={() => handleOptionChange(option)}
                                                checked={tempValues.includes(option.value)}
                                                disabled={disabledValues?.includes(option.value)}
                                            />
                                        </LabelContainer>
                                    ) : (
                                        <OptionContainer>
                                            <ActionButtonsContainer>
                                                {option.icon}
                                                <Text
                                                    color={selectedValues.includes(option.value) ? 'violet' : 'gray'}
                                                    weight="semiBold"
                                                    size="md"
                                                >
                                                    {option.label}
                                                </Text>
                                            </ActionButtonsContainer>
                                            {!!option.description && (
                                                <Text color="gray" weight="normal" size="sm">
                                                    {option.description}
                                                </Text>
                                            )}
                                        </OptionContainer>
                                    )}
                                </OptionLabel>
                            ))}
                        </OptionList>
                        <DropdownFooterActions
                            onCancel={handleCancelClick}
                            onUpdate={handleUpdateClick}
                            size={getFooterButtonSize(size)}
                        />
                    </DropdownContainer>
                )}
            >
                <SelectBase
                    isDisabled={isDisabled}
                    isReadOnly={isReadOnly}
                    isRequired={isRequired}
                    isOpen={isOpen}
                    onClick={handleSelectClick}
                    fontSize={size}
                    {...props}
                >
                    <SelectLabelContainer>
                        {icon && <StyledIcon icon={icon} size="lg" />}
                        <SelectLabelRenderer
                            selectedValues={selectedValues}
                            options={options}
                            placeholder={placeholder || 'Select an option'}
                            isMultiSelect={isMultiSelect}
                            removeOption={removeOption}
                            disabledValues={disabledValues}
                            showDescriptions={showDescriptions}
                            {...(selectLabelProps || {})}
                        />
                    </SelectLabelContainer>
                    <SelectActionButtons
                        selectedValues={selectedValues}
                        isOpen={isOpen}
                        isDisabled={!!isDisabled}
                        isReadOnly={!!isReadOnly}
                        handleClearSelection={handleClearSelection}
                        showClear={!!showClear}
                    />
                </SelectBase>
            </Dropdown>
        </Container>
    );
};

export default BasicSelect;<|MERGE_RESOLUTION|>--- conflicted
+++ resolved
@@ -1,7 +1,6 @@
 import { Dropdown, Text } from '@components';
 import { isEqual } from 'lodash';
 import React, { useCallback, useEffect, useMemo, useRef, useState } from 'react';
-
 import {
     ActionButtonsContainer,
     Container,
@@ -16,12 +15,6 @@
     StyledCheckbox,
     StyledClearButton,
     StyledIcon,
-<<<<<<< HEAD
-} from '@components/components/Select/components';
-import SelectLabelRenderer from '@components/components/Select/private/SelectLabelRenderer/SelectLabelRenderer';
-import { ActionButtonsProps, SelectOption, SelectProps } from '@components/components/Select/types';
-import { getFooterButtonSize } from '@components/components/Select/utils';
-=======
 } from './components';
 import SelectLabelRenderer from './private/SelectLabelRenderer/SelectLabelRenderer';
 import { ActionButtonsProps, SelectOption, SelectProps } from './types';
@@ -29,7 +22,6 @@
 import DropdownSearchBar from './private/DropdownSearchBar';
 import DropdownFooterActions from './private/DropdownFooterActions';
 import DropdownSelectAllOption from './private/DropdownSelectAllOption';
->>>>>>> 967db2a1
 
 const SelectActionButtons = ({
     selectedValues,
