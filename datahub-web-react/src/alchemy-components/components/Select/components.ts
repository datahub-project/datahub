--- conflicted
+++ resolved
@@ -1,19 +1,10 @@
 import { Button, Icon } from '@components';
-<<<<<<< HEAD
-=======
 import { colors, radius, shadows, spacing, transition, typography, zIndices } from '@components/theme';
->>>>>>> 967db2a1
 import { Checkbox } from 'antd';
 import styled from 'styled-components';
-
-import { SelectLabelVariants, SelectSizeOptions, SelectStyleProps } from '@components/components/Select/types';
-import { getOptionLabelStyle, getSelectFontStyles, getSelectStyle } from '@components/components/Select/utils';
-import {
-    formLabelTextStyles,
-    inputPlaceholderTextStyles,
-    inputValueTextStyles,
-} from '@components/components/commonStyles';
-import { borders, colors, radius, shadows, spacing, transition, typography } from '@components/theme';
+import { formLabelTextStyles, inputPlaceholderTextStyles, inputValueTextStyles } from '../commonStyles';
+import { SelectLabelVariants, SelectSizeOptions, SelectStyleProps } from './types';
+import { getOptionLabelStyle, getSelectFontStyles, getSelectStyle } from './utils';
 
 const sharedTransition = `${transition.property.colors} ${transition.easing['ease-in-out']} ${transition.duration.normal}`;
 
