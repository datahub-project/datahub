import { Icon } from '@src/alchemy-components';
import { InputProps } from 'antd';
import React from 'react';
import { StyledSearchBar } from './components';
import { SearchBarProps } from './types';

export const searchBarDefaults: SearchBarProps = {
    placeholder: 'Search...',
    value: '',
    width: '100%',
    allowClear: true,
};

export const SearchBar = ({
    placeholder = searchBarDefaults.placeholder,
    value = searchBarDefaults.value,
    width = searchBarDefaults.width,
    allowClear = searchBarDefaults.allowClear,
    onChange,
    ...props
}: SearchBarProps & Omit<InputProps, 'onChange'>) => {
    return (
        <StyledSearchBar
            placeholder={placeholder}
            onChange={(e) => onChange?.(e.target.value)}
            value={value}
            prefix={<Icon icon="MagnifyingGlass" source="phosphor" />}
            allowClear={allowClear}
            $width={width}
<<<<<<< HEAD
            {...props}
=======
            data-testid="search-bar-input"
>>>>>>> b394ae63
        />
    );
};<|MERGE_RESOLUTION|>--- conflicted
+++ resolved
@@ -27,11 +27,8 @@
             prefix={<Icon icon="MagnifyingGlass" source="phosphor" />}
             allowClear={allowClear}
             $width={width}
-<<<<<<< HEAD
+            data-testid="search-bar-input"
             {...props}
-=======
-            data-testid="search-bar-input"
->>>>>>> b394ae63
         />
     );
 };