--- conflicted
+++ resolved
@@ -107,12 +107,7 @@
                 </ModalHeader>
             }
             footer={
-<<<<<<< HEAD
-                buttons &&
-                !!buttons.length && (
-=======
                 !!buttons?.length && (
->>>>>>> f2579071
                     <ButtonsContainer>
                         {buttons.map(({ text, variant, onClick, key, buttonDataTestId, ...buttonProps }, index) => (
                             <Button
