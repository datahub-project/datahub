import { Tabs as AntTabs } from 'antd';
import React, { useEffect, useRef } from 'react';
import styled from 'styled-components';

import { Pill } from '@components/components/Pills';
import { Tooltip } from '@components/components/Tooltip';

import { ErrorBoundary } from '@app/sharedV2/ErrorHandling/ErrorBoundary';
import { colors } from '@src/alchemy-components/theme';

const ScrollableTabsContainer = styled.div<{ $maxHeight?: string }>`
    max-height: ${({ $maxHeight }) => $maxHeight || '100%'};
    overflow-y: auto;
    height: 100%;
    position: relative;
`;

const StyledTabsPrimary = styled(AntTabs)<{
    $navMarginBottom?: number;
    $navMarginTop?: number;
    $containerHeight?: 'full' | 'auto';
    $addPaddingLeft?: boolean;
    $hideTabsHeader: boolean;
    $scrollable?: boolean;
    $stickyHeader?: boolean;
}>`
    ${({ $scrollable, $containerHeight }) => {
        if (!$scrollable) {
            if ($containerHeight === 'full') {
                return 'height: 100%;';
            }
            return 'flex: 1;';
        }
        return '';
    }}
    ${({ $scrollable }) => !$scrollable && 'overflow: hidden;'}

    .ant-tabs-tab {
        padding: 8px 0;
        font-size: 14px;
        color: ${colors.gray[600]};
    }

    ${({ $addPaddingLeft }) =>
        $addPaddingLeft
            ? `
            .ant-tabs-tab {
                margin-left: 16px;
            }
            `
            : `
            .ant-tabs-tab + .ant-tabs-tab {
                margin-left: 16px;
            }
        `}

    ${({ $hideTabsHeader }) =>
        $hideTabsHeader &&
        `
            .ant-tabs-nav {
                display: none;
            }
        `}

    ${({ $stickyHeader }) =>
        $stickyHeader &&
        `
            .ant-tabs-nav {
                position: sticky;
                top: 0;
                z-index: 10;
                background-color: white;
            }
        `}

    .ant-tabs-tab-active .ant-tabs-tab-btn {
        color: ${(props) => props.theme.styles['primary-color']};
        font-weight: 600;
    }

    .ant-tabs-ink-bar {
        background-color: ${(props) => props.theme.styles['primary-color']};
    }

    .ant-tabs-content-holder {
        display: flex;
    }

    .ant-tabs-tabpane {
        height: 100%;
    }

    .ant-tabs-nav {
        margin-bottom: ${(props) => props.$navMarginBottom ?? 8}px;
        margin-top: ${(props) => props.$navMarginTop ?? 0}px;
    }
`;

const StyledTabsSecondary = styled(AntTabs)<{
    $navMarginBottom?: number;
    $navMarginTop?: number;
    $containerHeight?: 'full' | 'auto';
    $addPaddingLeft?: boolean;
    $hideTabsHeader: boolean;
    $scrollable?: boolean;
    $stickyHeader?: boolean;
}>`
    ${(props) =>
        props.$containerHeight === 'full'
            ? `
        height: 100%;
    `
            : `
        flex: 1;
    `}
    overflow: hidden;

    .ant-tabs-tab {
        padding: 8px 8px;
        border-radius: 4px;
        font-size: 14px;
        color: ${colors.gray[600]};
    }

    ${({ $addPaddingLeft }) =>
        $addPaddingLeft
            ? `
            .ant-tabs-tab {
                margin-left: 8px;
            }
            `
            : `
            .ant-tabs-tab + .ant-tabs-tab {
                margin-left: 8px;
            }
        `}

    ${({ $hideTabsHeader }) =>
        $hideTabsHeader &&
        `
            .ant-tabs-nav {
                display: none;
            }
        `}

    .ant-tabs-tab-active {
        background-color: ${(props) => props.theme.styles['primary-color-light']}80;
    }

    .ant-tabs-tab-active .ant-tabs-tab-btn {
        color: ${(props) => props.theme.styles['primary-color']};
        font-weight: 600;
    }

    .ant-tabs-ink-bar {
        background-color: transparent;
    }

    .ant-tabs-content-holder {
        display: flex;
    }

    .ant-tabs-tabpane {
        height: 100%;
    }

    .ant-tabs-nav {
        margin-bottom: ${(props) => props.$navMarginBottom ?? 0}px;
        margin-top: ${(props) => props.$navMarginTop ?? 0}px;
        &::before {
            display: none;
        }
    }

    ${({ $stickyHeader }) =>
        $stickyHeader &&
        `
            .ant-tabs-nav::before {
                display: none;
            }
            
            .ant-tabs-nav-wrap::before {
                display: none;
            }
            
            .ant-tabs-nav-list::after {
                content: '';
                position: absolute;
                bottom: 0;
                left: 0;
                right: 0;
                height: 1px;
                background-color: ${colors.gray[200]};
            }
        `}

    ${({ $addPaddingLeft, $stickyHeader }) =>
        $addPaddingLeft &&
        $stickyHeader &&
        `
            .ant-tabs-nav-list::after {
                left: 16px;
            }
        `}
`;

const TabViewWrapper = styled.div<{ $disabled?: boolean }>`
    display: flex;
    align-items: center;
    gap: 4px;
    ${({ $disabled }) => $disabled && `color: ${colors.gray[1800]};`}
`;

function TabView({ tab }: { tab: Tab }) {
    return (
        <Tooltip title={tab.tooltip}>
            <TabViewWrapper id={tab.id} $disabled={tab.disabled} data-testid={tab.dataTestId}>
                {tab.name}
                {!!tab.count && <Pill label={`${tab.count}`} size="xs" color="primary" />}
            </TabViewWrapper>
        </Tooltip>
    );
}

export interface Tab {
    name: string;
    key: string;
    component: JSX.Element;
    count?: number;
    onSelectTab?: () => void;
    tooltip?: string;
    id?: string;
    dataTestId?: string;
    disabled?: boolean;
}

export interface Props {
    tabs: Tab[];
    selectedTab?: string;
    onChange?: (selectedTabKey: string) => void;
    urlMap?: Record<string, string>;
    onUrlChange?: (url: string) => void;
    defaultTab?: string;
    getCurrentUrl?: () => string;
    secondary?: boolean;
    styleOptions?: {
        containerHeight?: 'full' | 'auto';
        navMarginBottom?: number;
        navMarginTop?: number;
    };
    addPaddingLeft?: boolean;
    hideTabsHeader?: boolean;
    scrollToTopOnChange?: boolean;
    maxHeight?: string;
    stickyHeader?: boolean;
}

export function Tabs({
    tabs,
    selectedTab,
    onChange,
    urlMap,
    onUrlChange = (url) => window.history.replaceState({}, '', url),
    defaultTab,
    getCurrentUrl = () => window.location.pathname,
    secondary,
    styleOptions,
    addPaddingLeft,
    hideTabsHeader,
    scrollToTopOnChange = false,
    maxHeight = '100%',
    stickyHeader = false,
}: Props) {
<<<<<<< HEAD
=======
    const { TabPane } = AntTabs;
    const tabsContainerRef = useRef<HTMLDivElement>(null);

    // Scroll to top when selectedTab changes if scrollToTopOnChange is enabled
    useEffect(() => {
        if (scrollToTopOnChange && tabsContainerRef.current) {
            tabsContainerRef.current.scrollTo({ top: 0, behavior: 'smooth' });
        }
    }, [selectedTab, scrollToTopOnChange]);

>>>>>>> f5f75334
    // Create reverse mapping from URLs to tab keys if urlMap is provided
    const urlToTabMap = React.useMemo(() => {
        if (!urlMap) return {};
        const map: Record<string, string> = {};
        Object.entries(urlMap).forEach(([tabKey, url]) => {
            map[url] = tabKey;
        });
        return map;
    }, [urlMap]);

    // Handle initial tab selection based on URL if urlMap is provided
    useEffect(() => {
        if (!urlMap || !onChange) return;

        const currentUrl = getCurrentUrl();
        const tabFromUrl = urlToTabMap[currentUrl];

        if (tabFromUrl && tabFromUrl !== selectedTab) {
            onChange(tabFromUrl);
        } else if (!tabFromUrl && defaultTab && defaultTab !== selectedTab) {
            onChange(defaultTab);
            onUrlChange(urlMap[defaultTab]);
        }
    }, [getCurrentUrl, onChange, onUrlChange, selectedTab, urlMap, urlToTabMap, defaultTab]);

    const StyledTabs = secondary ? StyledTabsSecondary : StyledTabsPrimary;

<<<<<<< HEAD
    const items = tabs.map((tab) => ({
        key: tab.key,
        label: <TabView tab={tab} />,
        disabled: tab.disabled,
        children: tab.component,
    }));
    return (
=======
    const tabsContent = (
>>>>>>> f5f75334
        <StyledTabs
            activeKey={selectedTab}
            onChange={(key) => {
                if (onChange) onChange(key);
                if (urlMap && onUrlChange && urlMap[key]) {
                    onUrlChange(urlMap[key]);
                }
            }}
            $navMarginBottom={styleOptions?.navMarginBottom}
            $navMarginTop={styleOptions?.navMarginTop}
            $containerHeight={styleOptions?.containerHeight}
            $addPaddingLeft={addPaddingLeft}
            $hideTabsHeader={!!hideTabsHeader}
<<<<<<< HEAD
            items={items}
        />
=======
            $scrollable={scrollToTopOnChange}
            $stickyHeader={stickyHeader}
        >
            {tabs.map((tab) => {
                return (
                    <TabPane tab={<TabView tab={tab} />} key={tab.key} disabled={tab.disabled}>
                        <ErrorBoundary resetKeys={[tab.key]} variant="tab">
                            {tab.component}
                        </ErrorBoundary>
                    </TabPane>
                );
            })}
        </StyledTabs>
>>>>>>> f5f75334
    );

    if (scrollToTopOnChange) {
        return (
            <ScrollableTabsContainer ref={tabsContainerRef} $maxHeight={maxHeight}>
                {tabsContent}
            </ScrollableTabsContainer>
        );
    }

    return tabsContent;
}<|MERGE_RESOLUTION|>--- conflicted
+++ resolved
@@ -34,7 +34,6 @@
         return '';
     }}
     ${({ $scrollable }) => !$scrollable && 'overflow: hidden;'}
-
     .ant-tabs-tab {
         padding: 8px 0;
         font-size: 14px;
@@ -53,7 +52,6 @@
                 margin-left: 16px;
             }
         `}
-
     ${({ $hideTabsHeader }) =>
         $hideTabsHeader &&
         `
@@ -61,7 +59,6 @@
                 display: none;
             }
         `}
-
     ${({ $stickyHeader }) =>
         $stickyHeader &&
         `
@@ -72,7 +69,6 @@
                 background-color: white;
             }
         `}
-
     .ant-tabs-tab-active .ant-tabs-tab-btn {
         color: ${(props) => props.theme.styles['primary-color']};
         font-weight: 600;
@@ -134,7 +130,6 @@
                 margin-left: 8px;
             }
         `}
-
     ${({ $hideTabsHeader }) =>
         $hideTabsHeader &&
         `
@@ -142,7 +137,6 @@
                 display: none;
             }
         `}
-
     .ant-tabs-tab-active {
         background-color: ${(props) => props.theme.styles['primary-color-light']}80;
     }
@@ -167,6 +161,7 @@
     .ant-tabs-nav {
         margin-bottom: ${(props) => props.$navMarginBottom ?? 0}px;
         margin-top: ${(props) => props.$navMarginTop ?? 0}px;
+
         &::before {
             display: none;
         }
@@ -271,9 +266,6 @@
     maxHeight = '100%',
     stickyHeader = false,
 }: Props) {
-<<<<<<< HEAD
-=======
-    const { TabPane } = AntTabs;
     const tabsContainerRef = useRef<HTMLDivElement>(null);
 
     // Scroll to top when selectedTab changes if scrollToTopOnChange is enabled
@@ -283,7 +275,6 @@
         }
     }, [selectedTab, scrollToTopOnChange]);
 
->>>>>>> f5f75334
     // Create reverse mapping from URLs to tab keys if urlMap is provided
     const urlToTabMap = React.useMemo(() => {
         if (!urlMap) return {};
@@ -311,19 +302,20 @@
 
     const StyledTabs = secondary ? StyledTabsSecondary : StyledTabsPrimary;
 
-<<<<<<< HEAD
     const items = tabs.map((tab) => ({
         key: tab.key,
         label: <TabView tab={tab} />,
         disabled: tab.disabled,
-        children: tab.component,
+        children: (
+            <ErrorBoundary resetKeys={[tab.key]} variant="tab">
+                {tab.component}
+            </ErrorBoundary>
+        ),
     }));
-    return (
-=======
     const tabsContent = (
->>>>>>> f5f75334
         <StyledTabs
             activeKey={selectedTab}
+            items={items}
             onChange={(key) => {
                 if (onChange) onChange(key);
                 if (urlMap && onUrlChange && urlMap[key]) {
@@ -335,24 +327,9 @@
             $containerHeight={styleOptions?.containerHeight}
             $addPaddingLeft={addPaddingLeft}
             $hideTabsHeader={!!hideTabsHeader}
-<<<<<<< HEAD
-            items={items}
-        />
-=======
             $scrollable={scrollToTopOnChange}
             $stickyHeader={stickyHeader}
-        >
-            {tabs.map((tab) => {
-                return (
-                    <TabPane tab={<TabView tab={tab} />} key={tab.key} disabled={tab.disabled}>
-                        <ErrorBoundary resetKeys={[tab.key]} variant="tab">
-                            {tab.component}
-                        </ErrorBoundary>
-                    </TabPane>
-                );
-            })}
-        </StyledTabs>
->>>>>>> f5f75334
+        />
     );
 
     if (scrollToTopOnChange) {
