--- conflicted
+++ resolved
@@ -28,10 +28,7 @@
 }: Props) => {
     const users = avatars?.filter((avatar) => avatar.type === AvatarType.user) || [];
     const groups = avatars?.filter((avatar) => avatar.type === AvatarType.group) || [];
-<<<<<<< HEAD
-=======
     const roles = avatars?.filter((avatar) => avatar.type === AvatarType.role) || [];
->>>>>>> 7d7f3ec2
 
     const renderTitle = (headerText, count) => (
         <HeaderContainer>
