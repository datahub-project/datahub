--- conflicted
+++ resolved
@@ -381,19 +381,18 @@
     }
   }
 
-<<<<<<< HEAD
   public static boolean canManageStructuredProperties(@Nonnull QueryContext context) {
     return AuthUtil.isAuthorized(
         context.getAuthorizer(),
         context.getActorUrn(),
         PoliciesConfig.MANAGE_STRUCTURED_PROPERTIES_PRIVILEGE);
-=======
+  }
+
   public static boolean canManageForms(@Nonnull QueryContext context) {
     return AuthUtil.isAuthorized(
         context.getAuthorizer(),
         context.getActorUrn(),
         PoliciesConfig.MANAGE_DOCUMENTATION_FORMS_PRIVILEGE);
->>>>>>> 3175571c
   }
 
   public static boolean isAuthorized(
