package com.linkedin.datahub.graphql.resolvers;

import com.datahub.metadata.authorization.AuthorizationRequest;
import com.datahub.metadata.authorization.AuthorizationResult;
import com.datahub.metadata.authorization.Authorizer;
import com.linkedin.common.urn.Urn;
import com.linkedin.datahub.graphql.QueryContext;
import com.linkedin.datahub.graphql.generated.PlatformPrivileges;
import com.linkedin.metadata.authorization.PoliciesConfig;
import com.linkedin.datahub.graphql.generated.AuthenticatedUser;
import com.linkedin.datahub.graphql.generated.CorpUser;
import com.linkedin.datahub.graphql.types.corpuser.mappers.CorpUserSnapshotMapper;
import com.linkedin.entity.client.EntityClient;
import com.linkedin.metadata.snapshot.CorpUserSnapshot;
import com.linkedin.r2.RemoteInvocationException;
import graphql.schema.DataFetcher;
import graphql.schema.DataFetchingEnvironment;
import java.net.URISyntaxException;
import java.util.Optional;
import java.util.concurrent.CompletableFuture;

/**
 * GraphQL resolver responsible for resolving information about the currently
 * logged in User, including
 *
 *    1. User profile information
 *    2. User privilege information, i.e. which features to display in the UI.
 *
 */
public class MeResolver implements DataFetcher<CompletableFuture<AuthenticatedUser>> {

  private final EntityClient _entityClient;

  public MeResolver(final EntityClient entityClient) {
    _entityClient = entityClient;
  }

  @Override
  public CompletableFuture<AuthenticatedUser> get(DataFetchingEnvironment environment) {
    final QueryContext context = environment.getContext();
    return CompletableFuture.supplyAsync(() -> {
      try {
        // 1. Get currently logged in user profile.
        final Urn userUrn = Urn.createFromString(context.getActor());
        final CorpUserSnapshot gmsUser = _entityClient.get(userUrn, userUrn.toString())
            .getValue()
            .getCorpUserSnapshot();
        final CorpUser corpUser = CorpUserSnapshotMapper.map(gmsUser);

        // 2. Get platform privileges
        final PlatformPrivileges platformPrivileges = new PlatformPrivileges();
        platformPrivileges.setViewAnalytics(canViewAnalytics(context));
        platformPrivileges.setManagePolicies(canManagePolicies(context));
<<<<<<< HEAD
        platformPrivileges.setViewMetadataProposals(canViewMetadataProposals(context));
=======
        platformPrivileges.setManageIdentities(canManageUsersGroups(context));
>>>>>>> 07b74b65

        // Construct and return authenticated user object.
        final AuthenticatedUser authUser = new AuthenticatedUser();
        authUser.setCorpUser(corpUser);
        authUser.setPlatformPrivileges(platformPrivileges);
        return authUser;
      } catch (URISyntaxException | RemoteInvocationException e) {
        throw new RuntimeException("Failed to fetch authenticated user!", e);
      }
    });
  }

  /**
   * Returns true if the authenticated user has privileges to view analytics.
   */
  private boolean canViewAnalytics(final QueryContext context) {
    return isAuthorized(context.getAuthorizer(), context.getActor(), PoliciesConfig.VIEW_ANALYTICS_PRIVILEGE);
  }

  /**
   * Returns true if the authenticated user has privileges to manage policies analytics.
   */
  private boolean canManagePolicies(final QueryContext context) {
    return isAuthorized(context.getAuthorizer(), context.getActor(), PoliciesConfig.MANAGE_POLICIES_PRIVILEGE);
  }

  /**
   * Returns true if the authenticated user has privileges to view metadata proposals.
   */
  private boolean canViewMetadataProposals(final QueryContext context) {
    return isAuthorized(context.getAuthorizer(), context.getActor(), PoliciesConfig.VIEW_METADATA_PROPOSALS_PRIVILEGE);
  }

  /**
   * Returns true if the authenticated user has privileges to manage users & groups.
   */
  private boolean canManageUsersGroups(final QueryContext context) {
    return isAuthorized(context.getAuthorizer(), context.getActor(), PoliciesConfig.MANAGE_USERS_AND_GROUPS_PRIVILEGE);
  }

  /**
   * Returns true if the the provided actor is authorized for a particular privilege, false otherwise.
   */
  private boolean isAuthorized(final Authorizer authorizer, String actor, PoliciesConfig.Privilege privilege) {
    final AuthorizationRequest request = new AuthorizationRequest(actor, privilege.getType(), Optional.empty());
    final AuthorizationResult result = authorizer.authorize(request);
    return AuthorizationResult.Type.ALLOW.equals(result.getType());
  }
}<|MERGE_RESOLUTION|>--- conflicted
+++ resolved
@@ -51,11 +51,8 @@
         final PlatformPrivileges platformPrivileges = new PlatformPrivileges();
         platformPrivileges.setViewAnalytics(canViewAnalytics(context));
         platformPrivileges.setManagePolicies(canManagePolicies(context));
-<<<<<<< HEAD
         platformPrivileges.setViewMetadataProposals(canViewMetadataProposals(context));
-=======
         platformPrivileges.setManageIdentities(canManageUsersGroups(context));
->>>>>>> 07b74b65
 
         // Construct and return authenticated user object.
         final AuthenticatedUser authUser = new AuthenticatedUser();
