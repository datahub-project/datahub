package com.linkedin.datahub.graphql.types.common.mappers;

import static com.linkedin.metadata.Constants.*;

import com.linkedin.common.urn.Urn;
import com.linkedin.datahub.graphql.generated.Assertion;
import com.linkedin.datahub.graphql.generated.BusinessAttribute;
import com.linkedin.datahub.graphql.generated.Chart;
import com.linkedin.datahub.graphql.generated.Container;
import com.linkedin.datahub.graphql.generated.CorpGroup;
import com.linkedin.datahub.graphql.generated.CorpUser;
import com.linkedin.datahub.graphql.generated.Dashboard;
import com.linkedin.datahub.graphql.generated.DataFlow;
import com.linkedin.datahub.graphql.generated.DataHubPolicy;
import com.linkedin.datahub.graphql.generated.DataHubRole;
import com.linkedin.datahub.graphql.generated.DataHubView;
import com.linkedin.datahub.graphql.generated.DataJob;
import com.linkedin.datahub.graphql.generated.DataPlatform;
import com.linkedin.datahub.graphql.generated.DataPlatformInstance;
import com.linkedin.datahub.graphql.generated.DataProduct;
import com.linkedin.datahub.graphql.generated.Dataset;
import com.linkedin.datahub.graphql.generated.Domain;
import com.linkedin.datahub.graphql.generated.Entity;
import com.linkedin.datahub.graphql.generated.EntityType;
import com.linkedin.datahub.graphql.generated.GlossaryNode;
import com.linkedin.datahub.graphql.generated.GlossaryTerm;
import com.linkedin.datahub.graphql.generated.MLFeature;
import com.linkedin.datahub.graphql.generated.MLFeatureTable;
import com.linkedin.datahub.graphql.generated.MLModel;
import com.linkedin.datahub.graphql.generated.MLModelGroup;
import com.linkedin.datahub.graphql.generated.MLPrimaryKey;
import com.linkedin.datahub.graphql.generated.Notebook;
import com.linkedin.datahub.graphql.generated.OwnershipTypeEntity;
import com.linkedin.datahub.graphql.generated.QueryEntity;
import com.linkedin.datahub.graphql.generated.Role;
import com.linkedin.datahub.graphql.generated.SchemaFieldEntity;
import com.linkedin.datahub.graphql.generated.StructuredPropertyEntity;
import com.linkedin.datahub.graphql.generated.Tag;
import com.linkedin.datahub.graphql.generated.Test;
import com.linkedin.datahub.graphql.types.mappers.ModelMapper;
import javax.annotation.Nonnull;

public class UrnToEntityMapper implements ModelMapper<com.linkedin.common.urn.Urn, Entity> {
  public static final UrnToEntityMapper INSTANCE = new UrnToEntityMapper();

  public static Entity map(@Nonnull final com.linkedin.common.urn.Urn urn) {
    return INSTANCE.apply(urn);
  }

  @Override
  public Entity apply(Urn input) {
    Entity partialEntity = null;
    if (input.getEntityType().equals("dataset")) {
      partialEntity = new Dataset();
      ((Dataset) partialEntity).setUrn(input.toString());
      ((Dataset) partialEntity).setType(EntityType.DATASET);
    }
    if (input.getEntityType().equals("role")) {
      partialEntity = new Role();
      ((Role) partialEntity).setUrn(input.toString());
      ((Role) partialEntity).setType(EntityType.ROLE);
    }
    if (input.getEntityType().equals("glossaryTerm")) {
      partialEntity = new GlossaryTerm();
      ((GlossaryTerm) partialEntity).setUrn(input.toString());
      ((GlossaryTerm) partialEntity).setType(EntityType.GLOSSARY_TERM);
    }
    if (input.getEntityType().equals("glossaryNode")) {
      partialEntity = new GlossaryNode();
      ((GlossaryNode) partialEntity).setUrn(input.toString());
      ((GlossaryNode) partialEntity).setType(EntityType.GLOSSARY_NODE);
    }
    if (input.getEntityType().equals("chart")) {
      partialEntity = new Chart();
      ((Chart) partialEntity).setUrn(input.toString());
      ((Chart) partialEntity).setType(EntityType.CHART);
    }
    if (input.getEntityType().equals("dashboard")) {
      partialEntity = new Dashboard();
      ((Dashboard) partialEntity).setUrn(input.toString());
      ((Dashboard) partialEntity).setType(EntityType.DASHBOARD);
    }
    if (input.getEntityType().equals("notebook")) {
      partialEntity = new Notebook();
      ((Notebook) partialEntity).setUrn(input.toString());
      ((Notebook) partialEntity).setType(EntityType.NOTEBOOK);
    }
    if (input.getEntityType().equals("dataJob")) {
      partialEntity = new DataJob();
      ((DataJob) partialEntity).setUrn(input.toString());
      ((DataJob) partialEntity).setType(EntityType.DATA_JOB);
    }
    if (input.getEntityType().equals("dataFlow")) {
      partialEntity = new DataFlow();
      ((DataFlow) partialEntity).setUrn(input.toString());
      ((DataFlow) partialEntity).setType(EntityType.DATA_FLOW);
    }
    if (input.getEntityType().equals("tag")) {
      partialEntity = new Tag();
      ((Tag) partialEntity).setUrn(input.toString());
      ((Tag) partialEntity).setType(EntityType.TAG);
    }
    if (input.getEntityType().equals("corpuser")) {
      partialEntity = new CorpUser();
      ((CorpUser) partialEntity).setUrn(input.toString());
      ((CorpUser) partialEntity).setType(EntityType.CORP_USER);
    }
    if (input.getEntityType().equals("corpGroup")) {
      partialEntity = new CorpGroup();
      ((CorpGroup) partialEntity).setUrn(input.toString());
      ((CorpGroup) partialEntity).setType(EntityType.CORP_GROUP);
    }
    if (input.getEntityType().equals("mlFeature")) {
      partialEntity = new MLFeature();
      ((MLFeature) partialEntity).setUrn(input.toString());
      ((MLFeature) partialEntity).setType(EntityType.MLFEATURE);
    }
    if (input.getEntityType().equals("mlFeatureTable")) {
      partialEntity = new MLFeatureTable();
      ((MLFeatureTable) partialEntity).setUrn(input.toString());
      ((MLFeatureTable) partialEntity).setType(EntityType.MLFEATURE_TABLE);
    }
    if (input.getEntityType().equals("mlPrimaryKey")) {
      partialEntity = new MLPrimaryKey();
      ((MLPrimaryKey) partialEntity).setUrn(input.toString());
      ((MLPrimaryKey) partialEntity).setType(EntityType.MLPRIMARY_KEY);
    }
    if (input.getEntityType().equals("mlModel")) {
      partialEntity = new MLModel();
      ((MLModel) partialEntity).setUrn(input.toString());
      ((MLModel) partialEntity).setType(EntityType.MLMODEL);
    }
    if (input.getEntityType().equals("mlModelGroup")) {
      partialEntity = new MLModelGroup();
      ((MLModelGroup) partialEntity).setUrn(input.toString());
      ((MLModelGroup) partialEntity).setType(EntityType.MLMODEL_GROUP);
    }
    if (input.getEntityType().equals("dataPlatform")) {
      partialEntity = new DataPlatform();
      ((DataPlatform) partialEntity).setUrn(input.toString());
      ((DataPlatform) partialEntity).setType(EntityType.DATA_PLATFORM);
    }
    if (input.getEntityType().equals("dataPlatformInstance")) {
      partialEntity = new DataPlatformInstance();
      ((DataPlatformInstance) partialEntity).setUrn(input.toString());
      ((DataPlatformInstance) partialEntity).setType(EntityType.DATA_PLATFORM_INSTANCE);
    }
    if (input.getEntityType().equals("container")) {
      partialEntity = new Container();
      ((Container) partialEntity).setUrn(input.toString());
      ((Container) partialEntity).setType(EntityType.CONTAINER);
    }
    if (input.getEntityType().equals("domain")) {
      partialEntity = new Domain();
      ((Domain) partialEntity).setUrn(input.toString());
      ((Domain) partialEntity).setType(EntityType.DOMAIN);
    }
    if (input.getEntityType().equals("assertion")) {
      partialEntity = new Assertion();
      ((Assertion) partialEntity).setUrn(input.toString());
      ((Assertion) partialEntity).setType(EntityType.ASSERTION);
    }
    if (input.getEntityType().equals("test")) {
      partialEntity = new Test();
      ((Test) partialEntity).setUrn(input.toString());
      ((Test) partialEntity).setType(EntityType.TEST);
    }
    if (input.getEntityType().equals(DATAHUB_ROLE_ENTITY_NAME)) {
      partialEntity = new DataHubRole();
      ((DataHubRole) partialEntity).setUrn(input.toString());
      ((DataHubRole) partialEntity).setType(EntityType.DATAHUB_ROLE);
    }
    if (input.getEntityType().equals(POLICY_ENTITY_NAME)) {
      partialEntity = new DataHubPolicy();
      ((DataHubPolicy) partialEntity).setUrn(input.toString());
      ((DataHubPolicy) partialEntity).setType(EntityType.DATAHUB_POLICY);
    }
    if (input.getEntityType().equals(SCHEMA_FIELD_ENTITY_NAME)) {
      partialEntity = new SchemaFieldEntity();
      ((SchemaFieldEntity) partialEntity).setUrn(input.toString());
      ((SchemaFieldEntity) partialEntity).setType(EntityType.SCHEMA_FIELD);
    }
    if (input.getEntityType().equals(DATAHUB_VIEW_ENTITY_NAME)) {
      partialEntity = new DataHubView();
      ((DataHubView) partialEntity).setUrn(input.toString());
      ((DataHubView) partialEntity).setType(EntityType.DATAHUB_VIEW);
    }
    if (input.getEntityType().equals(DATA_PRODUCT_ENTITY_NAME)) {
      partialEntity = new DataProduct();
      ((DataProduct) partialEntity).setUrn(input.toString());
      ((DataProduct) partialEntity).setType(EntityType.DATA_PRODUCT);
    }
    if (input.getEntityType().equals(OWNERSHIP_TYPE_ENTITY_NAME)) {
      partialEntity = new OwnershipTypeEntity();
      ((OwnershipTypeEntity) partialEntity).setUrn(input.toString());
      ((OwnershipTypeEntity) partialEntity).setType(EntityType.CUSTOM_OWNERSHIP_TYPE);
    }
<<<<<<< HEAD
    if (input.getEntityType().equals(BUSINESS_ATTRIBUTE_ENTITY_NAME)) {
      partialEntity = new BusinessAttribute();
      ((BusinessAttribute) partialEntity).setUrn(input.toString());
      ((BusinessAttribute) partialEntity).setType(EntityType.BUSINESS_ATTRIBUTE);
=======
    if (input.getEntityType().equals(STRUCTURED_PROPERTY_ENTITY_NAME)) {
      partialEntity = new StructuredPropertyEntity();
      ((StructuredPropertyEntity) partialEntity).setUrn(input.toString());
      ((StructuredPropertyEntity) partialEntity).setType(EntityType.STRUCTURED_PROPERTY);
    }
    if (input.getEntityType().equals(QUERY_ENTITY_NAME)) {
      partialEntity = new QueryEntity();
      ((QueryEntity) partialEntity).setUrn(input.toString());
      ((QueryEntity) partialEntity).setType(EntityType.QUERY);
>>>>>>> 1d514cb0
    }
    return partialEntity;
  }
}<|MERGE_RESOLUTION|>--- conflicted
+++ resolved
@@ -195,22 +195,20 @@
       ((OwnershipTypeEntity) partialEntity).setUrn(input.toString());
       ((OwnershipTypeEntity) partialEntity).setType(EntityType.CUSTOM_OWNERSHIP_TYPE);
     }
-<<<<<<< HEAD
+    if (input.getEntityType().equals(STRUCTURED_PROPERTY_ENTITY_NAME)) {
+      partialEntity = new StructuredPropertyEntity();
+      ((StructuredPropertyEntity) partialEntity).setUrn(input.toString());
+      ((StructuredPropertyEntity) partialEntity).setType(EntityType.STRUCTURED_PROPERTY);
+    }
+    if (input.getEntityType().equals(QUERY_ENTITY_NAME)) {
+      partialEntity = new QueryEntity();
+      ((QueryEntity) partialEntity).setUrn(input.toString());
+      ((QueryEntity) partialEntity).setType(EntityType.QUERY);
+    }
     if (input.getEntityType().equals(BUSINESS_ATTRIBUTE_ENTITY_NAME)) {
       partialEntity = new BusinessAttribute();
       ((BusinessAttribute) partialEntity).setUrn(input.toString());
       ((BusinessAttribute) partialEntity).setType(EntityType.BUSINESS_ATTRIBUTE);
-=======
-    if (input.getEntityType().equals(STRUCTURED_PROPERTY_ENTITY_NAME)) {
-      partialEntity = new StructuredPropertyEntity();
-      ((StructuredPropertyEntity) partialEntity).setUrn(input.toString());
-      ((StructuredPropertyEntity) partialEntity).setType(EntityType.STRUCTURED_PROPERTY);
-    }
-    if (input.getEntityType().equals(QUERY_ENTITY_NAME)) {
-      partialEntity = new QueryEntity();
-      ((QueryEntity) partialEntity).setUrn(input.toString());
-      ((QueryEntity) partialEntity).setType(EntityType.QUERY);
->>>>>>> 1d514cb0
     }
     return partialEntity;
   }
