--- conflicted
+++ resolved
@@ -293,90 +293,6 @@
         new ConjunctivePrivilegeGroup(
             ImmutableList.of(PoliciesConfig.EDIT_ENTITY_PRIVILEGE.getType()));
 
-    List<String> specificPrivileges = new ArrayList<>();
-    if (updateInput.getInstitutionalMemory() != null) {
-      specificPrivileges.add(PoliciesConfig.EDIT_ENTITY_DOC_LINKS_PRIVILEGE.getType());
-    }
-    if (updateInput.getOwnership() != null) {
-      specificPrivileges.add(PoliciesConfig.EDIT_ENTITY_OWNERS_PRIVILEGE.getType());
-    }
-    if (updateInput.getDeprecation() != null) {
-      specificPrivileges.add(PoliciesConfig.EDIT_ENTITY_STATUS_PRIVILEGE.getType());
-    }
-    if (updateInput.getEditableProperties() != null) {
-      specificPrivileges.add(PoliciesConfig.EDIT_ENTITY_DOCS_PRIVILEGE.getType());
-    }
-    if (updateInput.getGlobalTags() != null) {
-      specificPrivileges.add(PoliciesConfig.EDIT_ENTITY_TAGS_PRIVILEGE.getType());
-    }
-    if (updateInput.getEditableSchemaMetadata() != null) {
-      specificPrivileges.add(PoliciesConfig.EDIT_DATASET_COL_TAGS_PRIVILEGE.getType());
-      specificPrivileges.add(PoliciesConfig.EDIT_DATASET_COL_DESCRIPTION_PRIVILEGE.getType());
-    }
-
-    final ConjunctivePrivilegeGroup specificPrivilegeGroup =
-        new ConjunctivePrivilegeGroup(specificPrivileges);
-
-<<<<<<< HEAD
-    @Override
-    public List<Dataset> batchUpdate(@Nonnull BatchDatasetUpdateInput[] input, @Nonnull QueryContext context) throws Exception {
-        final Urn actor = Urn.createFromString(context.getAuthentication().getActor().toUrnStr());
-
-        final Collection<MetadataChangeProposal> proposals = Arrays.stream(input).map(updateInput -> {
-            if (isAuthorized(updateInput.getUrn(), updateInput.getUpdate(), context)) {
-                Collection<MetadataChangeProposal> datasetProposals = DatasetUpdateInputMapper.map(updateInput.getUpdate(), actor);
-                datasetProposals.forEach(proposal -> proposal.setEntityUrn(UrnUtils.getUrn(updateInput.getUrn())));
-                return datasetProposals;
-            }
-            throw new AuthorizationException("Unauthorized to perform this action. Please contact your DataHub administrator.");
-        }).flatMap(Collection::stream).collect(Collectors.toList());
-
-        final List<String> urns = Arrays.stream(input).map(BatchDatasetUpdateInput::getUrn).collect(Collectors.toList());
-
-        try {
-            _entityClient.batchIngestProposals(proposals, context.getAuthentication(), false);
-        } catch (RemoteInvocationException e) {
-            throw new RuntimeException(String.format("Failed to write entity with urn %s", urns), e);
-        }
-
-        return batchLoad(urns, context).stream().map(DataFetcherResult::getData).collect(Collectors.toList());
-    }
-
-    @Override
-    public Dataset update(@Nonnull String urn, @Nonnull DatasetUpdateInput input, @Nonnull QueryContext context) throws Exception {
-        if (isAuthorized(urn, input, context)) {
-            final CorpuserUrn actor = CorpuserUrn.createFromString(context.getAuthentication().getActor().toUrnStr());
-            final Collection<MetadataChangeProposal> proposals = DatasetUpdateInputMapper.map(input, actor);
-            proposals.forEach(proposal -> proposal.setEntityUrn(UrnUtils.getUrn(urn)));
-
-            try {
-                _entityClient.batchIngestProposals(proposals, context.getAuthentication(), false);
-            } catch (RemoteInvocationException e) {
-                throw new RuntimeException(String.format("Failed to write entity with urn %s", urn), e);
-            }
-
-            return load(urn, context).getData();
-        }
-        throw new AuthorizationException("Unauthorized to perform this action. Please contact your DataHub administrator.");
-    }
-
-    private boolean isAuthorized(@Nonnull String urn, @Nonnull DatasetUpdateInput update, @Nonnull QueryContext context) {
-        // Decide whether the current principal should be allowed to update the Dataset.
-        final DisjunctivePrivilegeGroup orPrivilegeGroups = getAuthorizedPrivileges(update);
-        return AuthorizationUtils.isAuthorized(
-            context.getAuthorizer(),
-            context.getAuthentication().getActor().toUrnStr(),
-            PoliciesConfig.DATASET_PRIVILEGES.getResourceType(),
-            urn,
-            orPrivilegeGroups);
-    }
-
-    private DisjunctivePrivilegeGroup getAuthorizedPrivileges(final DatasetUpdateInput updateInput) {
-
-        final ConjunctivePrivilegeGroup allPrivilegesGroup = new ConjunctivePrivilegeGroup(ImmutableList.of(
-            PoliciesConfig.EDIT_ENTITY_PRIVILEGE.getType()
-        ));
-
         List<String> specificPrivileges = new ArrayList<>();
         if (updateInput.getInstitutionalMemory() != null) {
             specificPrivileges.add(PoliciesConfig.EDIT_ENTITY_DOC_LINKS_PRIVILEGE.getType());
@@ -399,19 +315,12 @@
             specificPrivileges.add(PoliciesConfig.EDIT_DATASET_COL_BUSINESS_ATTRIBUTE_PRIVILEGE.getType());
         }
 
-        final ConjunctivePrivilegeGroup specificPrivilegeGroup = new ConjunctivePrivilegeGroup(specificPrivileges);
-
-        // If you either have all entity privileges, or have the specific privileges required, you are authorized.
-        return new DisjunctivePrivilegeGroup(ImmutableList.of(
-            allPrivilegesGroup,
-            specificPrivilegeGroup
-        ));
-    }
-=======
+    final ConjunctivePrivilegeGroup specificPrivilegeGroup =
+        new ConjunctivePrivilegeGroup(specificPrivileges);
+
     // If you either have all entity privileges, or have the specific privileges required, you are
     // authorized.
     return new DisjunctivePrivilegeGroup(
         ImmutableList.of(allPrivilegesGroup, specificPrivilegeGroup));
   }
->>>>>>> 1d514cb0
 }