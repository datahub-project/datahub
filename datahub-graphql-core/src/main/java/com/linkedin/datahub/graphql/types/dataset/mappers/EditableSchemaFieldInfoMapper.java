package com.linkedin.datahub.graphql.types.dataset.mappers;

import com.linkedin.common.urn.Urn;
import com.linkedin.datahub.graphql.types.businessattribute.mappers.BusinessAttributesMapper;
import com.linkedin.datahub.graphql.types.glossary.mappers.GlossaryTermsMapper;
import com.linkedin.datahub.graphql.types.tag.mappers.GlobalTagsMapper;
import com.linkedin.schema.EditableSchemaFieldInfo;
<<<<<<< HEAD
import org.slf4j.Logger;
import org.slf4j.LoggerFactory;

=======
>>>>>>> 1d514cb0
import javax.annotation.Nonnull;

public class EditableSchemaFieldInfoMapper {
    private static final Logger _logger = LoggerFactory.getLogger(EditableSchemaFieldInfoMapper.class.getName());

  public static final EditableSchemaFieldInfoMapper INSTANCE = new EditableSchemaFieldInfoMapper();

  public static com.linkedin.datahub.graphql.generated.EditableSchemaFieldInfo map(
      @Nonnull final EditableSchemaFieldInfo fieldInfo, @Nonnull final Urn entityUrn) {
    return INSTANCE.apply(fieldInfo, entityUrn);
  }

<<<<<<< HEAD
    public com.linkedin.datahub.graphql.generated.EditableSchemaFieldInfo apply(
        @Nonnull final EditableSchemaFieldInfo input,
        @Nonnull final Urn entityUrn
    ) {
        final com.linkedin.datahub.graphql.generated.EditableSchemaFieldInfo result = new com.linkedin.datahub.graphql.generated.EditableSchemaFieldInfo();
        if (input.hasDescription()) {
            result.setDescription((input.getDescription()));
        }
        if (input.hasFieldPath()) {
            result.setFieldPath((input.getFieldPath()));
        }
        if (input.hasGlobalTags()) {
            result.setGlobalTags(GlobalTagsMapper.map(input.getGlobalTags(), entityUrn));
            result.setTags(GlobalTagsMapper.map(input.getGlobalTags(), entityUrn));
        }
        if (input.hasGlossaryTerms()) {
            result.setGlossaryTerms(GlossaryTermsMapper.map(input.getGlossaryTerms(), entityUrn));
        }
        if (input.hasBusinessAttribute()) {
            result.setBusinessAttributes(BusinessAttributesMapper.map(input.getBusinessAttribute(), entityUrn));
        }
        return result;
=======
  public com.linkedin.datahub.graphql.generated.EditableSchemaFieldInfo apply(
      @Nonnull final EditableSchemaFieldInfo input, @Nonnull final Urn entityUrn) {
    final com.linkedin.datahub.graphql.generated.EditableSchemaFieldInfo result =
        new com.linkedin.datahub.graphql.generated.EditableSchemaFieldInfo();
    if (input.hasDescription()) {
      result.setDescription((input.getDescription()));
    }
    if (input.hasFieldPath()) {
      result.setFieldPath((input.getFieldPath()));
    }
    if (input.hasGlobalTags()) {
      result.setGlobalTags(GlobalTagsMapper.map(input.getGlobalTags(), entityUrn));
      result.setTags(GlobalTagsMapper.map(input.getGlobalTags(), entityUrn));
    }
    if (input.hasGlossaryTerms()) {
      result.setGlossaryTerms(GlossaryTermsMapper.map(input.getGlossaryTerms(), entityUrn));
>>>>>>> 1d514cb0
    }
    return result;
  }
}<|MERGE_RESOLUTION|>--- conflicted
+++ resolved
@@ -5,12 +5,9 @@
 import com.linkedin.datahub.graphql.types.glossary.mappers.GlossaryTermsMapper;
 import com.linkedin.datahub.graphql.types.tag.mappers.GlobalTagsMapper;
 import com.linkedin.schema.EditableSchemaFieldInfo;
-<<<<<<< HEAD
 import org.slf4j.Logger;
 import org.slf4j.LoggerFactory;
 
-=======
->>>>>>> 1d514cb0
 import javax.annotation.Nonnull;
 
 public class EditableSchemaFieldInfoMapper {
@@ -23,30 +20,6 @@
     return INSTANCE.apply(fieldInfo, entityUrn);
   }
 
-<<<<<<< HEAD
-    public com.linkedin.datahub.graphql.generated.EditableSchemaFieldInfo apply(
-        @Nonnull final EditableSchemaFieldInfo input,
-        @Nonnull final Urn entityUrn
-    ) {
-        final com.linkedin.datahub.graphql.generated.EditableSchemaFieldInfo result = new com.linkedin.datahub.graphql.generated.EditableSchemaFieldInfo();
-        if (input.hasDescription()) {
-            result.setDescription((input.getDescription()));
-        }
-        if (input.hasFieldPath()) {
-            result.setFieldPath((input.getFieldPath()));
-        }
-        if (input.hasGlobalTags()) {
-            result.setGlobalTags(GlobalTagsMapper.map(input.getGlobalTags(), entityUrn));
-            result.setTags(GlobalTagsMapper.map(input.getGlobalTags(), entityUrn));
-        }
-        if (input.hasGlossaryTerms()) {
-            result.setGlossaryTerms(GlossaryTermsMapper.map(input.getGlossaryTerms(), entityUrn));
-        }
-        if (input.hasBusinessAttribute()) {
-            result.setBusinessAttributes(BusinessAttributesMapper.map(input.getBusinessAttribute(), entityUrn));
-        }
-        return result;
-=======
   public com.linkedin.datahub.graphql.generated.EditableSchemaFieldInfo apply(
       @Nonnull final EditableSchemaFieldInfo input, @Nonnull final Urn entityUrn) {
     final com.linkedin.datahub.graphql.generated.EditableSchemaFieldInfo result =
@@ -63,8 +36,10 @@
     }
     if (input.hasGlossaryTerms()) {
       result.setGlossaryTerms(GlossaryTermsMapper.map(input.getGlossaryTerms(), entityUrn));
->>>>>>> 1d514cb0
     }
-    return result;
-  }
+    if (input.hasBusinessAttribute()) {
+        result.setBusinessAttributes(BusinessAttributesMapper.map(input.getBusinessAttribute(), entityUrn));
+    }
+        return result;
+    }
 }