--- conflicted
+++ resolved
@@ -71,72 +71,17 @@
             chart.setGlossaryTerms(GlossaryTermsMapper.map(new GlossaryTerms(dataMap))));
         mappingHelper.mapToResult(CONTAINER_ASPECT_NAME, this::mapContainers);
         mappingHelper.mapToResult(DOMAINS_ASPECT_NAME, this::mapDomains);
+        mappingHelper.mapToResult(DEPRECATION_ASPECT_NAME, (chart, dataMap) ->
+            chart.setDeprecation(DeprecationMapper.map(new Deprecation(dataMap))));
 
         return mappingHelper.getResult();
     }
 
-<<<<<<< HEAD
     private void mapChartKey(@Nonnull Chart chart, @Nonnull DataMap dataMap) {
         final ChartKey gmsKey = new ChartKey(dataMap);
         chart.setChartId(gmsKey.getChartId());
         chart.setTool(gmsKey.getDashboardTool());
     }
-=======
-        entityResponse.getAspects().forEach((name, aspect) -> {
-            DataMap data = aspect.getValue().data();
-            if (CHART_KEY_ASPECT_NAME.equals(name)) {
-                final ChartKey gmsKey = new ChartKey(data);
-                result.setChartId(gmsKey.getChartId());
-                result.setTool(gmsKey.getDashboardTool());
-                result.setPlatform(DataPlatform.builder()
-                    .setType(EntityType.DATA_PLATFORM)
-                    .setUrn(EntityKeyUtils
-                        .convertEntityKeyToUrn(new DataPlatformKey()
-                            .setPlatformName(gmsKey.getDashboardTool()), DATA_PLATFORM_ENTITY_NAME).toString()).build());
-            } else if (CHART_INFO_ASPECT_NAME.equals(name)) {
-                final com.linkedin.chart.ChartInfo gmsChartInfo = new com.linkedin.chart.ChartInfo(data);
-                result.setInfo(mapChartInfo(gmsChartInfo));
-                result.setProperties(mapChartInfoToProperties(gmsChartInfo));
-            } else if (CHART_QUERY_ASPECT_NAME.equals(name)) {
-                final com.linkedin.chart.ChartQuery gmsChartQuery = new com.linkedin.chart.ChartQuery(data);
-                result.setQuery(mapChartQuery(gmsChartQuery));
-            } else if (EDITABLE_CHART_PROPERTIES_ASPECT_NAME.equals(name)) {
-                final EditableChartProperties editableChartProperties = new EditableChartProperties(data);
-                final ChartEditableProperties chartEditableProperties = new ChartEditableProperties();
-                chartEditableProperties.setDescription(editableChartProperties.getDescription());
-                result.setEditableProperties(chartEditableProperties);
-            } else if (OWNERSHIP_ASPECT_NAME.equals(name)) {
-                result.setOwnership(OwnershipMapper.map(new Ownership(data)));
-            } else if (STATUS_ASPECT_NAME.equals(name)) {
-                result.setStatus(StatusMapper.map(new Status(data)));
-            } else if (GLOBAL_TAGS_ASPECT_NAME.equals(name)) {
-                com.linkedin.datahub.graphql.generated.GlobalTags globalTags = GlobalTagsMapper.map(new GlobalTags(data));
-                result.setGlobalTags(globalTags);
-                result.setTags(globalTags);
-            } else if (INSTITUTIONAL_MEMORY_ASPECT_NAME.equals(name)) {
-                result.setInstitutionalMemory(InstitutionalMemoryMapper.map(new InstitutionalMemory(data)));
-            } else if (GLOSSARY_TERMS_ASPECT_NAME.equals(name)) {
-                result.setGlossaryTerms(GlossaryTermsMapper.map(new GlossaryTerms(data)));
-            } else if (CONTAINER_ASPECT_NAME.equals(name)) {
-                final com.linkedin.container.Container gmsContainer = new com.linkedin.container.Container(data);
-                result.setContainer(Container
-                    .builder()
-                    .setType(EntityType.CONTAINER)
-                    .setUrn(gmsContainer.getContainer().toString())
-                    .build());
-            } else if (DOMAINS_ASPECT_NAME.equals(name)) {
-                final Domains domains = new Domains(data);
-                // Currently we only take the first domain if it exists.
-                if (domains.getDomains().size() > 0) {
-                    result.setDomain(Domain.builder()
-                        .setType(EntityType.DOMAIN)
-                        .setUrn(domains.getDomains().get(0).toString()).build());
-                }
-            } else if (DEPRECATION_ASPECT_NAME.equals(name)) {
-                result.setDeprecation(DeprecationMapper.map(new Deprecation(data)));
-            }
-        });
->>>>>>> 9bdc9af7
 
     private void mapChartInfo(@Nonnull Chart chart, @Nonnull DataMap dataMap) {
         final com.linkedin.chart.ChartInfo gmsChartInfo = new com.linkedin.chart.ChartInfo(dataMap);
@@ -242,7 +187,7 @@
     }
 
     private void mapContainers(@Nonnull Chart chart, @Nonnull DataMap dataMap) {
-        final Container gmsContainer = new Container(dataMap);
+        final com.linkedin.container.Container gmsContainer = new com.linkedin.container.Container(dataMap);
         chart.setContainer(Container
             .builder()
             .setType(EntityType.CONTAINER)
@@ -254,7 +199,7 @@
         final Domains domains = new Domains(dataMap);
         // Currently we only take the first domain if it exists.
         if (domains.getDomains().size() > 0) {
-            result.setDomain(Domain.builder()
+            chart.setDomain(Domain.builder()
                 .setType(EntityType.DOMAIN)
                 .setUrn(domains.getDomains().get(0).toString()).build());
         }
