--- conflicted
+++ resolved
@@ -171,11 +171,8 @@
       .setReadOnlyModeEnabled(_featureFlags.isReadOnlyModeEnabled())
       .setShowBrowseV2(_featureFlags.isShowBrowseV2())
       .setShowAcrylInfo(_featureFlags.isShowAcrylInfo())
-<<<<<<< HEAD
       .setShowAccessManagement(_featureFlags.isShowAccessManagement())
-=======
       .setNestedDomainsEnabled(_featureFlags.isNestedDomainsEnabled())
->>>>>>> fe7160f9
       .build();
 
     appConfig.setFeatureFlags(featureFlagsConfig);
