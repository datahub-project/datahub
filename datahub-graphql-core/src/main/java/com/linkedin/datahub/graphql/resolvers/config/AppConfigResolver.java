--- conflicted
+++ resolved
@@ -66,14 +66,12 @@
     final IdentityManagementConfig identityManagementConfig = new IdentityManagementConfig();
     identityManagementConfig.setEnabled(true); // Identity Management always enabled. TODO: Understand if there's a case where this should change.
 
-<<<<<<< HEAD
-=======
+
     final ManagedIngestionConfig ingestionConfig = new ManagedIngestionConfig();
     ingestionConfig.setEnabled(_isManagedIngestionEnabled); // TODO : Extract this into a config.
 
     appConfig.setAnalyticsConfig(analyticsConfig);
     appConfig.setPoliciesConfig(policiesConfig);
->>>>>>> 4204a7d5
     appConfig.setIdentityManagementConfig(identityManagementConfig);
     appConfig.setManagedIngestionConfig(ingestionConfig);
 
