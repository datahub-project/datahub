--- conflicted
+++ resolved
@@ -186,11 +186,8 @@
             .setNestedDomainsEnabled(_featureFlags.isNestedDomainsEnabled())
             .setPlatformBrowseV2(_featureFlags.isPlatformBrowseV2())
             .setDataContractsEnabled(_featureFlags.isDataContractsEnabled())
-<<<<<<< HEAD
             .setEditableDatasetNameEnabled(_featureFlags.isEditableDatasetNameEnabled())
-=======
             .setShowSeparateSiblings(_featureFlags.isShowSeparateSiblings())
->>>>>>> d6e46b9b
             .build();
 
     appConfig.setFeatureFlags(featureFlagsConfig);
