--- conflicted
+++ resolved
@@ -359,7 +359,6 @@
         .getResourceType()
         .equals(resourceType)) {
       return EntityType.BUSINESS_ATTRIBUTE;
-<<<<<<< HEAD
     } else if (com.linkedin.metadata.authorization.PoliciesConfig.ML_MODEL_PRIVILEGES
         .getResourceType()
         .equals(resourceType)) {
@@ -368,12 +367,10 @@
         .getResourceType()
         .equals(resourceType)) {
       return EntityType.MLFEATURE;
-=======
     } else if (com.linkedin.metadata.authorization.PoliciesConfig.PLATFORM_INSTANCE_PRIVILEGES
         .getResourceType()
         .equals(resourceType)) {
       return EntityType.DATA_PLATFORM_INSTANCE;
->>>>>>> c130241c
     } else {
       return null;
     }
