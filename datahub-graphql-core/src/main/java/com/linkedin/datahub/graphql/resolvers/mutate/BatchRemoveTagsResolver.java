--- conflicted
+++ resolved
@@ -39,16 +39,11 @@
     return GraphQLConcurrencyUtils.supplyAsync(
         () -> {
 
-<<<<<<< HEAD
-      // First, validate the batch
-      validateTags(tagUrns, context);
+          // First, validate the tag urns
+          validateTags(tagUrns, context);
 
-      // Next, validate the batch
-      validateInputResources(resources, context);
-=======
           // First, validate the batch
           validateInputResources(context.getOperationContext(), resources, context);
->>>>>>> d6e46b9b
 
           try {
             // Then execute the bulk add
@@ -65,7 +60,6 @@
         "get");
   }
 
-<<<<<<< HEAD
   private void validateTags(List<Urn> tagUrns, QueryContext context) {
     for (Urn tagUrn : tagUrns) {
       if (!LabelUtils.isAuthorizedToAssociateTag(context, tagUrn)) {
@@ -74,11 +68,8 @@
     }
   }
 
-  private void validateInputResources(List<ResourceRefInput> resources, QueryContext context) {
-=======
   private void validateInputResources(
       @Nonnull OperationContext opContext, List<ResourceRefInput> resources, QueryContext context) {
->>>>>>> d6e46b9b
     for (ResourceRefInput resource : resources) {
       validateInputResource(opContext, resource, context);
     }
