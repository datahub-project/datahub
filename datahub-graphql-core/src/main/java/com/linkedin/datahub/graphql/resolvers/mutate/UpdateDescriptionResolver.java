package com.linkedin.datahub.graphql.resolvers.mutate;

import static com.linkedin.datahub.graphql.resolvers.ResolverUtils.*;

import com.linkedin.common.urn.CorpuserUrn;
import com.linkedin.common.urn.Urn;
import com.linkedin.datahub.graphql.QueryContext;
import com.linkedin.datahub.graphql.exception.AuthorizationException;
import com.linkedin.datahub.graphql.generated.DescriptionUpdateInput;
import com.linkedin.datahub.graphql.resolvers.mutate.util.GlossaryUtils;
import com.linkedin.datahub.graphql.resolvers.mutate.util.SiblingsUtils;
import com.linkedin.entity.client.EntityClient;
import com.linkedin.metadata.Constants;
import com.linkedin.metadata.entity.EntityService;
import graphql.schema.DataFetcher;
import graphql.schema.DataFetchingEnvironment;
<<<<<<< HEAD
import lombok.RequiredArgsConstructor;
import lombok.extern.slf4j.Slf4j;

import javax.annotation.Nonnull;
=======
>>>>>>> 1d514cb0
import java.util.HashSet;
import java.util.List;
import java.util.Optional;
import java.util.concurrent.CompletableFuture;
<<<<<<< HEAD

import static com.linkedin.datahub.graphql.resolvers.ResolverUtils.bindArgument;
=======
import javax.annotation.Nonnull;
import lombok.RequiredArgsConstructor;
import lombok.extern.slf4j.Slf4j;
>>>>>>> 1d514cb0

@Slf4j
@RequiredArgsConstructor
public class UpdateDescriptionResolver implements DataFetcher<CompletableFuture<Boolean>> {
<<<<<<< HEAD
    private final EntityService _entityService;
    private final EntityClient _entityClient;

    @Override
    public CompletableFuture<Boolean> get(DataFetchingEnvironment environment) throws Exception {
        final DescriptionUpdateInput input = bindArgument(environment.getArgument("input"), DescriptionUpdateInput.class);
        Urn targetUrn = Urn.createFromString(input.getResourceUrn());
        log.info("Updating description. input: {}", input.toString());
        switch (targetUrn.getEntityType()) {
            case Constants.DATASET_ENTITY_NAME:
                return updateDatasetSchemaFieldDescription(targetUrn, input, environment.getContext());
            case Constants.CONTAINER_ENTITY_NAME:
                return updateContainerDescription(targetUrn, input, environment.getContext());
            case Constants.DOMAIN_ENTITY_NAME:
                return updateDomainDescription(targetUrn, input, environment.getContext());
            case Constants.GLOSSARY_TERM_ENTITY_NAME:
                return updateGlossaryTermDescription(targetUrn, input, environment.getContext());
            case Constants.GLOSSARY_NODE_ENTITY_NAME:
                return updateGlossaryNodeDescription(targetUrn, input, environment.getContext());
            case Constants.TAG_ENTITY_NAME:
                return updateTagDescription(targetUrn, input, environment.getContext());
            case Constants.CORP_GROUP_ENTITY_NAME:
                return updateCorpGroupDescription(targetUrn, input, environment.getContext());
            case Constants.NOTEBOOK_ENTITY_NAME:
                return updateNotebookDescription(targetUrn, input, environment.getContext());
            case Constants.ML_MODEL_ENTITY_NAME:
                return updateMlModelDescription(targetUrn, input, environment.getContext());
            case Constants.ML_MODEL_GROUP_ENTITY_NAME:
                return updateMlModelGroupDescription(targetUrn, input, environment.getContext());
            case Constants.ML_FEATURE_TABLE_ENTITY_NAME:
                return updateMlFeatureTableDescription(targetUrn, input, environment.getContext());
            case Constants.ML_FEATURE_ENTITY_NAME:
                return updateMlFeatureDescription(targetUrn, input, environment.getContext());
            case Constants.ML_PRIMARY_KEY_ENTITY_NAME:
                return updateMlPrimaryKeyDescription(targetUrn, input, environment.getContext());
            case Constants.DATA_PRODUCT_ENTITY_NAME:
                return updateDataProductDescription(targetUrn, input, environment.getContext());
            case Constants.BUSINESS_ATTRIBUTE_ENTITY_NAME:
                return updateBusinessAttributeDescription(targetUrn, input, environment.getContext());
            default:
                throw new RuntimeException(
                        String.format("Failed to update description. Unsupported resource type %s provided.", targetUrn));
        }
    }

    private CompletableFuture<Boolean> updateContainerDescription(Urn targetUrn, DescriptionUpdateInput input, QueryContext context) {
        return CompletableFuture.supplyAsync(() -> {

            if (!DescriptionUtils.isAuthorizedToUpdateContainerDescription(context, targetUrn)) {
                throw new AuthorizationException(
                        "Unauthorized to perform this action. Please contact your DataHub administrator.");
            }

            DescriptionUtils.validateContainerInput(targetUrn, _entityService);

            try {
                Urn actor = CorpuserUrn.createFromString(context.getActorUrn());
                DescriptionUtils.updateContainerDescription(
                        input.getDescription(),
                        targetUrn,
                        actor,
                        _entityService);
                return true;
            } catch (Exception e) {
                log.error("Failed to perform update against input {}, {}", input.toString(), e.getMessage());
                throw new RuntimeException(String.format("Failed to perform update against input %s", input.toString()), e);
            }
        });
    }

    private CompletableFuture<Boolean> updateDomainDescription(Urn targetUrn, DescriptionUpdateInput input, QueryContext context) {
        return CompletableFuture.supplyAsync(() -> {

            if (!DescriptionUtils.isAuthorizedToUpdateDomainDescription(context, targetUrn)) {
                throw new AuthorizationException(
                        "Unauthorized to perform this action. Please contact your DataHub administrator.");
            }
            DescriptionUtils.validateDomainInput(targetUrn, _entityService);

            try {
                Urn actor = CorpuserUrn.createFromString(context.getActorUrn());
                DescriptionUtils.updateDomainDescription(
                        input.getDescription(),
                        targetUrn,
                        actor,
                        _entityService);
                return true;
            } catch (Exception e) {
                log.error("Failed to perform update against input {}, {}", input.toString(), e.getMessage());
                throw new RuntimeException(String.format("Failed to perform update against input %s", input.toString()), e);
            }
        });
    }

    // If updating schema field description fails, try again on a sibling until there are no more siblings to try. Then throw if necessary.
    private Boolean attemptUpdateDatasetSchemaFieldDescription(
            @Nonnull final Urn targetUrn,
            @Nonnull final DescriptionUpdateInput input,
            @Nonnull final QueryContext context,
            @Nonnull final HashSet<Urn> attemptedUrns,
            @Nonnull final List<Urn> siblingUrns
    ) {
        attemptedUrns.add(targetUrn);
        try {
            DescriptionUtils.validateFieldDescriptionInput(targetUrn, input.getSubResource(), input.getSubResourceType(),
                    _entityService);

            final Urn actor = CorpuserUrn.createFromString(context.getActorUrn());
            DescriptionUtils.updateFieldDescription(input.getDescription(), targetUrn, input.getSubResource(), actor,
                    _entityService);
            return true;
        } catch (Exception e) {
            final Optional<Urn> siblingUrn = SiblingsUtils.getNextSiblingUrn(siblingUrns, attemptedUrns);

            if (siblingUrn.isPresent()) {
                log.warn("Failed to update description for input {}, trying sibling urn {} now.", input.toString(), siblingUrn.get());
                return attemptUpdateDatasetSchemaFieldDescription(siblingUrn.get(), input, context, attemptedUrns, siblingUrns);
            } else {
                log.error("Failed to perform update against input {}, {}", input.toString(), e.getMessage());
                throw new RuntimeException(String.format("Failed to perform update against input %s", input.toString()), e);
            }
        }
    }

    private CompletableFuture<Boolean> updateDatasetSchemaFieldDescription(Urn targetUrn, DescriptionUpdateInput input, QueryContext context) {

        return CompletableFuture.supplyAsync(() -> {

            if (!DescriptionUtils.isAuthorizedToUpdateFieldDescription(context, targetUrn)) {
                throw new AuthorizationException(
                        "Unauthorized to perform this action. Please contact your DataHub administrator.");
            }

            if (input.getSubResourceType() == null) {
                throw new IllegalArgumentException("Update description without subresource is not currently supported");
            }

            List<Urn> siblingUrns = SiblingsUtils.getSiblingUrns(targetUrn, _entityService);

            return attemptUpdateDatasetSchemaFieldDescription(targetUrn, input, context, new HashSet<>(), siblingUrns);
        });
    }

    private CompletableFuture<Boolean> updateTagDescription(Urn targetUrn, DescriptionUpdateInput input, QueryContext context) {
        return CompletableFuture.supplyAsync(() -> {

            if (!DescriptionUtils.isAuthorizedToUpdateDescription(context, targetUrn)) {
                throw new AuthorizationException(
                        "Unauthorized to perform this action. Please contact your DataHub administrator.");
            }
            DescriptionUtils.validateLabelInput(targetUrn, _entityService);

            try {
                Urn actor = CorpuserUrn.createFromString(context.getActorUrn());
                DescriptionUtils.updateTagDescription(
                        input.getDescription(),
                        targetUrn,
                        actor,
                        _entityService);
                return true;
            } catch (Exception e) {
                log.error("Failed to perform update against input {}, {}", input.toString(), e.getMessage());
                throw new RuntimeException(String.format("Failed to perform update against input %s", input.toString()), e);
            }
        });
    }

    private CompletableFuture<Boolean> updateGlossaryTermDescription(Urn targetUrn, DescriptionUpdateInput input, QueryContext context) {
        return CompletableFuture.supplyAsync(() -> {
            final Urn parentNodeUrn = GlossaryUtils.getParentUrn(targetUrn, context, _entityClient);
            if (!DescriptionUtils.isAuthorizedToUpdateDescription(context, targetUrn)
                    && !GlossaryUtils.canManageChildrenEntities(context, parentNodeUrn, _entityClient)
            ) {
                throw new AuthorizationException(
                        "Unauthorized to perform this action. Please contact your DataHub administrator.");
            }
            DescriptionUtils.validateLabelInput(targetUrn, _entityService);

            try {
                Urn actor = CorpuserUrn.createFromString(context.getActorUrn());
                DescriptionUtils.updateGlossaryTermDescription(
                        input.getDescription(),
                        targetUrn,
                        actor,
                        _entityService);
                return true;
            } catch (Exception e) {
                log.error("Failed to perform update against input {}, {}", input.toString(), e.getMessage());
                throw new RuntimeException(String.format("Failed to perform update against input %s", input.toString()), e);
            }
        });
    }

    private CompletableFuture<Boolean> updateGlossaryNodeDescription(Urn targetUrn, DescriptionUpdateInput input, QueryContext context) {
        return CompletableFuture.supplyAsync(() -> {
            final Urn parentNodeUrn = GlossaryUtils.getParentUrn(targetUrn, context, _entityClient);
            if (!DescriptionUtils.isAuthorizedToUpdateDescription(context, targetUrn)
                    && !GlossaryUtils.canManageChildrenEntities(context, parentNodeUrn, _entityClient)
            ) {
                throw new AuthorizationException(
                        "Unauthorized to perform this action. Please contact your DataHub administrator.");
            }
            DescriptionUtils.validateLabelInput(targetUrn, _entityService);

            try {
                Urn actor = CorpuserUrn.createFromString(context.getActorUrn());
                DescriptionUtils.updateGlossaryNodeDescription(
                        input.getDescription(),
                        targetUrn,
                        actor,
                        _entityService);
                return true;
            } catch (Exception e) {
                log.error("Failed to perform update against input {}, {}", input.toString(), e.getMessage());
                throw new RuntimeException(String.format("Failed to perform update against input %s", input.toString()), e);
            }
        });
    }

    private CompletableFuture<Boolean> updateCorpGroupDescription(Urn targetUrn, DescriptionUpdateInput input, QueryContext context) {
        return CompletableFuture.supplyAsync(() -> {

            if (!DescriptionUtils.isAuthorizedToUpdateDescription(context, targetUrn)) {
                throw new AuthorizationException(
                        "Unauthorized to perform this action. Please contact your DataHub administrator.");
            }
            DescriptionUtils.validateCorpGroupInput(targetUrn, _entityService);

            try {
                Urn actor = CorpuserUrn.createFromString(context.getActorUrn());
                DescriptionUtils.updateCorpGroupDescription(
                        input.getDescription(),
                        targetUrn,
                        actor,
                        _entityService);
                return true;
            } catch (Exception e) {
                log.error("Failed to perform update against input {}, {}", input.toString(), e.getMessage());
                throw new RuntimeException(String.format("Failed to perform update against input %s", input.toString()), e);
            }
        });
    }

    private CompletableFuture<Boolean> updateNotebookDescription(Urn targetUrn, DescriptionUpdateInput input,
                                                                 QueryContext context) {
        return CompletableFuture.supplyAsync(() -> {

            if (!DescriptionUtils.isAuthorizedToUpdateDescription(context, targetUrn)) {
                throw new AuthorizationException(
                        "Unauthorized to perform this action. Please contact your DataHub administrator.");
            }
            DescriptionUtils.validateNotebookInput(targetUrn, _entityService);

            try {
                Urn actor = CorpuserUrn.createFromString(context.getActorUrn());
                DescriptionUtils.updateNotebookDescription(
                        input.getDescription(),
                        targetUrn,
                        actor,
                        _entityService);
                return true;
            } catch (Exception e) {
                log.error("Failed to perform update against input {}, {}", input.toString(), e.getMessage());
                throw new RuntimeException(String.format("Failed to perform update against input %s", input.toString()), e);
            }
        });
    }

    private CompletableFuture<Boolean> updateMlModelDescription(Urn targetUrn, DescriptionUpdateInput input,
                                                                QueryContext context) {
        return CompletableFuture.supplyAsync(() -> {

            if (!DescriptionUtils.isAuthorizedToUpdateDescription(context, targetUrn)) {
                throw new AuthorizationException(
                        "Unauthorized to perform this action. Please contact your DataHub administrator.");
            }
            DescriptionUtils.validateLabelInput(targetUrn, _entityService);

            try {
                Urn actor = CorpuserUrn.createFromString(context.getActorUrn());
                DescriptionUtils.updateMlModelDescription(
                        input.getDescription(),
                        targetUrn,
                        actor,
                        _entityService);
                return true;
            } catch (Exception e) {
                log.error("Failed to perform update against input {}, {}", input.toString(), e.getMessage());
                throw new RuntimeException(String.format("Failed to perform update against input %s", input.toString()), e);
            }
        });
    }

    private CompletableFuture<Boolean> updateMlModelGroupDescription(Urn targetUrn, DescriptionUpdateInput input,
                                                                     QueryContext context) {
        return CompletableFuture.supplyAsync(() -> {

            if (!DescriptionUtils.isAuthorizedToUpdateDescription(context, targetUrn)) {
                throw new AuthorizationException(
                        "Unauthorized to perform this action. Please contact your DataHub administrator.");
            }
            DescriptionUtils.validateLabelInput(targetUrn, _entityService);

            try {
                Urn actor = CorpuserUrn.createFromString(context.getActorUrn());
                DescriptionUtils.updateMlModelGroupDescription(
                        input.getDescription(),
                        targetUrn,
                        actor,
                        _entityService);
                return true;
            } catch (Exception e) {
                log.error("Failed to perform update against input {}, {}", input.toString(), e.getMessage());
                throw new RuntimeException(String.format("Failed to perform update against input %s", input.toString()), e);
            }
        });
    }

    private CompletableFuture<Boolean> updateMlFeatureDescription(Urn targetUrn, DescriptionUpdateInput input,
                                                                  QueryContext context) {
        return CompletableFuture.supplyAsync(() -> {

            if (!DescriptionUtils.isAuthorizedToUpdateDescription(context, targetUrn)) {
                throw new AuthorizationException(
                        "Unauthorized to perform this action. Please contact your DataHub administrator.");
            }
            DescriptionUtils.validateLabelInput(targetUrn, _entityService);

            try {
                Urn actor = CorpuserUrn.createFromString(context.getActorUrn());
                DescriptionUtils.updateMlFeatureDescription(
                        input.getDescription(),
                        targetUrn,
                        actor,
                        _entityService);
                return true;
            } catch (Exception e) {
                log.error("Failed to perform update against input {}, {}", input.toString(), e.getMessage());
                throw new RuntimeException(String.format("Failed to perform update against input %s", input.toString()), e);
            }
        });
    }

    private CompletableFuture<Boolean> updateMlPrimaryKeyDescription(Urn targetUrn, DescriptionUpdateInput input,
                                                                     QueryContext context) {
        return CompletableFuture.supplyAsync(() -> {

            if (!DescriptionUtils.isAuthorizedToUpdateDescription(context, targetUrn)) {
                throw new AuthorizationException(
                        "Unauthorized to perform this action. Please contact your DataHub administrator.");
            }
            DescriptionUtils.validateLabelInput(targetUrn, _entityService);

            try {
                Urn actor = CorpuserUrn.createFromString(context.getActorUrn());
                DescriptionUtils.updateMlPrimaryKeyDescription(
                        input.getDescription(),
                        targetUrn,
                        actor,
                        _entityService);
                return true;
            } catch (Exception e) {
                log.error("Failed to perform update against input {}, {}", input.toString(), e.getMessage());
                throw new RuntimeException(String.format("Failed to perform update against input %s", input.toString()), e);
            }
        });
    }

    private CompletableFuture<Boolean> updateMlFeatureTableDescription(Urn targetUrn, DescriptionUpdateInput input,
                                                                       QueryContext context) {
        return CompletableFuture.supplyAsync(() -> {

            if (!DescriptionUtils.isAuthorizedToUpdateDescription(context, targetUrn)) {
                throw new AuthorizationException(
                        "Unauthorized to perform this action. Please contact your DataHub administrator.");
            }
            DescriptionUtils.validateLabelInput(targetUrn, _entityService);

            try {
                Urn actor = CorpuserUrn.createFromString(context.getActorUrn());
                DescriptionUtils.updateMlFeatureTableDescription(
                        input.getDescription(),
                        targetUrn,
                        actor,
                        _entityService);
                return true;
            } catch (Exception e) {
                log.error("Failed to perform update against input {}, {}", input.toString(), e.getMessage());
                throw new RuntimeException(String.format("Failed to perform update against input %s", input.toString()), e);
            }
        });
    }

    private CompletableFuture<Boolean> updateDataProductDescription(Urn targetUrn, DescriptionUpdateInput input,
                                                                    QueryContext context) {
        return CompletableFuture.supplyAsync(() -> {

            if (!DescriptionUtils.isAuthorizedToUpdateDescription(context, targetUrn)) {
                throw new AuthorizationException(
                        "Unauthorized to perform this action. Please contact your DataHub administrator.");
            }
            DescriptionUtils.validateLabelInput(targetUrn, _entityService);

            try {
                Urn actor = CorpuserUrn.createFromString(context.getActorUrn());
                DescriptionUtils.updateDataProductDescription(
                        input.getDescription(),
                        targetUrn,
                        actor,
                        _entityService);
                return true;
            } catch (Exception e) {
                log.error("Failed to perform update against input {}, {}", input.toString(), e.getMessage());
                throw new RuntimeException(String.format("Failed to perform update against input %s", input.toString()), e);
            }
        });
    }

    private CompletableFuture<Boolean> updateBusinessAttributeDescription(Urn targetUrn, DescriptionUpdateInput input,
                                                                          QueryContext context) {
        return CompletableFuture.supplyAsync(() -> {
            //check if user has the rights to update description for business attribute
            if (!DescriptionUtils.isAuthorizedToUpdateDescription(context, targetUrn)) {
                throw new AuthorizationException(
                        "Unauthorized to perform this action. Please contact your DataHub administrator.");
            }

            //validate label input
            DescriptionUtils.validateLabelInput(targetUrn, _entityService);

            try {
                Urn actor = CorpuserUrn.createFromString(context.getActorUrn());
                DescriptionUtils.updateBusinessAttributeDescription(input.getDescription(),
                        targetUrn,
                        actor,
                        _entityService);
                return true;
            } catch (Exception e) {
                log.error("Failed to perform update against input {}, {}", input.toString(), e.getMessage());
                throw new RuntimeException(String.format("Failed to perform update against input %s", input.toString()), e);
            }
        });
    }
=======
  private final EntityService _entityService;
  private final EntityClient _entityClient;

  @Override
  public CompletableFuture<Boolean> get(DataFetchingEnvironment environment) throws Exception {
    final DescriptionUpdateInput input =
        bindArgument(environment.getArgument("input"), DescriptionUpdateInput.class);
    Urn targetUrn = Urn.createFromString(input.getResourceUrn());
    log.info("Updating description. input: {}", input.toString());
    switch (targetUrn.getEntityType()) {
      case Constants.DATASET_ENTITY_NAME:
        return updateDatasetSchemaFieldDescription(targetUrn, input, environment.getContext());
      case Constants.CONTAINER_ENTITY_NAME:
        return updateContainerDescription(targetUrn, input, environment.getContext());
      case Constants.DOMAIN_ENTITY_NAME:
        return updateDomainDescription(targetUrn, input, environment.getContext());
      case Constants.GLOSSARY_TERM_ENTITY_NAME:
        return updateGlossaryTermDescription(targetUrn, input, environment.getContext());
      case Constants.GLOSSARY_NODE_ENTITY_NAME:
        return updateGlossaryNodeDescription(targetUrn, input, environment.getContext());
      case Constants.TAG_ENTITY_NAME:
        return updateTagDescription(targetUrn, input, environment.getContext());
      case Constants.CORP_GROUP_ENTITY_NAME:
        return updateCorpGroupDescription(targetUrn, input, environment.getContext());
      case Constants.NOTEBOOK_ENTITY_NAME:
        return updateNotebookDescription(targetUrn, input, environment.getContext());
      case Constants.ML_MODEL_ENTITY_NAME:
        return updateMlModelDescription(targetUrn, input, environment.getContext());
      case Constants.ML_MODEL_GROUP_ENTITY_NAME:
        return updateMlModelGroupDescription(targetUrn, input, environment.getContext());
      case Constants.ML_FEATURE_TABLE_ENTITY_NAME:
        return updateMlFeatureTableDescription(targetUrn, input, environment.getContext());
      case Constants.ML_FEATURE_ENTITY_NAME:
        return updateMlFeatureDescription(targetUrn, input, environment.getContext());
      case Constants.ML_PRIMARY_KEY_ENTITY_NAME:
        return updateMlPrimaryKeyDescription(targetUrn, input, environment.getContext());
      case Constants.DATA_PRODUCT_ENTITY_NAME:
        return updateDataProductDescription(targetUrn, input, environment.getContext());
      default:
        throw new RuntimeException(
            String.format(
                "Failed to update description. Unsupported resource type %s provided.", targetUrn));
    }
  }

  private CompletableFuture<Boolean> updateContainerDescription(
      Urn targetUrn, DescriptionUpdateInput input, QueryContext context) {
    return CompletableFuture.supplyAsync(
        () -> {
          if (!DescriptionUtils.isAuthorizedToUpdateContainerDescription(context, targetUrn)) {
            throw new AuthorizationException(
                "Unauthorized to perform this action. Please contact your DataHub administrator.");
          }

          DescriptionUtils.validateContainerInput(targetUrn, _entityService);

          try {
            Urn actor = CorpuserUrn.createFromString(context.getActorUrn());
            DescriptionUtils.updateContainerDescription(
                input.getDescription(), targetUrn, actor, _entityService);
            return true;
          } catch (Exception e) {
            log.error(
                "Failed to perform update against input {}, {}", input.toString(), e.getMessage());
            throw new RuntimeException(
                String.format("Failed to perform update against input %s", input.toString()), e);
          }
        });
  }

  private CompletableFuture<Boolean> updateDomainDescription(
      Urn targetUrn, DescriptionUpdateInput input, QueryContext context) {
    return CompletableFuture.supplyAsync(
        () -> {
          if (!DescriptionUtils.isAuthorizedToUpdateDomainDescription(context, targetUrn)) {
            throw new AuthorizationException(
                "Unauthorized to perform this action. Please contact your DataHub administrator.");
          }
          DescriptionUtils.validateDomainInput(targetUrn, _entityService);

          try {
            Urn actor = CorpuserUrn.createFromString(context.getActorUrn());
            DescriptionUtils.updateDomainDescription(
                input.getDescription(), targetUrn, actor, _entityService);
            return true;
          } catch (Exception e) {
            log.error(
                "Failed to perform update against input {}, {}", input.toString(), e.getMessage());
            throw new RuntimeException(
                String.format("Failed to perform update against input %s", input.toString()), e);
          }
        });
  }

  // If updating schema field description fails, try again on a sibling until there are no more
  // siblings to try. Then throw if necessary.
  private Boolean attemptUpdateDatasetSchemaFieldDescription(
      @Nonnull final Urn targetUrn,
      @Nonnull final DescriptionUpdateInput input,
      @Nonnull final QueryContext context,
      @Nonnull final HashSet<Urn> attemptedUrns,
      @Nonnull final List<Urn> siblingUrns) {
    attemptedUrns.add(targetUrn);
    try {
      DescriptionUtils.validateFieldDescriptionInput(
          targetUrn, input.getSubResource(), input.getSubResourceType(), _entityService);

      final Urn actor = CorpuserUrn.createFromString(context.getActorUrn());
      DescriptionUtils.updateFieldDescription(
          input.getDescription(), targetUrn, input.getSubResource(), actor, _entityService);
      return true;
    } catch (Exception e) {
      final Optional<Urn> siblingUrn = SiblingsUtils.getNextSiblingUrn(siblingUrns, attemptedUrns);

      if (siblingUrn.isPresent()) {
        log.warn(
            "Failed to update description for input {}, trying sibling urn {} now.",
            input.toString(),
            siblingUrn.get());
        return attemptUpdateDatasetSchemaFieldDescription(
            siblingUrn.get(), input, context, attemptedUrns, siblingUrns);
      } else {
        log.error(
            "Failed to perform update against input {}, {}", input.toString(), e.getMessage());
        throw new RuntimeException(
            String.format("Failed to perform update against input %s", input.toString()), e);
      }
    }
  }

  private CompletableFuture<Boolean> updateDatasetSchemaFieldDescription(
      Urn targetUrn, DescriptionUpdateInput input, QueryContext context) {

    return CompletableFuture.supplyAsync(
        () -> {
          if (!DescriptionUtils.isAuthorizedToUpdateFieldDescription(context, targetUrn)) {
            throw new AuthorizationException(
                "Unauthorized to perform this action. Please contact your DataHub administrator.");
          }

          if (input.getSubResourceType() == null) {
            throw new IllegalArgumentException(
                "Update description without subresource is not currently supported");
          }

          List<Urn> siblingUrns = SiblingsUtils.getSiblingUrns(targetUrn, _entityService);

          return attemptUpdateDatasetSchemaFieldDescription(
              targetUrn, input, context, new HashSet<>(), siblingUrns);
        });
  }

  private CompletableFuture<Boolean> updateTagDescription(
      Urn targetUrn, DescriptionUpdateInput input, QueryContext context) {
    return CompletableFuture.supplyAsync(
        () -> {
          if (!DescriptionUtils.isAuthorizedToUpdateDescription(context, targetUrn)) {
            throw new AuthorizationException(
                "Unauthorized to perform this action. Please contact your DataHub administrator.");
          }
          DescriptionUtils.validateLabelInput(targetUrn, _entityService);

          try {
            Urn actor = CorpuserUrn.createFromString(context.getActorUrn());
            DescriptionUtils.updateTagDescription(
                input.getDescription(), targetUrn, actor, _entityService);
            return true;
          } catch (Exception e) {
            log.error(
                "Failed to perform update against input {}, {}", input.toString(), e.getMessage());
            throw new RuntimeException(
                String.format("Failed to perform update against input %s", input.toString()), e);
          }
        });
  }

  private CompletableFuture<Boolean> updateGlossaryTermDescription(
      Urn targetUrn, DescriptionUpdateInput input, QueryContext context) {
    return CompletableFuture.supplyAsync(
        () -> {
          final Urn parentNodeUrn = GlossaryUtils.getParentUrn(targetUrn, context, _entityClient);
          if (!DescriptionUtils.isAuthorizedToUpdateDescription(context, targetUrn)
              && !GlossaryUtils.canManageChildrenEntities(context, parentNodeUrn, _entityClient)) {
            throw new AuthorizationException(
                "Unauthorized to perform this action. Please contact your DataHub administrator.");
          }
          DescriptionUtils.validateLabelInput(targetUrn, _entityService);

          try {
            Urn actor = CorpuserUrn.createFromString(context.getActorUrn());
            DescriptionUtils.updateGlossaryTermDescription(
                input.getDescription(), targetUrn, actor, _entityService);
            return true;
          } catch (Exception e) {
            log.error(
                "Failed to perform update against input {}, {}", input.toString(), e.getMessage());
            throw new RuntimeException(
                String.format("Failed to perform update against input %s", input.toString()), e);
          }
        });
  }

  private CompletableFuture<Boolean> updateGlossaryNodeDescription(
      Urn targetUrn, DescriptionUpdateInput input, QueryContext context) {
    return CompletableFuture.supplyAsync(
        () -> {
          final Urn parentNodeUrn = GlossaryUtils.getParentUrn(targetUrn, context, _entityClient);
          if (!DescriptionUtils.isAuthorizedToUpdateDescription(context, targetUrn)
              && !GlossaryUtils.canManageChildrenEntities(context, parentNodeUrn, _entityClient)) {
            throw new AuthorizationException(
                "Unauthorized to perform this action. Please contact your DataHub administrator.");
          }
          DescriptionUtils.validateLabelInput(targetUrn, _entityService);

          try {
            Urn actor = CorpuserUrn.createFromString(context.getActorUrn());
            DescriptionUtils.updateGlossaryNodeDescription(
                input.getDescription(), targetUrn, actor, _entityService);
            return true;
          } catch (Exception e) {
            log.error(
                "Failed to perform update against input {}, {}", input.toString(), e.getMessage());
            throw new RuntimeException(
                String.format("Failed to perform update against input %s", input.toString()), e);
          }
        });
  }

  private CompletableFuture<Boolean> updateCorpGroupDescription(
      Urn targetUrn, DescriptionUpdateInput input, QueryContext context) {
    return CompletableFuture.supplyAsync(
        () -> {
          if (!DescriptionUtils.isAuthorizedToUpdateDescription(context, targetUrn)) {
            throw new AuthorizationException(
                "Unauthorized to perform this action. Please contact your DataHub administrator.");
          }
          DescriptionUtils.validateCorpGroupInput(targetUrn, _entityService);

          try {
            Urn actor = CorpuserUrn.createFromString(context.getActorUrn());
            DescriptionUtils.updateCorpGroupDescription(
                input.getDescription(), targetUrn, actor, _entityService);
            return true;
          } catch (Exception e) {
            log.error(
                "Failed to perform update against input {}, {}", input.toString(), e.getMessage());
            throw new RuntimeException(
                String.format("Failed to perform update against input %s", input.toString()), e);
          }
        });
  }

  private CompletableFuture<Boolean> updateNotebookDescription(
      Urn targetUrn, DescriptionUpdateInput input, QueryContext context) {
    return CompletableFuture.supplyAsync(
        () -> {
          if (!DescriptionUtils.isAuthorizedToUpdateDescription(context, targetUrn)) {
            throw new AuthorizationException(
                "Unauthorized to perform this action. Please contact your DataHub administrator.");
          }
          DescriptionUtils.validateNotebookInput(targetUrn, _entityService);

          try {
            Urn actor = CorpuserUrn.createFromString(context.getActorUrn());
            DescriptionUtils.updateNotebookDescription(
                input.getDescription(), targetUrn, actor, _entityService);
            return true;
          } catch (Exception e) {
            log.error(
                "Failed to perform update against input {}, {}", input.toString(), e.getMessage());
            throw new RuntimeException(
                String.format("Failed to perform update against input %s", input.toString()), e);
          }
        });
  }

  private CompletableFuture<Boolean> updateMlModelDescription(
      Urn targetUrn, DescriptionUpdateInput input, QueryContext context) {
    return CompletableFuture.supplyAsync(
        () -> {
          if (!DescriptionUtils.isAuthorizedToUpdateDescription(context, targetUrn)) {
            throw new AuthorizationException(
                "Unauthorized to perform this action. Please contact your DataHub administrator.");
          }
          DescriptionUtils.validateLabelInput(targetUrn, _entityService);

          try {
            Urn actor = CorpuserUrn.createFromString(context.getActorUrn());
            DescriptionUtils.updateMlModelDescription(
                input.getDescription(), targetUrn, actor, _entityService);
            return true;
          } catch (Exception e) {
            log.error(
                "Failed to perform update against input {}, {}", input.toString(), e.getMessage());
            throw new RuntimeException(
                String.format("Failed to perform update against input %s", input.toString()), e);
          }
        });
  }

  private CompletableFuture<Boolean> updateMlModelGroupDescription(
      Urn targetUrn, DescriptionUpdateInput input, QueryContext context) {
    return CompletableFuture.supplyAsync(
        () -> {
          if (!DescriptionUtils.isAuthorizedToUpdateDescription(context, targetUrn)) {
            throw new AuthorizationException(
                "Unauthorized to perform this action. Please contact your DataHub administrator.");
          }
          DescriptionUtils.validateLabelInput(targetUrn, _entityService);

          try {
            Urn actor = CorpuserUrn.createFromString(context.getActorUrn());
            DescriptionUtils.updateMlModelGroupDescription(
                input.getDescription(), targetUrn, actor, _entityService);
            return true;
          } catch (Exception e) {
            log.error(
                "Failed to perform update against input {}, {}", input.toString(), e.getMessage());
            throw new RuntimeException(
                String.format("Failed to perform update against input %s", input.toString()), e);
          }
        });
  }

  private CompletableFuture<Boolean> updateMlFeatureDescription(
      Urn targetUrn, DescriptionUpdateInput input, QueryContext context) {
    return CompletableFuture.supplyAsync(
        () -> {
          if (!DescriptionUtils.isAuthorizedToUpdateDescription(context, targetUrn)) {
            throw new AuthorizationException(
                "Unauthorized to perform this action. Please contact your DataHub administrator.");
          }
          DescriptionUtils.validateLabelInput(targetUrn, _entityService);

          try {
            Urn actor = CorpuserUrn.createFromString(context.getActorUrn());
            DescriptionUtils.updateMlFeatureDescription(
                input.getDescription(), targetUrn, actor, _entityService);
            return true;
          } catch (Exception e) {
            log.error(
                "Failed to perform update against input {}, {}", input.toString(), e.getMessage());
            throw new RuntimeException(
                String.format("Failed to perform update against input %s", input.toString()), e);
          }
        });
  }

  private CompletableFuture<Boolean> updateMlPrimaryKeyDescription(
      Urn targetUrn, DescriptionUpdateInput input, QueryContext context) {
    return CompletableFuture.supplyAsync(
        () -> {
          if (!DescriptionUtils.isAuthorizedToUpdateDescription(context, targetUrn)) {
            throw new AuthorizationException(
                "Unauthorized to perform this action. Please contact your DataHub administrator.");
          }
          DescriptionUtils.validateLabelInput(targetUrn, _entityService);

          try {
            Urn actor = CorpuserUrn.createFromString(context.getActorUrn());
            DescriptionUtils.updateMlPrimaryKeyDescription(
                input.getDescription(), targetUrn, actor, _entityService);
            return true;
          } catch (Exception e) {
            log.error(
                "Failed to perform update against input {}, {}", input.toString(), e.getMessage());
            throw new RuntimeException(
                String.format("Failed to perform update against input %s", input.toString()), e);
          }
        });
  }

  private CompletableFuture<Boolean> updateMlFeatureTableDescription(
      Urn targetUrn, DescriptionUpdateInput input, QueryContext context) {
    return CompletableFuture.supplyAsync(
        () -> {
          if (!DescriptionUtils.isAuthorizedToUpdateDescription(context, targetUrn)) {
            throw new AuthorizationException(
                "Unauthorized to perform this action. Please contact your DataHub administrator.");
          }
          DescriptionUtils.validateLabelInput(targetUrn, _entityService);

          try {
            Urn actor = CorpuserUrn.createFromString(context.getActorUrn());
            DescriptionUtils.updateMlFeatureTableDescription(
                input.getDescription(), targetUrn, actor, _entityService);
            return true;
          } catch (Exception e) {
            log.error(
                "Failed to perform update against input {}, {}", input.toString(), e.getMessage());
            throw new RuntimeException(
                String.format("Failed to perform update against input %s", input.toString()), e);
          }
        });
  }

  private CompletableFuture<Boolean> updateDataProductDescription(
      Urn targetUrn, DescriptionUpdateInput input, QueryContext context) {
    return CompletableFuture.supplyAsync(
        () -> {
          if (!DescriptionUtils.isAuthorizedToUpdateDescription(context, targetUrn)) {
            throw new AuthorizationException(
                "Unauthorized to perform this action. Please contact your DataHub administrator.");
          }
          DescriptionUtils.validateLabelInput(targetUrn, _entityService);

          try {
            Urn actor = CorpuserUrn.createFromString(context.getActorUrn());
            DescriptionUtils.updateDataProductDescription(
                input.getDescription(), targetUrn, actor, _entityService);
            return true;
          } catch (Exception e) {
            log.error(
                "Failed to perform update against input {}, {}", input.toString(), e.getMessage());
            throw new RuntimeException(
                String.format("Failed to perform update against input %s", input.toString()), e);
          }
        });
  }
>>>>>>> 1d514cb0
}<|MERGE_RESOLUTION|>--- conflicted
+++ resolved
@@ -14,36 +14,24 @@
 import com.linkedin.metadata.entity.EntityService;
 import graphql.schema.DataFetcher;
 import graphql.schema.DataFetchingEnvironment;
-<<<<<<< HEAD
-import lombok.RequiredArgsConstructor;
-import lombok.extern.slf4j.Slf4j;
-
-import javax.annotation.Nonnull;
-=======
->>>>>>> 1d514cb0
 import java.util.HashSet;
 import java.util.List;
 import java.util.Optional;
 import java.util.concurrent.CompletableFuture;
-<<<<<<< HEAD
-
-import static com.linkedin.datahub.graphql.resolvers.ResolverUtils.bindArgument;
-=======
 import javax.annotation.Nonnull;
 import lombok.RequiredArgsConstructor;
 import lombok.extern.slf4j.Slf4j;
->>>>>>> 1d514cb0
 
 @Slf4j
 @RequiredArgsConstructor
 public class UpdateDescriptionResolver implements DataFetcher<CompletableFuture<Boolean>> {
-<<<<<<< HEAD
-    private final EntityService _entityService;
-    private final EntityClient _entityClient;
+  private final EntityService _entityService;
+  private final EntityClient _entityClient;
 
     @Override
     public CompletableFuture<Boolean> get(DataFetchingEnvironment environment) throws Exception {
-        final DescriptionUpdateInput input = bindArgument(environment.getArgument("input"), DescriptionUpdateInput.class);
+        final DescriptionUpdateInput input =
+        bindArgument(environment.getArgument("input"), DescriptionUpdateInput.class);
         Urn targetUrn = Urn.createFromString(input.getResourceUrn());
         log.info("Updating description. input: {}", input.toString());
         switch (targetUrn.getEntityType()) {
@@ -79,453 +67,10 @@
                 return updateBusinessAttributeDescription(targetUrn, input, environment.getContext());
             default:
                 throw new RuntimeException(
-                        String.format("Failed to update description. Unsupported resource type %s provided.", targetUrn));
+                        String.format(
+                "Failed to update description. Unsupported resource type %s provided.", targetUrn));
         }
     }
-
-    private CompletableFuture<Boolean> updateContainerDescription(Urn targetUrn, DescriptionUpdateInput input, QueryContext context) {
-        return CompletableFuture.supplyAsync(() -> {
-
-            if (!DescriptionUtils.isAuthorizedToUpdateContainerDescription(context, targetUrn)) {
-                throw new AuthorizationException(
-                        "Unauthorized to perform this action. Please contact your DataHub administrator.");
-            }
-
-            DescriptionUtils.validateContainerInput(targetUrn, _entityService);
-
-            try {
-                Urn actor = CorpuserUrn.createFromString(context.getActorUrn());
-                DescriptionUtils.updateContainerDescription(
-                        input.getDescription(),
-                        targetUrn,
-                        actor,
-                        _entityService);
-                return true;
-            } catch (Exception e) {
-                log.error("Failed to perform update against input {}, {}", input.toString(), e.getMessage());
-                throw new RuntimeException(String.format("Failed to perform update against input %s", input.toString()), e);
-            }
-        });
-    }
-
-    private CompletableFuture<Boolean> updateDomainDescription(Urn targetUrn, DescriptionUpdateInput input, QueryContext context) {
-        return CompletableFuture.supplyAsync(() -> {
-
-            if (!DescriptionUtils.isAuthorizedToUpdateDomainDescription(context, targetUrn)) {
-                throw new AuthorizationException(
-                        "Unauthorized to perform this action. Please contact your DataHub administrator.");
-            }
-            DescriptionUtils.validateDomainInput(targetUrn, _entityService);
-
-            try {
-                Urn actor = CorpuserUrn.createFromString(context.getActorUrn());
-                DescriptionUtils.updateDomainDescription(
-                        input.getDescription(),
-                        targetUrn,
-                        actor,
-                        _entityService);
-                return true;
-            } catch (Exception e) {
-                log.error("Failed to perform update against input {}, {}", input.toString(), e.getMessage());
-                throw new RuntimeException(String.format("Failed to perform update against input %s", input.toString()), e);
-            }
-        });
-    }
-
-    // If updating schema field description fails, try again on a sibling until there are no more siblings to try. Then throw if necessary.
-    private Boolean attemptUpdateDatasetSchemaFieldDescription(
-            @Nonnull final Urn targetUrn,
-            @Nonnull final DescriptionUpdateInput input,
-            @Nonnull final QueryContext context,
-            @Nonnull final HashSet<Urn> attemptedUrns,
-            @Nonnull final List<Urn> siblingUrns
-    ) {
-        attemptedUrns.add(targetUrn);
-        try {
-            DescriptionUtils.validateFieldDescriptionInput(targetUrn, input.getSubResource(), input.getSubResourceType(),
-                    _entityService);
-
-            final Urn actor = CorpuserUrn.createFromString(context.getActorUrn());
-            DescriptionUtils.updateFieldDescription(input.getDescription(), targetUrn, input.getSubResource(), actor,
-                    _entityService);
-            return true;
-        } catch (Exception e) {
-            final Optional<Urn> siblingUrn = SiblingsUtils.getNextSiblingUrn(siblingUrns, attemptedUrns);
-
-            if (siblingUrn.isPresent()) {
-                log.warn("Failed to update description for input {}, trying sibling urn {} now.", input.toString(), siblingUrn.get());
-                return attemptUpdateDatasetSchemaFieldDescription(siblingUrn.get(), input, context, attemptedUrns, siblingUrns);
-            } else {
-                log.error("Failed to perform update against input {}, {}", input.toString(), e.getMessage());
-                throw new RuntimeException(String.format("Failed to perform update against input %s", input.toString()), e);
-            }
-        }
-    }
-
-    private CompletableFuture<Boolean> updateDatasetSchemaFieldDescription(Urn targetUrn, DescriptionUpdateInput input, QueryContext context) {
-
-        return CompletableFuture.supplyAsync(() -> {
-
-            if (!DescriptionUtils.isAuthorizedToUpdateFieldDescription(context, targetUrn)) {
-                throw new AuthorizationException(
-                        "Unauthorized to perform this action. Please contact your DataHub administrator.");
-            }
-
-            if (input.getSubResourceType() == null) {
-                throw new IllegalArgumentException("Update description without subresource is not currently supported");
-            }
-
-            List<Urn> siblingUrns = SiblingsUtils.getSiblingUrns(targetUrn, _entityService);
-
-            return attemptUpdateDatasetSchemaFieldDescription(targetUrn, input, context, new HashSet<>(), siblingUrns);
-        });
-    }
-
-    private CompletableFuture<Boolean> updateTagDescription(Urn targetUrn, DescriptionUpdateInput input, QueryContext context) {
-        return CompletableFuture.supplyAsync(() -> {
-
-            if (!DescriptionUtils.isAuthorizedToUpdateDescription(context, targetUrn)) {
-                throw new AuthorizationException(
-                        "Unauthorized to perform this action. Please contact your DataHub administrator.");
-            }
-            DescriptionUtils.validateLabelInput(targetUrn, _entityService);
-
-            try {
-                Urn actor = CorpuserUrn.createFromString(context.getActorUrn());
-                DescriptionUtils.updateTagDescription(
-                        input.getDescription(),
-                        targetUrn,
-                        actor,
-                        _entityService);
-                return true;
-            } catch (Exception e) {
-                log.error("Failed to perform update against input {}, {}", input.toString(), e.getMessage());
-                throw new RuntimeException(String.format("Failed to perform update against input %s", input.toString()), e);
-            }
-        });
-    }
-
-    private CompletableFuture<Boolean> updateGlossaryTermDescription(Urn targetUrn, DescriptionUpdateInput input, QueryContext context) {
-        return CompletableFuture.supplyAsync(() -> {
-            final Urn parentNodeUrn = GlossaryUtils.getParentUrn(targetUrn, context, _entityClient);
-            if (!DescriptionUtils.isAuthorizedToUpdateDescription(context, targetUrn)
-                    && !GlossaryUtils.canManageChildrenEntities(context, parentNodeUrn, _entityClient)
-            ) {
-                throw new AuthorizationException(
-                        "Unauthorized to perform this action. Please contact your DataHub administrator.");
-            }
-            DescriptionUtils.validateLabelInput(targetUrn, _entityService);
-
-            try {
-                Urn actor = CorpuserUrn.createFromString(context.getActorUrn());
-                DescriptionUtils.updateGlossaryTermDescription(
-                        input.getDescription(),
-                        targetUrn,
-                        actor,
-                        _entityService);
-                return true;
-            } catch (Exception e) {
-                log.error("Failed to perform update against input {}, {}", input.toString(), e.getMessage());
-                throw new RuntimeException(String.format("Failed to perform update against input %s", input.toString()), e);
-            }
-        });
-    }
-
-    private CompletableFuture<Boolean> updateGlossaryNodeDescription(Urn targetUrn, DescriptionUpdateInput input, QueryContext context) {
-        return CompletableFuture.supplyAsync(() -> {
-            final Urn parentNodeUrn = GlossaryUtils.getParentUrn(targetUrn, context, _entityClient);
-            if (!DescriptionUtils.isAuthorizedToUpdateDescription(context, targetUrn)
-                    && !GlossaryUtils.canManageChildrenEntities(context, parentNodeUrn, _entityClient)
-            ) {
-                throw new AuthorizationException(
-                        "Unauthorized to perform this action. Please contact your DataHub administrator.");
-            }
-            DescriptionUtils.validateLabelInput(targetUrn, _entityService);
-
-            try {
-                Urn actor = CorpuserUrn.createFromString(context.getActorUrn());
-                DescriptionUtils.updateGlossaryNodeDescription(
-                        input.getDescription(),
-                        targetUrn,
-                        actor,
-                        _entityService);
-                return true;
-            } catch (Exception e) {
-                log.error("Failed to perform update against input {}, {}", input.toString(), e.getMessage());
-                throw new RuntimeException(String.format("Failed to perform update against input %s", input.toString()), e);
-            }
-        });
-    }
-
-    private CompletableFuture<Boolean> updateCorpGroupDescription(Urn targetUrn, DescriptionUpdateInput input, QueryContext context) {
-        return CompletableFuture.supplyAsync(() -> {
-
-            if (!DescriptionUtils.isAuthorizedToUpdateDescription(context, targetUrn)) {
-                throw new AuthorizationException(
-                        "Unauthorized to perform this action. Please contact your DataHub administrator.");
-            }
-            DescriptionUtils.validateCorpGroupInput(targetUrn, _entityService);
-
-            try {
-                Urn actor = CorpuserUrn.createFromString(context.getActorUrn());
-                DescriptionUtils.updateCorpGroupDescription(
-                        input.getDescription(),
-                        targetUrn,
-                        actor,
-                        _entityService);
-                return true;
-            } catch (Exception e) {
-                log.error("Failed to perform update against input {}, {}", input.toString(), e.getMessage());
-                throw new RuntimeException(String.format("Failed to perform update against input %s", input.toString()), e);
-            }
-        });
-    }
-
-    private CompletableFuture<Boolean> updateNotebookDescription(Urn targetUrn, DescriptionUpdateInput input,
-                                                                 QueryContext context) {
-        return CompletableFuture.supplyAsync(() -> {
-
-            if (!DescriptionUtils.isAuthorizedToUpdateDescription(context, targetUrn)) {
-                throw new AuthorizationException(
-                        "Unauthorized to perform this action. Please contact your DataHub administrator.");
-            }
-            DescriptionUtils.validateNotebookInput(targetUrn, _entityService);
-
-            try {
-                Urn actor = CorpuserUrn.createFromString(context.getActorUrn());
-                DescriptionUtils.updateNotebookDescription(
-                        input.getDescription(),
-                        targetUrn,
-                        actor,
-                        _entityService);
-                return true;
-            } catch (Exception e) {
-                log.error("Failed to perform update against input {}, {}", input.toString(), e.getMessage());
-                throw new RuntimeException(String.format("Failed to perform update against input %s", input.toString()), e);
-            }
-        });
-    }
-
-    private CompletableFuture<Boolean> updateMlModelDescription(Urn targetUrn, DescriptionUpdateInput input,
-                                                                QueryContext context) {
-        return CompletableFuture.supplyAsync(() -> {
-
-            if (!DescriptionUtils.isAuthorizedToUpdateDescription(context, targetUrn)) {
-                throw new AuthorizationException(
-                        "Unauthorized to perform this action. Please contact your DataHub administrator.");
-            }
-            DescriptionUtils.validateLabelInput(targetUrn, _entityService);
-
-            try {
-                Urn actor = CorpuserUrn.createFromString(context.getActorUrn());
-                DescriptionUtils.updateMlModelDescription(
-                        input.getDescription(),
-                        targetUrn,
-                        actor,
-                        _entityService);
-                return true;
-            } catch (Exception e) {
-                log.error("Failed to perform update against input {}, {}", input.toString(), e.getMessage());
-                throw new RuntimeException(String.format("Failed to perform update against input %s", input.toString()), e);
-            }
-        });
-    }
-
-    private CompletableFuture<Boolean> updateMlModelGroupDescription(Urn targetUrn, DescriptionUpdateInput input,
-                                                                     QueryContext context) {
-        return CompletableFuture.supplyAsync(() -> {
-
-            if (!DescriptionUtils.isAuthorizedToUpdateDescription(context, targetUrn)) {
-                throw new AuthorizationException(
-                        "Unauthorized to perform this action. Please contact your DataHub administrator.");
-            }
-            DescriptionUtils.validateLabelInput(targetUrn, _entityService);
-
-            try {
-                Urn actor = CorpuserUrn.createFromString(context.getActorUrn());
-                DescriptionUtils.updateMlModelGroupDescription(
-                        input.getDescription(),
-                        targetUrn,
-                        actor,
-                        _entityService);
-                return true;
-            } catch (Exception e) {
-                log.error("Failed to perform update against input {}, {}", input.toString(), e.getMessage());
-                throw new RuntimeException(String.format("Failed to perform update against input %s", input.toString()), e);
-            }
-        });
-    }
-
-    private CompletableFuture<Boolean> updateMlFeatureDescription(Urn targetUrn, DescriptionUpdateInput input,
-                                                                  QueryContext context) {
-        return CompletableFuture.supplyAsync(() -> {
-
-            if (!DescriptionUtils.isAuthorizedToUpdateDescription(context, targetUrn)) {
-                throw new AuthorizationException(
-                        "Unauthorized to perform this action. Please contact your DataHub administrator.");
-            }
-            DescriptionUtils.validateLabelInput(targetUrn, _entityService);
-
-            try {
-                Urn actor = CorpuserUrn.createFromString(context.getActorUrn());
-                DescriptionUtils.updateMlFeatureDescription(
-                        input.getDescription(),
-                        targetUrn,
-                        actor,
-                        _entityService);
-                return true;
-            } catch (Exception e) {
-                log.error("Failed to perform update against input {}, {}", input.toString(), e.getMessage());
-                throw new RuntimeException(String.format("Failed to perform update against input %s", input.toString()), e);
-            }
-        });
-    }
-
-    private CompletableFuture<Boolean> updateMlPrimaryKeyDescription(Urn targetUrn, DescriptionUpdateInput input,
-                                                                     QueryContext context) {
-        return CompletableFuture.supplyAsync(() -> {
-
-            if (!DescriptionUtils.isAuthorizedToUpdateDescription(context, targetUrn)) {
-                throw new AuthorizationException(
-                        "Unauthorized to perform this action. Please contact your DataHub administrator.");
-            }
-            DescriptionUtils.validateLabelInput(targetUrn, _entityService);
-
-            try {
-                Urn actor = CorpuserUrn.createFromString(context.getActorUrn());
-                DescriptionUtils.updateMlPrimaryKeyDescription(
-                        input.getDescription(),
-                        targetUrn,
-                        actor,
-                        _entityService);
-                return true;
-            } catch (Exception e) {
-                log.error("Failed to perform update against input {}, {}", input.toString(), e.getMessage());
-                throw new RuntimeException(String.format("Failed to perform update against input %s", input.toString()), e);
-            }
-        });
-    }
-
-    private CompletableFuture<Boolean> updateMlFeatureTableDescription(Urn targetUrn, DescriptionUpdateInput input,
-                                                                       QueryContext context) {
-        return CompletableFuture.supplyAsync(() -> {
-
-            if (!DescriptionUtils.isAuthorizedToUpdateDescription(context, targetUrn)) {
-                throw new AuthorizationException(
-                        "Unauthorized to perform this action. Please contact your DataHub administrator.");
-            }
-            DescriptionUtils.validateLabelInput(targetUrn, _entityService);
-
-            try {
-                Urn actor = CorpuserUrn.createFromString(context.getActorUrn());
-                DescriptionUtils.updateMlFeatureTableDescription(
-                        input.getDescription(),
-                        targetUrn,
-                        actor,
-                        _entityService);
-                return true;
-            } catch (Exception e) {
-                log.error("Failed to perform update against input {}, {}", input.toString(), e.getMessage());
-                throw new RuntimeException(String.format("Failed to perform update against input %s", input.toString()), e);
-            }
-        });
-    }
-
-    private CompletableFuture<Boolean> updateDataProductDescription(Urn targetUrn, DescriptionUpdateInput input,
-                                                                    QueryContext context) {
-        return CompletableFuture.supplyAsync(() -> {
-
-            if (!DescriptionUtils.isAuthorizedToUpdateDescription(context, targetUrn)) {
-                throw new AuthorizationException(
-                        "Unauthorized to perform this action. Please contact your DataHub administrator.");
-            }
-            DescriptionUtils.validateLabelInput(targetUrn, _entityService);
-
-            try {
-                Urn actor = CorpuserUrn.createFromString(context.getActorUrn());
-                DescriptionUtils.updateDataProductDescription(
-                        input.getDescription(),
-                        targetUrn,
-                        actor,
-                        _entityService);
-                return true;
-            } catch (Exception e) {
-                log.error("Failed to perform update against input {}, {}", input.toString(), e.getMessage());
-                throw new RuntimeException(String.format("Failed to perform update against input %s", input.toString()), e);
-            }
-        });
-    }
-
-    private CompletableFuture<Boolean> updateBusinessAttributeDescription(Urn targetUrn, DescriptionUpdateInput input,
-                                                                          QueryContext context) {
-        return CompletableFuture.supplyAsync(() -> {
-            //check if user has the rights to update description for business attribute
-            if (!DescriptionUtils.isAuthorizedToUpdateDescription(context, targetUrn)) {
-                throw new AuthorizationException(
-                        "Unauthorized to perform this action. Please contact your DataHub administrator.");
-            }
-
-            //validate label input
-            DescriptionUtils.validateLabelInput(targetUrn, _entityService);
-
-            try {
-                Urn actor = CorpuserUrn.createFromString(context.getActorUrn());
-                DescriptionUtils.updateBusinessAttributeDescription(input.getDescription(),
-                        targetUrn,
-                        actor,
-                        _entityService);
-                return true;
-            } catch (Exception e) {
-                log.error("Failed to perform update against input {}, {}", input.toString(), e.getMessage());
-                throw new RuntimeException(String.format("Failed to perform update against input %s", input.toString()), e);
-            }
-        });
-    }
-=======
-  private final EntityService _entityService;
-  private final EntityClient _entityClient;
-
-  @Override
-  public CompletableFuture<Boolean> get(DataFetchingEnvironment environment) throws Exception {
-    final DescriptionUpdateInput input =
-        bindArgument(environment.getArgument("input"), DescriptionUpdateInput.class);
-    Urn targetUrn = Urn.createFromString(input.getResourceUrn());
-    log.info("Updating description. input: {}", input.toString());
-    switch (targetUrn.getEntityType()) {
-      case Constants.DATASET_ENTITY_NAME:
-        return updateDatasetSchemaFieldDescription(targetUrn, input, environment.getContext());
-      case Constants.CONTAINER_ENTITY_NAME:
-        return updateContainerDescription(targetUrn, input, environment.getContext());
-      case Constants.DOMAIN_ENTITY_NAME:
-        return updateDomainDescription(targetUrn, input, environment.getContext());
-      case Constants.GLOSSARY_TERM_ENTITY_NAME:
-        return updateGlossaryTermDescription(targetUrn, input, environment.getContext());
-      case Constants.GLOSSARY_NODE_ENTITY_NAME:
-        return updateGlossaryNodeDescription(targetUrn, input, environment.getContext());
-      case Constants.TAG_ENTITY_NAME:
-        return updateTagDescription(targetUrn, input, environment.getContext());
-      case Constants.CORP_GROUP_ENTITY_NAME:
-        return updateCorpGroupDescription(targetUrn, input, environment.getContext());
-      case Constants.NOTEBOOK_ENTITY_NAME:
-        return updateNotebookDescription(targetUrn, input, environment.getContext());
-      case Constants.ML_MODEL_ENTITY_NAME:
-        return updateMlModelDescription(targetUrn, input, environment.getContext());
-      case Constants.ML_MODEL_GROUP_ENTITY_NAME:
-        return updateMlModelGroupDescription(targetUrn, input, environment.getContext());
-      case Constants.ML_FEATURE_TABLE_ENTITY_NAME:
-        return updateMlFeatureTableDescription(targetUrn, input, environment.getContext());
-      case Constants.ML_FEATURE_ENTITY_NAME:
-        return updateMlFeatureDescription(targetUrn, input, environment.getContext());
-      case Constants.ML_PRIMARY_KEY_ENTITY_NAME:
-        return updateMlPrimaryKeyDescription(targetUrn, input, environment.getContext());
-      case Constants.DATA_PRODUCT_ENTITY_NAME:
-        return updateDataProductDescription(targetUrn, input, environment.getContext());
-      default:
-        throw new RuntimeException(
-            String.format(
-                "Failed to update description. Unsupported resource type %s provided.", targetUrn));
-    }
-  }
 
   private CompletableFuture<Boolean> updateContainerDescription(
       Urn targetUrn, DescriptionUpdateInput input, QueryContext context) {
@@ -878,28 +423,54 @@
         });
   }
 
-  private CompletableFuture<Boolean> updateDataProductDescription(
-      Urn targetUrn, DescriptionUpdateInput input, QueryContext context) {
-    return CompletableFuture.supplyAsync(
-        () -> {
-          if (!DescriptionUtils.isAuthorizedToUpdateDescription(context, targetUrn)) {
-            throw new AuthorizationException(
-                "Unauthorized to perform this action. Please contact your DataHub administrator.");
-          }
-          DescriptionUtils.validateLabelInput(targetUrn, _entityService);
-
-          try {
-            Urn actor = CorpuserUrn.createFromString(context.getActorUrn());
-            DescriptionUtils.updateDataProductDescription(
-                input.getDescription(), targetUrn, actor, _entityService);
-            return true;
-          } catch (Exception e) {
-            log.error(
-                "Failed to perform update against input {}, {}", input.toString(), e.getMessage());
-            throw new RuntimeException(
-                String.format("Failed to perform update against input %s", input.toString()), e);
-          }
-        });
-  }
->>>>>>> 1d514cb0
+    private CompletableFuture<Boolean> updateDataProductDescription(Urn targetUrn, DescriptionUpdateInput input,
+                                                                    QueryContext context) {
+        return CompletableFuture.supplyAsync(
+        () -> {
+            if (!DescriptionUtils.isAuthorizedToUpdateDescription(context, targetUrn)) {
+                throw new AuthorizationException(
+                        "Unauthorized to perform this action. Please contact your DataHub administrator.");
+            }
+            DescriptionUtils.validateLabelInput(targetUrn, _entityService);
+
+            try {
+                Urn actor = CorpuserUrn.createFromString(context.getActorUrn());
+                DescriptionUtils.updateDataProductDescription(
+                        input.getDescription(),
+                        targetUrn,
+                        actor,
+                        _entityService);
+                return true;
+            } catch (Exception e) {
+                log.error("Failed to perform update against input {}, {}", input.toString(), e.getMessage());
+                throw new RuntimeException(String.format("Failed to perform update against input %s", input.toString()), e);
+            }
+        });
+    }
+
+    private CompletableFuture<Boolean> updateBusinessAttributeDescription(Urn targetUrn, DescriptionUpdateInput input,
+                                                                          QueryContext context) {
+        return CompletableFuture.supplyAsync(() -> {
+            //check if user has the rights to update description for business attribute
+            if (!DescriptionUtils.isAuthorizedToUpdateDescription(context, targetUrn)) {
+                throw new AuthorizationException(
+                        "Unauthorized to perform this action. Please contact your DataHub administrator.");
+            }
+
+            //validate label input
+            DescriptionUtils.validateLabelInput(targetUrn, _entityService);
+
+            try {
+                Urn actor = CorpuserUrn.createFromString(context.getActorUrn());
+                DescriptionUtils.updateBusinessAttributeDescription(input.getDescription(),
+                        targetUrn,
+                        actor,
+                        _entityService);
+                return true;
+            } catch (Exception e) {
+                log.error("Failed to perform update against input {}, {}", input.toString(), e.getMessage());
+                throw new RuntimeException(String.format("Failed to perform update against input %s", input.toString()), e);
+            }
+        });
+    }
 }