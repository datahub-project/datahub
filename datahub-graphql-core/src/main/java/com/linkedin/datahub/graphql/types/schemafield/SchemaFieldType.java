--- conflicted
+++ resolved
@@ -36,12 +36,9 @@
           BUSINESS_ATTRIBUTE_ASPECT,
           DOCUMENTATION_ASPECT_NAME,
           STATUS_ASPECT_NAME,
-<<<<<<< HEAD
+          GLOBAL_TAGS_ASPECT_NAME,
+          GLOSSARY_TERMS_ASPECT_NAME,
           LOGICAL_PARENT_ASPECT_NAME);
-=======
-          GLOBAL_TAGS_ASPECT_NAME,
-          GLOSSARY_TERMS_ASPECT_NAME);
->>>>>>> de2eedc8
 
   private final EntityClient _entityClient;
   private final FeatureFlags _featureFlags;
