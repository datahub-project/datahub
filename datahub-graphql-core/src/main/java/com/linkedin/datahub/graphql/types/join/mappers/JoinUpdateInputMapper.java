--- conflicted
+++ resolved
@@ -48,67 +48,8 @@
     timestamp.setActor(actor, SetMode.IGNORE_NULL);
     timestamp.setTime(currentTime);
     if (input.getProperties() != null) {
-<<<<<<< HEAD
-      com.linkedin.join.JoinProperties joinProperties = new com.linkedin.join.JoinProperties();
-      if (input.getProperties().getName() != null) {
-        joinProperties.setName(input.getProperties().getName());
-      }
-      try {
-        if (input.getProperties().getDataSetA() != null) {
-          joinProperties.setDatasetA(DatasetUrn.createFromString(input.getProperties().getDataSetA()));
-        }
-        if (input.getProperties().getDatasetB() != null) {
-          joinProperties.setDatasetB(DatasetUrn.createFromString(input.getProperties().getDatasetB()));
-        }
-      } catch (URISyntaxException e) {
-        e.printStackTrace();
-      }
-
-      if (input.getProperties().getJoinFieldmappings() != null) {
-        JoinFieldMappingInput joinFieldMapping = input.getProperties().getJoinFieldmappings();
-        if (joinFieldMapping.getDetails() != null || (joinFieldMapping.getFieldMapping() != null && joinFieldMapping.getFieldMapping().size() > 0)) {
-          JoinFieldMapping joinFieldMapping1 = new JoinFieldMapping();
-          if (joinFieldMapping.getDetails() != null) {
-            joinFieldMapping1.setDetails(joinFieldMapping.getDetails());
-          }
-
-          if (joinFieldMapping.getFieldMapping() != null && joinFieldMapping.getFieldMapping().size() > 0) {
-            com.linkedin.join.FieldMapArray fieldMapArray = new FieldMapArray();
-            joinFieldMapping.getFieldMapping().forEach(fieldMappingInput -> {
-              FieldMap fieldMap = new FieldMap();
-              if (fieldMappingInput.getAfield() != null) {
-                fieldMap.setAfield(fieldMappingInput.getAfield());
-              }
-              if (fieldMappingInput.getBfield() != null) {
-                fieldMap.setBfield(fieldMappingInput.getBfield());
-              }
-              fieldMapArray.add(fieldMap);
-            });
-            joinFieldMapping1.setFieldMapping(fieldMapArray);
-          }
-          joinProperties.setJoinFieldMappings(joinFieldMapping1);
-        }
-        if (input.getProperties().getCreated() != null && input.getProperties().getCreated()) {
-          joinProperties.setCreated(timestamp);
-        } else {
-          if (input.getProperties().getCreatedBy() != null && input.getProperties().getCreatedAt() != 0) {
-              final TimeStamp timestampEdit = new TimeStamp();
-            try {
-              timestampEdit.setActor(Urn.createFromString(input.getProperties().getCreatedBy()));
-            } catch (URISyntaxException e) {
-              throw new RuntimeException(e);
-            }
-            timestampEdit.setTime(input.getProperties().getCreatedAt());
-            joinProperties.setCreated(timestampEdit);
-          }
-        }
-        joinProperties.setLastModified(timestamp);
-        proposals.add(updateMappingHelper.aspectToProposal(joinProperties, JOIN_PROPERTIES_ASPECT_NAME));
-      }
-=======
       com.linkedin.join.JoinProperties joinProperties = createJoinProperties(input.getProperties(), timestamp);
       proposals.add(updateMappingHelper.aspectToProposal(joinProperties, JOIN_PROPERTIES_ASPECT_NAME));
->>>>>>> 8c1d018d
     }
       if (input.getOwnership() != null) {
         proposals.add(updateMappingHelper.aspectToProposal(OwnershipUpdateMapper.map(input.getOwnership(), actor),
@@ -160,7 +101,7 @@
         joinProperties.setCreated(timestamp);
       } else {
         if (inputProperties.getCreatedBy() != null
-                && inputProperties.getCreatedBy().trim().length() > 0 && inputProperties.getCreatedAt() != 0) {
+                && if (inputProperties.getCreatedBy() != null && inputProperties.getCreatedAt() != 0) {
           final TimeStamp timestampEdit = new TimeStamp();
           try {
             timestampEdit.setActor(Urn.createFromString(inputProperties.getCreatedBy()));
