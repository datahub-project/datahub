--- conflicted
+++ resolved
@@ -41,33 +41,11 @@
         input.getTagUrns().stream().map(UrnUtils::getUrn).collect(Collectors.toList());
     final List<ResourceRefInput> resources = input.getResources();
 
-<<<<<<< HEAD
-    return CompletableFuture.supplyAsync(() -> {
-
-      // First, validate the batch
-      validateTags(tagUrns, context);
-
-      if (resources.size() == 1 && resources.get(0).getSubResource() != null) {
-        return handleAddTagsToSingleSchemaField(context, resources, tagUrns);
-      }
-
-      validateInputResources(resources, context);
-
-      try {
-        // Then execute the bulk add
-        batchAddTags(tagUrns, resources, context);
-        return true;
-      } catch (Exception e) {
-        log.error("Failed to perform update against input {}, {}", input.toString(), e.getMessage());
-        throw new RuntimeException(String.format("Failed to perform update against input %s", input.toString()), e);
-      }
-    });
-=======
     return GraphQLConcurrencyUtils.supplyAsync(
         () -> {
 
           // First, validate the batch
-          validateTags(context.getOperationContext(), tagUrns);
+          validateTags(context, tagUrns);
 
           if (resources.size() == 1 && resources.get(0).getSubResource() != null) {
             return handleAddTagsToSingleSchemaField(context, resources, tagUrns);
@@ -88,7 +66,6 @@
         },
         this.getClass().getSimpleName(),
         "get");
->>>>>>> d6e46b9b
   }
 
   /**
@@ -150,19 +127,13 @@
     }
   }
 
-<<<<<<< HEAD
-  private void validateTags(List<Urn> tagUrns, QueryContext context) {
+  private void validateTags(@Nonnull QueryContext context, List<Urn> tagUrns) {
     for (Urn tagUrn : tagUrns) {
-      LabelUtils.validateLabel(tagUrn, Constants.TAG_ENTITY_NAME, _entityService);
-
+      LabelUtils.validateLabel(context.getOperationContext(), tagUrn, Constants.TAG_ENTITY_NAME, _entityService);
+      
       if (!LabelUtils.isAuthorizedToAssociateTag(context, tagUrn)) {
         throw new AuthorizationException("Only users granted permission to this tag can assign or remove it");
       }
-=======
-  private void validateTags(@Nonnull OperationContext opContext, List<Urn> tagUrns) {
-    for (Urn tagUrn : tagUrns) {
-      LabelUtils.validateLabel(opContext, tagUrn, Constants.TAG_ENTITY_NAME, _entityService);
->>>>>>> d6e46b9b
     }
   }
 
