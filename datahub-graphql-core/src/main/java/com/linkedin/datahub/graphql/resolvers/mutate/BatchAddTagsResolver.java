package com.linkedin.datahub.graphql.resolvers.mutate;

import static com.linkedin.datahub.graphql.resolvers.ResolverUtils.*;

import com.linkedin.common.urn.Urn;
import com.linkedin.common.urn.UrnUtils;
import com.linkedin.datahub.graphql.QueryContext;
import com.linkedin.datahub.graphql.exception.AuthorizationException;
import com.linkedin.datahub.graphql.generated.BatchAddTagsInput;
import com.linkedin.datahub.graphql.generated.ResourceRefInput;
import com.linkedin.datahub.graphql.resolvers.mutate.util.LabelUtils;
import com.linkedin.datahub.graphql.resolvers.mutate.util.SiblingsUtils;
import com.linkedin.metadata.Constants;
import com.linkedin.metadata.entity.EntityService;
import graphql.schema.DataFetcher;
import graphql.schema.DataFetchingEnvironment;
import java.util.ArrayList;
import java.util.HashSet;
import java.util.List;
import java.util.Optional;
import java.util.concurrent.CompletableFuture;
import java.util.stream.Collectors;
import javax.annotation.Nonnull;
import lombok.RequiredArgsConstructor;
import lombok.extern.slf4j.Slf4j;

@Slf4j
@RequiredArgsConstructor
public class BatchAddTagsResolver implements DataFetcher<CompletableFuture<Boolean>> {

  private final EntityService _entityService;

  @Override
  public CompletableFuture<Boolean> get(DataFetchingEnvironment environment) throws Exception {
    final QueryContext context = environment.getContext();
    final BatchAddTagsInput input =
        bindArgument(environment.getArgument("input"), BatchAddTagsInput.class);
    final List<Urn> tagUrns =
        input.getTagUrns().stream().map(UrnUtils::getUrn).collect(Collectors.toList());
    final List<ResourceRefInput> resources = input.getResources();

<<<<<<< HEAD
    return CompletableFuture.supplyAsync(() -> {

      // First, validate the batch
      validateTags(tagUrns);

      if (resources.size() == 1 && resources.get(0).getSubResource() != null) {
        return handleAddTagsToSingleSchemaField(context, resources, tagUrns);
      }

      validateInputResources(resources, context);

      try {

        // Then execute the bulk add
        batchAddTags(tagUrns, resources, context);
        return true;
      } catch (Exception e) {
        log.error("Failed to perform update against input {}, {}", input.toString(), e.getMessage());
        throw new RuntimeException(String.format("Failed to perform update against input %s", input.toString()), e);
      }
    });
=======
    return CompletableFuture.supplyAsync(
        () -> {

          // First, validate the batch
          validateTags(tagUrns);

          if (resources.size() == 1 && resources.get(0).getSubResource() != null) {
            return handleAddTagsToSingleSchemaField(context, resources, tagUrns);
          }

          validateInputResources(resources, context);

          try {
            // Then execute the bulk add
            batchAddTags(tagUrns, resources, context);
            return true;
          } catch (Exception e) {
            log.error(
                "Failed to perform update against input {}, {}", input.toString(), e.getMessage());
            throw new RuntimeException(
                String.format("Failed to perform update against input %s", input.toString()), e);
          }
        });
>>>>>>> 1d514cb0
  }

  /**
   * When adding tags to a schema field in the UI, there's a chance the parent entity has siblings.
   * If the given urn doesn't have a schema or doesn't have the given column, we should try to add
   * the tag to one of its siblings. If that fails, keep trying all siblings until one passes or all
   * fail. Then we throw if none succeed.
   */
  private Boolean handleAddTagsToSingleSchemaField(
      @Nonnull final QueryContext context,
      @Nonnull final List<ResourceRefInput> resources,
      @Nonnull final List<Urn> tagUrns) {
    final ResourceRefInput resource = resources.get(0);
    final Urn resourceUrn = UrnUtils.getUrn(resource.getResourceUrn());
    final List<Urn> siblingUrns = SiblingsUtils.getSiblingUrns(resourceUrn, _entityService);
    return attemptBatchAddTagsWithSiblings(
        tagUrns, resource, context, new HashSet<>(), siblingUrns);
  }

  /**
   * Attempts to add tags to a schema field, and if it fails, try adding to one of its siblings. Try
   * adding until we attempt all siblings or one passes. Throw if none pass.
   */
  private Boolean attemptBatchAddTagsWithSiblings(
      @Nonnull final List<Urn> tagUrns,
      @Nonnull final ResourceRefInput resource,
      @Nonnull final QueryContext context,
      @Nonnull final HashSet<Urn> attemptedUrns,
      @Nonnull final List<Urn> siblingUrns) {
    attemptedUrns.add(UrnUtils.getUrn(resource.getResourceUrn()));
    final List<ResourceRefInput> resources = new ArrayList<>();
    resources.add(resource);

    try {
      validateInputResources(resources, context);
      batchAddTags(tagUrns, resources, context);
      return true;
    } catch (Exception e) {
      final Optional<Urn> siblingUrn = SiblingsUtils.getNextSiblingUrn(siblingUrns, attemptedUrns);

      if (siblingUrn.isPresent()) {
        log.warn(
            "Failed to add tags for resourceUrn {} and subResource {}, trying sibling urn {} now.",
            resource.getResourceUrn(),
            resource.getSubResource(),
            siblingUrn.get());
        resource.setResourceUrn(siblingUrn.get().toString());
        return attemptBatchAddTagsWithSiblings(
            tagUrns, resource, context, attemptedUrns, siblingUrns);
      } else {
        log.error(
            "Failed to perform update against resource {}, {}",
            resource.toString(),
            e.getMessage());
        throw new RuntimeException(
            String.format("Failed to perform update against resource %s", resource.toString()), e);
      }
    }
  }

  private void validateTags(List<Urn> tagUrns) {
    for (Urn tagUrn : tagUrns) {
      LabelUtils.validateLabel(tagUrn, Constants.TAG_ENTITY_NAME, _entityService);
    }
  }

  private void validateInputResources(List<ResourceRefInput> resources, QueryContext context) {
    for (ResourceRefInput resource : resources) {
      validateInputResource(resource, context);
    }
  }

  private void validateInputResource(ResourceRefInput resource, QueryContext context) {
    final Urn resourceUrn = UrnUtils.getUrn(resource.getResourceUrn());
    if (!LabelUtils.isAuthorizedToUpdateTags(context, resourceUrn, resource.getSubResource())) {
      throw new AuthorizationException(
          "Unauthorized to perform this action. Please contact your DataHub administrator.");
    }
    LabelUtils.validateResource(
        resourceUrn, resource.getSubResource(), resource.getSubResourceType(), _entityService);
  }

  private void batchAddTags(
      List<Urn> tagUrns, List<ResourceRefInput> resources, QueryContext context) {
    log.debug("Batch adding Tags. tags: {}, resources: {}", resources, tagUrns);
    try {
      LabelUtils.addTagsToResources(
          tagUrns, resources, UrnUtils.getUrn(context.getActorUrn()), _entityService);
    } catch (Exception e) {
      throw new RuntimeException(
          String.format(
              "Failed to batch add Tags %s to resources with urns %s!",
              tagUrns,
              resources.stream()
                  .map(ResourceRefInput::getResourceUrn)
                  .collect(Collectors.toList())),
          e);
    }
  }
}<|MERGE_RESOLUTION|>--- conflicted
+++ resolved
@@ -39,29 +39,6 @@
         input.getTagUrns().stream().map(UrnUtils::getUrn).collect(Collectors.toList());
     final List<ResourceRefInput> resources = input.getResources();
 
-<<<<<<< HEAD
-    return CompletableFuture.supplyAsync(() -> {
-
-      // First, validate the batch
-      validateTags(tagUrns);
-
-      if (resources.size() == 1 && resources.get(0).getSubResource() != null) {
-        return handleAddTagsToSingleSchemaField(context, resources, tagUrns);
-      }
-
-      validateInputResources(resources, context);
-
-      try {
-
-        // Then execute the bulk add
-        batchAddTags(tagUrns, resources, context);
-        return true;
-      } catch (Exception e) {
-        log.error("Failed to perform update against input {}, {}", input.toString(), e.getMessage());
-        throw new RuntimeException(String.format("Failed to perform update against input %s", input.toString()), e);
-      }
-    });
-=======
     return CompletableFuture.supplyAsync(
         () -> {
 
@@ -85,7 +62,6 @@
                 String.format("Failed to perform update against input %s", input.toString()), e);
           }
         });
->>>>>>> 1d514cb0
   }
 
   /**
