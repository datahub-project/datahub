package com.linkedin.datahub.graphql.types.schemafield;

import static com.linkedin.metadata.Constants.*;

import com.linkedin.businessattribute.BusinessAttributes;
import com.linkedin.common.Deprecation;
import com.linkedin.common.Documentation;
import com.linkedin.common.GlobalTags;
import com.linkedin.common.GlossaryTerms;
import com.linkedin.common.Status;
import com.linkedin.common.urn.Urn;
import com.linkedin.datahub.graphql.QueryContext;
import com.linkedin.datahub.graphql.generated.EntityType;
import com.linkedin.datahub.graphql.generated.SchemaFieldEntity;
import com.linkedin.datahub.graphql.types.businessattribute.mappers.BusinessAttributesMapper;
import com.linkedin.datahub.graphql.types.common.mappers.DeprecationMapper;
import com.linkedin.datahub.graphql.types.common.mappers.DocumentationMapper;
import com.linkedin.datahub.graphql.types.common.mappers.StatusMapper;
import com.linkedin.datahub.graphql.types.common.mappers.UrnToEntityMapper;
import com.linkedin.datahub.graphql.types.common.mappers.util.MappingHelper;
import com.linkedin.datahub.graphql.types.glossary.mappers.GlossaryTermsMapper;
import com.linkedin.datahub.graphql.types.mappers.ModelMapper;
import com.linkedin.datahub.graphql.types.structuredproperty.StructuredPropertiesMapper;
import com.linkedin.datahub.graphql.types.tag.mappers.GlobalTagsMapper;
import com.linkedin.entity.EntityResponse;
import com.linkedin.entity.EnvelopedAspectMap;
import com.linkedin.logical.LogicalParent;
import com.linkedin.structured.StructuredProperties;
import java.util.Optional;
import javax.annotation.Nonnull;
import javax.annotation.Nullable;

public class SchemaFieldMapper implements ModelMapper<EntityResponse, SchemaFieldEntity> {

  public static final SchemaFieldMapper INSTANCE = new SchemaFieldMapper();

  public static SchemaFieldEntity map(
      @Nullable QueryContext context, @Nonnull final EntityResponse entityResponse) {
    return INSTANCE.apply(context, entityResponse);
  }

  @Override
  public SchemaFieldEntity apply(
      @Nullable QueryContext context, @Nonnull final EntityResponse entityResponse) {
    Urn entityUrn = entityResponse.getUrn();
    final SchemaFieldEntity result = this.mapSchemaFieldUrn(context, entityUrn);

    EnvelopedAspectMap aspectMap = entityResponse.getAspects();
    MappingHelper<SchemaFieldEntity> mappingHelper = new MappingHelper<>(aspectMap, result);
    mappingHelper.mapToResult(
        STRUCTURED_PROPERTIES_ASPECT_NAME,
        ((schemaField, dataMap) ->
            schemaField.setStructuredProperties(
                StructuredPropertiesMapper.map(
                    context, new StructuredProperties(dataMap), entityUrn))));
    mappingHelper.mapToResult(
        BUSINESS_ATTRIBUTE_ASPECT,
        (((schemaField, dataMap) ->
            schemaField.setBusinessAttributes(
                BusinessAttributesMapper.map(new BusinessAttributes(dataMap), entityUrn)))));
    mappingHelper.mapToResult(
        DOCUMENTATION_ASPECT_NAME,
        (entity, dataMap) ->
            entity.setDocumentation(DocumentationMapper.map(context, new Documentation(dataMap))));
    mappingHelper.mapToResult(
        STATUS_ASPECT_NAME,
        (entity, dataMap) -> entity.setStatus(StatusMapper.map(context, new Status(dataMap))));
    mappingHelper.mapToResult(
        DEPRECATION_ASPECT_NAME,
        ((schemaField, dataMap) ->
            schemaField.setDeprecation(
                DeprecationMapper.map(context, new Deprecation((dataMap))))));
    mappingHelper.mapToResult(
<<<<<<< HEAD
        LOGICAL_PARENT_ASPECT_NAME,
        (entity, dataMap) ->
            entity.setLogicalParent(
                Optional.ofNullable(new LogicalParent(dataMap).getParent())
                    .map(
                        logicalParent ->
                            UrnToEntityMapper.map(context, logicalParent.getDestinationUrn()))
                    .orElse(null)));
=======
        GLOBAL_TAGS_ASPECT_NAME,
        (schemaField, dataMap) ->
            schemaField.setTags(GlobalTagsMapper.map(context, new GlobalTags(dataMap), entityUrn)));
    mappingHelper.mapToResult(
        GLOSSARY_TERMS_ASPECT_NAME,
        (schemaField, dataMap) ->
            schemaField.setGlossaryTerms(
                GlossaryTermsMapper.map(context, new GlossaryTerms(dataMap), entityUrn)));
>>>>>>> de2eedc8

    return result;
  }

  private SchemaFieldEntity mapSchemaFieldUrn(@Nullable QueryContext context, Urn urn) {
    try {
      SchemaFieldEntity result = new SchemaFieldEntity();
      result.setUrn(urn.toString());
      result.setType(EntityType.SCHEMA_FIELD);
      result.setFieldPath(urn.getEntityKey().get(1));
      Urn parentUrn = Urn.createFromString(urn.getEntityKey().get(0));
      result.setParent(UrnToEntityMapper.map(context, parentUrn));
      return result;
    } catch (Exception e) {
      throw new RuntimeException("Failed to load schemaField entity", e);
    }
  }
}<|MERGE_RESOLUTION|>--- conflicted
+++ resolved
@@ -71,7 +71,15 @@
             schemaField.setDeprecation(
                 DeprecationMapper.map(context, new Deprecation((dataMap))))));
     mappingHelper.mapToResult(
-<<<<<<< HEAD
+        GLOBAL_TAGS_ASPECT_NAME,
+        (schemaField, dataMap) ->
+            schemaField.setTags(GlobalTagsMapper.map(context, new GlobalTags(dataMap), entityUrn)));
+    mappingHelper.mapToResult(
+        GLOSSARY_TERMS_ASPECT_NAME,
+        (schemaField, dataMap) ->
+            schemaField.setGlossaryTerms(
+                GlossaryTermsMapper.map(context, new GlossaryTerms(dataMap), entityUrn)));
+    mappingHelper.mapToResult(
         LOGICAL_PARENT_ASPECT_NAME,
         (entity, dataMap) ->
             entity.setLogicalParent(
@@ -80,16 +88,6 @@
                         logicalParent ->
                             UrnToEntityMapper.map(context, logicalParent.getDestinationUrn()))
                     .orElse(null)));
-=======
-        GLOBAL_TAGS_ASPECT_NAME,
-        (schemaField, dataMap) ->
-            schemaField.setTags(GlobalTagsMapper.map(context, new GlobalTags(dataMap), entityUrn)));
-    mappingHelper.mapToResult(
-        GLOSSARY_TERMS_ASPECT_NAME,
-        (schemaField, dataMap) ->
-            schemaField.setGlossaryTerms(
-                GlossaryTermsMapper.map(context, new GlossaryTerms(dataMap), entityUrn)));
->>>>>>> de2eedc8
 
     return result;
   }
