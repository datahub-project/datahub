--- conflicted
+++ resolved
@@ -1,11 +1,8 @@
 package com.linkedin.datahub.graphql.types.glossary.mappers;
 
-<<<<<<< HEAD
 import com.linkedin.datahub.graphql.generated.CorpUser;
 import com.linkedin.datahub.graphql.generated.EntityType;
-=======
 import com.linkedin.common.urn.Urn;
->>>>>>> 4857af57
 import javax.annotation.Nonnull;
 import java.util.stream.Collectors;
 import com.linkedin.datahub.graphql.generated.GlossaryTerms;
@@ -47,17 +44,13 @@
         resultGlossaryTerm.setUrn(input.getUrn().toString());
         resultGlossaryTerm.setName(GlossaryTermUtils.getGlossaryTermName(input.getUrn().getNameEntity()));
         result.setTerm(resultGlossaryTerm);
-<<<<<<< HEAD
         if (input.hasActor()) {
           CorpUser actor = new CorpUser();
           actor.setUrn(input.getActor().toString());
           actor.setType(EntityType.CORP_USER);
           result.setActor(actor);
         }
-
-=======
         result.setAssociatedUrn(entityUrn.toString());
->>>>>>> 4857af57
         return result;
     }
 
