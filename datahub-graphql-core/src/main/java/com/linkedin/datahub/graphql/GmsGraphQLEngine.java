--- conflicted
+++ resolved
@@ -8,10 +8,7 @@
 import com.linkedin.datahub.graphql.analytics.resolver.GetMetadataAnalyticsResolver;
 import com.linkedin.datahub.graphql.analytics.resolver.IsAnalyticsEnabledResolver;
 import com.linkedin.datahub.graphql.analytics.service.AnalyticsService;
-<<<<<<< HEAD
 import com.linkedin.datahub.graphql.generated.ActionRequest;
-=======
->>>>>>> 4476356e
 import com.linkedin.datahub.graphql.generated.ActorFilter;
 import com.linkedin.datahub.graphql.generated.AggregationMetadata;
 import com.linkedin.datahub.graphql.generated.Aspect;
@@ -36,10 +33,7 @@
 import com.linkedin.datahub.graphql.generated.EntityRelationship;
 import com.linkedin.datahub.graphql.generated.EntityRelationshipLegacy;
 import com.linkedin.datahub.graphql.generated.ForeignKeyConstraint;
-<<<<<<< HEAD
 import com.linkedin.datahub.graphql.generated.GlossaryTermProposalParams;
-=======
->>>>>>> 4476356e
 import com.linkedin.datahub.graphql.generated.InstitutionalMemoryMetadata;
 import com.linkedin.datahub.graphql.generated.LineageRelationship;
 import com.linkedin.datahub.graphql.generated.ListDomainsResult;
@@ -54,10 +48,7 @@
 import com.linkedin.datahub.graphql.generated.MLPrimaryKeyProperties;
 import com.linkedin.datahub.graphql.generated.Owner;
 import com.linkedin.datahub.graphql.generated.RecommendationContent;
-<<<<<<< HEAD
 import com.linkedin.datahub.graphql.generated.ResolvedAuditStamp;
-=======
->>>>>>> 4476356e
 import com.linkedin.datahub.graphql.generated.SearchAcrossLineageResult;
 import com.linkedin.datahub.graphql.generated.SearchResult;
 import com.linkedin.datahub.graphql.generated.TagProposalParams;
@@ -65,11 +56,8 @@
 import com.linkedin.datahub.graphql.generated.UserUsageCounts;
 import com.linkedin.datahub.graphql.resolvers.AuthenticatedResolver;
 import com.linkedin.datahub.graphql.resolvers.MeResolver;
-<<<<<<< HEAD
 import com.linkedin.datahub.graphql.resolvers.actionrequest.ListActionRequestsResolver;
 import com.linkedin.datahub.graphql.resolvers.actionrequest.ListRejectedActionRequestsResolver;
-=======
->>>>>>> 4476356e
 import com.linkedin.datahub.graphql.resolvers.assertion.AssertionRunEventResolver;
 import com.linkedin.datahub.graphql.resolvers.assertion.DeleteAssertionResolver;
 import com.linkedin.datahub.graphql.resolvers.assertion.EntityAssertionsResolver;
@@ -77,11 +65,8 @@
 import com.linkedin.datahub.graphql.resolvers.browse.BrowsePathsResolver;
 import com.linkedin.datahub.graphql.resolvers.browse.BrowseResolver;
 import com.linkedin.datahub.graphql.resolvers.config.AppConfigResolver;
-<<<<<<< HEAD
 import com.linkedin.datahub.graphql.resolvers.constraint.ConstraintsResolver;
 import com.linkedin.datahub.graphql.resolvers.constraint.CreateTermConstraintResolver;
-=======
->>>>>>> 4476356e
 import com.linkedin.datahub.graphql.resolvers.container.ContainerEntitiesResolver;
 import com.linkedin.datahub.graphql.resolvers.dataset.DatasetHealthResolver;
 import com.linkedin.datahub.graphql.resolvers.deprecation.UpdateDeprecationResolver;
@@ -96,10 +81,7 @@
 import com.linkedin.datahub.graphql.resolvers.group.ListGroupsResolver;
 import com.linkedin.datahub.graphql.resolvers.group.RemoveGroupMembersResolver;
 import com.linkedin.datahub.graphql.resolvers.group.RemoveGroupResolver;
-<<<<<<< HEAD
-=======
 import com.linkedin.datahub.graphql.resolvers.user.UpdateUserStatusResolver;
->>>>>>> 4476356e
 import com.linkedin.datahub.graphql.resolvers.ingest.execution.CancelIngestionExecutionRequestResolver;
 import com.linkedin.datahub.graphql.resolvers.ingest.execution.CreateIngestionExecutionRequestResolver;
 import com.linkedin.datahub.graphql.resolvers.ingest.execution.GetIngestionExecutionRequestResolver;
@@ -241,10 +223,7 @@
     private final GitVersion gitVersion;
     private final boolean supportsImpactAnalysis;
     private final TimeseriesAspectService timeseriesAspectService;
-<<<<<<< HEAD
-=======
-
->>>>>>> 4476356e
+
     private final IngestionConfiguration ingestionConfiguration;
 
     private final DatasetType datasetType;
@@ -540,15 +519,11 @@
         configureContainerResolvers(builder);
         configureGlossaryTermResolvers(builder);
         configureDomainResolvers(builder);
-<<<<<<< HEAD
-
+        configureAssertionResolvers(builder);
+        configurePolicyResolvers(builder);
         // Not in OSS
         configureActionRequestResolvers(builder);
         configureResolvedAuditStampResolvers(builder);
-=======
->>>>>>> 4476356e
-        configureAssertionResolvers(builder);
-        configurePolicyResolvers(builder);
     }
 
     public GraphQLEngine.Builder builder() {
@@ -822,7 +797,6 @@
                         (env) -> ((EntityRelationship) env.getSource()).getEntity()))
                 )
             )
-<<<<<<< HEAD
             .type("ActionRequest", typeWiring -> typeWiring
                 .dataFetcher("entity", new AuthenticatedResolver<>(
                     new EntityTypeResolver(
@@ -830,8 +804,6 @@
                         (env) -> ((ActionRequest) env.getSource()).getEntity()))
                 )
             )
-=======
->>>>>>> 4476356e
             .type("LineageRelationship", typeWiring -> typeWiring
                 .dataFetcher("entity", new AuthenticatedResolver<>(
                     new EntityTypeResolver(
