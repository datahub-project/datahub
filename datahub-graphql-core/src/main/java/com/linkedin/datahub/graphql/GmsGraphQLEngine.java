package com.linkedin.datahub.graphql;

import com.datahub.authentication.token.TokenService;
import com.google.common.collect.ImmutableList;
import com.linkedin.datahub.graphql.analytics.resolver.AnalyticsChartTypeResolver;
import com.linkedin.datahub.graphql.analytics.resolver.GetChartsResolver;
import com.linkedin.datahub.graphql.analytics.resolver.GetHighlightsResolver;
import com.linkedin.datahub.graphql.analytics.resolver.IsAnalyticsEnabledResolver;
import com.linkedin.datahub.graphql.analytics.service.AnalyticsService;
import com.linkedin.datahub.graphql.generated.ActionRequest;
import com.linkedin.datahub.graphql.generated.AggregationMetadata;
import com.linkedin.datahub.graphql.generated.Aspect;
import com.linkedin.datahub.graphql.generated.BrowseResults;
import com.linkedin.datahub.graphql.generated.Chart;
import com.linkedin.datahub.graphql.generated.ChartInfo;
import com.linkedin.datahub.graphql.generated.CorpGroupInfo;
import com.linkedin.datahub.graphql.generated.CorpUser;
import com.linkedin.datahub.graphql.generated.CorpUserInfo;
import com.linkedin.datahub.graphql.generated.Dashboard;
import com.linkedin.datahub.graphql.generated.DashboardInfo;
import com.linkedin.datahub.graphql.generated.DataFlow;
import com.linkedin.datahub.graphql.generated.DataJob;
import com.linkedin.datahub.graphql.generated.DataJobInputOutput;
import com.linkedin.datahub.graphql.generated.Dataset;
<<<<<<< HEAD
import com.linkedin.datahub.graphql.generated.Entity;
=======
import com.linkedin.datahub.graphql.generated.Domain;
>>>>>>> 697eda7c
import com.linkedin.datahub.graphql.generated.EntityRelationship;
import com.linkedin.datahub.graphql.generated.EntityRelationshipLegacy;
import com.linkedin.datahub.graphql.generated.GlossaryTermProposalParams;
import com.linkedin.datahub.graphql.generated.ForeignKeyConstraint;
<<<<<<< HEAD
import com.linkedin.datahub.graphql.generated.MLModelProperties;
import com.linkedin.datahub.graphql.generated.ResolvedAuditStamp;
import com.linkedin.datahub.graphql.generated.RecommendationContent;
import com.linkedin.datahub.graphql.generated.SearchResult;
import com.linkedin.datahub.graphql.generated.InstitutionalMemoryMetadata;
import com.linkedin.datahub.graphql.generated.TagProposalParams;
import com.linkedin.datahub.graphql.generated.UsageQueryResult;
import com.linkedin.datahub.graphql.generated.UserUsageCounts;
import com.linkedin.datahub.graphql.generated.CorpUser;
import com.linkedin.datahub.graphql.generated.CorpUserInfo;
import com.linkedin.datahub.graphql.generated.CorpGroupInfo;
import com.linkedin.datahub.graphql.generated.Owner;
import com.linkedin.datahub.graphql.generated.MLModel;
import com.linkedin.datahub.graphql.generated.MLModelGroup;
import com.linkedin.datahub.graphql.generated.MLFeatureTable;
import com.linkedin.datahub.graphql.generated.MLFeatureTableProperties;
=======
import com.linkedin.datahub.graphql.generated.ListDomainsResult;
import com.linkedin.datahub.graphql.generated.InstitutionalMemoryMetadata;
>>>>>>> 697eda7c
import com.linkedin.datahub.graphql.generated.MLFeature;
import com.linkedin.datahub.graphql.generated.MLFeatureProperties;
import com.linkedin.datahub.graphql.generated.MLFeatureTable;
import com.linkedin.datahub.graphql.generated.MLFeatureTableProperties;
import com.linkedin.datahub.graphql.generated.MLModel;
import com.linkedin.datahub.graphql.generated.MLModelGroup;
import com.linkedin.datahub.graphql.generated.MLModelProperties;
import com.linkedin.datahub.graphql.generated.MLPrimaryKey;
import com.linkedin.datahub.graphql.generated.MLPrimaryKeyProperties;
import com.linkedin.datahub.graphql.generated.Owner;
import com.linkedin.datahub.graphql.generated.RecommendationContent;
import com.linkedin.datahub.graphql.generated.SearchResult;
import com.linkedin.datahub.graphql.generated.UsageQueryResult;
import com.linkedin.datahub.graphql.generated.UserUsageCounts;
import com.linkedin.datahub.graphql.resolvers.AuthenticatedResolver;
import com.linkedin.datahub.graphql.resolvers.MeResolver;
import com.linkedin.datahub.graphql.resolvers.actionrequest.ListActionRequestsResolver;
import com.linkedin.datahub.graphql.resolvers.constraint.CreateTermConstraintResolver;
import com.linkedin.datahub.graphql.resolvers.auth.GetAccessTokenResolver;
import com.linkedin.datahub.graphql.resolvers.browse.BrowsePathsResolver;
import com.linkedin.datahub.graphql.resolvers.browse.BrowseResolver;
import com.linkedin.datahub.graphql.resolvers.config.AppConfigResolver;
import com.linkedin.datahub.graphql.resolvers.domain.CreateDomainResolver;
import com.linkedin.datahub.graphql.resolvers.domain.DomainEntitiesResolver;
import com.linkedin.datahub.graphql.resolvers.domain.ListDomainsResolver;
import com.linkedin.datahub.graphql.resolvers.domain.SetDomainResolver;
import com.linkedin.datahub.graphql.resolvers.domain.UnsetDomainResolver;
import com.linkedin.datahub.graphql.resolvers.group.AddGroupMembersResolver;
import com.linkedin.datahub.graphql.resolvers.group.CreateGroupResolver;
import com.linkedin.datahub.graphql.resolvers.group.EntityCountsResolver;
import com.linkedin.datahub.graphql.resolvers.group.ListGroupsResolver;
import com.linkedin.datahub.graphql.resolvers.group.RemoveGroupMembersResolver;
import com.linkedin.datahub.graphql.resolvers.group.RemoveGroupResolver;
import com.linkedin.datahub.graphql.resolvers.group.UpdateUserStatusResolver;
import com.linkedin.datahub.graphql.resolvers.ingest.execution.CancelIngestionExecutionRequestResolver;
import com.linkedin.datahub.graphql.resolvers.ingest.execution.CreateIngestionExecutionRequestResolver;
import com.linkedin.datahub.graphql.resolvers.ingest.secret.CreateSecretResolver;
import com.linkedin.datahub.graphql.resolvers.ingest.source.DeleteIngestionSourceResolver;
import com.linkedin.datahub.graphql.resolvers.ingest.secret.DeleteSecretResolver;
import com.linkedin.datahub.graphql.resolvers.ingest.execution.GetIngestionExecutionRequestResolver;
import com.linkedin.datahub.graphql.resolvers.ingest.source.GetIngestionSourceResolver;
import com.linkedin.datahub.graphql.resolvers.ingest.secret.GetSecretValuesResolver;
import com.linkedin.datahub.graphql.resolvers.ingest.execution.IngestionSourceExecutionRequestsResolver;
import com.linkedin.datahub.graphql.resolvers.ingest.source.ListIngestionSourcesResolver;
import com.linkedin.datahub.graphql.resolvers.ingest.secret.ListSecretsResolver;
import com.linkedin.datahub.graphql.resolvers.ingest.source.UpsertIngestionSourceResolver;
import com.linkedin.datahub.graphql.resolvers.load.AspectResolver;
<<<<<<< HEAD
import com.linkedin.datahub.graphql.resolvers.constraint.ConstraintsResolver;
import com.linkedin.datahub.graphql.resolvers.load.EntityTypeBatchResolver;
import com.linkedin.datahub.graphql.resolvers.load.EntityTypeResolver;
import com.linkedin.datahub.graphql.resolvers.load.LoadableTypeBatchResolver;
import com.linkedin.datahub.graphql.resolvers.load.EntityRelationshipsResultResolver;
import com.linkedin.datahub.graphql.resolvers.load.ProposalsResolver;
=======
import com.linkedin.datahub.graphql.resolvers.load.EntityRelationshipsResultResolver;
import com.linkedin.datahub.graphql.resolvers.load.EntityTypeBatchResolver;
import com.linkedin.datahub.graphql.resolvers.load.EntityTypeResolver;
import com.linkedin.datahub.graphql.resolvers.load.LoadableTypeBatchResolver;
import com.linkedin.datahub.graphql.resolvers.load.LoadableTypeResolver;
import com.linkedin.datahub.graphql.resolvers.load.OwnerTypeResolver;
>>>>>>> 697eda7c
import com.linkedin.datahub.graphql.resolvers.load.TimeSeriesAspectResolver;
import com.linkedin.datahub.graphql.resolvers.load.UsageTypeResolver;
import com.linkedin.datahub.graphql.resolvers.mutate.AcceptProposalResolver;
import com.linkedin.datahub.graphql.resolvers.mutate.ProposeTagResolver;
import com.linkedin.datahub.graphql.resolvers.mutate.ProposeTermResolver;
import com.linkedin.datahub.graphql.resolvers.mutate.RejectProposalResolver;
import com.linkedin.datahub.graphql.resolvers.mutate.AddLinkResolver;
import com.linkedin.datahub.graphql.resolvers.mutate.AddOwnerResolver;
import com.linkedin.datahub.graphql.resolvers.mutate.AddTagResolver;
import com.linkedin.datahub.graphql.resolvers.mutate.AddTermResolver;
import com.linkedin.datahub.graphql.resolvers.mutate.MutableTypeResolver;
import com.linkedin.datahub.graphql.resolvers.mutate.RemoveLinkResolver;
import com.linkedin.datahub.graphql.resolvers.mutate.RemoveOwnerResolver;
import com.linkedin.datahub.graphql.resolvers.mutate.RemoveTagResolver;
import com.linkedin.datahub.graphql.resolvers.mutate.RemoveTermResolver;
import com.linkedin.datahub.graphql.resolvers.mutate.UpdateDescriptionResolver;
import com.linkedin.datahub.graphql.resolvers.policy.DeletePolicyResolver;
import com.linkedin.datahub.graphql.resolvers.policy.ListPoliciesResolver;
import com.linkedin.datahub.graphql.resolvers.policy.UpsertPolicyResolver;
import com.linkedin.datahub.graphql.resolvers.recommendation.ListRecommendationsResolver;
import com.linkedin.datahub.graphql.resolvers.search.AutoCompleteForMultipleResolver;
import com.linkedin.datahub.graphql.resolvers.search.AutoCompleteResolver;
import com.linkedin.datahub.graphql.resolvers.search.SearchAcrossEntitiesResolver;
import com.linkedin.datahub.graphql.resolvers.search.SearchResolver;
import com.linkedin.datahub.graphql.resolvers.type.AspectInterfaceTypeResolver;
import com.linkedin.datahub.graphql.resolvers.type.EntityInterfaceTypeResolver;
import com.linkedin.datahub.graphql.resolvers.type.HyperParameterValueTypeResolver;
import com.linkedin.datahub.graphql.resolvers.type.PlatformSchemaUnionTypeResolver;
import com.linkedin.datahub.graphql.resolvers.type.ResultsTypeResolver;
import com.linkedin.datahub.graphql.resolvers.type.TimeSeriesAspectInterfaceTypeResolver;
import com.linkedin.datahub.graphql.resolvers.user.ListUsersResolver;
import com.linkedin.datahub.graphql.resolvers.user.RemoveUserResolver;
import com.linkedin.datahub.graphql.types.BrowsableEntityType;
import com.linkedin.datahub.graphql.types.EntityType;
import com.linkedin.datahub.graphql.types.LoadableType;
import com.linkedin.datahub.graphql.types.SearchableEntityType;
import com.linkedin.datahub.graphql.types.aspect.AspectType;
import com.linkedin.datahub.graphql.types.chart.ChartType;
import com.linkedin.datahub.graphql.types.common.mappers.OperationMapper;
import com.linkedin.datahub.graphql.types.corpgroup.CorpGroupType;
import com.linkedin.datahub.graphql.types.corpuser.CorpUserType;
import com.linkedin.datahub.graphql.types.dashboard.DashboardType;
import com.linkedin.datahub.graphql.types.dataflow.DataFlowType;
import com.linkedin.datahub.graphql.types.datajob.DataJobType;
import com.linkedin.datahub.graphql.types.dataplatform.DataPlatformType;
import com.linkedin.datahub.graphql.types.dataset.DatasetType;
import com.linkedin.datahub.graphql.types.dataset.mappers.DatasetProfileMapper;
import com.linkedin.datahub.graphql.types.domain.DomainType;
import com.linkedin.datahub.graphql.types.glossary.GlossaryTermType;
import com.linkedin.datahub.graphql.types.mlmodel.MLFeatureTableType;
import com.linkedin.datahub.graphql.types.mlmodel.MLFeatureType;
import com.linkedin.datahub.graphql.types.mlmodel.MLModelGroupType;
import com.linkedin.datahub.graphql.types.mlmodel.MLModelType;
import com.linkedin.datahub.graphql.types.mlmodel.MLPrimaryKeyType;
import com.linkedin.datahub.graphql.types.tag.TagType;
import com.linkedin.datahub.graphql.types.usage.UsageType;
import com.linkedin.entity.client.EntityClient;
import com.linkedin.metadata.config.IngestionConfiguration;
import com.linkedin.metadata.entity.EntityService;
import com.linkedin.metadata.graph.GraphClient;
import com.linkedin.metadata.models.registry.EntityRegistry;
import com.linkedin.metadata.recommendation.RecommendationsService;
<<<<<<< HEAD
import com.linkedin.metadata.graph.GraphClient;
=======
>>>>>>> 697eda7c
import com.linkedin.metadata.secret.SecretService;
import com.linkedin.metadata.version.GitVersion;
import com.linkedin.usage.UsageClient;
import graphql.execution.DataFetcherResult;
import graphql.schema.idl.RuntimeWiring;
<<<<<<< HEAD
import java.util.ArrayList;
import java.util.Collections;
import java.util.Objects;
import lombok.extern.slf4j.Slf4j;
import org.apache.commons.io.IOUtils;
import org.dataloader.BatchLoaderContextProvider;
import org.dataloader.DataLoader;
import org.dataloader.DataLoaderOptions;

=======
>>>>>>> 697eda7c
import java.io.IOException;
import java.io.InputStream;
import java.nio.charset.StandardCharsets;
import java.util.ArrayList;
import java.util.Collections;
import java.util.List;
import java.util.Map;
import java.util.Objects;
import java.util.concurrent.CompletableFuture;
import java.util.function.Function;
import java.util.function.Supplier;
import java.util.stream.Collectors;
import lombok.extern.slf4j.Slf4j;
import org.apache.commons.io.IOUtils;
import org.dataloader.BatchLoaderContextProvider;
import org.dataloader.DataLoader;
import org.dataloader.DataLoaderOptions;

import static com.linkedin.datahub.graphql.Constants.*;
import static graphql.Scalars.*;

/**
 * A {@link GraphQLEngine} configured to provide access to the entities and aspects on the the GMS graph.
 */
@Slf4j
public class GmsGraphQLEngine {

    private final EntityClient entityClient;
    private final GraphClient graphClient;
    private final UsageClient usageClient;

    private final EntityService entityService;
    private final AnalyticsService analyticsService;
    private final RecommendationsService recommendationsService;
    private final EntityRegistry entityRegistry;
    private final TokenService tokenService;
    private final SecretService secretService;
<<<<<<< HEAD
    private final IngestionConfiguration ingestionConfiguration;
=======
>>>>>>> 697eda7c
    private final GitVersion gitVersion;

    private final IngestionConfiguration ingestionConfiguration;

    private final DatasetType datasetType;
    private final CorpUserType corpUserType;
    private final CorpGroupType corpGroupType;
    private final ChartType chartType;
    private final DashboardType dashboardType;
    private final DataPlatformType dataPlatformType;
    private final TagType tagType;
    private final MLModelType mlModelType;
    private final MLModelGroupType mlModelGroupType;
    private final MLFeatureType mlFeatureType;
    private final MLFeatureTableType mlFeatureTableType;
    private final MLPrimaryKeyType mlPrimaryKeyType;
    private final DataFlowType dataFlowType;
    private final DataJobType dataJobType;
    private final GlossaryTermType glossaryTermType;
    private final AspectType aspectType;
    private final UsageType usageType;
    private final DomainType domainType;


    /**
     * Configures the graph objects that can be fetched primary key.
     */
    public final List<EntityType<?>> entityTypes;

    /**
     * Configures all graph objects
     */
    public final List<LoadableType<?>> loadableTypes;

    /**
     * Configures the graph objects for owner
     */
    public final List<LoadableType<?>> ownerTypes;

    /**
     * Configures the graph objects that can be searched.
     */
    public final List<SearchableEntityType<?>> searchableTypes;

    /**
     * Configures the graph objects that can be browsed.
     */
    public final List<BrowsableEntityType<?>> browsableTypes;

    @Deprecated
    public GmsGraphQLEngine() {
        this(
            null,
            null,
            null,
            null,
            null,
            null,
            null,
            null,
            null,
            null,
            null);
    }

    public GmsGraphQLEngine(
        final EntityClient entityClient,
        final GraphClient graphClient,
        final UsageClient usageClient,
        final AnalyticsService analyticsService,
        final EntityService entityService,
        final RecommendationsService recommendationsService,
        final TokenService tokenService,
        final EntityRegistry entityRegistry,
        final SecretService secretService,
        final IngestionConfiguration ingestionConfiguration,
        final GitVersion gitVersion
        ) {

        this.entityClient = entityClient;
        this.graphClient = graphClient;
        this.usageClient = usageClient;

        this.analyticsService = analyticsService;
        this.entityService = entityService;
        this.recommendationsService = recommendationsService;
        this.tokenService = tokenService;
        this.secretService = secretService;
        this.entityRegistry = entityRegistry;
        this.gitVersion = gitVersion;

        this.ingestionConfiguration = Objects.requireNonNull(ingestionConfiguration);

        this.datasetType = new DatasetType(entityClient);
        this.corpUserType = new CorpUserType(entityClient);
        this.corpGroupType = new CorpGroupType(entityClient);
        this.chartType = new ChartType(entityClient);
        this.dashboardType = new DashboardType(entityClient);
        this.dataPlatformType = new DataPlatformType(entityClient);
        this.tagType = new TagType(entityClient);
        this.mlModelType = new MLModelType(entityClient);
        this.mlModelGroupType = new MLModelGroupType(entityClient);
        this.mlFeatureType = new MLFeatureType(entityClient);
        this.mlFeatureTableType = new MLFeatureTableType(entityClient);
        this.mlPrimaryKeyType = new MLPrimaryKeyType(entityClient);
        this.dataFlowType = new DataFlowType(entityClient);
        this.dataJobType = new DataJobType(entityClient);
        this.glossaryTermType = new GlossaryTermType(entityClient);
        this.aspectType = new AspectType(entityClient);
        this.usageType = new UsageType(this.usageClient);
        this.domainType = new DomainType(entityClient);

        // Init Lists
        this.entityTypes = ImmutableList.of(
            datasetType,
            corpUserType,
            corpGroupType,
            dataPlatformType,
            chartType,
            dashboardType,
            tagType,
            mlModelType,
            mlModelGroupType,
            mlFeatureType,
            mlFeatureTableType,
            mlPrimaryKeyType,
            dataFlowType,
            dataJobType,
<<<<<<< HEAD
            glossaryTermType
=======
            glossaryTermType,
            domainType
>>>>>>> 697eda7c
        );
        this.loadableTypes = new ArrayList<>(entityTypes);
        this.ownerTypes = ImmutableList.of(corpUserType, corpGroupType);
        this.searchableTypes = loadableTypes.stream()
            .filter(type -> (type instanceof SearchableEntityType<?>))
            .map(type -> (SearchableEntityType<?>) type)
            .collect(Collectors.toList());
        this.browsableTypes = loadableTypes.stream()
            .filter(type -> (type instanceof BrowsableEntityType<?>))
            .map(type -> (BrowsableEntityType<?>) type)
            .collect(Collectors.toList());
    }

    public static String entitySchema() {
        String defaultSchemaString;
        try {
            InputStream is = Thread.currentThread().getContextClassLoader().getResourceAsStream(GMS_SCHEMA_FILE);
            defaultSchemaString = IOUtils.toString(is, StandardCharsets.UTF_8);
            is.close();
        } catch (IOException e) {
            throw new RuntimeException("Failed to find GraphQL Schema with name " + GMS_SCHEMA_FILE, e);
        }
        return defaultSchemaString;
    }

    public static String searchSchema() {
        String defaultSchemaString;
        try {
            InputStream is = Thread.currentThread().getContextClassLoader().getResourceAsStream(SEARCH_SCHEMA_FILE);
            defaultSchemaString = IOUtils.toString(is, StandardCharsets.UTF_8);
            is.close();
        } catch (IOException e) {
            throw new RuntimeException("Failed to find GraphQL Schema with name " + SEARCH_SCHEMA_FILE, e);
        }
        return defaultSchemaString;
    }

    public static String appSchema() {
        String defaultSchemaString;
        try {
            InputStream is = Thread.currentThread().getContextClassLoader().getResourceAsStream(APP_SCHEMA_FILE);
            defaultSchemaString = IOUtils.toString(is, StandardCharsets.UTF_8);
            is.close();
        } catch (IOException e) {
            throw new RuntimeException("Failed to find GraphQL Schema with name " + APP_SCHEMA_FILE, e);
        }
        return defaultSchemaString;
    }

    public static String authSchema() {
        String defaultSchemaString;
        try {
            InputStream is = Thread.currentThread().getContextClassLoader().getResourceAsStream(AUTH_SCHEMA_FILE);
            defaultSchemaString = IOUtils.toString(is, StandardCharsets.UTF_8);
            is.close();
        } catch (IOException e) {
            throw new RuntimeException("Failed to find GraphQL Schema with name " + AUTH_SCHEMA_FILE, e);
        }
        return defaultSchemaString;
    }

    public static String analyticsSchema() {
        String analyticsSchemaString;
        try {
            InputStream is = Thread.currentThread().getContextClassLoader().getResourceAsStream(ANALYTICS_SCHEMA_FILE);
            analyticsSchemaString = IOUtils.toString(is, StandardCharsets.UTF_8);
            is.close();
        } catch (IOException e) {
            throw new RuntimeException("Failed to find GraphQL Schema with name " + ANALYTICS_SCHEMA_FILE, e);
        }
        return analyticsSchemaString;
    }

    public static String recommendationsSchema() {
        String recommendationsSchemaString;
        try {
            InputStream is = Thread.currentThread().getContextClassLoader().getResourceAsStream(RECOMMENDATIONS_SCHEMA_FILE);
            recommendationsSchemaString = IOUtils.toString(is, StandardCharsets.UTF_8);
            is.close();
        } catch (IOException e) {
            throw new RuntimeException("Failed to find GraphQL Schema with name " + RECOMMENDATIONS_SCHEMA_FILE, e);
        }
        return recommendationsSchemaString;
    }

<<<<<<< HEAD
    public static String actionsSchema() {
        String actionsSchemaString;
        try {
            InputStream is = Thread.currentThread().getContextClassLoader().getResourceAsStream(ACTIONS_SCHEMA_FILE);
            actionsSchemaString = IOUtils.toString(is, StandardCharsets.UTF_8);
            is.close();
        } catch (IOException e) {
            throw new RuntimeException("Failed to find GraphQL Schema with name " + ACTIONS_SCHEMA_FILE, e);
        }
        return actionsSchemaString;
    }

    public static String constraintsSchema() {
        String actionsSchemaString;
        try {
            InputStream is = Thread.currentThread().getContextClassLoader().getResourceAsStream(CONSTRAINTS_SCHEMA_FILE);
            actionsSchemaString = IOUtils.toString(is, StandardCharsets.UTF_8);
            is.close();
        } catch (IOException e) {
            throw new RuntimeException("Failed to find GraphQL Schema with name " + CONSTRAINTS_SCHEMA_FILE, e);
        }
        return actionsSchemaString;
    }

=======
>>>>>>> 697eda7c
    public static String ingestionSchema() {
        String ingestionSchema;
        try {
            InputStream is = Thread.currentThread().getContextClassLoader().getResourceAsStream(INGESTION_SCHEMA_FILE);
            ingestionSchema = IOUtils.toString(is, StandardCharsets.UTF_8);
            is.close();
        } catch (IOException e) {
            throw new RuntimeException("Failed to find GraphQL Schema with name " + INGESTION_SCHEMA_FILE, e);
        }
        return ingestionSchema;
    }

    /**
     * Returns a {@link Supplier} responsible for creating a new {@link DataLoader} from
     * a {@link LoadableType}.
     */
    public Map<String, Function<QueryContext, DataLoader<?, ?>>> loaderSuppliers(final List<LoadableType<?>> loadableTypes) {
        return loadableTypes
            .stream()
            .collect(Collectors.toMap(
                    LoadableType::name,
                    (graphType) -> (context) -> createDataLoader(graphType, context)
            ));
    }

    public void configureRuntimeWiring(final RuntimeWiring.Builder builder) {
        configureQueryResolvers(builder);
        configureMutationResolvers(builder);
        configureGenericEntityResolvers(builder);
        configureDatasetResolvers(builder);
        configureCorpUserResolvers(builder);
        configureCorpGroupResolvers(builder);
        configureDashboardResolvers(builder);
        configureChartResolvers(builder);
        configureTypeResolvers(builder);
        configureTypeExtensions(builder);
        configureTagAssociationResolver(builder);
        configureDataJobResolvers(builder);
        configureDataFlowResolvers(builder);
        configureMLFeatureTableResolvers(builder);
        configureGlossaryRelationshipResolvers(builder);
        configureIngestionSourceResolvers(builder);
        configureAnalyticsResolvers(builder);
<<<<<<< HEAD
        configureActionRequestResolvers(builder);
        configureResolvedAuditStampResolvers(builder);
=======
        configureGlossaryTermResolvers(builder);
        configureDomainResolvers(builder);
>>>>>>> 697eda7c
    }

    public GraphQLEngine.Builder builder() {
        return GraphQLEngine.builder()
            .addSchema(entitySchema())
            .addSchema(searchSchema())
            .addSchema(appSchema())
            .addSchema(authSchema())
            .addSchema(analyticsSchema())
            .addSchema(recommendationsSchema())
<<<<<<< HEAD
            .addSchema(actionsSchema())
            .addSchema(constraintsSchema())
=======
>>>>>>> 697eda7c
            .addSchema(ingestionSchema())
            .addDataLoaders(loaderSuppliers(loadableTypes))
            .addDataLoader("Aspect", (context) -> createAspectLoader(context))
            .addDataLoader("UsageQueryResult", (context) -> createUsageLoader(context))
            .configureRuntimeWiring(this::configureRuntimeWiring);
    }

    private void configureAnalyticsResolvers(final RuntimeWiring.Builder builder) {
        final boolean isAnalyticsEnabled = analyticsService != null;
        builder.type("Query", typeWiring -> typeWiring.dataFetcher("isAnalyticsEnabled", new IsAnalyticsEnabledResolver(isAnalyticsEnabled)))
            .type("AnalyticsChart", typeWiring -> typeWiring.typeResolver(new AnalyticsChartTypeResolver()));
        if (isAnalyticsEnabled) {
            builder.type("Query",
                typeWiring -> typeWiring.dataFetcher("getAnalyticsCharts", new GetChartsResolver(analyticsService))
                    .dataFetcher("getHighlights", new GetHighlightsResolver(analyticsService)));
        }
    }

    private void configureResolvedAuditStampResolvers(final RuntimeWiring.Builder builder) {
        builder.type("ResolvedAuditStamp", typeWiring -> typeWiring
            .dataFetcher("actor",
                new LoadableTypeResolver<>(corpUserType, (env) -> ((ResolvedAuditStamp) env.getSource()).getActor().getUrn()))
        );
    }

    private void configureActionRequestResolvers(final RuntimeWiring.Builder builder) {
        builder.type("GlossaryTermProposalParams", typeWiring -> typeWiring
            .dataFetcher("glossaryTerm",
                new LoadableTypeResolver<>(glossaryTermType,
                    (env) -> ((GlossaryTermProposalParams) env.getSource()).getGlossaryTerm().getUrn()))
        );
        builder.type("TagProposalParams", typeWiring -> typeWiring
            .dataFetcher("tag",
                new LoadableTypeResolver<>(tagType,
                    (env) -> ((TagProposalParams) env.getSource()).getTag().getUrn()))
        );
    }

    private void configureQueryResolvers(final RuntimeWiring.Builder builder) {
        builder.type("Query", typeWiring -> typeWiring
            .dataFetcher("appConfig",
                new AppConfigResolver(gitVersion, analyticsService != null, this.ingestionConfiguration))
            .dataFetcher("me", new AuthenticatedResolver<>(
                    new MeResolver(this.entityClient)))
            .dataFetcher("search", new AuthenticatedResolver<>(
                    new SearchResolver(this.entityClient)))
            .dataFetcher("searchAcrossEntities",
                new SearchAcrossEntitiesResolver(this.entityClient))
            .dataFetcher("autoComplete", new AuthenticatedResolver<>(
                    new AutoCompleteResolver(searchableTypes)))
            .dataFetcher("autoCompleteForMultiple", new AuthenticatedResolver<>(
                    new AutoCompleteForMultipleResolver(searchableTypes)))
            .dataFetcher("browse", new AuthenticatedResolver<>(
                    new BrowseResolver(browsableTypes)))
            .dataFetcher("browsePaths", new AuthenticatedResolver<>(
                    new BrowsePathsResolver(browsableTypes)))
            .dataFetcher("dataset", new AuthenticatedResolver<>(
                    new LoadableTypeResolver<>(datasetType,
                            (env) -> env.getArgument(URN_FIELD_NAME))))
            .dataFetcher("corpUser", new AuthenticatedResolver<>(
                    new LoadableTypeResolver<>(corpUserType,
                            (env) -> env.getArgument(URN_FIELD_NAME))))
            .dataFetcher("corpGroup", new AuthenticatedResolver<>(
                    new LoadableTypeResolver<>(corpGroupType,
                            (env) -> env.getArgument(URN_FIELD_NAME))))
            .dataFetcher("dashboard", new AuthenticatedResolver<>(
                    new LoadableTypeResolver<>(dashboardType,
                            (env) -> env.getArgument(URN_FIELD_NAME))))
            .dataFetcher("chart", new AuthenticatedResolver<>(
                    new LoadableTypeResolver<>(chartType,
                            (env) -> env.getArgument(URN_FIELD_NAME))))
            .dataFetcher("tag", new AuthenticatedResolver<>(
                    new LoadableTypeResolver<>(tagType,
                            (env) -> env.getArgument(URN_FIELD_NAME))))
            .dataFetcher("dataFlow", new AuthenticatedResolver<>(
                    new LoadableTypeResolver<>(dataFlowType,
                            (env) -> env.getArgument(URN_FIELD_NAME))))
            .dataFetcher("dataJob", new AuthenticatedResolver<>(
                    new LoadableTypeResolver<>(dataJobType,
                            (env) -> env.getArgument(URN_FIELD_NAME))))
            .dataFetcher("glossaryTerm", new AuthenticatedResolver<>(
                    new LoadableTypeResolver<>(glossaryTermType,
                            (env) -> env.getArgument(URN_FIELD_NAME))))
            .dataFetcher("domain",
                new LoadableTypeResolver<>(domainType,
                    (env) -> env.getArgument(URN_FIELD_NAME)))
            .dataFetcher("mlFeatureTable", new AuthenticatedResolver<>(
                    new LoadableTypeResolver<>(mlFeatureTableType,
                            (env) -> env.getArgument(URN_FIELD_NAME))))
            .dataFetcher("mlFeature", new AuthenticatedResolver<>(
                    new LoadableTypeResolver<>(mlFeatureType,
                            (env) -> env.getArgument(URN_FIELD_NAME))))
            .dataFetcher("mlPrimaryKey", new AuthenticatedResolver<>(
                    new LoadableTypeResolver<>(mlPrimaryKeyType,
                            (env) -> env.getArgument(URN_FIELD_NAME))))
            .dataFetcher("mlModel", new AuthenticatedResolver<>(
                    new LoadableTypeResolver<>(mlModelType,
                            (env) -> env.getArgument(URN_FIELD_NAME))))
            .dataFetcher("mlModelGroup", new AuthenticatedResolver<>(
                    new LoadableTypeResolver<>(mlModelGroupType,
                            (env) -> env.getArgument(URN_FIELD_NAME))))
            .dataFetcher("listPolicies",
                new ListPoliciesResolver(this.entityClient))
            .dataFetcher("listActionRequests",
                new ListActionRequestsResolver(entityClient))
            .dataFetcher("listUsers",
                new ListUsersResolver(this.entityClient))
            .dataFetcher("listGroups",
                new ListGroupsResolver(this.entityClient))
            .dataFetcher("listRecommendations",
                new ListRecommendationsResolver(recommendationsService))
            .dataFetcher("getEntityCounts",
                new EntityCountsResolver(this.entityClient))
            .dataFetcher("getAccessToken",
                new GetAccessTokenResolver(tokenService))
<<<<<<< HEAD
=======
            .dataFetcher("listDomains",
                new ListDomainsResolver(this.entityClient))
>>>>>>> 697eda7c
            .dataFetcher("listSecrets",
                new ListSecretsResolver(this.entityClient))
            .dataFetcher("getSecretValues",
                new GetSecretValuesResolver(this.entityClient, this.secretService))
            .dataFetcher("listIngestionSources",
                new ListIngestionSourcesResolver(this.entityClient))
            .dataFetcher("ingestionSource",
                new GetIngestionSourceResolver(this.entityClient))
            .dataFetcher("executionRequest",
                new GetIngestionExecutionRequestResolver(this.entityClient))
        );
    }

    private void configureMutationResolvers(final RuntimeWiring.Builder builder) {
        builder.type("Mutation", typeWiring -> typeWiring
            .dataFetcher("updateDataset", new AuthenticatedResolver<>(new MutableTypeResolver<>(datasetType)))
            .dataFetcher("updateTag", new AuthenticatedResolver<>(new MutableTypeResolver<>(tagType)))
            .dataFetcher("updateChart", new AuthenticatedResolver<>(new MutableTypeResolver<>(chartType)))
            .dataFetcher("updateDashboard", new AuthenticatedResolver<>(new MutableTypeResolver<>(dashboardType)))
            .dataFetcher("updateDataJob", new AuthenticatedResolver<>(new MutableTypeResolver<>(dataJobType)))
            .dataFetcher("updateDataFlow", new AuthenticatedResolver<>(new MutableTypeResolver<>(dataFlowType)))
            .dataFetcher("addTag", new AuthenticatedResolver<>(new AddTagResolver(entityService)))
            .dataFetcher("proposeTag", new AuthenticatedResolver<>(new ProposeTagResolver(entityService, entityClient)))
            .dataFetcher("removeTag", new AuthenticatedResolver<>(new RemoveTagResolver(entityService)))
            .dataFetcher("addTerm", new AuthenticatedResolver<>(new AddTermResolver(entityService)))
            .dataFetcher("proposeTerm", new AuthenticatedResolver<>(new ProposeTermResolver(entityService, entityClient)))
            .dataFetcher("removeTerm", new AuthenticatedResolver<>(new RemoveTermResolver(entityService)))
            .dataFetcher("createPolicy", new UpsertPolicyResolver(this.entityClient))
            .dataFetcher("updatePolicy", new UpsertPolicyResolver(this.entityClient))
            .dataFetcher("deletePolicy", new DeletePolicyResolver(this.entityClient))
<<<<<<< HEAD
            .dataFetcher("acceptProposal", new AuthenticatedResolver<>(new AcceptProposalResolver(entityService)))
            .dataFetcher("rejectProposal", new AuthenticatedResolver<>(new RejectProposalResolver(entityService)))
            .dataFetcher("updateDescription", new AuthenticatedResolver<>(new UpdateFieldDescriptionResolver(
                entityService)))
=======
            .dataFetcher("updateDescription", new UpdateDescriptionResolver(entityService))
>>>>>>> 697eda7c
            .dataFetcher("addOwner", new AddOwnerResolver(entityService))
            .dataFetcher("removeOwner", new RemoveOwnerResolver(entityService))
            .dataFetcher("addLink", new AddLinkResolver(entityService))
            .dataFetcher("removeLink", new RemoveLinkResolver(entityService))
            .dataFetcher("addGroupMembers", new AddGroupMembersResolver(this.entityClient))
            .dataFetcher("removeGroupMembers", new RemoveGroupMembersResolver(this.entityClient))
            .dataFetcher("createGroup", new CreateGroupResolver(this.entityClient))
            .dataFetcher("removeUser", new RemoveUserResolver(this.entityClient))
            .dataFetcher("removeGroup", new RemoveGroupResolver(this.entityClient))
            .dataFetcher("updateUserStatus", new UpdateUserStatusResolver(this.entityClient))
<<<<<<< HEAD
            .dataFetcher("createTermConstraint", new CreateTermConstraintResolver(this.entityClient))
=======
            .dataFetcher("createDomain", new CreateDomainResolver(this.entityClient))
            .dataFetcher("setDomain", new SetDomainResolver(this.entityClient, this.entityService))
            .dataFetcher("unsetDomain", new UnsetDomainResolver(this.entityClient, this.entityService))
>>>>>>> 697eda7c
            .dataFetcher("createSecret", new CreateSecretResolver(this.entityClient, this.secretService))
            .dataFetcher("deleteSecret", new DeleteSecretResolver(this.entityClient))
            .dataFetcher("createIngestionSource", new UpsertIngestionSourceResolver(this.entityClient))
            .dataFetcher("updateIngestionSource", new UpsertIngestionSourceResolver(this.entityClient))
            .dataFetcher("deleteIngestionSource", new DeleteIngestionSourceResolver(this.entityClient))
            .dataFetcher("createIngestionExecutionRequest", new CreateIngestionExecutionRequestResolver(this.entityClient, this.ingestionConfiguration))
            .dataFetcher("cancelIngestionExecutionRequest", new CancelIngestionExecutionRequestResolver(this.entityClient))
        );
    }

    private void configureGenericEntityResolvers(final RuntimeWiring.Builder builder) {
        builder
            .type("SearchResult", typeWiring -> typeWiring
                .dataFetcher("entity", new AuthenticatedResolver<>(
                    new EntityTypeResolver(
                        entityTypes.stream().collect(Collectors.toList()),
                        (env) -> ((SearchResult) env.getSource()).getEntity()))
                )
            )
            .type("AggregationMetadata", typeWiring -> typeWiring
                .dataFetcher("entity", new EntityTypeResolver(
                    entityTypes.stream().collect(Collectors.toList()),
                    (env) -> ((AggregationMetadata) env.getSource()).getEntity()))
            )
            .type("RecommendationContent", typeWiring -> typeWiring
                .dataFetcher("entity", new EntityTypeResolver(
                    entityTypes.stream().collect(Collectors.toList()),
                    (env) -> ((RecommendationContent) env.getSource()).getEntity()))
            )
            .type("BrowseResults", typeWiring -> typeWiring
                .dataFetcher("entities", new AuthenticatedResolver<>(
                    new EntityTypeBatchResolver(
                        entityTypes.stream().collect(Collectors.toList()),
                        (env) -> ((BrowseResults) env.getSource()).getEntities()))
                )
            )
            .type("EntityRelationshipLegacy", typeWiring -> typeWiring
                .dataFetcher("entity", new AuthenticatedResolver<>(
                    new EntityTypeResolver(
                        new ArrayList<>(entityTypes),
                        (env) -> ((EntityRelationshipLegacy) env.getSource()).getEntity()))
                )
            )
            .type("EntityRelationship", typeWiring -> typeWiring
                .dataFetcher("entity", new AuthenticatedResolver<>(
                    new EntityTypeResolver(
                        new ArrayList<>(entityTypes),
                        (env) -> ((EntityRelationship) env.getSource()).getEntity()))
                )
            )
<<<<<<< HEAD
            .type("ActionRequest", typeWiring -> typeWiring
                .dataFetcher("entity", new AuthenticatedResolver<>(
                    new EntityTypeResolver(
                        new ArrayList<>(entityTypes),
                        (env) -> ((ActionRequest) env.getSource()).getEntity()))
                )
=======
            .type("ListDomainsResult", typeWiring -> typeWiring
                .dataFetcher("domains",
                    new LoadableTypeBatchResolver<>(domainType,
                        (env) -> ((ListDomainsResult) env.getSource()).getDomains().stream()
                            .map(Domain::getUrn)
                            .collect(Collectors.toList())))
>>>>>>> 697eda7c
            );
    }

    /**
     * Configures resolvers responsible for resolving the {@link com.linkedin.datahub.graphql.generated.Dataset} type.
     */
    private void configureDatasetResolvers(final RuntimeWiring.Builder builder) {
        builder
            .type("Dataset", typeWiring -> typeWiring
                .dataFetcher("relationships", new AuthenticatedResolver<>(
                    new EntityRelationshipsResultResolver(graphClient)
                ))
                .dataFetcher("domain",
                    new LoadableTypeResolver<>(
                        domainType,
                        (env) -> {
                            final Dataset dataset = env.getSource();
                            return dataset.getDomain() != null ? dataset.getDomain().getUrn() : null;
                        }))
                .dataFetcher("platform", new AuthenticatedResolver<>(
                        new LoadableTypeResolver<>(dataPlatformType,
                                (env) -> ((Dataset) env.getSource()).getPlatform().getUrn()))
                )
                .dataFetcher("proposals", new AuthenticatedResolver<>(
                    new ProposalsResolver(
                        (env) -> ((Entity) env.getSource()).getUrn(), entityClient))
                )
                .dataFetcher("constraints", new AuthenticatedResolver<>(
                    new ConstraintsResolver(
                        (env) -> ((Entity) env.getSource()).getUrn(), entityClient))
                )
                .dataFetcher("datasetProfiles", new AuthenticatedResolver<>(
                    new TimeSeriesAspectResolver(
                        this.entityClient,
                        "dataset",
                        "datasetProfile",
                        DatasetProfileMapper::map
                    )
                ))
                .dataFetcher("operations", new AuthenticatedResolver<>(
                        new TimeSeriesAspectResolver(
                                this.entityClient,
                                "dataset",
                                "operation",
                                OperationMapper::map
                        )
                ))
                .dataFetcher("usageStats", new AuthenticatedResolver<>(new UsageTypeResolver()))
                .dataFetcher("schemaMetadata", new AuthenticatedResolver<>(
                    new AspectResolver())
                )
               .dataFetcher("aspects", new AuthenticatedResolver<>(
                   new WeaklyTypedAspectsResolver(entityClient, entityRegistry))
               )
               .dataFetcher("subTypes", new AuthenticatedResolver(new SubTypesResolver(
                   this.entityClient,
                   "dataset",
                   "subTypes")))
            )
            .type("Owner", typeWiring -> typeWiring
                    .dataFetcher("owner", new AuthenticatedResolver<>(
                            new OwnerTypeResolver<>(ownerTypes,
                                    (env) -> ((Owner) env.getSource()).getOwner()))
                    )
            )
            .type("UserUsageCounts", typeWiring -> typeWiring
                .dataFetcher("user", new AuthenticatedResolver<>(
                    new LoadableTypeResolver<>(corpUserType,
                        (env) -> ((UserUsageCounts) env.getSource()).getUser().getUrn()))
                )
            )
            .type("ForeignKeyConstraint", typeWiring -> typeWiring
                .dataFetcher("foreignDataset", new AuthenticatedResolver<>(
                    new LoadableTypeResolver<>(datasetType,
                        (env) -> ((ForeignKeyConstraint) env.getSource()).getForeignDataset().getUrn()))
                )
            )
            .type("InstitutionalMemoryMetadata", typeWiring -> typeWiring
                .dataFetcher("author", new AuthenticatedResolver<>(
                        new LoadableTypeResolver<>(corpUserType,
                                (env) -> ((InstitutionalMemoryMetadata) env.getSource()).getAuthor().getUrn()))
                )
            );
    }

    private void configureGlossaryTermResolvers(final RuntimeWiring.Builder builder) {
        builder.type("GlossaryTerm", typeWiring -> typeWiring
            .dataFetcher("schemaMetadata", new AuthenticatedResolver<>(
                    new AspectResolver())
            )
        );
    }

    /**
     * Configures resolvers responsible for resolving the {@link com.linkedin.datahub.graphql.generated.CorpUser} type.
     */
    private void configureCorpUserResolvers(final RuntimeWiring.Builder builder) {
        builder.type("CorpUser", typeWiring -> typeWiring
            .dataFetcher("relationships", new AuthenticatedResolver<>(
                new EntityRelationshipsResultResolver(graphClient)
            ))
        );
        builder.type("CorpUserInfo", typeWiring -> typeWiring
            .dataFetcher("manager", new AuthenticatedResolver<>(
                    new LoadableTypeResolver<>(corpUserType,
                            (env) -> ((CorpUserInfo) env.getSource()).getManager().getUrn()))
            )
        );
    }

    /**
     * Configures resolvers responsible for resolving the {@link com.linkedin.datahub.graphql.generated.CorpGroup} type.
     */
    private void configureCorpGroupResolvers(final RuntimeWiring.Builder builder) {
        builder.type("CorpGroup", typeWiring -> typeWiring
            .dataFetcher("relationships", new AuthenticatedResolver<>(
                new EntityRelationshipsResultResolver(graphClient)
            ))
        );
        builder.type("CorpGroupInfo", typeWiring -> typeWiring
            .dataFetcher("admins", new AuthenticatedResolver<>(
                    new LoadableTypeBatchResolver<>(corpUserType,
                            (env) -> ((CorpGroupInfo) env.getSource()).getAdmins().stream()
                                    .map(CorpUser::getUrn)
                                    .collect(Collectors.toList())))
            )
            .dataFetcher("members", new AuthenticatedResolver<>(
                    new LoadableTypeBatchResolver<>(corpUserType,
                            (env) -> ((CorpGroupInfo) env.getSource()).getMembers().stream()
                                    .map(CorpUser::getUrn)
                                    .collect(Collectors.toList())))
            )
        );
    }

    private void configureTagAssociationResolver(final RuntimeWiring.Builder builder) {
        builder.type("Tag", typeWiring -> typeWiring
            .dataFetcher("relationships", new AuthenticatedResolver<>(
                new EntityRelationshipsResultResolver(graphClient)
            ))
        );
        builder.type("TagAssociation", typeWiring -> typeWiring
            .dataFetcher("tag", new AuthenticatedResolver<>(
                    new LoadableTypeResolver<>(tagType,
                            (env) -> ((com.linkedin.datahub.graphql.generated.TagAssociation) env.getSource()).getTag().getUrn()))
            )
        );
    }

    /**
     * Configures resolvers responsible for resolving the {@link com.linkedin.datahub.graphql.generated.Dashboard} type.
     */
    private void configureDashboardResolvers(final RuntimeWiring.Builder builder) {
        builder.type("Dashboard", typeWiring -> typeWiring
            .dataFetcher("relationships", new AuthenticatedResolver<>(
                new EntityRelationshipsResultResolver(graphClient)
            ))
            .dataFetcher("platform", new AuthenticatedResolver<>(
                new LoadableTypeResolver<>(dataPlatformType,
                    (env) -> ((Dashboard) env.getSource()).getPlatform().getUrn()))
                )
            .dataFetcher("domain",
                new LoadableTypeResolver<>(
                    domainType,
                    (env) -> {
                        final Dashboard dashboard = env.getSource();
                        return dashboard.getDomain() != null ? dashboard.getDomain().getUrn() : null;
                    }
                )
            )
        );
        builder.type("DashboardInfo", typeWiring -> typeWiring
            .dataFetcher("charts", new AuthenticatedResolver<>(
                new LoadableTypeBatchResolver<>(chartType,
                    (env) -> ((DashboardInfo) env.getSource()).getCharts().stream()
                        .map(Chart::getUrn)
                        .collect(Collectors.toList())))
            )
        );
    }

    /**
     * Configures resolvers responsible for resolving the {@link com.linkedin.datahub.graphql.generated.Chart} type.
     */
    private void configureChartResolvers(final RuntimeWiring.Builder builder) {
        builder.type("Chart", typeWiring -> typeWiring
            .dataFetcher("relationships", new AuthenticatedResolver<>(
                new EntityRelationshipsResultResolver(graphClient)
            ))
            .dataFetcher("platform", new AuthenticatedResolver<>(
                new LoadableTypeResolver<>(dataPlatformType,
                    (env) -> ((Chart) env.getSource()).getPlatform().getUrn()))
            )
            .dataFetcher("domain",
                new LoadableTypeResolver<>(
                    domainType,
                    (env) -> {
                        final Chart chart = env.getSource();
                        return chart.getDomain() != null ? chart.getDomain().getUrn() : null;
                    })
            )
        );
        builder.type("ChartInfo", typeWiring -> typeWiring
            .dataFetcher("inputs", new AuthenticatedResolver<>(
                    new LoadableTypeBatchResolver<>(datasetType,
                            (env) -> ((ChartInfo) env.getSource()).getInputs().stream()
                                    .map(Dataset::getUrn)
                                    .collect(Collectors.toList())))
            )
        );
    }

    /**
     * Configures {@link graphql.schema.TypeResolver}s for any GQL 'union' or 'interface' types.
     */
    private void configureTypeResolvers(final RuntimeWiring.Builder builder) {
        builder
            .type("Entity", typeWiring -> typeWiring
                .typeResolver(new EntityInterfaceTypeResolver(loadableTypes.stream()
                        .filter(graphType -> graphType instanceof EntityType)
                        .map(graphType -> (EntityType<?>) graphType)
                        .collect(Collectors.toList())
                )))
            .type("EntityWithRelationships", typeWiring -> typeWiring
                .typeResolver(new EntityInterfaceTypeResolver(loadableTypes.stream()
                        .filter(graphType -> graphType instanceof EntityType)
                        .map(graphType -> (EntityType<?>) graphType)
                        .collect(Collectors.toList())
                )))
            .type("OwnerType", typeWiring -> typeWiring
                .typeResolver(new EntityInterfaceTypeResolver(ownerTypes.stream()
                    .filter(graphType -> graphType instanceof EntityType)
                    .map(graphType -> (EntityType<?>) graphType)
                    .collect(Collectors.toList())
                )))
            .type("PlatformSchema", typeWiring -> typeWiring
                    .typeResolver(new PlatformSchemaUnionTypeResolver())
            )
            .type("HyperParameterValueType", typeWiring -> typeWiring
                    .typeResolver(new HyperParameterValueTypeResolver())
            )
            .type("Aspect", typeWiring -> typeWiring.typeResolver(new AspectInterfaceTypeResolver()))
            .type("TimeSeriesAspect", typeWiring -> typeWiring.typeResolver(new TimeSeriesAspectInterfaceTypeResolver()))
            .type("ResultsType", typeWiring -> typeWiring
                    .typeResolver(new ResultsTypeResolver()));
    }

    /**
     * Configures custom type extensions leveraged within our GraphQL schema.
     */
    private void configureTypeExtensions(final RuntimeWiring.Builder builder) {
        builder.scalar(GraphQLLong);
    }

    /**
     * Configures resolvers responsible for resolving the {@link com.linkedin.datahub.graphql.generated.DataJob} type.
     */
    private void configureDataJobResolvers(final RuntimeWiring.Builder builder) {
        builder
            .type("DataJob", typeWiring -> typeWiring
                .dataFetcher("relationships", new AuthenticatedResolver<>(
                    new EntityRelationshipsResultResolver(graphClient)
                ))
                .dataFetcher("dataFlow", new AuthenticatedResolver<>(
                    new LoadableTypeResolver<>(dataFlowType,
                        (env) -> ((DataJob) env.getSource()).getDataFlow().getUrn()))
                )
                .dataFetcher("domain",
                    new LoadableTypeResolver<>(
                        domainType,
                        (env) -> {
                            final DataJob dataJob = env.getSource();
                            return dataJob.getDomain() != null ? dataJob.getDomain().getUrn() : null;
                        })
                )
            )
            .type("DataJobInputOutput", typeWiring -> typeWiring
                .dataFetcher("inputDatasets", new AuthenticatedResolver<>(
                    new LoadableTypeBatchResolver<>(datasetType,
                        (env) -> ((DataJobInputOutput) env.getSource()).getInputDatasets().stream()
                                .map(Dataset::getUrn)
                                .collect(Collectors.toList())))
                )
                .dataFetcher("outputDatasets", new AuthenticatedResolver<>(
                    new LoadableTypeBatchResolver<>(datasetType,
                        (env) -> ((DataJobInputOutput) env.getSource()).getOutputDatasets().stream()
                                .map(Dataset::getUrn)
                                .collect(Collectors.toList())))
                )
                .dataFetcher("inputDatajobs", new AuthenticatedResolver<>(
                    new LoadableTypeBatchResolver<>(dataJobType,
                        (env) -> ((DataJobInputOutput) env.getSource()).getInputDatajobs().stream()
                            .map(DataJob::getUrn)
                            .collect(Collectors.toList())))
                )
            );
    }

    /**
     * Configures resolvers responsible for resolving the {@link com.linkedin.datahub.graphql.generated.DataFlow} type.
     */
    private void configureDataFlowResolvers(final RuntimeWiring.Builder builder) {
        builder
            .type("DataFlow", typeWiring -> typeWiring
                .dataFetcher("relationships", new AuthenticatedResolver<>(
                    new EntityRelationshipsResultResolver(graphClient)
                ))
                .dataFetcher("platform", new AuthenticatedResolver<>(
                    new LoadableTypeResolver<>(dataPlatformType,
                        (env) -> ((DataFlow) env.getSource()).getPlatform().getUrn()))
                )
                .dataFetcher("domain",
                    new LoadableTypeResolver<>(
                        domainType,
                        (env) -> {
                            final DataFlow dataFlow = env.getSource();
                            return dataFlow.getDomain() != null ? dataFlow.getDomain().getUrn() : null;
                        })
                )
            );
    }

    /**
     * Configures resolvers responsible for resolving the {@link com.linkedin.datahub.graphql.generated.MLFeatureTable} type.
     */
    private void configureMLFeatureTableResolvers(final RuntimeWiring.Builder builder) {
        builder
            .type("MLFeatureTable", typeWiring -> typeWiring
                .dataFetcher("relationships", new AuthenticatedResolver<>(
                    new EntityRelationshipsResultResolver(graphClient)
                ))
                .dataFetcher("platform", new AuthenticatedResolver<>(
                        new LoadableTypeResolver<>(dataPlatformType,
                                (env) -> ((MLFeatureTable) env.getSource()).getPlatform().getUrn()))
                )
            )
            .type("MLFeatureTableProperties", typeWiring -> typeWiring
                .dataFetcher("mlFeatures", new AuthenticatedResolver<>(
                                new LoadableTypeBatchResolver<>(mlFeatureType,
                                        (env) -> ((MLFeatureTableProperties) env.getSource()).getMlFeatures().stream()
                                        .map(MLFeature::getUrn)
                                        .collect(Collectors.toList())))
                )
                .dataFetcher("mlPrimaryKeys", new AuthenticatedResolver<>(
                                new LoadableTypeBatchResolver<>(mlPrimaryKeyType,
                                        (env) -> ((MLFeatureTableProperties) env.getSource()).getMlPrimaryKeys().stream()
                                        .map(MLPrimaryKey::getUrn)
                                        .collect(Collectors.toList())))
                )
            )
            .type("MLFeatureProperties", typeWiring -> typeWiring
                .dataFetcher("sources", new AuthenticatedResolver<>(
                        new LoadableTypeBatchResolver<>(datasetType,
                                (env) -> ((MLFeatureProperties) env.getSource()).getSources().stream()
                                        .map(Dataset::getUrn)
                                        .collect(Collectors.toList())))
                )
            )
            .type("MLPrimaryKeyProperties", typeWiring -> typeWiring
                .dataFetcher("sources", new AuthenticatedResolver<>(
                        new LoadableTypeBatchResolver<>(datasetType,
                                (env) -> ((MLPrimaryKeyProperties) env.getSource()).getSources().stream()
                                        .map(Dataset::getUrn)
                                        .collect(Collectors.toList())))
                )
            )
            .type("MLModel", typeWiring -> typeWiring
                .dataFetcher("relationships", new AuthenticatedResolver<>(
                    new EntityRelationshipsResultResolver(graphClient)
                ))
                .dataFetcher("platform", new AuthenticatedResolver<>(
                        new LoadableTypeResolver<>(dataPlatformType,
                                (env) -> ((MLModel) env.getSource()).getPlatform().getUrn()))
                )
            )
            .type("MLModelProperties", typeWiring -> typeWiring
                .dataFetcher("groups", new AuthenticatedResolver<>(
                    new LoadableTypeBatchResolver<>(mlModelGroupType,
                        (env) -> {
                            MLModelProperties properties = env.getSource();
                            if (properties.getGroups() != null) {
                                return properties.getGroups().stream()
                                    .map(MLModelGroup::getUrn)
                                    .collect(Collectors.toList());
                            }
                            return Collections.emptyList();
                        }))
                )
            )
            .type("MLModelGroup", typeWiring -> typeWiring
                .dataFetcher("relationships", new AuthenticatedResolver<>(
                    new EntityRelationshipsResultResolver(graphClient)
                ))
                .dataFetcher("platform", new AuthenticatedResolver<>(
                        new LoadableTypeResolver<>(dataPlatformType,
                                (env) -> ((MLModelGroup) env.getSource()).getPlatform().getUrn()))
                )
            );
    }

    private void configureGlossaryRelationshipResolvers(final RuntimeWiring.Builder builder) {
        builder.type("GlossaryTerm", typeWiring -> typeWiring.dataFetcher("relationships",
            new AuthenticatedResolver<>(new EntityRelationshipsResultResolver(graphClient))));
<<<<<<< HEAD
=======
    }

    private void configureDomainResolvers(final RuntimeWiring.Builder builder) {
        builder.type("Domain", typeWiring -> typeWiring
            .dataFetcher("entities", new DomainEntitiesResolver(this.entityClient))
            .dataFetcher("relationships", new AuthenticatedResolver<>(
                new EntityRelationshipsResultResolver(graphClient)
            ))
        );
>>>>>>> 697eda7c
    }

    private <T> DataLoader<String, DataFetcherResult<T>> createDataLoader(final LoadableType<T> graphType, final QueryContext queryContext) {
        BatchLoaderContextProvider contextProvider = () -> queryContext;
        DataLoaderOptions loaderOptions = DataLoaderOptions.newOptions().setBatchLoaderContextProvider(contextProvider);
        return DataLoader.newDataLoader((keys, context) -> CompletableFuture.supplyAsync(() -> {
            try {
                log.debug(String.format("Batch loading entities of type: %s, keys: %s", graphType.name(), keys));
                return graphType.batchLoad(keys, context.getContext());
            } catch (Exception e) {
                log.error(String.format("Failed to load Entities of type: %s, keys: %s", graphType.name(), keys) + " " + e.getMessage());
                throw new RuntimeException(String.format("Failed to retrieve entities of type %s", graphType.name()), e);
            }
        }), loaderOptions);
    }

    private void configureIngestionSourceResolvers(final RuntimeWiring.Builder builder) {
        builder.type("IngestionSource", typeWiring -> typeWiring.dataFetcher("executions", new IngestionSourceExecutionRequestsResolver(entityClient)));
    }

    private DataLoader<VersionedAspectKey, DataFetcherResult<Aspect>> createAspectLoader(final QueryContext queryContext) {
        BatchLoaderContextProvider contextProvider = () -> queryContext;
        DataLoaderOptions loaderOptions = DataLoaderOptions.newOptions().setBatchLoaderContextProvider(contextProvider);
        return DataLoader.newDataLoader((keys, context) -> CompletableFuture.supplyAsync(() -> {
            try {
                log.debug(String.format("Batch loading aspects with keys: %s", keys));
                return aspectType.batchLoad(keys, context.getContext());
            } catch (Exception e) {
                log.error(String.format("Failed to load Aspect for entity. keys: %s", keys) + " " + e.getMessage());
                throw new RuntimeException(String.format("Failed to retrieve entities of type Aspect", e));
            }
        }), loaderOptions);
    }

    private DataLoader<UsageStatsKey, DataFetcherResult<UsageQueryResult>> createUsageLoader(final QueryContext queryContext) {
        BatchLoaderContextProvider contextProvider = () -> queryContext;
        DataLoaderOptions loaderOptions = DataLoaderOptions.newOptions().setBatchLoaderContextProvider(contextProvider);
        return DataLoader.newDataLoader((keys, context) -> CompletableFuture.supplyAsync(() -> {
            try {
                return usageType.batchLoad(keys, context.getContext());
            } catch (Exception e) {
                throw new RuntimeException("Failed to retrieve usage stats", e);
            }
        }), loaderOptions);
    }
}<|MERGE_RESOLUTION|>--- conflicted
+++ resolved
@@ -22,16 +22,12 @@
 import com.linkedin.datahub.graphql.generated.DataJob;
 import com.linkedin.datahub.graphql.generated.DataJobInputOutput;
 import com.linkedin.datahub.graphql.generated.Dataset;
-<<<<<<< HEAD
 import com.linkedin.datahub.graphql.generated.Entity;
-=======
 import com.linkedin.datahub.graphql.generated.Domain;
->>>>>>> 697eda7c
 import com.linkedin.datahub.graphql.generated.EntityRelationship;
 import com.linkedin.datahub.graphql.generated.EntityRelationshipLegacy;
 import com.linkedin.datahub.graphql.generated.GlossaryTermProposalParams;
 import com.linkedin.datahub.graphql.generated.ForeignKeyConstraint;
-<<<<<<< HEAD
 import com.linkedin.datahub.graphql.generated.MLModelProperties;
 import com.linkedin.datahub.graphql.generated.ResolvedAuditStamp;
 import com.linkedin.datahub.graphql.generated.RecommendationContent;
@@ -40,32 +36,16 @@
 import com.linkedin.datahub.graphql.generated.TagProposalParams;
 import com.linkedin.datahub.graphql.generated.UsageQueryResult;
 import com.linkedin.datahub.graphql.generated.UserUsageCounts;
-import com.linkedin.datahub.graphql.generated.CorpUser;
-import com.linkedin.datahub.graphql.generated.CorpUserInfo;
-import com.linkedin.datahub.graphql.generated.CorpGroupInfo;
 import com.linkedin.datahub.graphql.generated.Owner;
 import com.linkedin.datahub.graphql.generated.MLModel;
 import com.linkedin.datahub.graphql.generated.MLModelGroup;
 import com.linkedin.datahub.graphql.generated.MLFeatureTable;
 import com.linkedin.datahub.graphql.generated.MLFeatureTableProperties;
-=======
 import com.linkedin.datahub.graphql.generated.ListDomainsResult;
-import com.linkedin.datahub.graphql.generated.InstitutionalMemoryMetadata;
->>>>>>> 697eda7c
 import com.linkedin.datahub.graphql.generated.MLFeature;
 import com.linkedin.datahub.graphql.generated.MLFeatureProperties;
-import com.linkedin.datahub.graphql.generated.MLFeatureTable;
-import com.linkedin.datahub.graphql.generated.MLFeatureTableProperties;
-import com.linkedin.datahub.graphql.generated.MLModel;
-import com.linkedin.datahub.graphql.generated.MLModelGroup;
-import com.linkedin.datahub.graphql.generated.MLModelProperties;
 import com.linkedin.datahub.graphql.generated.MLPrimaryKey;
 import com.linkedin.datahub.graphql.generated.MLPrimaryKeyProperties;
-import com.linkedin.datahub.graphql.generated.Owner;
-import com.linkedin.datahub.graphql.generated.RecommendationContent;
-import com.linkedin.datahub.graphql.generated.SearchResult;
-import com.linkedin.datahub.graphql.generated.UsageQueryResult;
-import com.linkedin.datahub.graphql.generated.UserUsageCounts;
 import com.linkedin.datahub.graphql.resolvers.AuthenticatedResolver;
 import com.linkedin.datahub.graphql.resolvers.MeResolver;
 import com.linkedin.datahub.graphql.resolvers.actionrequest.ListActionRequestsResolver;
@@ -99,21 +79,14 @@
 import com.linkedin.datahub.graphql.resolvers.ingest.secret.ListSecretsResolver;
 import com.linkedin.datahub.graphql.resolvers.ingest.source.UpsertIngestionSourceResolver;
 import com.linkedin.datahub.graphql.resolvers.load.AspectResolver;
-<<<<<<< HEAD
 import com.linkedin.datahub.graphql.resolvers.constraint.ConstraintsResolver;
 import com.linkedin.datahub.graphql.resolvers.load.EntityTypeBatchResolver;
 import com.linkedin.datahub.graphql.resolvers.load.EntityTypeResolver;
 import com.linkedin.datahub.graphql.resolvers.load.LoadableTypeBatchResolver;
 import com.linkedin.datahub.graphql.resolvers.load.EntityRelationshipsResultResolver;
 import com.linkedin.datahub.graphql.resolvers.load.ProposalsResolver;
-=======
-import com.linkedin.datahub.graphql.resolvers.load.EntityRelationshipsResultResolver;
-import com.linkedin.datahub.graphql.resolvers.load.EntityTypeBatchResolver;
-import com.linkedin.datahub.graphql.resolvers.load.EntityTypeResolver;
-import com.linkedin.datahub.graphql.resolvers.load.LoadableTypeBatchResolver;
 import com.linkedin.datahub.graphql.resolvers.load.LoadableTypeResolver;
 import com.linkedin.datahub.graphql.resolvers.load.OwnerTypeResolver;
->>>>>>> 697eda7c
 import com.linkedin.datahub.graphql.resolvers.load.TimeSeriesAspectResolver;
 import com.linkedin.datahub.graphql.resolvers.load.UsageTypeResolver;
 import com.linkedin.datahub.graphql.resolvers.mutate.AcceptProposalResolver;
@@ -176,16 +149,11 @@
 import com.linkedin.metadata.graph.GraphClient;
 import com.linkedin.metadata.models.registry.EntityRegistry;
 import com.linkedin.metadata.recommendation.RecommendationsService;
-<<<<<<< HEAD
-import com.linkedin.metadata.graph.GraphClient;
-=======
->>>>>>> 697eda7c
 import com.linkedin.metadata.secret.SecretService;
 import com.linkedin.metadata.version.GitVersion;
 import com.linkedin.usage.UsageClient;
 import graphql.execution.DataFetcherResult;
 import graphql.schema.idl.RuntimeWiring;
-<<<<<<< HEAD
 import java.util.ArrayList;
 import java.util.Collections;
 import java.util.Objects;
@@ -194,26 +162,15 @@
 import org.dataloader.BatchLoaderContextProvider;
 import org.dataloader.DataLoader;
 import org.dataloader.DataLoaderOptions;
-
-=======
->>>>>>> 697eda7c
 import java.io.IOException;
 import java.io.InputStream;
 import java.nio.charset.StandardCharsets;
-import java.util.ArrayList;
-import java.util.Collections;
 import java.util.List;
 import java.util.Map;
-import java.util.Objects;
 import java.util.concurrent.CompletableFuture;
 import java.util.function.Function;
 import java.util.function.Supplier;
 import java.util.stream.Collectors;
-import lombok.extern.slf4j.Slf4j;
-import org.apache.commons.io.IOUtils;
-import org.dataloader.BatchLoaderContextProvider;
-import org.dataloader.DataLoader;
-import org.dataloader.DataLoaderOptions;
 
 import static com.linkedin.datahub.graphql.Constants.*;
 import static graphql.Scalars.*;
@@ -234,13 +191,9 @@
     private final EntityRegistry entityRegistry;
     private final TokenService tokenService;
     private final SecretService secretService;
-<<<<<<< HEAD
     private final IngestionConfiguration ingestionConfiguration;
-=======
->>>>>>> 697eda7c
+
     private final GitVersion gitVersion;
-
-    private final IngestionConfiguration ingestionConfiguration;
 
     private final DatasetType datasetType;
     private final CorpUserType corpUserType;
@@ -366,12 +319,8 @@
             mlPrimaryKeyType,
             dataFlowType,
             dataJobType,
-<<<<<<< HEAD
-            glossaryTermType
-=======
             glossaryTermType,
             domainType
->>>>>>> 697eda7c
         );
         this.loadableTypes = new ArrayList<>(entityTypes);
         this.ownerTypes = ImmutableList.of(corpUserType, corpGroupType);
@@ -457,7 +406,6 @@
         return recommendationsSchemaString;
     }
 
-<<<<<<< HEAD
     public static String actionsSchema() {
         String actionsSchemaString;
         try {
@@ -482,8 +430,6 @@
         return actionsSchemaString;
     }
 
-=======
->>>>>>> 697eda7c
     public static String ingestionSchema() {
         String ingestionSchema;
         try {
@@ -527,13 +473,10 @@
         configureGlossaryRelationshipResolvers(builder);
         configureIngestionSourceResolvers(builder);
         configureAnalyticsResolvers(builder);
-<<<<<<< HEAD
         configureActionRequestResolvers(builder);
         configureResolvedAuditStampResolvers(builder);
-=======
         configureGlossaryTermResolvers(builder);
         configureDomainResolvers(builder);
->>>>>>> 697eda7c
     }
 
     public GraphQLEngine.Builder builder() {
@@ -544,11 +487,8 @@
             .addSchema(authSchema())
             .addSchema(analyticsSchema())
             .addSchema(recommendationsSchema())
-<<<<<<< HEAD
             .addSchema(actionsSchema())
             .addSchema(constraintsSchema())
-=======
->>>>>>> 697eda7c
             .addSchema(ingestionSchema())
             .addDataLoaders(loaderSuppliers(loadableTypes))
             .addDataLoader("Aspect", (context) -> createAspectLoader(context))
@@ -664,11 +604,8 @@
                 new EntityCountsResolver(this.entityClient))
             .dataFetcher("getAccessToken",
                 new GetAccessTokenResolver(tokenService))
-<<<<<<< HEAD
-=======
             .dataFetcher("listDomains",
                 new ListDomainsResolver(this.entityClient))
->>>>>>> 697eda7c
             .dataFetcher("listSecrets",
                 new ListSecretsResolver(this.entityClient))
             .dataFetcher("getSecretValues",
@@ -699,14 +636,9 @@
             .dataFetcher("createPolicy", new UpsertPolicyResolver(this.entityClient))
             .dataFetcher("updatePolicy", new UpsertPolicyResolver(this.entityClient))
             .dataFetcher("deletePolicy", new DeletePolicyResolver(this.entityClient))
-<<<<<<< HEAD
             .dataFetcher("acceptProposal", new AuthenticatedResolver<>(new AcceptProposalResolver(entityService)))
             .dataFetcher("rejectProposal", new AuthenticatedResolver<>(new RejectProposalResolver(entityService)))
-            .dataFetcher("updateDescription", new AuthenticatedResolver<>(new UpdateFieldDescriptionResolver(
-                entityService)))
-=======
             .dataFetcher("updateDescription", new UpdateDescriptionResolver(entityService))
->>>>>>> 697eda7c
             .dataFetcher("addOwner", new AddOwnerResolver(entityService))
             .dataFetcher("removeOwner", new RemoveOwnerResolver(entityService))
             .dataFetcher("addLink", new AddLinkResolver(entityService))
@@ -717,13 +649,10 @@
             .dataFetcher("removeUser", new RemoveUserResolver(this.entityClient))
             .dataFetcher("removeGroup", new RemoveGroupResolver(this.entityClient))
             .dataFetcher("updateUserStatus", new UpdateUserStatusResolver(this.entityClient))
-<<<<<<< HEAD
             .dataFetcher("createTermConstraint", new CreateTermConstraintResolver(this.entityClient))
-=======
             .dataFetcher("createDomain", new CreateDomainResolver(this.entityClient))
             .dataFetcher("setDomain", new SetDomainResolver(this.entityClient, this.entityService))
             .dataFetcher("unsetDomain", new UnsetDomainResolver(this.entityClient, this.entityService))
->>>>>>> 697eda7c
             .dataFetcher("createSecret", new CreateSecretResolver(this.entityClient, this.secretService))
             .dataFetcher("deleteSecret", new DeleteSecretResolver(this.entityClient))
             .dataFetcher("createIngestionSource", new UpsertIngestionSourceResolver(this.entityClient))
@@ -774,21 +703,18 @@
                         (env) -> ((EntityRelationship) env.getSource()).getEntity()))
                 )
             )
-<<<<<<< HEAD
             .type("ActionRequest", typeWiring -> typeWiring
                 .dataFetcher("entity", new AuthenticatedResolver<>(
                     new EntityTypeResolver(
                         new ArrayList<>(entityTypes),
                         (env) -> ((ActionRequest) env.getSource()).getEntity()))
                 )
-=======
             .type("ListDomainsResult", typeWiring -> typeWiring
                 .dataFetcher("domains",
                     new LoadableTypeBatchResolver<>(domainType,
                         (env) -> ((ListDomainsResult) env.getSource()).getDomains().stream()
                             .map(Domain::getUrn)
                             .collect(Collectors.toList())))
->>>>>>> 697eda7c
             );
     }
 
@@ -1192,8 +1118,6 @@
     private void configureGlossaryRelationshipResolvers(final RuntimeWiring.Builder builder) {
         builder.type("GlossaryTerm", typeWiring -> typeWiring.dataFetcher("relationships",
             new AuthenticatedResolver<>(new EntityRelationshipsResultResolver(graphClient))));
-<<<<<<< HEAD
-=======
     }
 
     private void configureDomainResolvers(final RuntimeWiring.Builder builder) {
@@ -1203,7 +1127,6 @@
                 new EntityRelationshipsResultResolver(graphClient)
             ))
         );
->>>>>>> 697eda7c
     }
 
     private <T> DataLoader<String, DataFetcherResult<T>> createDataLoader(final LoadableType<T> graphType, final QueryContext queryContext) {
