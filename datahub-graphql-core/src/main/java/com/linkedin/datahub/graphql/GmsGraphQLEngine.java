--- conflicted
+++ resolved
@@ -127,11 +127,8 @@
 import com.linkedin.metadata.models.registry.EntityRegistry;
 import com.linkedin.metadata.recommendation.RecommendationsService;
 import com.linkedin.metadata.graph.GraphClient;
-<<<<<<< HEAD
 import com.linkedin.metadata.secret.SecretService;
-=======
 import com.linkedin.metadata.version.GitVersion;
->>>>>>> 8b716ad2
 import com.linkedin.usage.UsageClient;
 import graphql.execution.DataFetcherResult;
 import graphql.schema.idl.RuntimeWiring;
@@ -172,13 +169,10 @@
     private final RecommendationsService recommendationsService;
     private final EntityRegistry entityRegistry;
     private final TokenService tokenService;
-<<<<<<< HEAD
     private final SecretService secretService;
+    private final GitVersion gitVersion;
 
     private final IngestionConfiguration ingestionConfiguration;
-=======
-    private final GitVersion gitVersion;
->>>>>>> 8b716ad2
 
     private final DatasetType datasetType;
     private final CorpUserType corpUserType;
@@ -234,10 +228,7 @@
             null,
             null,
             null,
-<<<<<<< HEAD
             null,
-=======
->>>>>>> 8b716ad2
             null);
     }
 
@@ -250,12 +241,9 @@
         final RecommendationsService recommendationsService,
         final TokenService tokenService,
         final EntityRegistry entityRegistry,
-<<<<<<< HEAD
         final SecretService secretService,
-        final IngestionConfiguration ingestionConfiguration
-=======
+        final IngestionConfiguration ingestionConfiguration,
         final GitVersion gitVersion
->>>>>>> 8b716ad2
         ) {
 
         this.entityClient = entityClient;
@@ -466,11 +454,7 @@
     private void configureQueryResolvers(final RuntimeWiring.Builder builder) {
         builder.type("Query", typeWiring -> typeWiring
             .dataFetcher("appConfig",
-<<<<<<< HEAD
-                new AppConfigResolver(analyticsService != null, this.ingestionConfiguration))
-=======
-                new AppConfigResolver(gitVersion, analyticsService != null))
->>>>>>> 8b716ad2
+                new AppConfigResolver(gitVersion, analyticsService != null, this.ingestionConfiguration))
             .dataFetcher("me", new AuthenticatedResolver<>(
                     new MeResolver(this.entityClient)))
             .dataFetcher("search", new AuthenticatedResolver<>(
