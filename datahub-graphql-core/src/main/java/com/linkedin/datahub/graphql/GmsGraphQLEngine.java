--- conflicted
+++ resolved
@@ -199,21 +199,17 @@
         this(null, null, null);
     }
 
-<<<<<<< HEAD
     public GmsGraphQLEngine(
         final AnalyticsService analyticsService,
         final EntityService entityService,
-        final GraphClient graphClient
+        final GraphClient graphClient,
+				final EntityClient entityClient
     ) {
-=======
-    public GmsGraphQLEngine(final AnalyticsService analyticsService, final EntityService entityService, final EntityClient entityClient) {
->>>>>>> 9dff1b7a
         this.analyticsService = analyticsService;
         this.entityClient = entityClient;
         this.entityService = entityService;
         this.graphClient = graphClient;
 
-<<<<<<< HEAD
         this.datasetType = new DatasetType(GmsClientFactory.getEntitiesClient());
         this.corpUserType = new CorpUserType(GmsClientFactory.getEntitiesClient());
         this.corpGroupType = new CorpGroupType(GmsClientFactory.getEntitiesClient());
@@ -227,20 +223,12 @@
         this.mlFeatureTableType = new MLFeatureTableType(GmsClientFactory.getEntitiesClient());
         this.mlPrimaryKeyType = new MLPrimaryKeyType(GmsClientFactory.getEntitiesClient());
         this.dataFlowType = new DataFlowType(GmsClientFactory.getEntitiesClient());
-        this.dataJobType = new DataJobType(GmsClientFactory.getEntitiesClient());
-=======
         this.datasetType = new DatasetType(entityClient);
         this.corpUserType = new CorpUserType(entityClient);
         this.corpGroupType = new CorpGroupType(entityClient);
         this.chartType = new ChartType(entityClient);
         this.dashboardType = new DashboardType(entityClient);
         this.dataPlatformType = new DataPlatformType(entityClient);
-        this.downstreamLineageType = new DownstreamLineageType(
-            GmsClientFactory.getLineagesClient()
-        );
-        this.upstreamLineageType = new UpstreamLineageType(
-            GmsClientFactory.getLineagesClient()
-        );
         this.tagType = new TagType(entityClient);
         this.mlModelType = new MLModelType(entityClient);
         this.mlModelGroupType = new MLModelGroupType(entityClient);
@@ -249,7 +237,6 @@
         this.mlPrimaryKeyType = new MLPrimaryKeyType(entityClient);
         this.dataFlowType = new DataFlowType(entityClient);
         this.dataJobType = new DataJobType(entityClient);
->>>>>>> 9dff1b7a
         this.dataFlowDataJobsRelationshipType = new DataFlowDataJobsRelationshipsType(
             GmsClientFactory.getRelationshipsClient()
         );
