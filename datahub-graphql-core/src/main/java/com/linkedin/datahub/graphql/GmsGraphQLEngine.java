package com.linkedin.datahub.graphql;

import com.google.common.collect.ImmutableList;
import com.linkedin.datahub.graphql.analytics.resolver.AnalyticsChartTypeResolver;
import com.linkedin.datahub.graphql.analytics.resolver.GetChartsResolver;
import com.linkedin.datahub.graphql.analytics.resolver.GetHighlightsResolver;
import com.linkedin.datahub.graphql.analytics.resolver.IsAnalyticsEnabledResolver;
import com.linkedin.datahub.graphql.analytics.service.AnalyticsService;
import com.linkedin.datahub.graphql.generated.Aspect;
import com.linkedin.datahub.graphql.generated.BrowseResults;
import com.linkedin.datahub.graphql.generated.Chart;
import com.linkedin.datahub.graphql.generated.ChartInfo;
import com.linkedin.datahub.graphql.generated.DashboardInfo;
import com.linkedin.datahub.graphql.generated.DataJob;
import com.linkedin.datahub.graphql.generated.DataJobInputOutput;
import com.linkedin.datahub.graphql.generated.Dataset;
import com.linkedin.datahub.graphql.generated.Entity;
import com.linkedin.datahub.graphql.generated.EntityRelationship;
import com.linkedin.datahub.graphql.generated.EntityRelationshipLegacy;
import com.linkedin.datahub.graphql.generated.MLModelProperties;
import com.linkedin.datahub.graphql.generated.RelatedDataset;
import com.linkedin.datahub.graphql.generated.SearchResult;
import com.linkedin.datahub.graphql.generated.InstitutionalMemoryMetadata;
import com.linkedin.datahub.graphql.generated.UsageQueryResult;
import com.linkedin.datahub.graphql.generated.UserUsageCounts;
import com.linkedin.datahub.graphql.generated.CorpUser;
import com.linkedin.datahub.graphql.generated.CorpUserInfo;
import com.linkedin.datahub.graphql.generated.CorpGroupInfo;
import com.linkedin.datahub.graphql.generated.Owner;
import com.linkedin.datahub.graphql.generated.MLModel;
import com.linkedin.datahub.graphql.generated.MLModelGroup;
import com.linkedin.datahub.graphql.generated.MLFeatureTable;
import com.linkedin.datahub.graphql.generated.MLFeatureTableProperties;
import com.linkedin.datahub.graphql.generated.MLFeature;
import com.linkedin.datahub.graphql.generated.MLFeatureProperties;
import com.linkedin.datahub.graphql.generated.MLPrimaryKey;
import com.linkedin.datahub.graphql.generated.MLPrimaryKeyProperties;
import com.linkedin.datahub.graphql.resolvers.MeResolver;
import com.linkedin.datahub.graphql.resolvers.load.AspectResolver;
import com.linkedin.datahub.graphql.resolvers.load.EntityTypeBatchResolver;
import com.linkedin.datahub.graphql.resolvers.load.EntityTypeResolver;
import com.linkedin.datahub.graphql.resolvers.load.LoadableTypeBatchResolver;
import com.linkedin.datahub.graphql.resolvers.load.EntityRelationshipsResultResolver;
import com.linkedin.datahub.graphql.resolvers.load.TimeSeriesAspectResolver;
import com.linkedin.datahub.graphql.resolvers.load.UsageTypeResolver;
import com.linkedin.datahub.graphql.resolvers.mutate.AddTagResolver;
import com.linkedin.datahub.graphql.resolvers.mutate.AddTermResolver;
import com.linkedin.datahub.graphql.resolvers.mutate.MutableTypeResolver;
<<<<<<< HEAD
import com.linkedin.datahub.graphql.resolvers.mutate.RemoveTagResolver;
import com.linkedin.datahub.graphql.resolvers.mutate.RemoveTermResolver;
=======
import com.linkedin.datahub.graphql.resolvers.policy.DeletePolicyResolver;
import com.linkedin.datahub.graphql.resolvers.policy.ListPoliciesResolver;
import com.linkedin.datahub.graphql.resolvers.config.AppConfigResolver;
import com.linkedin.datahub.graphql.resolvers.policy.UpsertPolicyResolver;
>>>>>>> fd70ed10
import com.linkedin.datahub.graphql.resolvers.type.AspectInterfaceTypeResolver;
import com.linkedin.datahub.graphql.resolvers.type.HyperParameterValueTypeResolver;
import com.linkedin.datahub.graphql.resolvers.type.ResultsTypeResolver;
import com.linkedin.datahub.graphql.resolvers.type.TimeSeriesAspectInterfaceTypeResolver;
import com.linkedin.datahub.graphql.types.BrowsableEntityType;
import com.linkedin.datahub.graphql.types.EntityType;
import com.linkedin.datahub.graphql.types.LoadableType;
import com.linkedin.datahub.graphql.types.SearchableEntityType;
import com.linkedin.datahub.graphql.types.aspect.AspectType;
import com.linkedin.datahub.graphql.types.chart.ChartType;
import com.linkedin.datahub.graphql.types.corpuser.CorpUserType;
import com.linkedin.datahub.graphql.types.corpgroup.CorpGroupType;
import com.linkedin.datahub.graphql.types.dashboard.DashboardType;
import com.linkedin.datahub.graphql.types.dataplatform.DataPlatformType;
import com.linkedin.datahub.graphql.types.dataset.DatasetType;
import com.linkedin.datahub.graphql.resolvers.AuthenticatedResolver;
import com.linkedin.datahub.graphql.resolvers.load.LoadableTypeResolver;
import com.linkedin.datahub.graphql.resolvers.load.OwnerTypeResolver;
import com.linkedin.datahub.graphql.resolvers.browse.BrowsePathsResolver;
import com.linkedin.datahub.graphql.resolvers.browse.BrowseResolver;
import com.linkedin.datahub.graphql.resolvers.search.AutoCompleteResolver;
import com.linkedin.datahub.graphql.resolvers.search.AutoCompleteForMultipleResolver;
import com.linkedin.datahub.graphql.resolvers.search.SearchResolver;
import com.linkedin.datahub.graphql.resolvers.type.EntityInterfaceTypeResolver;
import com.linkedin.datahub.graphql.resolvers.type.PlatformSchemaUnionTypeResolver;
import com.linkedin.datahub.graphql.types.dataset.mappers.DatasetProfileMapper;
import com.linkedin.datahub.graphql.types.lineage.DownstreamLineageType;
import com.linkedin.datahub.graphql.types.lineage.UpstreamLineageType;
import com.linkedin.datahub.graphql.types.mlmodel.MLFeatureTableType;
import com.linkedin.datahub.graphql.types.mlmodel.MLFeatureType;
import com.linkedin.datahub.graphql.types.mlmodel.MLPrimaryKeyType;
import com.linkedin.datahub.graphql.types.tag.TagType;
import com.linkedin.datahub.graphql.types.mlmodel.MLModelType;
import com.linkedin.datahub.graphql.types.mlmodel.MLModelGroupType;
import com.linkedin.datahub.graphql.types.dataflow.DataFlowType;
import com.linkedin.datahub.graphql.types.datajob.DataJobType;
import com.linkedin.datahub.graphql.types.lineage.DataFlowDataJobsRelationshipsType;
import com.linkedin.datahub.graphql.types.glossary.GlossaryTermType;

import com.linkedin.datahub.graphql.types.usage.UsageType;
import com.linkedin.metadata.entity.EntityService;
import graphql.execution.DataFetcherResult;
import graphql.schema.idl.RuntimeWiring;
import java.util.ArrayList;
import org.apache.commons.io.IOUtils;
import org.dataloader.BatchLoaderContextProvider;
import org.dataloader.DataLoader;
import org.dataloader.DataLoaderOptions;

import java.io.IOException;
import java.io.InputStream;
import java.nio.charset.StandardCharsets;
import java.util.List;
import java.util.Map;
import java.util.concurrent.CompletableFuture;
import java.util.function.Function;
import java.util.function.Supplier;
import java.util.stream.Collectors;
import java.util.stream.Stream;
import org.slf4j.Logger;
import org.slf4j.LoggerFactory;

import static com.linkedin.datahub.graphql.Constants.*;
import static graphql.Scalars.GraphQLLong;

/**
 * A {@link GraphQLEngine} configured to provide access to the entities and aspects on the the GMS graph.
 *
 * TODO: Accept GMS clients as constructor arguments.
 */
public class GmsGraphQLEngine {

    private static final Logger _logger = LoggerFactory.getLogger(GmsGraphQLEngine.class.getName());

    private final AnalyticsService analyticsService;
    private final EntityService entityService;

    private final DatasetType datasetType;
    private final CorpUserType corpUserType;
    private final CorpGroupType corpGroupType;
    private final ChartType chartType;
    private final DashboardType dashboardType;
    private final DataPlatformType dataPlatformType;
    private final DownstreamLineageType downstreamLineageType;
    private final UpstreamLineageType upstreamLineageType;
    private final TagType tagType;
    private final MLModelType mlModelType;
    private final MLModelGroupType mlModelGroupType;
    private final MLFeatureType mlFeatureType;
    private final MLFeatureTableType mlFeatureTableType;
    private final MLPrimaryKeyType mlPrimaryKeyType;
    private final DataFlowType dataFlowType;
    private final DataJobType dataJobType;
    private final DataFlowDataJobsRelationshipsType dataFlowDataJobsRelationshipType;
    private final GlossaryTermType glossaryTermType;
    private final AspectType aspectType;
    private final UsageType usageType;

    /**
     * Configures the graph objects that can be fetched primary key.
     */
    public final List<EntityType<?>> entityTypes;

    /**
     * Configures the graph objects that cannot be fetched by primary key
     */
    public final List<LoadableType<?>> relationshipTypes;

    /**
     * Configures all graph objects
     */
    public final List<LoadableType<?>> loadableTypes;

    /**
     * Configures the graph objects for owner
     */
    public final List<LoadableType<?>> ownerTypes;

    /**
     * Configures the graph objects that can be searched.
     */
    public final List<SearchableEntityType<?>> searchableTypes;

    /**
     * Configures the graph objects that can be browsed.
     */
    public final List<BrowsableEntityType<?>> browsableTypes;

    public GmsGraphQLEngine() {
        this(null);
    }

    public GmsGraphQLEngine(final AnalyticsService analyticsService) {
        this.analyticsService = analyticsService;
        this.datasetType = new DatasetType(GmsClientFactory.getEntitiesClient());
        this.corpUserType = new CorpUserType(GmsClientFactory.getEntitiesClient());
        this.corpGroupType = new CorpGroupType(GmsClientFactory.getEntitiesClient());
        this.chartType = new ChartType(GmsClientFactory.getEntitiesClient());
        this.dashboardType = new DashboardType(GmsClientFactory.getEntitiesClient());
        this.dataPlatformType = new DataPlatformType(GmsClientFactory.getEntitiesClient());
        this.downstreamLineageType = new DownstreamLineageType(
            GmsClientFactory.getLineagesClient()
        );
        this.upstreamLineageType = new UpstreamLineageType(
            GmsClientFactory.getLineagesClient()
        );
        this.tagType = new TagType(GmsClientFactory.getEntitiesClient());
        this.mlModelType = new MLModelType(GmsClientFactory.getEntitiesClient());
        this.mlModelGroupType = new MLModelGroupType(GmsClientFactory.getEntitiesClient());
        this.mlFeatureType = new MLFeatureType(GmsClientFactory.getEntitiesClient());
        this.mlFeatureTableType = new MLFeatureTableType(GmsClientFactory.getEntitiesClient());
        this.mlPrimaryKeyType = new MLPrimaryKeyType(GmsClientFactory.getEntitiesClient());
        this.dataFlowType = new DataFlowType(GmsClientFactory.getEntitiesClient());
        this.dataJobType = new DataJobType(GmsClientFactory.getEntitiesClient());
        this.dataFlowDataJobsRelationshipType = new DataFlowDataJobsRelationshipsType(
            GmsClientFactory.getRelationshipsClient()
        );
        this.glossaryTermType = new GlossaryTermType(GmsClientFactory.getEntitiesClient());
        this.aspectType = new AspectType(GmsClientFactory.getAspectsClient());
        this.usageType = new UsageType(GmsClientFactory.getUsageClient());

        // Init Lists
        this.entityTypes = ImmutableList.of(datasetType, corpUserType, corpGroupType,
            dataPlatformType, chartType, dashboardType, tagType, mlModelType, mlModelGroupType, mlFeatureType,
            mlFeatureTableType, mlPrimaryKeyType, dataFlowType, dataJobType, glossaryTermType
        );
        this.relationshipTypes = ImmutableList.of(downstreamLineageType, upstreamLineageType,
            dataFlowDataJobsRelationshipType
        );
        this.loadableTypes = Stream.concat(entityTypes.stream(), relationshipTypes.stream()).collect(Collectors.toList());
        this.ownerTypes = ImmutableList.of(corpUserType, corpGroupType);
        this.searchableTypes = loadableTypes.stream()
            .filter(type -> (type instanceof SearchableEntityType<?>))
            .map(type -> (SearchableEntityType<?>) type)
            .collect(Collectors.toList());
        this.browsableTypes = loadableTypes.stream()
            .filter(type -> (type instanceof BrowsableEntityType<?>))
            .map(type -> (BrowsableEntityType<?>) type)
            .collect(Collectors.toList());
    }

    public static String schema() {
        String defaultSchemaString;
        try {
            InputStream is = Thread.currentThread().getContextClassLoader().getResourceAsStream(GMS_SCHEMA_FILE);
            defaultSchemaString = IOUtils.toString(is, StandardCharsets.UTF_8);
            is.close();
        } catch (IOException e) {
            throw new RuntimeException("Failed to find GraphQL Schema with name " + GMS_SCHEMA_FILE, e);
        }
        return defaultSchemaString;
    }

    public static String analyticsSchema() {
        String analyticsSchemaString;
        try {
            InputStream is = Thread.currentThread().getContextClassLoader().getResourceAsStream(ANALYTICS_SCHEMA_FILE);
            analyticsSchemaString = IOUtils.toString(is, StandardCharsets.UTF_8);
            is.close();
        } catch (IOException e) {
            throw new RuntimeException("Failed to find GraphQL Schema with name " + ANALYTICS_SCHEMA_FILE, e);
        }
        return analyticsSchemaString;
    }

    /**
     * Returns a {@link Supplier} responsible for creating a new {@link DataLoader} from
     * a {@link LoadableType}.
     */
    public Map<String, Function<QueryContext, DataLoader<?, ?>>> loaderSuppliers(final List<LoadableType<?>> loadableTypes) {
        return loadableTypes
            .stream()
            .collect(Collectors.toMap(
                    LoadableType::name,
                    (graphType) -> (context) -> createDataLoader(graphType, context)
            ));
    }

    public void configureRuntimeWiring(final RuntimeWiring.Builder builder) {
        configureQueryResolvers(builder);
        configureMutationResolvers(builder);
        configureGenericEntityResolvers(builder);
        configureDatasetResolvers(builder);
        configureCorpUserResolvers(builder);
        configureCorpGroupResolvers(builder);
        configureDashboardResolvers(builder);
        configureChartResolvers(builder);
        configureTypeResolvers(builder);
        configureTypeExtensions(builder);
        configureTagAssociationResolver(builder);
        configureDataJobResolvers(builder);
        configureMLFeatureTableResolvers(builder);
        configureGlossaryRelationshipResolvers(builder);
        configureAnalyticsResolvers(builder);
    }

    public GraphQLEngine.Builder builder() {
        return GraphQLEngine.builder()
            .addSchema(schema())
            .addSchema(analyticsSchema())
            .addDataLoaders(loaderSuppliers(loadableTypes))
            .addDataLoader("Aspect", (context) -> createAspectLoader(context))
            .addDataLoader("UsageQueryResult", (context) -> createUsageLoader(context))
            .configureRuntimeWiring(this::configureRuntimeWiring);
    }

    private void configureAnalyticsResolvers(final RuntimeWiring.Builder builder) {
        final boolean isAnalyticsEnabled = analyticsService != null;
        builder.type("Query", typeWiring -> typeWiring.dataFetcher("isAnalyticsEnabled", new IsAnalyticsEnabledResolver(isAnalyticsEnabled)))
            .type("AnalyticsChart", typeWiring -> typeWiring.typeResolver(new AnalyticsChartTypeResolver()));
        if (isAnalyticsEnabled) {
            builder.type("Query",
                typeWiring -> typeWiring.dataFetcher("getAnalyticsCharts", new GetChartsResolver(analyticsService))
                    .dataFetcher("getHighlights", new GetHighlightsResolver(analyticsService)));
        }
    }

    private void configureQueryResolvers(final RuntimeWiring.Builder builder) {
        builder.type("Query", typeWiring -> typeWiring
            .dataFetcher("appConfig",
                new AppConfigResolver(analyticsService != null))
            .dataFetcher("me", new AuthenticatedResolver<>(
                    new MeResolver(GmsClientFactory.getEntitiesClient())))
            .dataFetcher("search", new AuthenticatedResolver<>(
                    new SearchResolver(searchableTypes)))
            .dataFetcher("autoComplete", new AuthenticatedResolver<>(
                    new AutoCompleteResolver(searchableTypes)))
            .dataFetcher("autoCompleteForMultiple", new AuthenticatedResolver<>(
                    new AutoCompleteForMultipleResolver(searchableTypes)))
            .dataFetcher("browse", new AuthenticatedResolver<>(
                    new BrowseResolver(browsableTypes)))
            .dataFetcher("browsePaths", new AuthenticatedResolver<>(
                    new BrowsePathsResolver(browsableTypes)))
            .dataFetcher("dataset", new AuthenticatedResolver<>(
                    new LoadableTypeResolver<>(datasetType,
                            (env) -> env.getArgument(URN_FIELD_NAME))))
            .dataFetcher("corpUser", new AuthenticatedResolver<>(
                    new LoadableTypeResolver<>(corpUserType,
                            (env) -> env.getArgument(URN_FIELD_NAME))))
            .dataFetcher("corpGroup", new AuthenticatedResolver<>(
                    new LoadableTypeResolver<>(corpGroupType,
                            (env) -> env.getArgument(URN_FIELD_NAME))))
            .dataFetcher("dashboard", new AuthenticatedResolver<>(
                    new LoadableTypeResolver<>(dashboardType,
                            (env) -> env.getArgument(URN_FIELD_NAME))))
            .dataFetcher("chart", new AuthenticatedResolver<>(
                    new LoadableTypeResolver<>(chartType,
                            (env) -> env.getArgument(URN_FIELD_NAME))))
            .dataFetcher("tag", new AuthenticatedResolver<>(
                    new LoadableTypeResolver<>(tagType,
                            (env) -> env.getArgument(URN_FIELD_NAME))))
            .dataFetcher("dataFlow", new AuthenticatedResolver<>(
                    new LoadableTypeResolver<>(dataFlowType,
                            (env) -> env.getArgument(URN_FIELD_NAME))))
            .dataFetcher("dataJob", new AuthenticatedResolver<>(
                    new LoadableTypeResolver<>(dataJobType,
                            (env) -> env.getArgument(URN_FIELD_NAME))))
            .dataFetcher("glossaryTerm", new AuthenticatedResolver<>(
                    new LoadableTypeResolver<>(glossaryTermType,
                            (env) -> env.getArgument(URN_FIELD_NAME))))
            .dataFetcher("mlFeatureTable", new AuthenticatedResolver<>(
                    new LoadableTypeResolver<>(mlFeatureTableType,
                            (env) -> env.getArgument(URN_FIELD_NAME))))
            .dataFetcher("mlFeature", new AuthenticatedResolver<>(
                    new LoadableTypeResolver<>(mlFeatureType,
                            (env) -> env.getArgument(URN_FIELD_NAME))))
            .dataFetcher("mlPrimaryKey", new AuthenticatedResolver<>(
                    new LoadableTypeResolver<>(mlPrimaryKeyType,
                            (env) -> env.getArgument(URN_FIELD_NAME))))
            .dataFetcher("mlModel", new AuthenticatedResolver<>(
                    new LoadableTypeResolver<>(mlModelType,
                            (env) -> env.getArgument(URN_FIELD_NAME))))
            .dataFetcher("mlModelGroup", new AuthenticatedResolver<>(
                    new LoadableTypeResolver<>(mlModelGroupType,
                            (env) -> env.getArgument(URN_FIELD_NAME))))
            .dataFetcher("listPolicies",
                new ListPoliciesResolver(GmsClientFactory.getEntitiesClient()))
        );
    }

    private void configureMutationResolvers(final RuntimeWiring.Builder builder) {
        builder.type("Mutation", typeWiring -> typeWiring
<<<<<<< HEAD
            .dataFetcher("updateDataset", new AuthenticatedResolver<>(new MutableTypeResolver<>(datasetType)))
            .dataFetcher("updateTag", new AuthenticatedResolver<>(new MutableTypeResolver<>(tagType)))
            .dataFetcher("updateChart", new AuthenticatedResolver<>(new MutableTypeResolver<>(chartType)))
            .dataFetcher("updateDashboard", new AuthenticatedResolver<>(new MutableTypeResolver<>(dashboardType)))
            .dataFetcher("updateDataJob", new AuthenticatedResolver<>(new MutableTypeResolver<>(dataJobType)))
            .dataFetcher("updateDataFlow", new AuthenticatedResolver<>(new MutableTypeResolver<>(dataFlowType)))
            .dataFetcher("addTag", new AuthenticatedResolver<>(new AddTagResolver(entityService)))
            .dataFetcher("removeTag", new AuthenticatedResolver<>(new RemoveTagResolver(entityService)))
            .dataFetcher("addTerm", new AuthenticatedResolver<>(new AddTermResolver(entityService)))
            .dataFetcher("removeTerm", new AuthenticatedResolver<>(new RemoveTermResolver(entityService)))
=======
                .dataFetcher("updateDataset", new AuthenticatedResolver<>(new MutableTypeResolver<>(datasetType)))
                .dataFetcher("updateTag", new AuthenticatedResolver<>(new MutableTypeResolver<>(tagType)))
                .dataFetcher("updateChart", new AuthenticatedResolver<>(new MutableTypeResolver<>(chartType)))
                .dataFetcher("updateDashboard", new AuthenticatedResolver<>(new MutableTypeResolver<>(dashboardType)))
                .dataFetcher("updateDataJob", new AuthenticatedResolver<>(new MutableTypeResolver<>(dataJobType)))
                .dataFetcher("updateDataFlow", new AuthenticatedResolver<>(new MutableTypeResolver<>(dataFlowType)))
                .dataFetcher("createPolicy", new UpsertPolicyResolver(GmsClientFactory.getAspectsClient()))
                .dataFetcher("updatePolicy", new UpsertPolicyResolver(GmsClientFactory.getAspectsClient()))
                .dataFetcher("deletePolicy", new DeletePolicyResolver(GmsClientFactory.getEntitiesClient()))
>>>>>>> fd70ed10
        );
    }

    private void configureGenericEntityResolvers(final RuntimeWiring.Builder builder) {
        builder
            .type("SearchResult", typeWiring -> typeWiring
                .dataFetcher("entity", new AuthenticatedResolver<>(
                    new EntityTypeResolver(
                        entityTypes.stream().collect(Collectors.toList()),
                        (env) -> ((SearchResult) env.getSource()).getEntity()))
                )
            )
            .type("BrowseResults", typeWiring -> typeWiring
                .dataFetcher("entities", new AuthenticatedResolver<>(
                    new EntityTypeBatchResolver(
                        entityTypes.stream().collect(Collectors.toList()),
                        (env) -> ((BrowseResults) env.getSource()).getEntities()))
                )
            )
            .type("EntityRelationshipLegacy", typeWiring -> typeWiring
                .dataFetcher("entity", new AuthenticatedResolver<>(
                    new EntityTypeResolver(
                        new ArrayList<>(entityTypes),
                        (env) -> ((EntityRelationshipLegacy) env.getSource()).getEntity()))
                )
            )
            .type("EntityRelationship", typeWiring -> typeWiring
                .dataFetcher("entity", new AuthenticatedResolver<>(
                    new EntityTypeResolver(
                        new ArrayList<>(entityTypes),
                        (env) -> ((EntityRelationship) env.getSource()).getEntity()))
                )
            );
    }

    /**
     * Configures resolvers responsible for resolving the {@link com.linkedin.datahub.graphql.generated.Dataset} type.
     */
    private void configureDatasetResolvers(final RuntimeWiring.Builder builder) {
        builder
            .type("Dataset", typeWiring -> typeWiring
                .dataFetcher("platform", new AuthenticatedResolver<>(
                        new LoadableTypeResolver<>(dataPlatformType,
                                (env) -> ((Dataset) env.getSource()).getPlatform().getUrn()))
                )
                .dataFetcher("downstreamLineage", new AuthenticatedResolver<>(
                        new LoadableTypeResolver<>(downstreamLineageType,
                                (env) -> ((Entity) env.getSource()).getUrn()))
                )
                .dataFetcher("upstreamLineage", new AuthenticatedResolver<>(
                        new LoadableTypeResolver<>(upstreamLineageType,
                                (env) -> ((Entity) env.getSource()).getUrn()))
                )
                .dataFetcher("datasetProfiles", new AuthenticatedResolver<>(
                    new TimeSeriesAspectResolver(
                        GmsClientFactory.getAspectsClient(),
                        "dataset",
                        "datasetProfile",
                        DatasetProfileMapper::map
                    )
                ))
                .dataFetcher("usageStats", new AuthenticatedResolver<>(new UsageTypeResolver()))
                .dataFetcher("schemaMetadata", new AuthenticatedResolver<>(
                    new AspectResolver())
                )
            )
            .type("Owner", typeWiring -> typeWiring
                    .dataFetcher("owner", new AuthenticatedResolver<>(
                            new OwnerTypeResolver<>(ownerTypes,
                                    (env) -> ((Owner) env.getSource()).getOwner()))
                    )
            )
            .type("UserUsageCounts", typeWiring -> typeWiring
                .dataFetcher("user", new AuthenticatedResolver<>(
                    new LoadableTypeResolver<>(corpUserType,
                        (env) -> ((UserUsageCounts) env.getSource()).getUser().getUrn()))
                )
            )
            .type("RelatedDataset", typeWiring -> typeWiring
                    .dataFetcher("dataset", new AuthenticatedResolver<>(
                            new LoadableTypeResolver<>(datasetType,
                                    (env) -> ((RelatedDataset) env.getSource()).getDataset().getUrn()))
                    )
            )
            .type("InstitutionalMemoryMetadata", typeWiring -> typeWiring
                .dataFetcher("author", new AuthenticatedResolver<>(
                        new LoadableTypeResolver<>(corpUserType,
                                (env) -> ((InstitutionalMemoryMetadata) env.getSource()).getAuthor().getUrn()))
                )
            );
    }

    /**
     * Configures resolvers responsible for resolving the {@link com.linkedin.datahub.graphql.generated.CorpUser} type.
     */
    private void configureCorpUserResolvers(final RuntimeWiring.Builder builder) {
        builder.type("CorpUser", typeWiring -> typeWiring
            .dataFetcher("relationships", new AuthenticatedResolver<>(
                new EntityRelationshipsResultResolver(GmsClientFactory.getRelationshipsClient())
            ))
        );
        builder.type("CorpUserInfo", typeWiring -> typeWiring
            .dataFetcher("manager", new AuthenticatedResolver<>(
                    new LoadableTypeResolver<>(corpUserType,
                            (env) -> ((CorpUserInfo) env.getSource()).getManager().getUrn()))
            )
        );
    }

    /**
     * Configures resolvers responsible for resolving the {@link com.linkedin.datahub.graphql.generated.CorpGroup} type.
     */
    private void configureCorpGroupResolvers(final RuntimeWiring.Builder builder) {
        builder.type("CorpGroup", typeWiring -> typeWiring
            .dataFetcher("relationships", new AuthenticatedResolver<>(
                new EntityRelationshipsResultResolver(GmsClientFactory.getRelationshipsClient())
            ))
        );
        builder.type("CorpGroupInfo", typeWiring -> typeWiring
            .dataFetcher("admins", new AuthenticatedResolver<>(
                    new LoadableTypeBatchResolver<>(corpUserType,
                            (env) -> ((CorpGroupInfo) env.getSource()).getAdmins().stream()
                                    .map(CorpUser::getUrn)
                                    .collect(Collectors.toList())))
            )
            .dataFetcher("members", new AuthenticatedResolver<>(
                    new LoadableTypeBatchResolver<>(corpUserType,
                            (env) -> ((CorpGroupInfo) env.getSource()).getMembers().stream()
                                    .map(CorpUser::getUrn)
                                    .collect(Collectors.toList())))
            )
        );
    }

    private void configureTagAssociationResolver(final RuntimeWiring.Builder builder) {
        builder.type("Tag", typeWiring -> typeWiring
            .dataFetcher("relationships", new AuthenticatedResolver<>(
                new EntityRelationshipsResultResolver(GmsClientFactory.getRelationshipsClient())
            ))
        );
        builder.type("TagAssociation", typeWiring -> typeWiring
            .dataFetcher("tag", new AuthenticatedResolver<>(
                    new LoadableTypeResolver<>(tagType,
                            (env) -> ((com.linkedin.datahub.graphql.generated.TagAssociation) env.getSource()).getTag().getUrn()))
            )
        );
    }

    /**
     * Configures resolvers responsible for resolving the {@link com.linkedin.datahub.graphql.generated.Dashboard} type.
     */
    private void configureDashboardResolvers(final RuntimeWiring.Builder builder) {
        builder.type("Dashboard", typeWiring -> typeWiring
            .dataFetcher("relationships", new AuthenticatedResolver<>(
                new EntityRelationshipsResultResolver(GmsClientFactory.getRelationshipsClient())
            ))
            .dataFetcher("downstreamLineage", new AuthenticatedResolver<>(
                    new LoadableTypeResolver<>(downstreamLineageType,
                            (env) -> ((Entity) env.getSource()).getUrn()))
            )
            .dataFetcher("upstreamLineage", new AuthenticatedResolver<>(
                    new LoadableTypeResolver<>(upstreamLineageType,
                            (env) -> ((Entity) env.getSource()).getUrn()))
            )
        );
        builder.type("DashboardInfo", typeWiring -> typeWiring
            .dataFetcher("charts", new AuthenticatedResolver<>(
                new LoadableTypeBatchResolver<>(chartType,
                    (env) -> ((DashboardInfo) env.getSource()).getCharts().stream()
                        .map(Chart::getUrn)
                        .collect(Collectors.toList())))
            )
        );
    }

    /**
     * Configures resolvers responsible for resolving the {@link com.linkedin.datahub.graphql.generated.Chart} type.
     */
    private void configureChartResolvers(final RuntimeWiring.Builder builder) {
        builder.type("Chart", typeWiring -> typeWiring
            .dataFetcher("relationships", new AuthenticatedResolver<>(
                new EntityRelationshipsResultResolver(GmsClientFactory.getRelationshipsClient())
            ))
            .dataFetcher("downstreamLineage", new AuthenticatedResolver<>(
                    new LoadableTypeResolver<>(downstreamLineageType,
                            (env) -> ((Entity) env.getSource()).getUrn()))
            )
            .dataFetcher("upstreamLineage", new AuthenticatedResolver<>(
                    new LoadableTypeResolver<>(upstreamLineageType,
                            (env) -> ((Entity) env.getSource()).getUrn()))
            )
        );
        builder.type("ChartInfo", typeWiring -> typeWiring
            .dataFetcher("inputs", new AuthenticatedResolver<>(
                    new LoadableTypeBatchResolver<>(datasetType,
                            (env) -> ((ChartInfo) env.getSource()).getInputs().stream()
                                    .map(Dataset::getUrn)
                                    .collect(Collectors.toList())))
            )
        );
    }

    /**
     * Configures {@link graphql.schema.TypeResolver}s for any GQL 'union' or 'interface' types.
     */
    private void configureTypeResolvers(final RuntimeWiring.Builder builder) {
        builder
            .type("Entity", typeWiring -> typeWiring
                .typeResolver(new EntityInterfaceTypeResolver(loadableTypes.stream()
                        .filter(graphType -> graphType instanceof EntityType)
                        .map(graphType -> (EntityType<?>) graphType)
                        .collect(Collectors.toList())
                )))
            .type("EntityWithRelationships", typeWiring -> typeWiring
                .typeResolver(new EntityInterfaceTypeResolver(loadableTypes.stream()
                        .filter(graphType -> graphType instanceof EntityType)
                        .map(graphType -> (EntityType<?>) graphType)
                        .collect(Collectors.toList())
                )))
            .type("OwnerType", typeWiring -> typeWiring
                .typeResolver(new EntityInterfaceTypeResolver(ownerTypes.stream()
                    .filter(graphType -> graphType instanceof EntityType)
                    .map(graphType -> (EntityType<?>) graphType)
                    .collect(Collectors.toList())
                )))
            .type("PlatformSchema", typeWiring -> typeWiring
                    .typeResolver(new PlatformSchemaUnionTypeResolver())
            )
            .type("HyperParameterValueType", typeWiring -> typeWiring
                    .typeResolver(new HyperParameterValueTypeResolver())
            )
            .type("Aspect", typeWiring -> typeWiring.typeResolver(new AspectInterfaceTypeResolver()))
            .type("TimeSeriesAspect", typeWiring -> typeWiring.typeResolver(new TimeSeriesAspectInterfaceTypeResolver()))
            .type("ResultsType", typeWiring -> typeWiring
                    .typeResolver(new ResultsTypeResolver()));
    }

    /**
     * Configures custom type extensions leveraged within our GraphQL schema.
     */
    private void configureTypeExtensions(final RuntimeWiring.Builder builder) {
        builder.scalar(GraphQLLong);
    }

    /**
     * Configures resolvers responsible for resolving the {@link com.linkedin.datahub.graphql.generated.DataJob} type.
     */
    private void configureDataJobResolvers(final RuntimeWiring.Builder builder) {
        builder
            .type("DataJob", typeWiring -> typeWiring
                .dataFetcher("relationships", new AuthenticatedResolver<>(
                    new EntityRelationshipsResultResolver(GmsClientFactory.getRelationshipsClient())
                ))
                .dataFetcher("dataFlow", new AuthenticatedResolver<>(
                    new LoadableTypeResolver<>(dataFlowType,
                        (env) -> ((DataJob) env.getSource()).getDataFlow().getUrn()))
                )
                .dataFetcher("downstreamLineage", new AuthenticatedResolver<>(
                        new LoadableTypeResolver<>(downstreamLineageType,
                                (env) -> ((Entity) env.getSource()).getUrn()))
                )
                .dataFetcher("upstreamLineage", new AuthenticatedResolver<>(
                        new LoadableTypeResolver<>(upstreamLineageType,
                                (env) -> ((Entity) env.getSource()).getUrn()))
                )
            )
            .type("DataFlow", typeWiring -> typeWiring
                    .dataFetcher("dataJobs", new AuthenticatedResolver<>(
                            new LoadableTypeResolver<>(dataFlowDataJobsRelationshipType,
                                    (env) -> ((Entity) env.getSource()).getUrn())
                            )
                    )
            )
            .type("DataJobInputOutput", typeWiring -> typeWiring
                .dataFetcher("inputDatasets", new AuthenticatedResolver<>(
                    new LoadableTypeBatchResolver<>(datasetType,
                        (env) -> ((DataJobInputOutput) env.getSource()).getInputDatasets().stream()
                                .map(Dataset::getUrn)
                                .collect(Collectors.toList())))
                )
                .dataFetcher("outputDatasets", new AuthenticatedResolver<>(
                    new LoadableTypeBatchResolver<>(datasetType,
                        (env) -> ((DataJobInputOutput) env.getSource()).getOutputDatasets().stream()
                                .map(Dataset::getUrn)
                                .collect(Collectors.toList())))
                )
                .dataFetcher("inputDatajobs", new AuthenticatedResolver<>(
                    new LoadableTypeBatchResolver<>(dataJobType,
                        (env) -> ((DataJobInputOutput) env.getSource()).getInputDatajobs().stream()
                            .map(DataJob::getUrn)
                            .collect(Collectors.toList())))
                )
            );
    }

    /**
     * Configures resolvers responsible for resolving the {@link com.linkedin.datahub.graphql.generated.MLFeatureTable} type.
     */
    private void configureMLFeatureTableResolvers(final RuntimeWiring.Builder builder) {
        builder
            .type("MLFeatureTable", typeWiring -> typeWiring
                .dataFetcher("relationships", new AuthenticatedResolver<>(
                    new EntityRelationshipsResultResolver(GmsClientFactory.getRelationshipsClient())
                ))
                .dataFetcher("platform", new AuthenticatedResolver<>(
                        new LoadableTypeResolver<>(dataPlatformType,
                                (env) -> ((MLFeatureTable) env.getSource()).getPlatform().getUrn()))
                )
            )
            .type("MLFeatureTableProperties", typeWiring -> typeWiring
                .dataFetcher("mlFeatures", new AuthenticatedResolver<>(
                                new LoadableTypeBatchResolver<>(mlFeatureType,
                                        (env) -> ((MLFeatureTableProperties) env.getSource()).getMlFeatures().stream()
                                        .map(MLFeature::getUrn)
                                        .collect(Collectors.toList())))
                )
                .dataFetcher("mlPrimaryKeys", new AuthenticatedResolver<>(
                                new LoadableTypeBatchResolver<>(mlPrimaryKeyType,
                                        (env) -> ((MLFeatureTableProperties) env.getSource()).getMlPrimaryKeys().stream()
                                        .map(MLPrimaryKey::getUrn)
                                        .collect(Collectors.toList())))
                )
            )
            .type("MLFeatureProperties", typeWiring -> typeWiring
                .dataFetcher("sources", new AuthenticatedResolver<>(
                        new LoadableTypeBatchResolver<>(datasetType,
                                (env) -> ((MLFeatureProperties) env.getSource()).getSources().stream()
                                        .map(Dataset::getUrn)
                                        .collect(Collectors.toList())))
                )
            )
            .type("MLPrimaryKeyProperties", typeWiring -> typeWiring
                .dataFetcher("sources", new AuthenticatedResolver<>(
                        new LoadableTypeBatchResolver<>(datasetType,
                                (env) -> ((MLPrimaryKeyProperties) env.getSource()).getSources().stream()
                                        .map(Dataset::getUrn)
                                        .collect(Collectors.toList())))
                )
            )
            .type("MLModel", typeWiring -> typeWiring
                .dataFetcher("relationships", new AuthenticatedResolver<>(
                    new EntityRelationshipsResultResolver(GmsClientFactory.getRelationshipsClient())
                ))
                .dataFetcher("platform", new AuthenticatedResolver<>(
                        new LoadableTypeResolver<>(dataPlatformType,
                                (env) -> ((MLModel) env.getSource()).getPlatform().getUrn()))
                )
                .dataFetcher("downstreamLineage", new AuthenticatedResolver<>(
                    new LoadableTypeResolver<>(downstreamLineageType,
                        (env) -> ((Entity) env.getSource()).getUrn()))
                )
                .dataFetcher("upstreamLineage", new AuthenticatedResolver<>(
                    new LoadableTypeResolver<>(upstreamLineageType,
                        (env) -> ((Entity) env.getSource()).getUrn()))
                )
            )
            .type("MLModelProperties", typeWiring -> typeWiring
                .dataFetcher("groups", new AuthenticatedResolver<>(
                    new LoadableTypeBatchResolver<>(mlModelGroupType,
                        (env) -> {
                            MLModelProperties properties = env.getSource();
                            if (properties.getGroups() != null) {
                                return properties.getGroups().stream()
                                    .map(MLModelGroup::getUrn)
                                    .collect(Collectors.toList());
                            }
                            return null;
                        }))
                )
            )
            .type("MLModelGroup", typeWiring -> typeWiring
                .dataFetcher("relationships", new AuthenticatedResolver<>(
                    new EntityRelationshipsResultResolver(GmsClientFactory.getRelationshipsClient())
                ))
                .dataFetcher("platform", new AuthenticatedResolver<>(
                        new LoadableTypeResolver<>(dataPlatformType,
                                (env) -> ((MLModelGroup) env.getSource()).getPlatform().getUrn()))
                )
                .dataFetcher("downstreamLineage", new AuthenticatedResolver<>(
                    new LoadableTypeResolver<>(downstreamLineageType,
                        (env) -> ((Entity) env.getSource()).getUrn()))
                )
                .dataFetcher("upstreamLineage", new AuthenticatedResolver<>(
                    new LoadableTypeResolver<>(upstreamLineageType,
                        (env) -> ((Entity) env.getSource()).getUrn()))
                )
            );
    }

    private static void configureGlossaryRelationshipResolvers(final RuntimeWiring.Builder builder) {
        builder.type("GlossaryTerm", typeWiring -> typeWiring
            .dataFetcher("relationships", new AuthenticatedResolver<>(
                new EntityRelationshipsResultResolver(GmsClientFactory.getRelationshipsClient())
            ))
        );
    }


    private <T> DataLoader<String, DataFetcherResult<T>> createDataLoader(final LoadableType<T> graphType, final QueryContext queryContext) {
        BatchLoaderContextProvider contextProvider = () -> queryContext;
        DataLoaderOptions loaderOptions = DataLoaderOptions.newOptions().setBatchLoaderContextProvider(contextProvider);
        return DataLoader.newDataLoader((keys, context) -> CompletableFuture.supplyAsync(() -> {
            try {
                _logger.debug(String.format("Batch loading entities of type: %s, keys: %s", graphType.name(), keys));
                return graphType.batchLoad(keys, context.getContext());
            } catch (Exception e) {
                _logger.error(String.format("Failed to load Entities of type: %s, keys: %s", graphType.name(), keys) + " " + e.getMessage());
                throw new RuntimeException(String.format("Failed to retrieve entities of type %s", graphType.name()), e);
            }
        }), loaderOptions);
    }

    private DataLoader<VersionedAspectKey, DataFetcherResult<Aspect>> createAspectLoader(final QueryContext queryContext) {
        BatchLoaderContextProvider contextProvider = () -> queryContext;
        DataLoaderOptions loaderOptions = DataLoaderOptions.newOptions().setBatchLoaderContextProvider(contextProvider);
        return DataLoader.newDataLoader((keys, context) -> CompletableFuture.supplyAsync(() -> {
            try {
                _logger.debug(String.format("Batch loading aspects with keys: %s", keys));
                return aspectType.batchLoad(keys, context.getContext());
            } catch (Exception e) {
                _logger.error(String.format("Failed to load Aspect for entity. keys: %s", keys) + " " + e.getMessage());
                throw new RuntimeException(String.format("Failed to retrieve entities of type Aspect", e));
            }
        }), loaderOptions);
    }

    private DataLoader<UsageStatsKey, DataFetcherResult<UsageQueryResult>> createUsageLoader(final QueryContext queryContext) {
        BatchLoaderContextProvider contextProvider = () -> queryContext;
        DataLoaderOptions loaderOptions = DataLoaderOptions.newOptions().setBatchLoaderContextProvider(contextProvider);
        return DataLoader.newDataLoader((keys, context) -> CompletableFuture.supplyAsync(() -> {
            try {
                return usageType.batchLoad(keys, context.getContext());
            } catch (Exception e) {
                throw new RuntimeException(String.format("Failed to retrieve usage stats", e));
            }
        }), loaderOptions);
    }
<<<<<<< HEAD

    public GmsGraphQLEngine() {
        this.analyticsService = null;
        this.entityService = null;
    }

    public GmsGraphQLEngine(final AnalyticsService analyticsService, final EntityService entityService) {
        this.analyticsService = analyticsService;
        this.entityService = entityService;
    }

=======
>>>>>>> fd70ed10
}<|MERGE_RESOLUTION|>--- conflicted
+++ resolved
@@ -46,15 +46,12 @@
 import com.linkedin.datahub.graphql.resolvers.mutate.AddTagResolver;
 import com.linkedin.datahub.graphql.resolvers.mutate.AddTermResolver;
 import com.linkedin.datahub.graphql.resolvers.mutate.MutableTypeResolver;
-<<<<<<< HEAD
 import com.linkedin.datahub.graphql.resolvers.mutate.RemoveTagResolver;
 import com.linkedin.datahub.graphql.resolvers.mutate.RemoveTermResolver;
-=======
 import com.linkedin.datahub.graphql.resolvers.policy.DeletePolicyResolver;
 import com.linkedin.datahub.graphql.resolvers.policy.ListPoliciesResolver;
 import com.linkedin.datahub.graphql.resolvers.config.AppConfigResolver;
 import com.linkedin.datahub.graphql.resolvers.policy.UpsertPolicyResolver;
->>>>>>> fd70ed10
 import com.linkedin.datahub.graphql.resolvers.type.AspectInterfaceTypeResolver;
 import com.linkedin.datahub.graphql.resolvers.type.HyperParameterValueTypeResolver;
 import com.linkedin.datahub.graphql.resolvers.type.ResultsTypeResolver;
@@ -187,8 +184,10 @@
         this(null);
     }
 
-    public GmsGraphQLEngine(final AnalyticsService analyticsService) {
+    public GmsGraphQLEngine(final AnalyticsService analyticsService, final EntityService entityService) {
         this.analyticsService = analyticsService;
+        this.entityService = entityService;
+
         this.datasetType = new DatasetType(GmsClientFactory.getEntitiesClient());
         this.corpUserType = new CorpUserType(GmsClientFactory.getEntitiesClient());
         this.corpGroupType = new CorpGroupType(GmsClientFactory.getEntitiesClient());
@@ -377,7 +376,6 @@
 
     private void configureMutationResolvers(final RuntimeWiring.Builder builder) {
         builder.type("Mutation", typeWiring -> typeWiring
-<<<<<<< HEAD
             .dataFetcher("updateDataset", new AuthenticatedResolver<>(new MutableTypeResolver<>(datasetType)))
             .dataFetcher("updateTag", new AuthenticatedResolver<>(new MutableTypeResolver<>(tagType)))
             .dataFetcher("updateChart", new AuthenticatedResolver<>(new MutableTypeResolver<>(chartType)))
@@ -388,17 +386,9 @@
             .dataFetcher("removeTag", new AuthenticatedResolver<>(new RemoveTagResolver(entityService)))
             .dataFetcher("addTerm", new AuthenticatedResolver<>(new AddTermResolver(entityService)))
             .dataFetcher("removeTerm", new AuthenticatedResolver<>(new RemoveTermResolver(entityService)))
-=======
-                .dataFetcher("updateDataset", new AuthenticatedResolver<>(new MutableTypeResolver<>(datasetType)))
-                .dataFetcher("updateTag", new AuthenticatedResolver<>(new MutableTypeResolver<>(tagType)))
-                .dataFetcher("updateChart", new AuthenticatedResolver<>(new MutableTypeResolver<>(chartType)))
-                .dataFetcher("updateDashboard", new AuthenticatedResolver<>(new MutableTypeResolver<>(dashboardType)))
-                .dataFetcher("updateDataJob", new AuthenticatedResolver<>(new MutableTypeResolver<>(dataJobType)))
-                .dataFetcher("updateDataFlow", new AuthenticatedResolver<>(new MutableTypeResolver<>(dataFlowType)))
-                .dataFetcher("createPolicy", new UpsertPolicyResolver(GmsClientFactory.getAspectsClient()))
-                .dataFetcher("updatePolicy", new UpsertPolicyResolver(GmsClientFactory.getAspectsClient()))
-                .dataFetcher("deletePolicy", new DeletePolicyResolver(GmsClientFactory.getEntitiesClient()))
->>>>>>> fd70ed10
+						.dataFetcher("createPolicy", new UpsertPolicyResolver(GmsClientFactory.getAspectsClient()))
+						.dataFetcher("updatePolicy", new UpsertPolicyResolver(GmsClientFactory.getAspectsClient()))
+						.dataFetcher("deletePolicy", new DeletePolicyResolver(GmsClientFactory.getEntitiesClient()))
         );
     }
 
@@ -836,18 +826,4 @@
             }
         }), loaderOptions);
     }
-<<<<<<< HEAD
-
-    public GmsGraphQLEngine() {
-        this.analyticsService = null;
-        this.entityService = null;
-    }
-
-    public GmsGraphQLEngine(final AnalyticsService analyticsService, final EntityService entityService) {
-        this.analyticsService = analyticsService;
-        this.entityService = entityService;
-    }
-
-=======
->>>>>>> fd70ed10
 }