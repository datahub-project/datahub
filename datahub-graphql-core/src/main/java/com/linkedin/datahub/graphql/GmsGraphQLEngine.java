--- conflicted
+++ resolved
@@ -1961,22 +1961,12 @@
                 "pageTemplate",
                 new LoadableTypeResolver<>(
                     dataHubPageTemplateType,
-<<<<<<< HEAD
-                    env -> {
-                      CorpUserHomePageSettings source = env.getSource();
-                      return source.getPageTemplate() != null
-                          ? source.getPageTemplate().getUrn()
-                          : null;
-                    })));
-
-=======
                     (env) ->
                         ((CorpUserHomePageSettings) env.getSource()).getPageTemplate() != null
                             ? ((CorpUserHomePageSettings) env.getSource())
                                 .getPageTemplate()
                                 .getUrn()
                             : null)));
->>>>>>> 01df6e87
     builder.type(
         "CorpUserEditableProperties",
         typeWiring ->
