package com.linkedin.datahub.graphql;

import com.datahub.authentication.token.TokenService;
import com.google.common.collect.ImmutableList;
import com.linkedin.datahub.graphql.analytics.resolver.AnalyticsChartTypeResolver;
import com.linkedin.datahub.graphql.analytics.resolver.GetChartsResolver;
import com.linkedin.datahub.graphql.analytics.resolver.GetHighlightsResolver;
import com.linkedin.datahub.graphql.analytics.resolver.IsAnalyticsEnabledResolver;
import com.linkedin.datahub.graphql.analytics.service.AnalyticsService;
import com.linkedin.datahub.graphql.generated.ActionRequest;
import com.linkedin.datahub.graphql.generated.AggregationMetadata;
import com.linkedin.datahub.graphql.generated.Aspect;
import com.linkedin.datahub.graphql.generated.BrowseResults;
import com.linkedin.datahub.graphql.generated.Chart;
import com.linkedin.datahub.graphql.generated.ChartInfo;
import com.linkedin.datahub.graphql.generated.DashboardInfo;
import com.linkedin.datahub.graphql.generated.DataJob;
import com.linkedin.datahub.graphql.generated.DataJobInputOutput;
import com.linkedin.datahub.graphql.generated.Dataset;
import com.linkedin.datahub.graphql.generated.EntityRelationship;
import com.linkedin.datahub.graphql.generated.EntityRelationshipLegacy;
import com.linkedin.datahub.graphql.generated.GlossaryTermProposalParams;
import com.linkedin.datahub.graphql.generated.ForeignKeyConstraint;
import com.linkedin.datahub.graphql.generated.MLModelProperties;
import com.linkedin.datahub.graphql.generated.ResolvedAuditStamp;
import com.linkedin.datahub.graphql.generated.RecommendationContent;
import com.linkedin.datahub.graphql.generated.SearchResult;
import com.linkedin.datahub.graphql.generated.InstitutionalMemoryMetadata;
import com.linkedin.datahub.graphql.generated.TagProposalParams;
import com.linkedin.datahub.graphql.generated.UsageQueryResult;
import com.linkedin.datahub.graphql.generated.UserUsageCounts;
import com.linkedin.datahub.graphql.generated.CorpUser;
import com.linkedin.datahub.graphql.generated.CorpUserInfo;
import com.linkedin.datahub.graphql.generated.CorpGroupInfo;
import com.linkedin.datahub.graphql.generated.Owner;
import com.linkedin.datahub.graphql.generated.MLModel;
import com.linkedin.datahub.graphql.generated.MLModelGroup;
import com.linkedin.datahub.graphql.generated.MLFeatureTable;
import com.linkedin.datahub.graphql.generated.MLFeatureTableProperties;
import com.linkedin.datahub.graphql.generated.MLFeature;
import com.linkedin.datahub.graphql.generated.MLFeatureProperties;
import com.linkedin.datahub.graphql.generated.MLPrimaryKey;
import com.linkedin.datahub.graphql.generated.MLPrimaryKeyProperties;
import com.linkedin.datahub.graphql.resolvers.MeResolver;
<<<<<<< HEAD
import com.linkedin.datahub.graphql.resolvers.actionrequest.ListActionRequestsResolver;
import com.linkedin.datahub.graphql.resolvers.constraint.CreateTermConstraintResolver;
=======
import com.linkedin.datahub.graphql.resolvers.auth.GetAccessTokenResolver;
>>>>>>> a5ec05e2
import com.linkedin.datahub.graphql.resolvers.group.AddGroupMembersResolver;
import com.linkedin.datahub.graphql.resolvers.group.CreateGroupResolver;
import com.linkedin.datahub.graphql.resolvers.group.EntityCountsResolver;
import com.linkedin.datahub.graphql.resolvers.group.ListGroupsResolver;
import com.linkedin.datahub.graphql.resolvers.group.RemoveGroupMembersResolver;
import com.linkedin.datahub.graphql.resolvers.group.RemoveGroupResolver;
import com.linkedin.datahub.graphql.resolvers.group.UpdateUserStatusResolver;
import com.linkedin.datahub.graphql.resolvers.load.AspectResolver;
import com.linkedin.datahub.graphql.resolvers.constraint.ConstraintsResolver;
import com.linkedin.datahub.graphql.resolvers.load.EntityTypeBatchResolver;
import com.linkedin.datahub.graphql.resolvers.load.EntityTypeResolver;
import com.linkedin.datahub.graphql.resolvers.load.LoadableTypeBatchResolver;
import com.linkedin.datahub.graphql.resolvers.load.EntityRelationshipsResultResolver;
import com.linkedin.datahub.graphql.resolvers.load.ProposalsResolver;
import com.linkedin.datahub.graphql.resolvers.load.TimeSeriesAspectResolver;
import com.linkedin.datahub.graphql.resolvers.load.UsageTypeResolver;
import com.linkedin.datahub.graphql.resolvers.mutate.AcceptProposalResolver;
import com.linkedin.datahub.graphql.resolvers.mutate.ProposeTagResolver;
import com.linkedin.datahub.graphql.resolvers.mutate.ProposeTermResolver;
import com.linkedin.datahub.graphql.resolvers.mutate.RejectProposalResolver;
import com.linkedin.datahub.graphql.resolvers.mutate.AddLinkResolver;
import com.linkedin.datahub.graphql.resolvers.mutate.AddOwnerResolver;
import com.linkedin.datahub.graphql.resolvers.mutate.AddTagResolver;
import com.linkedin.datahub.graphql.resolvers.mutate.AddTermResolver;
import com.linkedin.datahub.graphql.resolvers.mutate.MutableTypeResolver;
import com.linkedin.datahub.graphql.resolvers.mutate.RemoveLinkResolver;
import com.linkedin.datahub.graphql.resolvers.mutate.RemoveOwnerResolver;
import com.linkedin.datahub.graphql.resolvers.mutate.RemoveTagResolver;
import com.linkedin.datahub.graphql.resolvers.mutate.RemoveTermResolver;
import com.linkedin.datahub.graphql.resolvers.mutate.UpdateFieldDescriptionResolver;
import com.linkedin.datahub.graphql.resolvers.policy.DeletePolicyResolver;
import com.linkedin.datahub.graphql.resolvers.policy.ListPoliciesResolver;
import com.linkedin.datahub.graphql.resolvers.config.AppConfigResolver;
import com.linkedin.datahub.graphql.resolvers.policy.UpsertPolicyResolver;
import com.linkedin.datahub.graphql.resolvers.recommendation.ListRecommendationsResolver;
import com.linkedin.datahub.graphql.resolvers.search.SearchAcrossEntitiesResolver;
import com.linkedin.datahub.graphql.resolvers.type.AspectInterfaceTypeResolver;
import com.linkedin.datahub.graphql.resolvers.type.HyperParameterValueTypeResolver;
import com.linkedin.datahub.graphql.resolvers.type.ResultsTypeResolver;
import com.linkedin.datahub.graphql.resolvers.type.TimeSeriesAspectInterfaceTypeResolver;
import com.linkedin.datahub.graphql.resolvers.user.ListUsersResolver;
import com.linkedin.datahub.graphql.resolvers.user.RemoveUserResolver;
import com.linkedin.datahub.graphql.types.BrowsableEntityType;
import com.linkedin.datahub.graphql.types.EntityType;
import com.linkedin.datahub.graphql.types.LoadableType;
import com.linkedin.datahub.graphql.types.SearchableEntityType;
import com.linkedin.datahub.graphql.types.aspect.AspectType;
import com.linkedin.datahub.graphql.types.chart.ChartType;
import com.linkedin.datahub.graphql.types.corpuser.CorpUserType;
import com.linkedin.datahub.graphql.types.corpgroup.CorpGroupType;
import com.linkedin.datahub.graphql.types.dashboard.DashboardType;
import com.linkedin.datahub.graphql.types.dataplatform.DataPlatformType;
import com.linkedin.datahub.graphql.types.dataset.DatasetType;
import com.linkedin.datahub.graphql.resolvers.AuthenticatedResolver;
import com.linkedin.datahub.graphql.resolvers.load.LoadableTypeResolver;
import com.linkedin.datahub.graphql.resolvers.load.OwnerTypeResolver;
import com.linkedin.datahub.graphql.resolvers.browse.BrowsePathsResolver;
import com.linkedin.datahub.graphql.resolvers.browse.BrowseResolver;
import com.linkedin.datahub.graphql.resolvers.search.AutoCompleteResolver;
import com.linkedin.datahub.graphql.resolvers.search.AutoCompleteForMultipleResolver;
import com.linkedin.datahub.graphql.resolvers.search.SearchResolver;
import com.linkedin.datahub.graphql.resolvers.type.EntityInterfaceTypeResolver;
import com.linkedin.datahub.graphql.resolvers.type.PlatformSchemaUnionTypeResolver;
import com.linkedin.datahub.graphql.types.dataset.mappers.DatasetProfileMapper;
import com.linkedin.datahub.graphql.types.mlmodel.MLFeatureTableType;
import com.linkedin.datahub.graphql.types.mlmodel.MLFeatureType;
import com.linkedin.datahub.graphql.types.mlmodel.MLPrimaryKeyType;
import com.linkedin.datahub.graphql.types.tag.TagType;
import com.linkedin.datahub.graphql.types.mlmodel.MLModelType;
import com.linkedin.datahub.graphql.types.mlmodel.MLModelGroupType;
import com.linkedin.datahub.graphql.types.dataflow.DataFlowType;
import com.linkedin.datahub.graphql.types.datajob.DataJobType;
import com.linkedin.datahub.graphql.types.glossary.GlossaryTermType;

import com.linkedin.datahub.graphql.types.usage.UsageType;
import com.linkedin.entity.client.EntityClient;
import com.linkedin.metadata.entity.EntityService;
import com.linkedin.metadata.models.registry.EntityRegistry;
import com.linkedin.metadata.recommendation.RecommendationsService;
import com.linkedin.metadata.graph.GraphClient;
import com.linkedin.usage.UsageClient;
import graphql.execution.DataFetcherResult;
import graphql.schema.idl.RuntimeWiring;
import java.util.ArrayList;
import java.util.Collections;
import lombok.extern.slf4j.Slf4j;
import org.apache.commons.io.IOUtils;
import org.dataloader.BatchLoaderContextProvider;
import org.dataloader.DataLoader;
import org.dataloader.DataLoaderOptions;

import java.io.IOException;
import java.io.InputStream;
import java.nio.charset.StandardCharsets;
import java.util.List;
import java.util.Map;
import java.util.concurrent.CompletableFuture;
import java.util.function.Function;
import java.util.function.Supplier;
import java.util.stream.Collectors;

import static com.linkedin.datahub.graphql.Constants.*;
import static graphql.Scalars.GraphQLLong;

/**
 * A {@link GraphQLEngine} configured to provide access to the entities and aspects on the the GMS graph.
 */
@Slf4j
public class GmsGraphQLEngine {

    private final EntityClient entityClient;
    private final GraphClient graphClient;
    private final UsageClient usageClient;

    private final EntityService entityService;
    private final AnalyticsService analyticsService;
    private final RecommendationsService recommendationsService;
    private final EntityRegistry entityRegistry;
    private final TokenService tokenService;

    private final DatasetType datasetType;
    private final CorpUserType corpUserType;
    private final CorpGroupType corpGroupType;
    private final ChartType chartType;
    private final DashboardType dashboardType;
    private final DataPlatformType dataPlatformType;
    private final TagType tagType;
    private final MLModelType mlModelType;
    private final MLModelGroupType mlModelGroupType;
    private final MLFeatureType mlFeatureType;
    private final MLFeatureTableType mlFeatureTableType;
    private final MLPrimaryKeyType mlPrimaryKeyType;
    private final DataFlowType dataFlowType;
    private final DataJobType dataJobType;
    private final GlossaryTermType glossaryTermType;
    private final AspectType aspectType;
    private final UsageType usageType;

    /**
     * Configures the graph objects that can be fetched primary key.
     */
    public final List<EntityType<?>> entityTypes;

    /**
     * Configures all graph objects
     */
    public final List<LoadableType<?>> loadableTypes;

    /**
     * Configures the graph objects for owner
     */
    public final List<LoadableType<?>> ownerTypes;

    /**
     * Configures the graph objects that can be searched.
     */
    public final List<SearchableEntityType<?>> searchableTypes;

    /**
     * Configures the graph objects that can be browsed.
     */
    public final List<BrowsableEntityType<?>> browsableTypes;

    @Deprecated
    public GmsGraphQLEngine() {
        this(
            null,
            null,
            null,
            null,
            null,
            null,
            null,
            null);
    }

    public GmsGraphQLEngine(
        final EntityClient entityClient,
        final GraphClient graphClient,
        final UsageClient usageClient,
        final AnalyticsService analyticsService,
        final EntityService entityService,
<<<<<<< HEAD
        final GraphClient graphClient,
        final EntityClient entityClient,
        final RecommendationsService recommendationsService

    ) {
=======
        final RecommendationsService recommendationsService,
        final TokenService tokenService,
        final EntityRegistry entityRegistry
        ) {

        this.entityClient = entityClient;
        this.graphClient = graphClient;
        this.usageClient = usageClient;

>>>>>>> a5ec05e2
        this.analyticsService = analyticsService;
        this.entityService = entityService;
        this.recommendationsService = recommendationsService;
        this.tokenService = tokenService;
        this.entityRegistry = entityRegistry;

        this.datasetType = new DatasetType(entityClient);
        this.corpUserType = new CorpUserType(entityClient);
        this.corpGroupType = new CorpGroupType(entityClient);
        this.chartType = new ChartType(entityClient);
        this.dashboardType = new DashboardType(entityClient);
        this.dataPlatformType = new DataPlatformType(entityClient);
        this.tagType = new TagType(entityClient);
        this.mlModelType = new MLModelType(entityClient);
        this.mlModelGroupType = new MLModelGroupType(entityClient);
        this.mlFeatureType = new MLFeatureType(entityClient);
        this.mlFeatureTableType = new MLFeatureTableType(entityClient);
        this.mlPrimaryKeyType = new MLPrimaryKeyType(entityClient);
        this.dataFlowType = new DataFlowType(entityClient);
        this.dataJobType = new DataJobType(entityClient);
        this.glossaryTermType = new GlossaryTermType(entityClient);
        this.aspectType = new AspectType(entityClient);
        this.usageType = new UsageType(this.usageClient);

        // Init Lists
        this.entityTypes = ImmutableList.of(datasetType, corpUserType, corpGroupType,
            dataPlatformType, chartType, dashboardType, tagType, mlModelType, mlModelGroupType, mlFeatureType,
            mlFeatureTableType, mlPrimaryKeyType, dataFlowType, dataJobType, glossaryTermType
        );
        this.loadableTypes = new ArrayList<>(entityTypes);
        this.ownerTypes = ImmutableList.of(corpUserType, corpGroupType);
        this.searchableTypes = loadableTypes.stream()
            .filter(type -> (type instanceof SearchableEntityType<?>))
            .map(type -> (SearchableEntityType<?>) type)
            .collect(Collectors.toList());
        this.browsableTypes = loadableTypes.stream()
            .filter(type -> (type instanceof BrowsableEntityType<?>))
            .map(type -> (BrowsableEntityType<?>) type)
            .collect(Collectors.toList());
    }

    public static String entitySchema() {
        String defaultSchemaString;
        try {
            InputStream is = Thread.currentThread().getContextClassLoader().getResourceAsStream(GMS_SCHEMA_FILE);
            defaultSchemaString = IOUtils.toString(is, StandardCharsets.UTF_8);
            is.close();
        } catch (IOException e) {
            throw new RuntimeException("Failed to find GraphQL Schema with name " + GMS_SCHEMA_FILE, e);
        }
        return defaultSchemaString;
    }

    public static String searchSchema() {
        String defaultSchemaString;
        try {
            InputStream is = Thread.currentThread().getContextClassLoader().getResourceAsStream(SEARCH_SCHEMA_FILE);
            defaultSchemaString = IOUtils.toString(is, StandardCharsets.UTF_8);
            is.close();
        } catch (IOException e) {
            throw new RuntimeException("Failed to find GraphQL Schema with name " + SEARCH_SCHEMA_FILE, e);
        }
        return defaultSchemaString;
    }

    public static String appSchema() {
        String defaultSchemaString;
        try {
            InputStream is = Thread.currentThread().getContextClassLoader().getResourceAsStream(APP_SCHEMA_FILE);
            defaultSchemaString = IOUtils.toString(is, StandardCharsets.UTF_8);
            is.close();
        } catch (IOException e) {
            throw new RuntimeException("Failed to find GraphQL Schema with name " + APP_SCHEMA_FILE, e);
        }
        return defaultSchemaString;
    }

    public static String authSchema() {
        String defaultSchemaString;
        try {
            InputStream is = Thread.currentThread().getContextClassLoader().getResourceAsStream(AUTH_SCHEMA_FILE);
            defaultSchemaString = IOUtils.toString(is, StandardCharsets.UTF_8);
            is.close();
        } catch (IOException e) {
            throw new RuntimeException("Failed to find GraphQL Schema with name " + AUTH_SCHEMA_FILE, e);
        }
        return defaultSchemaString;
    }

    public static String analyticsSchema() {
        String analyticsSchemaString;
        try {
            InputStream is = Thread.currentThread().getContextClassLoader().getResourceAsStream(ANALYTICS_SCHEMA_FILE);
            analyticsSchemaString = IOUtils.toString(is, StandardCharsets.UTF_8);
            is.close();
        } catch (IOException e) {
            throw new RuntimeException("Failed to find GraphQL Schema with name " + ANALYTICS_SCHEMA_FILE, e);
        }
        return analyticsSchemaString;
    }

    public static String recommendationsSchema() {
        String recommendationsSchemaString;
        try {
            InputStream is = Thread.currentThread().getContextClassLoader().getResourceAsStream(RECOMMENDATIONS_SCHEMA_FILE);
            recommendationsSchemaString = IOUtils.toString(is, StandardCharsets.UTF_8);
            is.close();
        } catch (IOException e) {
            throw new RuntimeException("Failed to find GraphQL Schema with name " + RECOMMENDATIONS_SCHEMA_FILE, e);
        }
        return recommendationsSchemaString;
    }

    public static String actionsSchema() {
        String actionsSchemaString;
        try {
            InputStream is = Thread.currentThread().getContextClassLoader().getResourceAsStream(ACTIONS_SCHEMA_FILE);
            actionsSchemaString = IOUtils.toString(is, StandardCharsets.UTF_8);
            is.close();
        } catch (IOException e) {
            throw new RuntimeException("Failed to find GraphQL Schema with name " + ACTIONS_SCHEMA_FILE, e);
        }
        return actionsSchemaString;
    }

    public static String constraintsSchema() {
        String actionsSchemaString;
        try {
            InputStream is = Thread.currentThread().getContextClassLoader().getResourceAsStream(CONSTRAINTS_SCHEMA_FILE);
            actionsSchemaString = IOUtils.toString(is, StandardCharsets.UTF_8);
            is.close();
        } catch (IOException e) {
            throw new RuntimeException("Failed to find GraphQL Schema with name " + CONSTRAINTS_SCHEMA_FILE, e);
        }
        return actionsSchemaString;
    }

    /**
     * Returns a {@link Supplier} responsible for creating a new {@link DataLoader} from
     * a {@link LoadableType}.
     */
    public Map<String, Function<QueryContext, DataLoader<?, ?>>> loaderSuppliers(final List<LoadableType<?>> loadableTypes) {
        return loadableTypes
            .stream()
            .collect(Collectors.toMap(
                    LoadableType::name,
                    (graphType) -> (context) -> createDataLoader(graphType, context)
            ));
    }

    public void configureRuntimeWiring(final RuntimeWiring.Builder builder) {
        configureQueryResolvers(builder);
        configureMutationResolvers(builder);
        configureGenericEntityResolvers(builder);
        configureDatasetResolvers(builder);
        configureCorpUserResolvers(builder);
        configureCorpGroupResolvers(builder);
        configureDashboardResolvers(builder);
        configureChartResolvers(builder);
        configureTypeResolvers(builder);
        configureTypeExtensions(builder);
        configureTagAssociationResolver(builder);
        configureDataJobResolvers(builder);
        configureDataFlowResolvers(builder);
        configureMLFeatureTableResolvers(builder);
        configureGlossaryRelationshipResolvers(builder);
        configureAnalyticsResolvers(builder);
        configureActionRequestResolvers(builder);
        configureResolvedAuditStampResolvers(builder);
    }

    public GraphQLEngine.Builder builder() {
        return GraphQLEngine.builder()
            .addSchema(entitySchema())
            .addSchema(searchSchema())
            .addSchema(appSchema())
            .addSchema(authSchema())
            .addSchema(analyticsSchema())
            .addSchema(recommendationsSchema())
            .addSchema(actionsSchema())
            .addSchema(constraintsSchema())
            .addDataLoaders(loaderSuppliers(loadableTypes))
            .addDataLoader("Aspect", (context) -> createAspectLoader(context))
            .addDataLoader("UsageQueryResult", (context) -> createUsageLoader(context))
            .configureRuntimeWiring(this::configureRuntimeWiring);
    }

    private void configureAnalyticsResolvers(final RuntimeWiring.Builder builder) {
        final boolean isAnalyticsEnabled = analyticsService != null;
        builder.type("Query", typeWiring -> typeWiring.dataFetcher("isAnalyticsEnabled", new IsAnalyticsEnabledResolver(isAnalyticsEnabled)))
            .type("AnalyticsChart", typeWiring -> typeWiring.typeResolver(new AnalyticsChartTypeResolver()));
        if (isAnalyticsEnabled) {
            builder.type("Query",
                typeWiring -> typeWiring.dataFetcher("getAnalyticsCharts", new GetChartsResolver(analyticsService))
                    .dataFetcher("getHighlights", new GetHighlightsResolver(analyticsService)));
        }
    }

    private void configureResolvedAuditStampResolvers(final RuntimeWiring.Builder builder) {
        builder.type("ResolvedAuditStamp", typeWiring -> typeWiring
            .dataFetcher("actor",
                new LoadableTypeResolver<>(corpUserType, (env) -> ((ResolvedAuditStamp) env.getSource()).getActor().getUrn()))
        );
    }

    private void configureActionRequestResolvers(final RuntimeWiring.Builder builder) {
        builder.type("GlossaryTermProposalParams", typeWiring -> typeWiring
            .dataFetcher("glossaryTerm",
                new LoadableTypeResolver<>(glossaryTermType,
                    (env) -> ((GlossaryTermProposalParams) env.getSource()).getGlossaryTerm().getUrn()))
        );
        builder.type("TagProposalParams", typeWiring -> typeWiring
            .dataFetcher("tag",
                new LoadableTypeResolver<>(tagType,
                    (env) -> ((TagProposalParams) env.getSource()).getTag().getUrn()))
        );
    }

    private void configureQueryResolvers(final RuntimeWiring.Builder builder) {
        builder.type("Query", typeWiring -> typeWiring
            .dataFetcher("appConfig",
                new AppConfigResolver(analyticsService != null))
            .dataFetcher("me", new AuthenticatedResolver<>(
                    new MeResolver(this.entityClient)))
            .dataFetcher("search", new AuthenticatedResolver<>(
                    new SearchResolver(this.entityClient)))
            .dataFetcher("searchAcrossEntities",
                new SearchAcrossEntitiesResolver(this.entityClient))
            .dataFetcher("autoComplete", new AuthenticatedResolver<>(
                    new AutoCompleteResolver(searchableTypes)))
            .dataFetcher("autoCompleteForMultiple", new AuthenticatedResolver<>(
                    new AutoCompleteForMultipleResolver(searchableTypes)))
            .dataFetcher("browse", new AuthenticatedResolver<>(
                    new BrowseResolver(browsableTypes)))
            .dataFetcher("browsePaths", new AuthenticatedResolver<>(
                    new BrowsePathsResolver(browsableTypes)))
            .dataFetcher("dataset", new AuthenticatedResolver<>(
                    new LoadableTypeResolver<>(datasetType,
                            (env) -> env.getArgument(URN_FIELD_NAME))))
            .dataFetcher("corpUser", new AuthenticatedResolver<>(
                    new LoadableTypeResolver<>(corpUserType,
                            (env) -> env.getArgument(URN_FIELD_NAME))))
            .dataFetcher("corpGroup", new AuthenticatedResolver<>(
                    new LoadableTypeResolver<>(corpGroupType,
                            (env) -> env.getArgument(URN_FIELD_NAME))))
            .dataFetcher("dashboard", new AuthenticatedResolver<>(
                    new LoadableTypeResolver<>(dashboardType,
                            (env) -> env.getArgument(URN_FIELD_NAME))))
            .dataFetcher("chart", new AuthenticatedResolver<>(
                    new LoadableTypeResolver<>(chartType,
                            (env) -> env.getArgument(URN_FIELD_NAME))))
            .dataFetcher("tag", new AuthenticatedResolver<>(
                    new LoadableTypeResolver<>(tagType,
                            (env) -> env.getArgument(URN_FIELD_NAME))))
            .dataFetcher("dataFlow", new AuthenticatedResolver<>(
                    new LoadableTypeResolver<>(dataFlowType,
                            (env) -> env.getArgument(URN_FIELD_NAME))))
            .dataFetcher("dataJob", new AuthenticatedResolver<>(
                    new LoadableTypeResolver<>(dataJobType,
                            (env) -> env.getArgument(URN_FIELD_NAME))))
            .dataFetcher("glossaryTerm", new AuthenticatedResolver<>(
                    new LoadableTypeResolver<>(glossaryTermType,
                            (env) -> env.getArgument(URN_FIELD_NAME))))
            .dataFetcher("mlFeatureTable", new AuthenticatedResolver<>(
                    new LoadableTypeResolver<>(mlFeatureTableType,
                            (env) -> env.getArgument(URN_FIELD_NAME))))
            .dataFetcher("mlFeature", new AuthenticatedResolver<>(
                    new LoadableTypeResolver<>(mlFeatureType,
                            (env) -> env.getArgument(URN_FIELD_NAME))))
            .dataFetcher("mlPrimaryKey", new AuthenticatedResolver<>(
                    new LoadableTypeResolver<>(mlPrimaryKeyType,
                            (env) -> env.getArgument(URN_FIELD_NAME))))
            .dataFetcher("mlModel", new AuthenticatedResolver<>(
                    new LoadableTypeResolver<>(mlModelType,
                            (env) -> env.getArgument(URN_FIELD_NAME))))
            .dataFetcher("mlModelGroup", new AuthenticatedResolver<>(
                    new LoadableTypeResolver<>(mlModelGroupType,
                            (env) -> env.getArgument(URN_FIELD_NAME))))
            .dataFetcher("listPolicies",
<<<<<<< HEAD
                new ListPoliciesResolver(GmsClientFactory.getEntitiesClient()))
            .dataFetcher("listActionRequests",
                new ListActionRequestsResolver(entityClient))
=======
                new ListPoliciesResolver(this.entityClient))
>>>>>>> a5ec05e2
            .dataFetcher("listUsers",
                new ListUsersResolver(this.entityClient))
            .dataFetcher("listGroups",
                new ListGroupsResolver(this.entityClient))
            .dataFetcher("listRecommendations",
                new ListRecommendationsResolver(recommendationsService))
            .dataFetcher("getEntityCounts",
                new EntityCountsResolver(this.entityClient))
            .dataFetcher("getAccessToken",
                new GetAccessTokenResolver(tokenService))
        );
    }

    private void configureMutationResolvers(final RuntimeWiring.Builder builder) {
        builder.type("Mutation", typeWiring -> typeWiring
            .dataFetcher("updateDataset", new AuthenticatedResolver<>(new MutableTypeResolver<>(datasetType)))
            .dataFetcher("updateTag", new AuthenticatedResolver<>(new MutableTypeResolver<>(tagType)))
            .dataFetcher("updateChart", new AuthenticatedResolver<>(new MutableTypeResolver<>(chartType)))
            .dataFetcher("updateDashboard", new AuthenticatedResolver<>(new MutableTypeResolver<>(dashboardType)))
            .dataFetcher("updateDataJob", new AuthenticatedResolver<>(new MutableTypeResolver<>(dataJobType)))
            .dataFetcher("updateDataFlow", new AuthenticatedResolver<>(new MutableTypeResolver<>(dataFlowType)))
            .dataFetcher("addTag", new AuthenticatedResolver<>(new AddTagResolver(entityService)))
            .dataFetcher("proposeTag", new AuthenticatedResolver<>(new ProposeTagResolver(entityService, entityClient)))
            .dataFetcher("removeTag", new AuthenticatedResolver<>(new RemoveTagResolver(entityService)))
            .dataFetcher("addTerm", new AuthenticatedResolver<>(new AddTermResolver(entityService)))
            .dataFetcher("proposeTerm", new AuthenticatedResolver<>(new ProposeTermResolver(entityService, entityClient)))
            .dataFetcher("removeTerm", new AuthenticatedResolver<>(new RemoveTermResolver(entityService)))
<<<<<<< HEAD
            .dataFetcher("createPolicy", new UpsertPolicyResolver(GmsClientFactory.getAspectsClient()))
            .dataFetcher("updatePolicy", new UpsertPolicyResolver(GmsClientFactory.getAspectsClient()))
            .dataFetcher("deletePolicy", new DeletePolicyResolver(GmsClientFactory.getEntitiesClient()))
            .dataFetcher("acceptProposal", new AuthenticatedResolver<>(new AcceptProposalResolver(entityService)))
            .dataFetcher("rejectProposal", new AuthenticatedResolver<>(new RejectProposalResolver(entityService)))
            .dataFetcher("updateDescription", new AuthenticatedResolver<>(new UpdateFieldDescriptionResolver(
                entityService)))
=======
            .dataFetcher("createPolicy", new UpsertPolicyResolver(this.entityClient))
            .dataFetcher("updatePolicy", new UpsertPolicyResolver(this.entityClient))
            .dataFetcher("deletePolicy", new DeletePolicyResolver(this.entityClient))
            .dataFetcher("updateDescription", new UpdateFieldDescriptionResolver(entityService))
>>>>>>> a5ec05e2
            .dataFetcher("addOwner", new AddOwnerResolver(entityService))
            .dataFetcher("removeOwner", new RemoveOwnerResolver(entityService))
            .dataFetcher("addLink", new AddLinkResolver(entityService))
            .dataFetcher("removeLink", new RemoveLinkResolver(entityService))
<<<<<<< HEAD
            .dataFetcher("addGroupMembers", new AddGroupMembersResolver(GmsClientFactory.getAspectsClient()))
            .dataFetcher("removeGroupMembers", new RemoveGroupMembersResolver(GmsClientFactory.getAspectsClient()))
            .dataFetcher("createGroup", new CreateGroupResolver(GmsClientFactory.getAspectsClient()))
            .dataFetcher("removeUser", new RemoveUserResolver(GmsClientFactory.getEntitiesClient()))
            .dataFetcher("removeGroup", new RemoveGroupResolver(GmsClientFactory.getEntitiesClient()))
            .dataFetcher("updateUserStatus", new UpdateUserStatusResolver(GmsClientFactory.getAspectsClient()))
            .dataFetcher("createTermConstraint", new CreateTermConstraintResolver(GmsClientFactory.getAspectsClient()))
=======
            .dataFetcher("addGroupMembers", new AddGroupMembersResolver(this.entityClient))
            .dataFetcher("removeGroupMembers", new RemoveGroupMembersResolver(this.entityClient))
            .dataFetcher("createGroup", new CreateGroupResolver(this.entityClient))
            .dataFetcher("removeUser", new RemoveUserResolver(this.entityClient))
            .dataFetcher("removeGroup", new RemoveGroupResolver(this.entityClient))
            .dataFetcher("updateUserStatus", new UpdateUserStatusResolver(this.entityClient))
>>>>>>> a5ec05e2
        );
    }

    private void configureGenericEntityResolvers(final RuntimeWiring.Builder builder) {
        builder
            .type("SearchResult", typeWiring -> typeWiring
                .dataFetcher("entity", new AuthenticatedResolver<>(
                    new EntityTypeResolver(
                        entityTypes.stream().collect(Collectors.toList()),
                        (env) -> ((SearchResult) env.getSource()).getEntity()))
                )
            )
            .type("AggregationMetadata", typeWiring -> typeWiring
                .dataFetcher("entity", new EntityTypeResolver(
                    entityTypes.stream().collect(Collectors.toList()),
                    (env) -> ((AggregationMetadata) env.getSource()).getEntity()))
            )
            .type("RecommendationContent", typeWiring -> typeWiring
                .dataFetcher("entity", new EntityTypeResolver(
                    entityTypes.stream().collect(Collectors.toList()),
                    (env) -> ((RecommendationContent) env.getSource()).getEntity()))
            )
            .type("BrowseResults", typeWiring -> typeWiring
                .dataFetcher("entities", new AuthenticatedResolver<>(
                    new EntityTypeBatchResolver(
                        entityTypes.stream().collect(Collectors.toList()),
                        (env) -> ((BrowseResults) env.getSource()).getEntities()))
                )
            )
            .type("EntityRelationshipLegacy", typeWiring -> typeWiring
                .dataFetcher("entity", new AuthenticatedResolver<>(
                    new EntityTypeResolver(
                        new ArrayList<>(entityTypes),
                        (env) -> ((EntityRelationshipLegacy) env.getSource()).getEntity()))
                )
            )
            .type("EntityRelationship", typeWiring -> typeWiring
                .dataFetcher("entity", new AuthenticatedResolver<>(
                    new EntityTypeResolver(
                        new ArrayList<>(entityTypes),
                        (env) -> ((EntityRelationship) env.getSource()).getEntity()))
                )
            )
            .type("ActionRequest", typeWiring -> typeWiring
                .dataFetcher("entity", new AuthenticatedResolver<>(
                    new EntityTypeResolver(
                        new ArrayList<>(entityTypes),
                        (env) -> ((ActionRequest) env.getSource()).getEntity()))
                )
            );
    }

    /**
     * Configures resolvers responsible for resolving the {@link com.linkedin.datahub.graphql.generated.Dataset} type.
     */
    private void configureDatasetResolvers(final RuntimeWiring.Builder builder) {
        builder
            .type("Dataset", typeWiring -> typeWiring
                .dataFetcher("relationships", new AuthenticatedResolver<>(
                    new EntityRelationshipsResultResolver(graphClient)
                ))
                .dataFetcher("platform", new AuthenticatedResolver<>(
                        new LoadableTypeResolver<>(dataPlatformType,
                                (env) -> ((Dataset) env.getSource()).getPlatform().getUrn()))
                )
                .dataFetcher("proposals", new AuthenticatedResolver<>(
                    new ProposalsResolver(
                        (env) -> ((Entity) env.getSource()).getUrn(), entityClient))
                )
                .dataFetcher("constraints", new AuthenticatedResolver<>(
                    new ConstraintsResolver(
                        (env) -> ((Entity) env.getSource()).getUrn(), entityClient))
                )
                .dataFetcher("datasetProfiles", new AuthenticatedResolver<>(
                    new TimeSeriesAspectResolver(
                        this.entityClient,
                        "dataset",
                        "datasetProfile",
                        DatasetProfileMapper::map
                    )
                ))
                .dataFetcher("usageStats", new AuthenticatedResolver<>(new UsageTypeResolver()))
                .dataFetcher("schemaMetadata", new AuthenticatedResolver<>(
                    new AspectResolver())
                )
               .dataFetcher("aspects", new AuthenticatedResolver<>(
                   new WeaklyTypedAspectsResolver(entityClient, entityRegistry))
               )
               .dataFetcher("subTypes", new AuthenticatedResolver(new SubTypesResolver(
                   this.entityClient,
                   "dataset",
                   "subTypes")))
            )
            .type("Owner", typeWiring -> typeWiring
                    .dataFetcher("owner", new AuthenticatedResolver<>(
                            new OwnerTypeResolver<>(ownerTypes,
                                    (env) -> ((Owner) env.getSource()).getOwner()))
                    )
            )
            .type("UserUsageCounts", typeWiring -> typeWiring
                .dataFetcher("user", new AuthenticatedResolver<>(
                    new LoadableTypeResolver<>(corpUserType,
                        (env) -> ((UserUsageCounts) env.getSource()).getUser().getUrn()))
                )
            )
            .type("ForeignKeyConstraint", typeWiring -> typeWiring
                .dataFetcher("foreignDataset", new AuthenticatedResolver<>(
                    new LoadableTypeResolver<>(datasetType,
                        (env) -> ((ForeignKeyConstraint) env.getSource()).getForeignDataset().getUrn()))
                )
            )
            .type("InstitutionalMemoryMetadata", typeWiring -> typeWiring
                .dataFetcher("author", new AuthenticatedResolver<>(
                        new LoadableTypeResolver<>(corpUserType,
                                (env) -> ((InstitutionalMemoryMetadata) env.getSource()).getAuthor().getUrn()))
                )
            );
    }

    /**
     * Configures resolvers responsible for resolving the {@link com.linkedin.datahub.graphql.generated.CorpUser} type.
     */
    private void configureCorpUserResolvers(final RuntimeWiring.Builder builder) {
        builder.type("CorpUser", typeWiring -> typeWiring
            .dataFetcher("relationships", new AuthenticatedResolver<>(
                new EntityRelationshipsResultResolver(graphClient)
            ))
        );
        builder.type("CorpUserInfo", typeWiring -> typeWiring
            .dataFetcher("manager", new AuthenticatedResolver<>(
                    new LoadableTypeResolver<>(corpUserType,
                            (env) -> ((CorpUserInfo) env.getSource()).getManager().getUrn()))
            )
        );
    }

    /**
     * Configures resolvers responsible for resolving the {@link com.linkedin.datahub.graphql.generated.CorpGroup} type.
     */
    private void configureCorpGroupResolvers(final RuntimeWiring.Builder builder) {
        builder.type("CorpGroup", typeWiring -> typeWiring
            .dataFetcher("relationships", new AuthenticatedResolver<>(
                new EntityRelationshipsResultResolver(graphClient)
            ))
        );
        builder.type("CorpGroupInfo", typeWiring -> typeWiring
            .dataFetcher("admins", new AuthenticatedResolver<>(
                    new LoadableTypeBatchResolver<>(corpUserType,
                            (env) -> ((CorpGroupInfo) env.getSource()).getAdmins().stream()
                                    .map(CorpUser::getUrn)
                                    .collect(Collectors.toList())))
            )
            .dataFetcher("members", new AuthenticatedResolver<>(
                    new LoadableTypeBatchResolver<>(corpUserType,
                            (env) -> ((CorpGroupInfo) env.getSource()).getMembers().stream()
                                    .map(CorpUser::getUrn)
                                    .collect(Collectors.toList())))
            )
        );
    }

    private void configureTagAssociationResolver(final RuntimeWiring.Builder builder) {
        builder.type("Tag", typeWiring -> typeWiring
            .dataFetcher("relationships", new AuthenticatedResolver<>(
                new EntityRelationshipsResultResolver(graphClient)
            ))
        );
        builder.type("TagAssociation", typeWiring -> typeWiring
            .dataFetcher("tag", new AuthenticatedResolver<>(
                    new LoadableTypeResolver<>(tagType,
                            (env) -> ((com.linkedin.datahub.graphql.generated.TagAssociation) env.getSource()).getTag().getUrn()))
            )
        );
    }

    /**
     * Configures resolvers responsible for resolving the {@link com.linkedin.datahub.graphql.generated.Dashboard} type.
     */
    private void configureDashboardResolvers(final RuntimeWiring.Builder builder) {
        builder.type("Dashboard", typeWiring -> typeWiring
            .dataFetcher("relationships", new AuthenticatedResolver<>(
                new EntityRelationshipsResultResolver(graphClient)
            ))
        );
        builder.type("DashboardInfo", typeWiring -> typeWiring
            .dataFetcher("charts", new AuthenticatedResolver<>(
                new LoadableTypeBatchResolver<>(chartType,
                    (env) -> ((DashboardInfo) env.getSource()).getCharts().stream()
                        .map(Chart::getUrn)
                        .collect(Collectors.toList())))
            )
        );
    }

    /**
     * Configures resolvers responsible for resolving the {@link com.linkedin.datahub.graphql.generated.Chart} type.
     */
    private void configureChartResolvers(final RuntimeWiring.Builder builder) {
        builder.type("Chart", typeWiring -> typeWiring
            .dataFetcher("relationships", new AuthenticatedResolver<>(
                new EntityRelationshipsResultResolver(graphClient)
            ))
        );
        builder.type("ChartInfo", typeWiring -> typeWiring
            .dataFetcher("inputs", new AuthenticatedResolver<>(
                    new LoadableTypeBatchResolver<>(datasetType,
                            (env) -> ((ChartInfo) env.getSource()).getInputs().stream()
                                    .map(Dataset::getUrn)
                                    .collect(Collectors.toList())))
            )
        );
    }

    /**
     * Configures {@link graphql.schema.TypeResolver}s for any GQL 'union' or 'interface' types.
     */
    private void configureTypeResolvers(final RuntimeWiring.Builder builder) {
        builder
            .type("Entity", typeWiring -> typeWiring
                .typeResolver(new EntityInterfaceTypeResolver(loadableTypes.stream()
                        .filter(graphType -> graphType instanceof EntityType)
                        .map(graphType -> (EntityType<?>) graphType)
                        .collect(Collectors.toList())
                )))
            .type("EntityWithRelationships", typeWiring -> typeWiring
                .typeResolver(new EntityInterfaceTypeResolver(loadableTypes.stream()
                        .filter(graphType -> graphType instanceof EntityType)
                        .map(graphType -> (EntityType<?>) graphType)
                        .collect(Collectors.toList())
                )))
            .type("OwnerType", typeWiring -> typeWiring
                .typeResolver(new EntityInterfaceTypeResolver(ownerTypes.stream()
                    .filter(graphType -> graphType instanceof EntityType)
                    .map(graphType -> (EntityType<?>) graphType)
                    .collect(Collectors.toList())
                )))
            .type("PlatformSchema", typeWiring -> typeWiring
                    .typeResolver(new PlatformSchemaUnionTypeResolver())
            )
            .type("HyperParameterValueType", typeWiring -> typeWiring
                    .typeResolver(new HyperParameterValueTypeResolver())
            )
            .type("Aspect", typeWiring -> typeWiring.typeResolver(new AspectInterfaceTypeResolver()))
            .type("TimeSeriesAspect", typeWiring -> typeWiring.typeResolver(new TimeSeriesAspectInterfaceTypeResolver()))
            .type("ResultsType", typeWiring -> typeWiring
                    .typeResolver(new ResultsTypeResolver()));
    }

    /**
     * Configures custom type extensions leveraged within our GraphQL schema.
     */
    private void configureTypeExtensions(final RuntimeWiring.Builder builder) {
        builder.scalar(GraphQLLong);
    }

    /**
     * Configures resolvers responsible for resolving the {@link com.linkedin.datahub.graphql.generated.DataJob} type.
     */
    private void configureDataJobResolvers(final RuntimeWiring.Builder builder) {
        builder
            .type("DataJob", typeWiring -> typeWiring
                .dataFetcher("relationships", new AuthenticatedResolver<>(
                    new EntityRelationshipsResultResolver(graphClient)
                ))
                .dataFetcher("dataFlow", new AuthenticatedResolver<>(
                    new LoadableTypeResolver<>(dataFlowType,
                        (env) -> ((DataJob) env.getSource()).getDataFlow().getUrn()))
                )
            )
            .type("DataJobInputOutput", typeWiring -> typeWiring
                .dataFetcher("inputDatasets", new AuthenticatedResolver<>(
                    new LoadableTypeBatchResolver<>(datasetType,
                        (env) -> ((DataJobInputOutput) env.getSource()).getInputDatasets().stream()
                                .map(Dataset::getUrn)
                                .collect(Collectors.toList())))
                )
                .dataFetcher("outputDatasets", new AuthenticatedResolver<>(
                    new LoadableTypeBatchResolver<>(datasetType,
                        (env) -> ((DataJobInputOutput) env.getSource()).getOutputDatasets().stream()
                                .map(Dataset::getUrn)
                                .collect(Collectors.toList())))
                )
                .dataFetcher("inputDatajobs", new AuthenticatedResolver<>(
                    new LoadableTypeBatchResolver<>(dataJobType,
                        (env) -> ((DataJobInputOutput) env.getSource()).getInputDatajobs().stream()
                            .map(DataJob::getUrn)
                            .collect(Collectors.toList())))
                )
            );
    }

    /**
     * Configures resolvers responsible for resolving the {@link com.linkedin.datahub.graphql.generated.DataFlow} type.
     */
    private void configureDataFlowResolvers(final RuntimeWiring.Builder builder) {
        builder
            .type("DataFlow", typeWiring -> typeWiring
                .dataFetcher("relationships", new AuthenticatedResolver<>(
                    new EntityRelationshipsResultResolver(graphClient)
                ))
            );
    }

    /**
     * Configures resolvers responsible for resolving the {@link com.linkedin.datahub.graphql.generated.MLFeatureTable} type.
     */
    private void configureMLFeatureTableResolvers(final RuntimeWiring.Builder builder) {
        builder
            .type("MLFeatureTable", typeWiring -> typeWiring
                .dataFetcher("relationships", new AuthenticatedResolver<>(
                    new EntityRelationshipsResultResolver(graphClient)
                ))
                .dataFetcher("platform", new AuthenticatedResolver<>(
                        new LoadableTypeResolver<>(dataPlatformType,
                                (env) -> ((MLFeatureTable) env.getSource()).getPlatform().getUrn()))
                )
            )
            .type("MLFeatureTableProperties", typeWiring -> typeWiring
                .dataFetcher("mlFeatures", new AuthenticatedResolver<>(
                                new LoadableTypeBatchResolver<>(mlFeatureType,
                                        (env) -> ((MLFeatureTableProperties) env.getSource()).getMlFeatures().stream()
                                        .map(MLFeature::getUrn)
                                        .collect(Collectors.toList())))
                )
                .dataFetcher("mlPrimaryKeys", new AuthenticatedResolver<>(
                                new LoadableTypeBatchResolver<>(mlPrimaryKeyType,
                                        (env) -> ((MLFeatureTableProperties) env.getSource()).getMlPrimaryKeys().stream()
                                        .map(MLPrimaryKey::getUrn)
                                        .collect(Collectors.toList())))
                )
            )
            .type("MLFeatureProperties", typeWiring -> typeWiring
                .dataFetcher("sources", new AuthenticatedResolver<>(
                        new LoadableTypeBatchResolver<>(datasetType,
                                (env) -> ((MLFeatureProperties) env.getSource()).getSources().stream()
                                        .map(Dataset::getUrn)
                                        .collect(Collectors.toList())))
                )
            )
            .type("MLPrimaryKeyProperties", typeWiring -> typeWiring
                .dataFetcher("sources", new AuthenticatedResolver<>(
                        new LoadableTypeBatchResolver<>(datasetType,
                                (env) -> ((MLPrimaryKeyProperties) env.getSource()).getSources().stream()
                                        .map(Dataset::getUrn)
                                        .collect(Collectors.toList())))
                )
            )
            .type("MLModel", typeWiring -> typeWiring
                .dataFetcher("relationships", new AuthenticatedResolver<>(
                    new EntityRelationshipsResultResolver(graphClient)
                ))
                .dataFetcher("platform", new AuthenticatedResolver<>(
                        new LoadableTypeResolver<>(dataPlatformType,
                                (env) -> ((MLModel) env.getSource()).getPlatform().getUrn()))
                )
            )
            .type("MLModelProperties", typeWiring -> typeWiring
                .dataFetcher("groups", new AuthenticatedResolver<>(
                    new LoadableTypeBatchResolver<>(mlModelGroupType,
                        (env) -> {
                            MLModelProperties properties = env.getSource();
                            if (properties.getGroups() != null) {
                                return properties.getGroups().stream()
                                    .map(MLModelGroup::getUrn)
                                    .collect(Collectors.toList());
                            }
                            return Collections.emptyList();
                        }))
                )
            )
            .type("MLModelGroup", typeWiring -> typeWiring
                .dataFetcher("relationships", new AuthenticatedResolver<>(
                    new EntityRelationshipsResultResolver(graphClient)
                ))
                .dataFetcher("platform", new AuthenticatedResolver<>(
                        new LoadableTypeResolver<>(dataPlatformType,
                                (env) -> ((MLModelGroup) env.getSource()).getPlatform().getUrn()))
                )
            );
    }

    private void configureGlossaryRelationshipResolvers(final RuntimeWiring.Builder builder) {
        builder.type("GlossaryTerm", typeWiring -> typeWiring
            .dataFetcher("relationships", new AuthenticatedResolver<>(
                new EntityRelationshipsResultResolver(graphClient)
            ))
        );
    }


    private <T> DataLoader<String, DataFetcherResult<T>> createDataLoader(final LoadableType<T> graphType, final QueryContext queryContext) {
        BatchLoaderContextProvider contextProvider = () -> queryContext;
        DataLoaderOptions loaderOptions = DataLoaderOptions.newOptions().setBatchLoaderContextProvider(contextProvider);
        return DataLoader.newDataLoader((keys, context) -> CompletableFuture.supplyAsync(() -> {
            try {
                log.debug(String.format("Batch loading entities of type: %s, keys: %s", graphType.name(), keys));
                return graphType.batchLoad(keys, context.getContext());
            } catch (Exception e) {
                log.error(String.format("Failed to load Entities of type: %s, keys: %s", graphType.name(), keys) + " " + e.getMessage());
                throw new RuntimeException(String.format("Failed to retrieve entities of type %s", graphType.name()), e);
            }
        }), loaderOptions);
    }

    private DataLoader<VersionedAspectKey, DataFetcherResult<Aspect>> createAspectLoader(final QueryContext queryContext) {
        BatchLoaderContextProvider contextProvider = () -> queryContext;
        DataLoaderOptions loaderOptions = DataLoaderOptions.newOptions().setBatchLoaderContextProvider(contextProvider);
        return DataLoader.newDataLoader((keys, context) -> CompletableFuture.supplyAsync(() -> {
            try {
                log.debug(String.format("Batch loading aspects with keys: %s", keys));
                return aspectType.batchLoad(keys, context.getContext());
            } catch (Exception e) {
                log.error(String.format("Failed to load Aspect for entity. keys: %s", keys) + " " + e.getMessage());
                throw new RuntimeException(String.format("Failed to retrieve entities of type Aspect", e));
            }
        }), loaderOptions);
    }

    private DataLoader<UsageStatsKey, DataFetcherResult<UsageQueryResult>> createUsageLoader(final QueryContext queryContext) {
        BatchLoaderContextProvider contextProvider = () -> queryContext;
        DataLoaderOptions loaderOptions = DataLoaderOptions.newOptions().setBatchLoaderContextProvider(contextProvider);
        return DataLoader.newDataLoader((keys, context) -> CompletableFuture.supplyAsync(() -> {
            try {
                return usageType.batchLoad(keys, context.getContext());
            } catch (Exception e) {
                throw new RuntimeException("Failed to retrieve usage stats", e);
            }
        }), loaderOptions);
    }
}<|MERGE_RESOLUTION|>--- conflicted
+++ resolved
@@ -42,12 +42,9 @@
 import com.linkedin.datahub.graphql.generated.MLPrimaryKey;
 import com.linkedin.datahub.graphql.generated.MLPrimaryKeyProperties;
 import com.linkedin.datahub.graphql.resolvers.MeResolver;
-<<<<<<< HEAD
 import com.linkedin.datahub.graphql.resolvers.actionrequest.ListActionRequestsResolver;
 import com.linkedin.datahub.graphql.resolvers.constraint.CreateTermConstraintResolver;
-=======
 import com.linkedin.datahub.graphql.resolvers.auth.GetAccessTokenResolver;
->>>>>>> a5ec05e2
 import com.linkedin.datahub.graphql.resolvers.group.AddGroupMembersResolver;
 import com.linkedin.datahub.graphql.resolvers.group.CreateGroupResolver;
 import com.linkedin.datahub.graphql.resolvers.group.EntityCountsResolver;
@@ -230,13 +227,6 @@
         final UsageClient usageClient,
         final AnalyticsService analyticsService,
         final EntityService entityService,
-<<<<<<< HEAD
-        final GraphClient graphClient,
-        final EntityClient entityClient,
-        final RecommendationsService recommendationsService
-
-    ) {
-=======
         final RecommendationsService recommendationsService,
         final TokenService tokenService,
         final EntityRegistry entityRegistry
@@ -246,7 +236,6 @@
         this.graphClient = graphClient;
         this.usageClient = usageClient;
 
->>>>>>> a5ec05e2
         this.analyticsService = analyticsService;
         this.entityService = entityService;
         this.recommendationsService = recommendationsService;
@@ -526,13 +515,9 @@
                     new LoadableTypeResolver<>(mlModelGroupType,
                             (env) -> env.getArgument(URN_FIELD_NAME))))
             .dataFetcher("listPolicies",
-<<<<<<< HEAD
-                new ListPoliciesResolver(GmsClientFactory.getEntitiesClient()))
+                new ListPoliciesResolver(this.entityClient))
             .dataFetcher("listActionRequests",
                 new ListActionRequestsResolver(entityClient))
-=======
-                new ListPoliciesResolver(this.entityClient))
->>>>>>> a5ec05e2
             .dataFetcher("listUsers",
                 new ListUsersResolver(this.entityClient))
             .dataFetcher("listGroups",
@@ -560,40 +545,24 @@
             .dataFetcher("addTerm", new AuthenticatedResolver<>(new AddTermResolver(entityService)))
             .dataFetcher("proposeTerm", new AuthenticatedResolver<>(new ProposeTermResolver(entityService, entityClient)))
             .dataFetcher("removeTerm", new AuthenticatedResolver<>(new RemoveTermResolver(entityService)))
-<<<<<<< HEAD
-            .dataFetcher("createPolicy", new UpsertPolicyResolver(GmsClientFactory.getAspectsClient()))
-            .dataFetcher("updatePolicy", new UpsertPolicyResolver(GmsClientFactory.getAspectsClient()))
-            .dataFetcher("deletePolicy", new DeletePolicyResolver(GmsClientFactory.getEntitiesClient()))
+            .dataFetcher("createPolicy", new UpsertPolicyResolver(this.entityClient))
+            .dataFetcher("updatePolicy", new UpsertPolicyResolver(this.entityClient))
+            .dataFetcher("deletePolicy", new DeletePolicyResolver(this.entityClient))
             .dataFetcher("acceptProposal", new AuthenticatedResolver<>(new AcceptProposalResolver(entityService)))
             .dataFetcher("rejectProposal", new AuthenticatedResolver<>(new RejectProposalResolver(entityService)))
             .dataFetcher("updateDescription", new AuthenticatedResolver<>(new UpdateFieldDescriptionResolver(
                 entityService)))
-=======
-            .dataFetcher("createPolicy", new UpsertPolicyResolver(this.entityClient))
-            .dataFetcher("updatePolicy", new UpsertPolicyResolver(this.entityClient))
-            .dataFetcher("deletePolicy", new DeletePolicyResolver(this.entityClient))
-            .dataFetcher("updateDescription", new UpdateFieldDescriptionResolver(entityService))
->>>>>>> a5ec05e2
             .dataFetcher("addOwner", new AddOwnerResolver(entityService))
             .dataFetcher("removeOwner", new RemoveOwnerResolver(entityService))
             .dataFetcher("addLink", new AddLinkResolver(entityService))
             .dataFetcher("removeLink", new RemoveLinkResolver(entityService))
-<<<<<<< HEAD
-            .dataFetcher("addGroupMembers", new AddGroupMembersResolver(GmsClientFactory.getAspectsClient()))
-            .dataFetcher("removeGroupMembers", new RemoveGroupMembersResolver(GmsClientFactory.getAspectsClient()))
-            .dataFetcher("createGroup", new CreateGroupResolver(GmsClientFactory.getAspectsClient()))
-            .dataFetcher("removeUser", new RemoveUserResolver(GmsClientFactory.getEntitiesClient()))
-            .dataFetcher("removeGroup", new RemoveGroupResolver(GmsClientFactory.getEntitiesClient()))
-            .dataFetcher("updateUserStatus", new UpdateUserStatusResolver(GmsClientFactory.getAspectsClient()))
-            .dataFetcher("createTermConstraint", new CreateTermConstraintResolver(GmsClientFactory.getAspectsClient()))
-=======
             .dataFetcher("addGroupMembers", new AddGroupMembersResolver(this.entityClient))
             .dataFetcher("removeGroupMembers", new RemoveGroupMembersResolver(this.entityClient))
             .dataFetcher("createGroup", new CreateGroupResolver(this.entityClient))
             .dataFetcher("removeUser", new RemoveUserResolver(this.entityClient))
             .dataFetcher("removeGroup", new RemoveGroupResolver(this.entityClient))
             .dataFetcher("updateUserStatus", new UpdateUserStatusResolver(this.entityClient))
->>>>>>> a5ec05e2
+            .dataFetcher("createTermConstraint", new CreateTermConstraintResolver(this.entityClient));
         );
     }
 
