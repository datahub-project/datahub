package com.linkedin.datahub.graphql;

import com.datahub.authentication.token.TokenService;
import com.google.common.collect.ImmutableList;
import com.linkedin.datahub.graphql.analytics.resolver.AnalyticsChartTypeResolver;
import com.linkedin.datahub.graphql.analytics.resolver.GetChartsResolver;
import com.linkedin.datahub.graphql.analytics.resolver.GetHighlightsResolver;
import com.linkedin.datahub.graphql.analytics.resolver.GetMetadataAnalyticsResolver;
import com.linkedin.datahub.graphql.analytics.resolver.IsAnalyticsEnabledResolver;
import com.linkedin.datahub.graphql.analytics.service.AnalyticsService;
import com.linkedin.datahub.graphql.generated.ActorFilter;
import com.linkedin.datahub.graphql.generated.AggregationMetadata;
import com.linkedin.datahub.graphql.generated.Aspect;
import com.linkedin.datahub.graphql.generated.Assertion;
import com.linkedin.datahub.graphql.generated.BrowseResults;
import com.linkedin.datahub.graphql.generated.Chart;
import com.linkedin.datahub.graphql.generated.ChartInfo;
import com.linkedin.datahub.graphql.generated.Container;
import com.linkedin.datahub.graphql.generated.CorpGroupInfo;
import com.linkedin.datahub.graphql.generated.CorpUser;
import com.linkedin.datahub.graphql.generated.CorpUserInfo;
import com.linkedin.datahub.graphql.generated.Dashboard;
import com.linkedin.datahub.graphql.generated.DashboardInfo;
import com.linkedin.datahub.graphql.generated.DataFlow;
import com.linkedin.datahub.graphql.generated.DataJob;
import com.linkedin.datahub.graphql.generated.DataJobInputOutput;
import com.linkedin.datahub.graphql.generated.Dataset;
import com.linkedin.datahub.graphql.generated.Domain;
import com.linkedin.datahub.graphql.generated.EntityRelationship;
import com.linkedin.datahub.graphql.generated.EntityRelationshipLegacy;
import com.linkedin.datahub.graphql.generated.ForeignKeyConstraint;
import com.linkedin.datahub.graphql.generated.InstitutionalMemoryMetadata;
import com.linkedin.datahub.graphql.generated.ListDomainsResult;
import com.linkedin.datahub.graphql.generated.MLFeature;
import com.linkedin.datahub.graphql.generated.MLFeatureProperties;
import com.linkedin.datahub.graphql.generated.MLFeatureTable;
import com.linkedin.datahub.graphql.generated.MLFeatureTableProperties;
import com.linkedin.datahub.graphql.generated.MLModel;
import com.linkedin.datahub.graphql.generated.MLModelGroup;
import com.linkedin.datahub.graphql.generated.MLModelProperties;
import com.linkedin.datahub.graphql.generated.MLPrimaryKey;
import com.linkedin.datahub.graphql.generated.MLPrimaryKeyProperties;
import com.linkedin.datahub.graphql.generated.Owner;
import com.linkedin.datahub.graphql.generated.RecommendationContent;
import com.linkedin.datahub.graphql.generated.SearchResult;
import com.linkedin.datahub.graphql.generated.UsageQueryResult;
import com.linkedin.datahub.graphql.generated.UserUsageCounts;
import com.linkedin.datahub.graphql.resolvers.AuthenticatedResolver;
import com.linkedin.datahub.graphql.resolvers.MeResolver;
import com.linkedin.datahub.graphql.resolvers.assertion.AssertionRunEventResolver;
import com.linkedin.datahub.graphql.resolvers.assertion.DeleteAssertionResolver;
import com.linkedin.datahub.graphql.resolvers.assertion.EntityAssertionsResolver;
import com.linkedin.datahub.graphql.resolvers.auth.GetAccessTokenResolver;
import com.linkedin.datahub.graphql.resolvers.browse.BrowsePathsResolver;
import com.linkedin.datahub.graphql.resolvers.browse.BrowseResolver;
import com.linkedin.datahub.graphql.resolvers.config.AppConfigResolver;
import com.linkedin.datahub.graphql.resolvers.container.ContainerEntitiesResolver;
import com.linkedin.datahub.graphql.resolvers.dataset.DatasetHealthResolver;
import com.linkedin.datahub.graphql.resolvers.deprecation.UpdateDeprecationResolver;
import com.linkedin.datahub.graphql.resolvers.domain.CreateDomainResolver;
import com.linkedin.datahub.graphql.resolvers.domain.DomainEntitiesResolver;
import com.linkedin.datahub.graphql.resolvers.domain.ListDomainsResolver;
import com.linkedin.datahub.graphql.resolvers.domain.SetDomainResolver;
import com.linkedin.datahub.graphql.resolvers.domain.UnsetDomainResolver;
import com.linkedin.datahub.graphql.resolvers.group.AddGroupMembersResolver;
import com.linkedin.datahub.graphql.resolvers.group.CreateGroupResolver;
import com.linkedin.datahub.graphql.resolvers.group.EntityCountsResolver;
import com.linkedin.datahub.graphql.resolvers.group.ListGroupsResolver;
import com.linkedin.datahub.graphql.resolvers.group.RemoveGroupMembersResolver;
import com.linkedin.datahub.graphql.resolvers.group.RemoveGroupResolver;
import com.linkedin.datahub.graphql.resolvers.user.UpdateUserStatusResolver;
import com.linkedin.datahub.graphql.resolvers.ingest.execution.CancelIngestionExecutionRequestResolver;
import com.linkedin.datahub.graphql.resolvers.ingest.execution.CreateIngestionExecutionRequestResolver;
import com.linkedin.datahub.graphql.resolvers.ingest.execution.GetIngestionExecutionRequestResolver;
import com.linkedin.datahub.graphql.resolvers.ingest.execution.IngestionSourceExecutionRequestsResolver;
import com.linkedin.datahub.graphql.resolvers.ingest.secret.CreateSecretResolver;
import com.linkedin.datahub.graphql.resolvers.ingest.secret.DeleteSecretResolver;
import com.linkedin.datahub.graphql.resolvers.ingest.secret.GetSecretValuesResolver;
import com.linkedin.datahub.graphql.resolvers.ingest.secret.ListSecretsResolver;
import com.linkedin.datahub.graphql.resolvers.ingest.source.DeleteIngestionSourceResolver;
import com.linkedin.datahub.graphql.resolvers.ingest.source.GetIngestionSourceResolver;
import com.linkedin.datahub.graphql.resolvers.ingest.source.ListIngestionSourcesResolver;
import com.linkedin.datahub.graphql.resolvers.ingest.source.UpsertIngestionSourceResolver;
import com.linkedin.datahub.graphql.resolvers.load.AspectResolver;
import com.linkedin.datahub.graphql.resolvers.load.EntityRelationshipsResultResolver;
import com.linkedin.datahub.graphql.resolvers.load.EntityTypeBatchResolver;
import com.linkedin.datahub.graphql.resolvers.load.EntityTypeResolver;
import com.linkedin.datahub.graphql.resolvers.load.LoadableTypeBatchResolver;
import com.linkedin.datahub.graphql.resolvers.load.LoadableTypeResolver;
import com.linkedin.datahub.graphql.resolvers.load.OwnerTypeResolver;
import com.linkedin.datahub.graphql.resolvers.load.TimeSeriesAspectResolver;
import com.linkedin.datahub.graphql.resolvers.load.UsageTypeResolver;
import com.linkedin.datahub.graphql.resolvers.mutate.AddLinkResolver;
import com.linkedin.datahub.graphql.resolvers.mutate.AddOwnerResolver;
import com.linkedin.datahub.graphql.resolvers.mutate.AddTagResolver;
import com.linkedin.datahub.graphql.resolvers.mutate.AddTermResolver;
import com.linkedin.datahub.graphql.resolvers.mutate.MutableTypeResolver;
import com.linkedin.datahub.graphql.resolvers.mutate.RemoveLinkResolver;
import com.linkedin.datahub.graphql.resolvers.mutate.RemoveOwnerResolver;
import com.linkedin.datahub.graphql.resolvers.mutate.RemoveTagResolver;
import com.linkedin.datahub.graphql.resolvers.mutate.RemoveTermResolver;
import com.linkedin.datahub.graphql.resolvers.mutate.UpdateDescriptionResolver;
import com.linkedin.datahub.graphql.resolvers.policy.DeletePolicyResolver;
import com.linkedin.datahub.graphql.resolvers.policy.ListPoliciesResolver;
import com.linkedin.datahub.graphql.resolvers.policy.UpsertPolicyResolver;
import com.linkedin.datahub.graphql.resolvers.recommendation.ListRecommendationsResolver;
import com.linkedin.datahub.graphql.resolvers.search.AutoCompleteForMultipleResolver;
import com.linkedin.datahub.graphql.resolvers.search.AutoCompleteResolver;
import com.linkedin.datahub.graphql.resolvers.search.SearchAcrossEntitiesResolver;
import com.linkedin.datahub.graphql.resolvers.search.SearchResolver;
import com.linkedin.datahub.graphql.resolvers.tag.SetTagColorResolver;
import com.linkedin.datahub.graphql.resolvers.type.AspectInterfaceTypeResolver;
import com.linkedin.datahub.graphql.resolvers.type.EntityInterfaceTypeResolver;
import com.linkedin.datahub.graphql.resolvers.type.HyperParameterValueTypeResolver;
import com.linkedin.datahub.graphql.resolvers.type.PlatformSchemaUnionTypeResolver;
import com.linkedin.datahub.graphql.resolvers.type.ResultsTypeResolver;
import com.linkedin.datahub.graphql.resolvers.type.TimeSeriesAspectInterfaceTypeResolver;
import com.linkedin.datahub.graphql.resolvers.user.ListUsersResolver;
import com.linkedin.datahub.graphql.resolvers.user.RemoveUserResolver;
import com.linkedin.datahub.graphql.types.BrowsableEntityType;
import com.linkedin.datahub.graphql.types.EntityType;
import com.linkedin.datahub.graphql.types.LoadableType;
import com.linkedin.datahub.graphql.types.SearchableEntityType;
import com.linkedin.datahub.graphql.types.aspect.AspectType;
import com.linkedin.datahub.graphql.types.assertion.AssertionType;
import com.linkedin.datahub.graphql.types.chart.ChartType;
import com.linkedin.datahub.graphql.types.common.mappers.OperationMapper;
import com.linkedin.datahub.graphql.types.container.ContainerType;
import com.linkedin.datahub.graphql.types.corpgroup.CorpGroupType;
import com.linkedin.datahub.graphql.types.corpuser.CorpUserType;
import com.linkedin.datahub.graphql.types.dashboard.DashboardType;
import com.linkedin.datahub.graphql.types.dataflow.DataFlowType;
import com.linkedin.datahub.graphql.types.datajob.DataJobType;
import com.linkedin.datahub.graphql.types.dataplatform.DataPlatformType;
import com.linkedin.datahub.graphql.types.dataset.DatasetType;
import com.linkedin.datahub.graphql.types.dataset.mappers.DatasetProfileMapper;
import com.linkedin.datahub.graphql.types.domain.DomainType;
import com.linkedin.datahub.graphql.types.glossary.GlossaryTermType;
import com.linkedin.datahub.graphql.types.mlmodel.MLFeatureTableType;
import com.linkedin.datahub.graphql.types.mlmodel.MLFeatureType;
import com.linkedin.datahub.graphql.types.mlmodel.MLModelGroupType;
import com.linkedin.datahub.graphql.types.mlmodel.MLModelType;
import com.linkedin.datahub.graphql.types.mlmodel.MLPrimaryKeyType;
import com.linkedin.datahub.graphql.types.tag.TagType;
import com.linkedin.datahub.graphql.types.usage.UsageType;
import com.linkedin.entity.client.EntityClient;
import com.linkedin.metadata.config.IngestionConfiguration;
import com.linkedin.metadata.entity.EntityService;
import com.linkedin.metadata.graph.GraphClient;
import com.linkedin.metadata.models.registry.EntityRegistry;
import com.linkedin.metadata.recommendation.RecommendationsService;
import com.linkedin.metadata.secret.SecretService;
import com.linkedin.metadata.timeseries.TimeseriesAspectService;
import com.linkedin.metadata.version.GitVersion;
import com.linkedin.usage.UsageClient;
import graphql.execution.DataFetcherResult;
import graphql.schema.idl.RuntimeWiring;
import java.io.IOException;
import java.io.InputStream;
import java.nio.charset.StandardCharsets;
import java.util.ArrayList;
import java.util.Collections;
import java.util.List;
import java.util.Map;
import java.util.Objects;
import java.util.concurrent.CompletableFuture;
import java.util.function.Function;
import java.util.function.Supplier;
import java.util.stream.Collectors;
import lombok.extern.slf4j.Slf4j;
import org.apache.commons.io.IOUtils;
import org.dataloader.BatchLoaderContextProvider;
import org.dataloader.DataLoader;
import org.dataloader.DataLoaderOptions;

import static com.linkedin.datahub.graphql.Constants.ANALYTICS_SCHEMA_FILE;
import static com.linkedin.datahub.graphql.Constants.APP_SCHEMA_FILE;
import static com.linkedin.datahub.graphql.Constants.AUTH_SCHEMA_FILE;
import static com.linkedin.datahub.graphql.Constants.GMS_SCHEMA_FILE;
import static com.linkedin.datahub.graphql.Constants.INGESTION_SCHEMA_FILE;
import static com.linkedin.datahub.graphql.Constants.RECOMMENDATIONS_SCHEMA_FILE;
import static com.linkedin.datahub.graphql.Constants.SEARCH_SCHEMA_FILE;
import static com.linkedin.datahub.graphql.Constants.URN_FIELD_NAME;
import static graphql.Scalars.GraphQLLong;

/**
 * A {@link GraphQLEngine} configured to provide access to the entities and aspects on the the GMS graph.
 */
@Slf4j
public class GmsGraphQLEngine {

    private final EntityClient entityClient;
    private final GraphClient graphClient;
    private final UsageClient usageClient;

    private final EntityService entityService;
    private final AnalyticsService analyticsService;
    private final RecommendationsService recommendationsService;
    private final EntityRegistry entityRegistry;
    private final TokenService tokenService;
    private final SecretService secretService;
    private final GitVersion gitVersion;
    private final TimeseriesAspectService timeseriesAspectService;

    private final IngestionConfiguration ingestionConfiguration;

    private final DatasetType datasetType;
    private final CorpUserType corpUserType;
    private final CorpGroupType corpGroupType;
    private final ChartType chartType;
    private final DashboardType dashboardType;
    private final DataPlatformType dataPlatformType;
    private final TagType tagType;
    private final MLModelType mlModelType;
    private final MLModelGroupType mlModelGroupType;
    private final MLFeatureType mlFeatureType;
    private final MLFeatureTableType mlFeatureTableType;
    private final MLPrimaryKeyType mlPrimaryKeyType;
    private final DataFlowType dataFlowType;
    private final DataJobType dataJobType;
    private final GlossaryTermType glossaryTermType;
    private final AspectType aspectType;
    private final UsageType usageType;
    private final ContainerType containerType;
    private final DomainType domainType;
    private final AssertionType assertionType;


    /**
     * Configures the graph objects that can be fetched primary key.
     */
    public final List<EntityType<?>> entityTypes;

    /**
     * Configures all graph objects
     */
    public final List<LoadableType<?>> loadableTypes;

    /**
     * Configures the graph objects for owner
     */
    public final List<LoadableType<?>> ownerTypes;

    /**
     * Configures the graph objects that can be searched.
     */
    public final List<SearchableEntityType<?>> searchableTypes;

    /**
     * Configures the graph objects that can be browsed.
     */
    public final List<BrowsableEntityType<?>> browsableTypes;

    @Deprecated
    public GmsGraphQLEngine() {
        this(
            null,
            null,
            null,
            null,
            null,
            null,
            null,
            null,
            null,
            null,
            null,
            null);
    }

    public GmsGraphQLEngine(
        final EntityClient entityClient,
        final GraphClient graphClient,
        final UsageClient usageClient,
        final AnalyticsService analyticsService,
        final EntityService entityService,
        final RecommendationsService recommendationsService,
        final TokenService tokenService,
        final TimeseriesAspectService timeseriesAspectService,
        final EntityRegistry entityRegistry,
        final SecretService secretService,
        final IngestionConfiguration ingestionConfiguration,
        final GitVersion gitVersion
        ) {

        this.entityClient = entityClient;
        this.graphClient = graphClient;
        this.usageClient = usageClient;

        this.analyticsService = analyticsService;
        this.entityService = entityService;
        this.recommendationsService = recommendationsService;
        this.tokenService = tokenService;
        this.secretService = secretService;
        this.entityRegistry = entityRegistry;
        this.gitVersion = gitVersion;
        this.timeseriesAspectService = timeseriesAspectService;

        this.ingestionConfiguration = Objects.requireNonNull(ingestionConfiguration);

        this.datasetType = new DatasetType(entityClient);
        this.corpUserType = new CorpUserType(entityClient);
        this.corpGroupType = new CorpGroupType(entityClient);
        this.chartType = new ChartType(entityClient);
        this.dashboardType = new DashboardType(entityClient);
        this.dataPlatformType = new DataPlatformType(entityClient);
        this.tagType = new TagType(entityClient);
        this.mlModelType = new MLModelType(entityClient);
        this.mlModelGroupType = new MLModelGroupType(entityClient);
        this.mlFeatureType = new MLFeatureType(entityClient);
        this.mlFeatureTableType = new MLFeatureTableType(entityClient);
        this.mlPrimaryKeyType = new MLPrimaryKeyType(entityClient);
        this.dataFlowType = new DataFlowType(entityClient);
        this.dataJobType = new DataJobType(entityClient);
        this.glossaryTermType = new GlossaryTermType(entityClient);
        this.aspectType = new AspectType(entityClient);
        this.usageType = new UsageType(this.usageClient);
        this.containerType = new ContainerType(entityClient);
        this.domainType = new DomainType(entityClient);
        this.assertionType = new AssertionType(entityClient);

        // Init Lists
        this.entityTypes = ImmutableList.of(
            datasetType,
            corpUserType,
            corpGroupType,
            dataPlatformType,
            chartType,
            dashboardType,
            tagType,
            mlModelType,
            mlModelGroupType,
            mlFeatureType,
            mlFeatureTableType,
            mlPrimaryKeyType,
            dataFlowType,
            dataJobType,
            glossaryTermType,
            containerType,
            domainType,
            assertionType
        );
        this.loadableTypes = new ArrayList<>(entityTypes);
        this.ownerTypes = ImmutableList.of(corpUserType, corpGroupType);
        this.searchableTypes = loadableTypes.stream()
            .filter(type -> (type instanceof SearchableEntityType<?>))
            .map(type -> (SearchableEntityType<?>) type)
            .collect(Collectors.toList());
        this.browsableTypes = loadableTypes.stream()
            .filter(type -> (type instanceof BrowsableEntityType<?>))
            .map(type -> (BrowsableEntityType<?>) type)
            .collect(Collectors.toList());
    }

    public static String entitySchema() {
        String defaultSchemaString;
        try {
            InputStream is = Thread.currentThread().getContextClassLoader().getResourceAsStream(GMS_SCHEMA_FILE);
            defaultSchemaString = IOUtils.toString(is, StandardCharsets.UTF_8);
            is.close();
        } catch (IOException e) {
            throw new RuntimeException("Failed to find GraphQL Schema with name " + GMS_SCHEMA_FILE, e);
        }
        return defaultSchemaString;
    }

    public static String searchSchema() {
        String defaultSchemaString;
        try {
            InputStream is = Thread.currentThread().getContextClassLoader().getResourceAsStream(SEARCH_SCHEMA_FILE);
            defaultSchemaString = IOUtils.toString(is, StandardCharsets.UTF_8);
            is.close();
        } catch (IOException e) {
            throw new RuntimeException("Failed to find GraphQL Schema with name " + SEARCH_SCHEMA_FILE, e);
        }
        return defaultSchemaString;
    }

    public static String appSchema() {
        String defaultSchemaString;
        try {
            InputStream is = Thread.currentThread().getContextClassLoader().getResourceAsStream(APP_SCHEMA_FILE);
            defaultSchemaString = IOUtils.toString(is, StandardCharsets.UTF_8);
            is.close();
        } catch (IOException e) {
            throw new RuntimeException("Failed to find GraphQL Schema with name " + APP_SCHEMA_FILE, e);
        }
        return defaultSchemaString;
    }

    public static String authSchema() {
        String defaultSchemaString;
        try {
            InputStream is = Thread.currentThread().getContextClassLoader().getResourceAsStream(AUTH_SCHEMA_FILE);
            defaultSchemaString = IOUtils.toString(is, StandardCharsets.UTF_8);
            is.close();
        } catch (IOException e) {
            throw new RuntimeException("Failed to find GraphQL Schema with name " + AUTH_SCHEMA_FILE, e);
        }
        return defaultSchemaString;
    }

    public static String analyticsSchema() {
        String analyticsSchemaString;
        try {
            InputStream is = Thread.currentThread().getContextClassLoader().getResourceAsStream(ANALYTICS_SCHEMA_FILE);
            analyticsSchemaString = IOUtils.toString(is, StandardCharsets.UTF_8);
            is.close();
        } catch (IOException e) {
            throw new RuntimeException("Failed to find GraphQL Schema with name " + ANALYTICS_SCHEMA_FILE, e);
        }
        return analyticsSchemaString;
    }

    public static String recommendationsSchema() {
        String recommendationsSchemaString;
        try {
            InputStream is = Thread.currentThread().getContextClassLoader().getResourceAsStream(RECOMMENDATIONS_SCHEMA_FILE);
            recommendationsSchemaString = IOUtils.toString(is, StandardCharsets.UTF_8);
            is.close();
        } catch (IOException e) {
            throw new RuntimeException("Failed to find GraphQL Schema with name " + RECOMMENDATIONS_SCHEMA_FILE, e);
        }
        return recommendationsSchemaString;
    }

    public static String ingestionSchema() {
        String ingestionSchema;
        try {
            InputStream is = Thread.currentThread().getContextClassLoader().getResourceAsStream(INGESTION_SCHEMA_FILE);
            ingestionSchema = IOUtils.toString(is, StandardCharsets.UTF_8);
            is.close();
        } catch (IOException e) {
            throw new RuntimeException("Failed to find GraphQL Schema with name " + INGESTION_SCHEMA_FILE, e);
        }
        return ingestionSchema;
    }

    /**
     * Returns a {@link Supplier} responsible for creating a new {@link DataLoader} from
     * a {@link LoadableType}.
     */
    public Map<String, Function<QueryContext, DataLoader<?, ?>>> loaderSuppliers(final List<LoadableType<?>> loadableTypes) {
        return loadableTypes
            .stream()
            .collect(Collectors.toMap(
                    LoadableType::name,
                    (graphType) -> (context) -> createDataLoader(graphType, context)
            ));
    }

    public void configureRuntimeWiring(final RuntimeWiring.Builder builder) {
        configureQueryResolvers(builder);
        configureMutationResolvers(builder);
        configureGenericEntityResolvers(builder);
        configureDatasetResolvers(builder);
        configureCorpUserResolvers(builder);
        configureCorpGroupResolvers(builder);
        configureDashboardResolvers(builder);
        configureChartResolvers(builder);
        configureTypeResolvers(builder);
        configureTypeExtensions(builder);
        configureTagAssociationResolver(builder);
        configureDataJobResolvers(builder);
        configureDataFlowResolvers(builder);
        configureMLFeatureTableResolvers(builder);
        configureGlossaryRelationshipResolvers(builder);
        configureIngestionSourceResolvers(builder);
        configureAnalyticsResolvers(builder);
        configureContainerResolvers(builder);
        configureGlossaryTermResolvers(builder);
        configureDomainResolvers(builder);
<<<<<<< HEAD
        configureAssertionResolvers(builder);
=======
        configurePolicyResolvers(builder);
>>>>>>> 5d26c86a
    }

    public GraphQLEngine.Builder builder() {
        return GraphQLEngine.builder()
            .addSchema(entitySchema())
            .addSchema(searchSchema())
            .addSchema(appSchema())
            .addSchema(authSchema())
            .addSchema(analyticsSchema())
            .addSchema(recommendationsSchema())
            .addSchema(ingestionSchema())
            .addDataLoaders(loaderSuppliers(loadableTypes))
            .addDataLoader("Aspect", (context) -> createAspectLoader(context))
            .addDataLoader("UsageQueryResult", (context) -> createUsageLoader(context))
            .configureRuntimeWiring(this::configureRuntimeWiring);
    }

    private void configureAnalyticsResolvers(final RuntimeWiring.Builder builder) {
        final boolean isAnalyticsEnabled = analyticsService != null;
        builder.type("Query", typeWiring -> typeWiring.dataFetcher("isAnalyticsEnabled", new IsAnalyticsEnabledResolver(isAnalyticsEnabled)))
            .type("AnalyticsChart", typeWiring -> typeWiring.typeResolver(new AnalyticsChartTypeResolver()));
        if (isAnalyticsEnabled) {
            builder.type("Query", typeWiring -> typeWiring.dataFetcher("getAnalyticsCharts",
                new GetChartsResolver(analyticsService, entityClient))
                .dataFetcher("getHighlights", new GetHighlightsResolver(analyticsService))
                .dataFetcher("getMetadataAnalyticsCharts", new GetMetadataAnalyticsResolver(entityClient)));
        }
    }

    private void configureContainerResolvers(final RuntimeWiring.Builder builder) {
        builder
            .type("Container", typeWiring -> typeWiring
                .dataFetcher("relationships", new EntityRelationshipsResultResolver(graphClient))
                .dataFetcher("entities", new ContainerEntitiesResolver(entityClient))
                .dataFetcher("platform",
                    new LoadableTypeResolver<>(dataPlatformType,
                        (env) -> ((Container) env.getSource()).getPlatform().getUrn()))
                .dataFetcher("container",
                    new LoadableTypeResolver<>(containerType,
                        (env) -> {
                            final Container container = env.getSource();
                            return container.getContainer() != null ? container.getContainer().getUrn() : null;
                        })
                )
            );
    }

    private void configureQueryResolvers(final RuntimeWiring.Builder builder) {
        builder.type("Query", typeWiring -> typeWiring
            .dataFetcher("appConfig",
                new AppConfigResolver(gitVersion, analyticsService != null, this.ingestionConfiguration))
            .dataFetcher("me", new AuthenticatedResolver<>(
                    new MeResolver(this.entityClient)))
            .dataFetcher("search", new AuthenticatedResolver<>(
                    new SearchResolver(this.entityClient)))
            .dataFetcher("searchAcrossEntities",
                new SearchAcrossEntitiesResolver(this.entityClient))
            .dataFetcher("autoComplete", new AuthenticatedResolver<>(
                    new AutoCompleteResolver(searchableTypes)))
            .dataFetcher("autoCompleteForMultiple", new AuthenticatedResolver<>(
                    new AutoCompleteForMultipleResolver(searchableTypes)))
            .dataFetcher("browse", new AuthenticatedResolver<>(
                    new BrowseResolver(browsableTypes)))
            .dataFetcher("browsePaths", new AuthenticatedResolver<>(
                    new BrowsePathsResolver(browsableTypes)))
            .dataFetcher("dataset", new AuthenticatedResolver<>(
                    new LoadableTypeResolver<>(datasetType,
                            (env) -> env.getArgument(URN_FIELD_NAME))))
            .dataFetcher("corpUser", new AuthenticatedResolver<>(
                    new LoadableTypeResolver<>(corpUserType,
                            (env) -> env.getArgument(URN_FIELD_NAME))))
            .dataFetcher("corpGroup", new AuthenticatedResolver<>(
                    new LoadableTypeResolver<>(corpGroupType,
                            (env) -> env.getArgument(URN_FIELD_NAME))))
            .dataFetcher("dashboard", new AuthenticatedResolver<>(
                    new LoadableTypeResolver<>(dashboardType,
                            (env) -> env.getArgument(URN_FIELD_NAME))))
            .dataFetcher("chart", new AuthenticatedResolver<>(
                    new LoadableTypeResolver<>(chartType,
                            (env) -> env.getArgument(URN_FIELD_NAME))))
            .dataFetcher("tag", new AuthenticatedResolver<>(
                    new LoadableTypeResolver<>(tagType,
                            (env) -> env.getArgument(URN_FIELD_NAME))))
            .dataFetcher("dataFlow", new AuthenticatedResolver<>(
                    new LoadableTypeResolver<>(dataFlowType,
                            (env) -> env.getArgument(URN_FIELD_NAME))))
            .dataFetcher("dataJob", new AuthenticatedResolver<>(
                    new LoadableTypeResolver<>(dataJobType,
                            (env) -> env.getArgument(URN_FIELD_NAME))))
            .dataFetcher("glossaryTerm", new AuthenticatedResolver<>(
                    new LoadableTypeResolver<>(glossaryTermType,
                            (env) -> env.getArgument(URN_FIELD_NAME))))
            .dataFetcher("domain",
                new LoadableTypeResolver<>(domainType,
                    (env) -> env.getArgument(URN_FIELD_NAME)))
            .dataFetcher("mlFeatureTable", new AuthenticatedResolver<>(
                    new LoadableTypeResolver<>(mlFeatureTableType,
                            (env) -> env.getArgument(URN_FIELD_NAME))))
            .dataFetcher("mlFeature", new AuthenticatedResolver<>(
                    new LoadableTypeResolver<>(mlFeatureType,
                            (env) -> env.getArgument(URN_FIELD_NAME))))
            .dataFetcher("mlPrimaryKey", new AuthenticatedResolver<>(
                    new LoadableTypeResolver<>(mlPrimaryKeyType,
                            (env) -> env.getArgument(URN_FIELD_NAME))))
            .dataFetcher("mlModel", new AuthenticatedResolver<>(
                    new LoadableTypeResolver<>(mlModelType,
                            (env) -> env.getArgument(URN_FIELD_NAME))))
            .dataFetcher("mlModelGroup", new AuthenticatedResolver<>(
                    new LoadableTypeResolver<>(mlModelGroupType,
                            (env) -> env.getArgument(URN_FIELD_NAME))))
            .dataFetcher("assertion", new AuthenticatedResolver<>(
                new LoadableTypeResolver<>(assertionType,
                    (env) -> env.getArgument(URN_FIELD_NAME))))
            .dataFetcher("listPolicies",
                new ListPoliciesResolver(this.entityClient))
            .dataFetcher("listUsers",
                new ListUsersResolver(this.entityClient))
            .dataFetcher("listGroups",
                new ListGroupsResolver(this.entityClient))
            .dataFetcher("listRecommendations",
                new ListRecommendationsResolver(recommendationsService))
            .dataFetcher("getEntityCounts",
                new EntityCountsResolver(this.entityClient))
            .dataFetcher("getAccessToken",
                new GetAccessTokenResolver(tokenService))
            .dataFetcher("container", new AuthenticatedResolver<>(
                new LoadableTypeResolver<>(containerType,
                    (env) -> env.getArgument(URN_FIELD_NAME))))
            .dataFetcher("listDomains",
                new ListDomainsResolver(this.entityClient))
            .dataFetcher("listSecrets",
                new ListSecretsResolver(this.entityClient))
            .dataFetcher("getSecretValues",
                new GetSecretValuesResolver(this.entityClient, this.secretService))
            .dataFetcher("listIngestionSources",
                new ListIngestionSourcesResolver(this.entityClient))
            .dataFetcher("ingestionSource",
                new GetIngestionSourceResolver(this.entityClient))
            .dataFetcher("executionRequest",
                new GetIngestionExecutionRequestResolver(this.entityClient))
        );
    }

    private void configureMutationResolvers(final RuntimeWiring.Builder builder) {
        builder.type("Mutation", typeWiring -> typeWiring
            .dataFetcher("updateDataset", new AuthenticatedResolver<>(new MutableTypeResolver<>(datasetType)))
            .dataFetcher("updateTag", new AuthenticatedResolver<>(new MutableTypeResolver<>(tagType)))
            .dataFetcher("setTagColor", new SetTagColorResolver(entityClient, entityService))
            .dataFetcher("updateChart", new AuthenticatedResolver<>(new MutableTypeResolver<>(chartType)))
            .dataFetcher("updateDashboard", new AuthenticatedResolver<>(new MutableTypeResolver<>(dashboardType)))
            .dataFetcher("updateDataJob", new AuthenticatedResolver<>(new MutableTypeResolver<>(dataJobType)))
            .dataFetcher("updateDataFlow", new AuthenticatedResolver<>(new MutableTypeResolver<>(dataFlowType)))
            .dataFetcher("updateCorpUserProperties", new MutableTypeResolver<>(corpUserType))
            .dataFetcher("updateCorpGroupProperties", new MutableTypeResolver<>(corpGroupType))
            .dataFetcher("addTag", new AuthenticatedResolver<>(new AddTagResolver(entityService)))
            .dataFetcher("removeTag", new AuthenticatedResolver<>(new RemoveTagResolver(entityService)))
            .dataFetcher("addTerm", new AuthenticatedResolver<>(new AddTermResolver(entityService)))
            .dataFetcher("removeTerm", new AuthenticatedResolver<>(new RemoveTermResolver(entityService)))
            .dataFetcher("createPolicy", new UpsertPolicyResolver(this.entityClient))
            .dataFetcher("updatePolicy", new UpsertPolicyResolver(this.entityClient))
            .dataFetcher("deletePolicy", new DeletePolicyResolver(this.entityClient))
            .dataFetcher("updateDescription", new UpdateDescriptionResolver(entityService))
            .dataFetcher("addOwner", new AddOwnerResolver(entityService))
            .dataFetcher("removeOwner", new RemoveOwnerResolver(entityService))
            .dataFetcher("addLink", new AddLinkResolver(entityService))
            .dataFetcher("removeLink", new RemoveLinkResolver(entityService))
            .dataFetcher("addGroupMembers", new AddGroupMembersResolver(this.entityClient))
            .dataFetcher("removeGroupMembers", new RemoveGroupMembersResolver(this.entityClient))
            .dataFetcher("createGroup", new CreateGroupResolver(this.entityClient))
            .dataFetcher("removeUser", new RemoveUserResolver(this.entityClient))
            .dataFetcher("removeGroup", new RemoveGroupResolver(this.entityClient))
            .dataFetcher("updateUserStatus", new UpdateUserStatusResolver(this.entityClient))
            .dataFetcher("createDomain", new CreateDomainResolver(this.entityClient))
            .dataFetcher("setDomain", new SetDomainResolver(this.entityClient, this.entityService))
            .dataFetcher("updateDeprecation", new UpdateDeprecationResolver(this.entityClient, this.entityService))
            .dataFetcher("unsetDomain", new UnsetDomainResolver(this.entityClient, this.entityService))
            .dataFetcher("createSecret", new CreateSecretResolver(this.entityClient, this.secretService))
            .dataFetcher("deleteSecret", new DeleteSecretResolver(this.entityClient))
            .dataFetcher("createIngestionSource", new UpsertIngestionSourceResolver(this.entityClient))
            .dataFetcher("updateIngestionSource", new UpsertIngestionSourceResolver(this.entityClient))
            .dataFetcher("deleteIngestionSource", new DeleteIngestionSourceResolver(this.entityClient))
            .dataFetcher("createIngestionExecutionRequest", new CreateIngestionExecutionRequestResolver(this.entityClient, this.ingestionConfiguration))
            .dataFetcher("cancelIngestionExecutionRequest", new CancelIngestionExecutionRequestResolver(this.entityClient))
            .dataFetcher("deleteAssertion", new DeleteAssertionResolver(this.entityClient, this.entityService))
        );
    }

    private void configureGenericEntityResolvers(final RuntimeWiring.Builder builder) {
        builder
            .type("SearchResult", typeWiring -> typeWiring
                .dataFetcher("entity", new AuthenticatedResolver<>(
                    new EntityTypeResolver(
                        entityTypes.stream().collect(Collectors.toList()),
                        (env) -> ((SearchResult) env.getSource()).getEntity()))
                )
            )
            .type("AggregationMetadata", typeWiring -> typeWiring
                .dataFetcher("entity", new EntityTypeResolver(
                    entityTypes.stream().collect(Collectors.toList()),
                    (env) -> ((AggregationMetadata) env.getSource()).getEntity()))
            )
            .type("RecommendationContent", typeWiring -> typeWiring
                .dataFetcher("entity", new EntityTypeResolver(
                    entityTypes.stream().collect(Collectors.toList()),
                    (env) -> ((RecommendationContent) env.getSource()).getEntity()))
            )
            .type("BrowseResults", typeWiring -> typeWiring
                .dataFetcher("entities", new AuthenticatedResolver<>(
                    new EntityTypeBatchResolver(
                        entityTypes.stream().collect(Collectors.toList()),
                        (env) -> ((BrowseResults) env.getSource()).getEntities()))
                )
            )
            .type("EntityRelationshipLegacy", typeWiring -> typeWiring
                .dataFetcher("entity", new AuthenticatedResolver<>(
                    new EntityTypeResolver(
                        new ArrayList<>(entityTypes),
                        (env) -> ((EntityRelationshipLegacy) env.getSource()).getEntity()))
                )
            )
            .type("EntityRelationship", typeWiring -> typeWiring
                .dataFetcher("entity", new AuthenticatedResolver<>(
                    new EntityTypeResolver(
                        new ArrayList<>(entityTypes),
                        (env) -> ((EntityRelationship) env.getSource()).getEntity()))
                )
            )
            .type("ListDomainsResult", typeWiring -> typeWiring
                .dataFetcher("domains",
                    new LoadableTypeBatchResolver<>(domainType,
                        (env) -> ((ListDomainsResult) env.getSource()).getDomains().stream()
                            .map(Domain::getUrn)
                            .collect(Collectors.toList())))
            );
    }

    /**
     * Configures resolvers responsible for resolving the {@link com.linkedin.datahub.graphql.generated.Dataset} type.
     */
    private void configureDatasetResolvers(final RuntimeWiring.Builder builder) {
        builder
            .type("Dataset", typeWiring -> typeWiring
                .dataFetcher("relationships", new AuthenticatedResolver<>(
                    new EntityRelationshipsResultResolver(graphClient)
                ))
                .dataFetcher("domain",
                    new LoadableTypeResolver<>(
                        domainType,
                        (env) -> {
                            final Dataset dataset = env.getSource();
                            return dataset.getDomain() != null ? dataset.getDomain().getUrn() : null;
                        }))
                .dataFetcher("platform", new AuthenticatedResolver<>(
                    new LoadableTypeResolver<>(dataPlatformType,
                            (env) -> ((Dataset) env.getSource()).getPlatform().getUrn()))
                )
                .dataFetcher("container",
                    new LoadableTypeResolver<>(containerType,
                        (env) -> {
                            final Dataset dataset = env.getSource();
                            return dataset.getContainer() != null ? dataset.getContainer().getUrn() : null;
                        })
                )
                .dataFetcher("datasetProfiles", new AuthenticatedResolver<>(
                    new TimeSeriesAspectResolver(
                        this.entityClient,
                        "dataset",
                        "datasetProfile",
                        DatasetProfileMapper::map
                    )
                ))
                .dataFetcher("operations", new AuthenticatedResolver<>(
                    new TimeSeriesAspectResolver(
                            this.entityClient,
                            "dataset",
                            "operation",
                            OperationMapper::map
                    )
                ))
                .dataFetcher("usageStats", new AuthenticatedResolver<>(new UsageTypeResolver()))
                .dataFetcher("health", new DatasetHealthResolver(graphClient, timeseriesAspectService))
                .dataFetcher("schemaMetadata", new AuthenticatedResolver<>(
                    new AspectResolver())
                )
                .dataFetcher("assertions", new EntityAssertionsResolver(entityClient, graphClient))
               .dataFetcher("aspects", new AuthenticatedResolver<>(
                   new WeaklyTypedAspectsResolver(entityClient, entityRegistry))
               )
               .dataFetcher("subTypes", new AuthenticatedResolver(new SubTypesResolver(
                   this.entityClient,
                   "dataset",
                   "subTypes")))
            )
            .type("Owner", typeWiring -> typeWiring
                    .dataFetcher("owner", new AuthenticatedResolver<>(
                            new OwnerTypeResolver<>(ownerTypes,
                                    (env) -> ((Owner) env.getSource()).getOwner()))
                    )
            )
            .type("UserUsageCounts", typeWiring -> typeWiring
                .dataFetcher("user", new AuthenticatedResolver<>(
                    new LoadableTypeResolver<>(corpUserType,
                        (env) -> ((UserUsageCounts) env.getSource()).getUser().getUrn()))
                )
            )
            .type("ForeignKeyConstraint", typeWiring -> typeWiring
                .dataFetcher("foreignDataset", new AuthenticatedResolver<>(
                    new LoadableTypeResolver<>(datasetType,
                        (env) -> ((ForeignKeyConstraint) env.getSource()).getForeignDataset().getUrn()))
                )
            )
            .type("InstitutionalMemoryMetadata", typeWiring -> typeWiring
                .dataFetcher("author", new AuthenticatedResolver<>(
                        new LoadableTypeResolver<>(corpUserType,
                                (env) -> ((InstitutionalMemoryMetadata) env.getSource()).getAuthor().getUrn()))
                )
            );

    }

    private void configureGlossaryTermResolvers(final RuntimeWiring.Builder builder) {
        builder.type("GlossaryTerm", typeWiring -> typeWiring
            .dataFetcher("schemaMetadata", new AuthenticatedResolver<>(
                    new AspectResolver())
            )
        );
    }

    /**
     * Configures resolvers responsible for resolving the {@link com.linkedin.datahub.graphql.generated.CorpUser} type.
     */
    private void configureCorpUserResolvers(final RuntimeWiring.Builder builder) {
        builder.type("CorpUser", typeWiring -> typeWiring
            .dataFetcher("relationships", new AuthenticatedResolver<>(
                new EntityRelationshipsResultResolver(graphClient)
            ))
        );
        builder.type("CorpUserInfo", typeWiring -> typeWiring
            .dataFetcher("manager", new AuthenticatedResolver<>(
                    new LoadableTypeResolver<>(corpUserType,
                            (env) -> ((CorpUserInfo) env.getSource()).getManager().getUrn()))
            )
        );
    }

    /**
     * Configures resolvers responsible for resolving the {@link com.linkedin.datahub.graphql.generated.CorpGroup} type.
     */
    private void configureCorpGroupResolvers(final RuntimeWiring.Builder builder) {
        builder.type("CorpGroup", typeWiring -> typeWiring
            .dataFetcher("relationships", new AuthenticatedResolver<>(
                new EntityRelationshipsResultResolver(graphClient)
            ))
        );
        builder.type("CorpGroupInfo", typeWiring -> typeWiring
            .dataFetcher("admins", new AuthenticatedResolver<>(
                    new LoadableTypeBatchResolver<>(corpUserType,
                            (env) -> ((CorpGroupInfo) env.getSource()).getAdmins().stream()
                                    .map(CorpUser::getUrn)
                                    .collect(Collectors.toList())))
            )
            .dataFetcher("members", new AuthenticatedResolver<>(
                    new LoadableTypeBatchResolver<>(corpUserType,
                            (env) -> ((CorpGroupInfo) env.getSource()).getMembers().stream()
                                    .map(CorpUser::getUrn)
                                    .collect(Collectors.toList())))
            )
        );
    }

    private void configureTagAssociationResolver(final RuntimeWiring.Builder builder) {
        builder.type("Tag", typeWiring -> typeWiring
            .dataFetcher("relationships", new AuthenticatedResolver<>(
                new EntityRelationshipsResultResolver(graphClient)
            ))
        );
        builder.type("TagAssociation", typeWiring -> typeWiring
            .dataFetcher("tag", new AuthenticatedResolver<>(
                    new LoadableTypeResolver<>(tagType,
                            (env) -> ((com.linkedin.datahub.graphql.generated.TagAssociation) env.getSource()).getTag().getUrn()))
            )
        );
    }

    /**
     * Configures resolvers responsible for resolving the {@link com.linkedin.datahub.graphql.generated.Dashboard} type.
     */
    private void configureDashboardResolvers(final RuntimeWiring.Builder builder) {
        builder.type("Dashboard", typeWiring -> typeWiring
            .dataFetcher("relationships", new AuthenticatedResolver<>(
                new EntityRelationshipsResultResolver(graphClient)
            ))
            .dataFetcher("platform", new AuthenticatedResolver<>(
                new LoadableTypeResolver<>(dataPlatformType,
                    (env) -> ((Dashboard) env.getSource()).getPlatform().getUrn()))
                )
            .dataFetcher("domain",
                new LoadableTypeResolver<>(
                    domainType,
                    (env) -> {
                        final Dashboard dashboard = env.getSource();
                        return dashboard.getDomain() != null ? dashboard.getDomain().getUrn() : null;
                    }
                )
            )
            .dataFetcher("container",
                new LoadableTypeResolver<>(containerType,
                    (env) -> {
                        final Dashboard dashboard = env.getSource();
                        return dashboard.getContainer() != null ? dashboard.getContainer().getUrn() : null;
                    })
            )
        );
        builder.type("DashboardInfo", typeWiring -> typeWiring
            .dataFetcher("charts", new AuthenticatedResolver<>(
                new LoadableTypeBatchResolver<>(chartType,
                    (env) -> ((DashboardInfo) env.getSource()).getCharts().stream()
                        .map(Chart::getUrn)
                        .collect(Collectors.toList())))
            )
        );
    }

    /**
     * Configures resolvers responsible for resolving the {@link com.linkedin.datahub.graphql.generated.Chart} type.
     */
    private void configureChartResolvers(final RuntimeWiring.Builder builder) {
        builder.type("Chart", typeWiring -> typeWiring
            .dataFetcher("relationships", new AuthenticatedResolver<>(
                new EntityRelationshipsResultResolver(graphClient)
            ))
            .dataFetcher("platform", new AuthenticatedResolver<>(
                new LoadableTypeResolver<>(dataPlatformType,
                    (env) -> ((Chart) env.getSource()).getPlatform().getUrn()))
            )
            .dataFetcher("domain",
                new LoadableTypeResolver<>(
                    domainType,
                    (env) -> {
                        final Chart chart = env.getSource();
                        return chart.getDomain() != null ? chart.getDomain().getUrn() : null;
                    })
            )
            .dataFetcher("container",
                new LoadableTypeResolver<>(
                    containerType,
                    (env) -> {
                        final Chart chart = env.getSource();
                        return chart.getContainer() != null ? chart.getContainer().getUrn() : null;
                    })
            )
        );
        builder.type("ChartInfo", typeWiring -> typeWiring
            .dataFetcher("inputs", new AuthenticatedResolver<>(
                    new LoadableTypeBatchResolver<>(datasetType,
                            (env) -> ((ChartInfo) env.getSource()).getInputs().stream()
                                    .map(Dataset::getUrn)
                                    .collect(Collectors.toList())))
            )
        );
    }

    /**
     * Configures {@link graphql.schema.TypeResolver}s for any GQL 'union' or 'interface' types.
     */
    private void configureTypeResolvers(final RuntimeWiring.Builder builder) {
        builder
            .type("Entity", typeWiring -> typeWiring
                .typeResolver(new EntityInterfaceTypeResolver(loadableTypes.stream()
                        .filter(graphType -> graphType instanceof EntityType)
                        .map(graphType -> (EntityType<?>) graphType)
                        .collect(Collectors.toList())
                )))
            .type("EntityWithRelationships", typeWiring -> typeWiring
                .typeResolver(new EntityInterfaceTypeResolver(loadableTypes.stream()
                        .filter(graphType -> graphType instanceof EntityType)
                        .map(graphType -> (EntityType<?>) graphType)
                        .collect(Collectors.toList())
                )))
            .type("OwnerType", typeWiring -> typeWiring
                .typeResolver(new EntityInterfaceTypeResolver(ownerTypes.stream()
                    .filter(graphType -> graphType instanceof EntityType)
                    .map(graphType -> (EntityType<?>) graphType)
                    .collect(Collectors.toList())
                )))
            .type("PlatformSchema", typeWiring -> typeWiring
                    .typeResolver(new PlatformSchemaUnionTypeResolver())
            )
            .type("HyperParameterValueType", typeWiring -> typeWiring
                    .typeResolver(new HyperParameterValueTypeResolver())
            )
            .type("Aspect", typeWiring -> typeWiring.typeResolver(new AspectInterfaceTypeResolver()))
            .type("TimeSeriesAspect", typeWiring -> typeWiring.typeResolver(new TimeSeriesAspectInterfaceTypeResolver()))
            .type("ResultsType", typeWiring -> typeWiring
                    .typeResolver(new ResultsTypeResolver()));
    }

    /**
     * Configures custom type extensions leveraged within our GraphQL schema.
     */
    private void configureTypeExtensions(final RuntimeWiring.Builder builder) {
        builder.scalar(GraphQLLong);
    }

    /**
     * Configures resolvers responsible for resolving the {@link com.linkedin.datahub.graphql.generated.DataJob} type.
     */
    private void configureDataJobResolvers(final RuntimeWiring.Builder builder) {
        builder
            .type("DataJob", typeWiring -> typeWiring
                .dataFetcher("relationships", new AuthenticatedResolver<>(
                    new EntityRelationshipsResultResolver(graphClient)
                ))
                .dataFetcher("dataFlow", new AuthenticatedResolver<>(
                    new LoadableTypeResolver<>(dataFlowType,
                        (env) -> ((DataJob) env.getSource()).getDataFlow().getUrn()))
                )
                .dataFetcher("domain",
                    new LoadableTypeResolver<>(
                        domainType,
                        (env) -> {
                            final DataJob dataJob = env.getSource();
                            return dataJob.getDomain() != null ? dataJob.getDomain().getUrn() : null;
                        })
                )
            )
            .type("DataJobInputOutput", typeWiring -> typeWiring
                .dataFetcher("inputDatasets", new AuthenticatedResolver<>(
                    new LoadableTypeBatchResolver<>(datasetType,
                        (env) -> ((DataJobInputOutput) env.getSource()).getInputDatasets().stream()
                                .map(Dataset::getUrn)
                                .collect(Collectors.toList())))
                )
                .dataFetcher("outputDatasets", new AuthenticatedResolver<>(
                    new LoadableTypeBatchResolver<>(datasetType,
                        (env) -> ((DataJobInputOutput) env.getSource()).getOutputDatasets().stream()
                                .map(Dataset::getUrn)
                                .collect(Collectors.toList())))
                )
                .dataFetcher("inputDatajobs", new AuthenticatedResolver<>(
                    new LoadableTypeBatchResolver<>(dataJobType,
                        (env) -> ((DataJobInputOutput) env.getSource()).getInputDatajobs().stream()
                            .map(DataJob::getUrn)
                            .collect(Collectors.toList())))
                )
            );
    }

    /**
     * Configures resolvers responsible for resolving the {@link com.linkedin.datahub.graphql.generated.DataFlow} type.
     */
    private void configureDataFlowResolvers(final RuntimeWiring.Builder builder) {
        builder
            .type("DataFlow", typeWiring -> typeWiring
                .dataFetcher("relationships", new AuthenticatedResolver<>(
                    new EntityRelationshipsResultResolver(graphClient)
                ))
                .dataFetcher("platform", new AuthenticatedResolver<>(
                    new LoadableTypeResolver<>(dataPlatformType,
                        (env) -> ((DataFlow) env.getSource()).getPlatform().getUrn()))
                )
                .dataFetcher("domain",
                    new LoadableTypeResolver<>(
                        domainType,
                        (env) -> {
                            final DataFlow dataFlow = env.getSource();
                            return dataFlow.getDomain() != null ? dataFlow.getDomain().getUrn() : null;
                        })
                )
            );
    }

    /**
     * Configures resolvers responsible for resolving the {@link com.linkedin.datahub.graphql.generated.MLFeatureTable} type.
     */
    private void configureMLFeatureTableResolvers(final RuntimeWiring.Builder builder) {
        builder
            .type("MLFeatureTable", typeWiring -> typeWiring
                .dataFetcher("relationships", new AuthenticatedResolver<>(
                    new EntityRelationshipsResultResolver(graphClient)
                ))
                .dataFetcher("platform", new AuthenticatedResolver<>(
                        new LoadableTypeResolver<>(dataPlatformType,
                                (env) -> ((MLFeatureTable) env.getSource()).getPlatform().getUrn()))
                )
            )
            .type("MLFeatureTableProperties", typeWiring -> typeWiring
                .dataFetcher("mlFeatures", new AuthenticatedResolver<>(
                                new LoadableTypeBatchResolver<>(mlFeatureType,
                                        (env) -> ((MLFeatureTableProperties) env.getSource()).getMlFeatures().stream()
                                        .map(MLFeature::getUrn)
                                        .collect(Collectors.toList())))
                )
                .dataFetcher("mlPrimaryKeys", new AuthenticatedResolver<>(
                                new LoadableTypeBatchResolver<>(mlPrimaryKeyType,
                                        (env) -> ((MLFeatureTableProperties) env.getSource()).getMlPrimaryKeys().stream()
                                        .map(MLPrimaryKey::getUrn)
                                        .collect(Collectors.toList())))
                )
            )
            .type("MLFeatureProperties", typeWiring -> typeWiring
                .dataFetcher("sources", new AuthenticatedResolver<>(
                        new LoadableTypeBatchResolver<>(datasetType,
                                (env) -> ((MLFeatureProperties) env.getSource()).getSources().stream()
                                        .map(Dataset::getUrn)
                                        .collect(Collectors.toList())))
                )
            )
            .type("MLPrimaryKeyProperties", typeWiring -> typeWiring
                .dataFetcher("sources", new AuthenticatedResolver<>(
                        new LoadableTypeBatchResolver<>(datasetType,
                                (env) -> ((MLPrimaryKeyProperties) env.getSource()).getSources().stream()
                                        .map(Dataset::getUrn)
                                        .collect(Collectors.toList())))
                )
            )
            .type("MLModel", typeWiring -> typeWiring
                .dataFetcher("relationships", new AuthenticatedResolver<>(
                    new EntityRelationshipsResultResolver(graphClient)
                ))
                .dataFetcher("platform", new AuthenticatedResolver<>(
                        new LoadableTypeResolver<>(dataPlatformType,
                                (env) -> ((MLModel) env.getSource()).getPlatform().getUrn()))
                )
            )
            .type("MLModelProperties", typeWiring -> typeWiring
                .dataFetcher("groups", new AuthenticatedResolver<>(
                    new LoadableTypeBatchResolver<>(mlModelGroupType,
                        (env) -> {
                            MLModelProperties properties = env.getSource();
                            if (properties.getGroups() != null) {
                                return properties.getGroups().stream()
                                    .map(MLModelGroup::getUrn)
                                    .collect(Collectors.toList());
                            }
                            return Collections.emptyList();
                        }))
                )
            )
            .type("MLModelGroup", typeWiring -> typeWiring
                .dataFetcher("relationships", new AuthenticatedResolver<>(
                    new EntityRelationshipsResultResolver(graphClient)
                ))
                .dataFetcher("platform", new AuthenticatedResolver<>(
                        new LoadableTypeResolver<>(dataPlatformType,
                                (env) -> ((MLModelGroup) env.getSource()).getPlatform().getUrn()))
                )
            );
    }

    private void configureGlossaryRelationshipResolvers(final RuntimeWiring.Builder builder) {
        builder.type("GlossaryTerm", typeWiring -> typeWiring.dataFetcher("relationships",
            new AuthenticatedResolver<>(new EntityRelationshipsResultResolver(graphClient))));
    }

    private void configureDomainResolvers(final RuntimeWiring.Builder builder) {
        builder.type("Domain", typeWiring -> typeWiring
            .dataFetcher("entities", new DomainEntitiesResolver(this.entityClient))
            .dataFetcher("relationships", new AuthenticatedResolver<>(
                new EntityRelationshipsResultResolver(graphClient)
            ))
        );
    }

<<<<<<< HEAD
    private void configureAssertionResolvers(final RuntimeWiring.Builder builder) {
        builder.type("Assertion", typeWiring -> typeWiring
            .dataFetcher("relationships", new AuthenticatedResolver<>(
                new EntityRelationshipsResultResolver(graphClient)
            ))
            .dataFetcher("platform", new AuthenticatedResolver<>(
                new LoadableTypeResolver<>(dataPlatformType,
                    (env) -> ((Assertion) env.getSource()).getPlatform().getUrn()))
            )
            .dataFetcher("runEvents", new AssertionRunEventResolver(entityClient))
=======
    private void configurePolicyResolvers(final RuntimeWiring.Builder builder) {
        // Register resolvers for "resolvedUsers" and "resolvedGroups" field of the Policy type.
        builder.type("ActorFilter", typeWiring -> typeWiring
            .dataFetcher("resolvedUsers", new LoadableTypeBatchResolver<>(corpUserType,
                (env) -> {
                    final ActorFilter filter = env.getSource();
                    return filter.getUsers();
                }
            ))
            .dataFetcher("resolvedGroups", new LoadableTypeBatchResolver<>(corpGroupType,
                    (env) -> {
                        final ActorFilter filter = env.getSource();
                        return filter.getGroups();
                    }
            ))
>>>>>>> 5d26c86a
        );
    }

    private <T> DataLoader<String, DataFetcherResult<T>> createDataLoader(final LoadableType<T> graphType, final QueryContext queryContext) {
        BatchLoaderContextProvider contextProvider = () -> queryContext;
        DataLoaderOptions loaderOptions = DataLoaderOptions.newOptions().setBatchLoaderContextProvider(contextProvider);
        return DataLoader.newDataLoader((keys, context) -> CompletableFuture.supplyAsync(() -> {
            try {
                log.debug(String.format("Batch loading entities of type: %s, keys: %s", graphType.name(), keys));
                return graphType.batchLoad(keys, context.getContext());
            } catch (Exception e) {
                log.error(String.format("Failed to load Entities of type: %s, keys: %s", graphType.name(), keys) + " " + e.getMessage());
                throw new RuntimeException(String.format("Failed to retrieve entities of type %s", graphType.name()), e);
            }
        }), loaderOptions);
    }

    private void configureIngestionSourceResolvers(final RuntimeWiring.Builder builder) {
        builder.type("IngestionSource", typeWiring -> typeWiring.dataFetcher("executions", new IngestionSourceExecutionRequestsResolver(entityClient)));
    }

    private DataLoader<VersionedAspectKey, DataFetcherResult<Aspect>> createAspectLoader(final QueryContext queryContext) {
        BatchLoaderContextProvider contextProvider = () -> queryContext;
        DataLoaderOptions loaderOptions = DataLoaderOptions.newOptions().setBatchLoaderContextProvider(contextProvider);
        return DataLoader.newDataLoader((keys, context) -> CompletableFuture.supplyAsync(() -> {
            try {
                log.debug(String.format("Batch loading aspects with keys: %s", keys));
                return aspectType.batchLoad(keys, context.getContext());
            } catch (Exception e) {
                log.error(String.format("Failed to load Aspect for entity. keys: %s", keys) + " " + e.getMessage());
                throw new RuntimeException(String.format("Failed to retrieve entities of type Aspect", e));
            }
        }), loaderOptions);
    }

    private DataLoader<UsageStatsKey, DataFetcherResult<UsageQueryResult>> createUsageLoader(final QueryContext queryContext) {
        BatchLoaderContextProvider contextProvider = () -> queryContext;
        DataLoaderOptions loaderOptions = DataLoaderOptions.newOptions().setBatchLoaderContextProvider(contextProvider);
        return DataLoader.newDataLoader((keys, context) -> CompletableFuture.supplyAsync(() -> {
            try {
                return usageType.batchLoad(keys, context.getContext());
            } catch (Exception e) {
                throw new RuntimeException(String.format("Failed to retrieve usage stats", e));
            }
        }), loaderOptions);
    }
}<|MERGE_RESOLUTION|>--- conflicted
+++ resolved
@@ -470,11 +470,8 @@
         configureContainerResolvers(builder);
         configureGlossaryTermResolvers(builder);
         configureDomainResolvers(builder);
-<<<<<<< HEAD
         configureAssertionResolvers(builder);
-=======
         configurePolicyResolvers(builder);
->>>>>>> 5d26c86a
     }
 
     public GraphQLEngine.Builder builder() {
@@ -1139,18 +1136,12 @@
         );
     }
 
-<<<<<<< HEAD
     private void configureAssertionResolvers(final RuntimeWiring.Builder builder) {
-        builder.type("Assertion", typeWiring -> typeWiring
-            .dataFetcher("relationships", new AuthenticatedResolver<>(
-                new EntityRelationshipsResultResolver(graphClient)
-            ))
-            .dataFetcher("platform", new AuthenticatedResolver<>(
-                new LoadableTypeResolver<>(dataPlatformType,
-                    (env) -> ((Assertion) env.getSource()).getPlatform().getUrn()))
-            )
-            .dataFetcher("runEvents", new AssertionRunEventResolver(entityClient))
-=======
+        builder.type("Assertion", typeWiring -> typeWiring.dataFetcher("relationships", new AuthenticatedResolver<>(new EntityRelationshipsResultResolver(graphClient)))
+            .dataFetcher("platform", new AuthenticatedResolver<>(new LoadableTypeResolver<>(dataPlatformType, (env) -> ((Assertion) env.getSource()).getPlatform().getUrn())))
+            .dataFetcher("runEvents", new AssertionRunEventResolver(entityClient)));
+    }
+
     private void configurePolicyResolvers(final RuntimeWiring.Builder builder) {
         // Register resolvers for "resolvedUsers" and "resolvedGroups" field of the Policy type.
         builder.type("ActorFilter", typeWiring -> typeWiring
@@ -1166,7 +1157,6 @@
                         return filter.getGroups();
                     }
             ))
->>>>>>> 5d26c86a
         );
     }
 
