package com.linkedin.datahub.graphql;

import com.google.common.collect.ImmutableList;
import com.linkedin.datahub.graphql.analytics.resolver.AnalyticsChartTypeResolver;
import com.linkedin.datahub.graphql.analytics.resolver.GetChartsResolver;
import com.linkedin.datahub.graphql.analytics.resolver.GetHighlightsResolver;
import com.linkedin.datahub.graphql.analytics.resolver.IsAnalyticsEnabledResolver;
import com.linkedin.datahub.graphql.analytics.service.AnalyticsService;
import com.linkedin.datahub.graphql.generated.AggregationMetadata;
import com.linkedin.datahub.graphql.generated.Aspect;
import com.linkedin.datahub.graphql.generated.BrowseResults;
import com.linkedin.datahub.graphql.generated.Chart;
import com.linkedin.datahub.graphql.generated.ChartInfo;
import com.linkedin.datahub.graphql.generated.DashboardInfo;
import com.linkedin.datahub.graphql.generated.DataJob;
import com.linkedin.datahub.graphql.generated.DataJobInputOutput;
import com.linkedin.datahub.graphql.generated.Dataset;
import com.linkedin.datahub.graphql.generated.Entity;
import com.linkedin.datahub.graphql.generated.EntityRelationship;
import com.linkedin.datahub.graphql.generated.EntityRelationshipLegacy;
import com.linkedin.datahub.graphql.generated.ForeignKeyConstraint;
import com.linkedin.datahub.graphql.generated.MLModelProperties;
<<<<<<< HEAD
import com.linkedin.datahub.graphql.generated.RecommendationContent;
import com.linkedin.datahub.graphql.generated.RelatedDataset;
=======
>>>>>>> d5a42e3d
import com.linkedin.datahub.graphql.generated.SearchResult;
import com.linkedin.datahub.graphql.generated.InstitutionalMemoryMetadata;
import com.linkedin.datahub.graphql.generated.UsageQueryResult;
import com.linkedin.datahub.graphql.generated.UserUsageCounts;
import com.linkedin.datahub.graphql.generated.CorpUser;
import com.linkedin.datahub.graphql.generated.CorpUserInfo;
import com.linkedin.datahub.graphql.generated.CorpGroupInfo;
import com.linkedin.datahub.graphql.generated.Owner;
import com.linkedin.datahub.graphql.generated.MLModel;
import com.linkedin.datahub.graphql.generated.MLModelGroup;
import com.linkedin.datahub.graphql.generated.MLFeatureTable;
import com.linkedin.datahub.graphql.generated.MLFeatureTableProperties;
import com.linkedin.datahub.graphql.generated.MLFeature;
import com.linkedin.datahub.graphql.generated.MLFeatureProperties;
import com.linkedin.datahub.graphql.generated.MLPrimaryKey;
import com.linkedin.datahub.graphql.generated.MLPrimaryKeyProperties;
import com.linkedin.datahub.graphql.resolvers.MeResolver;
import com.linkedin.datahub.graphql.resolvers.group.AddGroupMembersResolver;
import com.linkedin.datahub.graphql.resolvers.group.CreateGroupResolver;
import com.linkedin.datahub.graphql.resolvers.group.EntityCountsResolver;
import com.linkedin.datahub.graphql.resolvers.group.ListGroupsResolver;
import com.linkedin.datahub.graphql.resolvers.group.RemoveGroupMembersResolver;
import com.linkedin.datahub.graphql.resolvers.group.RemoveGroupResolver;
import com.linkedin.datahub.graphql.resolvers.group.UpdateUserStatusResolver;
import com.linkedin.datahub.graphql.resolvers.load.AspectResolver;
import com.linkedin.datahub.graphql.resolvers.load.EntityTypeBatchResolver;
import com.linkedin.datahub.graphql.resolvers.load.EntityTypeResolver;
import com.linkedin.datahub.graphql.resolvers.load.LoadableTypeBatchResolver;
import com.linkedin.datahub.graphql.resolvers.load.EntityRelationshipsResultResolver;
import com.linkedin.datahub.graphql.resolvers.load.TimeSeriesAspectResolver;
import com.linkedin.datahub.graphql.resolvers.load.UsageTypeResolver;
import com.linkedin.datahub.graphql.resolvers.mutate.AddLinkResolver;
import com.linkedin.datahub.graphql.resolvers.mutate.AddOwnerResolver;
import com.linkedin.datahub.graphql.resolvers.mutate.AddTagResolver;
import com.linkedin.datahub.graphql.resolvers.mutate.AddTermResolver;
import com.linkedin.datahub.graphql.resolvers.mutate.MutableTypeResolver;
import com.linkedin.datahub.graphql.resolvers.mutate.RemoveLinkResolver;
import com.linkedin.datahub.graphql.resolvers.mutate.RemoveOwnerResolver;
import com.linkedin.datahub.graphql.resolvers.mutate.RemoveTagResolver;
import com.linkedin.datahub.graphql.resolvers.mutate.RemoveTermResolver;
import com.linkedin.datahub.graphql.resolvers.mutate.UpdateFieldDescriptionResolver;
import com.linkedin.datahub.graphql.resolvers.policy.DeletePolicyResolver;
import com.linkedin.datahub.graphql.resolvers.policy.ListPoliciesResolver;
import com.linkedin.datahub.graphql.resolvers.config.AppConfigResolver;
import com.linkedin.datahub.graphql.resolvers.policy.UpsertPolicyResolver;
import com.linkedin.datahub.graphql.resolvers.recommendation.ListRecommendationsResolver;
import com.linkedin.datahub.graphql.resolvers.search.SearchAcrossEntitiesResolver;
import com.linkedin.datahub.graphql.resolvers.type.AspectInterfaceTypeResolver;
import com.linkedin.datahub.graphql.resolvers.type.HyperParameterValueTypeResolver;
import com.linkedin.datahub.graphql.resolvers.type.ResultsTypeResolver;
import com.linkedin.datahub.graphql.resolvers.type.TimeSeriesAspectInterfaceTypeResolver;
import com.linkedin.datahub.graphql.resolvers.user.ListUsersResolver;
import com.linkedin.datahub.graphql.resolvers.user.RemoveUserResolver;
import com.linkedin.datahub.graphql.types.BrowsableEntityType;
import com.linkedin.datahub.graphql.types.EntityType;
import com.linkedin.datahub.graphql.types.LoadableType;
import com.linkedin.datahub.graphql.types.SearchableEntityType;
import com.linkedin.datahub.graphql.types.aspect.AspectType;
import com.linkedin.datahub.graphql.types.chart.ChartType;
import com.linkedin.datahub.graphql.types.corpuser.CorpUserType;
import com.linkedin.datahub.graphql.types.corpgroup.CorpGroupType;
import com.linkedin.datahub.graphql.types.dashboard.DashboardType;
import com.linkedin.datahub.graphql.types.dataplatform.DataPlatformType;
import com.linkedin.datahub.graphql.types.dataset.DatasetType;
import com.linkedin.datahub.graphql.resolvers.AuthenticatedResolver;
import com.linkedin.datahub.graphql.resolvers.load.LoadableTypeResolver;
import com.linkedin.datahub.graphql.resolvers.load.OwnerTypeResolver;
import com.linkedin.datahub.graphql.resolvers.browse.BrowsePathsResolver;
import com.linkedin.datahub.graphql.resolvers.browse.BrowseResolver;
import com.linkedin.datahub.graphql.resolvers.search.AutoCompleteResolver;
import com.linkedin.datahub.graphql.resolvers.search.AutoCompleteForMultipleResolver;
import com.linkedin.datahub.graphql.resolvers.search.SearchResolver;
import com.linkedin.datahub.graphql.resolvers.type.EntityInterfaceTypeResolver;
import com.linkedin.datahub.graphql.resolvers.type.PlatformSchemaUnionTypeResolver;
import com.linkedin.datahub.graphql.types.dataset.mappers.DatasetProfileMapper;
import com.linkedin.datahub.graphql.types.mlmodel.MLFeatureTableType;
import com.linkedin.datahub.graphql.types.mlmodel.MLFeatureType;
import com.linkedin.datahub.graphql.types.mlmodel.MLPrimaryKeyType;
import com.linkedin.datahub.graphql.types.tag.TagType;
import com.linkedin.datahub.graphql.types.mlmodel.MLModelType;
import com.linkedin.datahub.graphql.types.mlmodel.MLModelGroupType;
import com.linkedin.datahub.graphql.types.dataflow.DataFlowType;
import com.linkedin.datahub.graphql.types.datajob.DataJobType;
import com.linkedin.datahub.graphql.types.lineage.DataFlowDataJobsRelationshipsType;
import com.linkedin.datahub.graphql.types.glossary.GlossaryTermType;

import com.linkedin.datahub.graphql.types.usage.UsageType;
import com.linkedin.entity.client.EntityClient;
import com.linkedin.metadata.entity.EntityService;
<<<<<<< HEAD
import com.linkedin.metadata.recommendation.RecommendationService;
=======
import com.linkedin.metadata.graph.GraphClient;
>>>>>>> d5a42e3d
import graphql.execution.DataFetcherResult;
import graphql.schema.idl.RuntimeWiring;
import java.util.ArrayList;
import java.util.Collections;
import lombok.extern.slf4j.Slf4j;
import org.apache.commons.io.IOUtils;
import org.dataloader.BatchLoaderContextProvider;
import org.dataloader.DataLoader;
import org.dataloader.DataLoaderOptions;

import java.io.IOException;
import java.io.InputStream;
import java.nio.charset.StandardCharsets;
import java.util.List;
import java.util.Map;
import java.util.concurrent.CompletableFuture;
import java.util.function.Function;
import java.util.function.Supplier;
import java.util.stream.Collectors;
import java.util.stream.Stream;

import static com.linkedin.datahub.graphql.Constants.*;
import static graphql.Scalars.GraphQLLong;

/**
 * A {@link GraphQLEngine} configured to provide access to the entities and aspects on the the GMS graph.
 *
 * TODO: Accept GMS clients as constructor arguments.
 */
@Slf4j
public class GmsGraphQLEngine {

    private final AnalyticsService analyticsService;
    private final EntityClient entityClient;
    private final EntityService entityService;
<<<<<<< HEAD
    private final RecommendationService recommendationService;
=======
    private final GraphClient graphClient;
>>>>>>> d5a42e3d

    private final DatasetType datasetType;
    private final CorpUserType corpUserType;
    private final CorpGroupType corpGroupType;
    private final ChartType chartType;
    private final DashboardType dashboardType;
    private final DataPlatformType dataPlatformType;
    private final TagType tagType;
    private final MLModelType mlModelType;
    private final MLModelGroupType mlModelGroupType;
    private final MLFeatureType mlFeatureType;
    private final MLFeatureTableType mlFeatureTableType;
    private final MLPrimaryKeyType mlPrimaryKeyType;
    private final DataFlowType dataFlowType;
    private final DataJobType dataJobType;
    private final DataFlowDataJobsRelationshipsType dataFlowDataJobsRelationshipType;
    private final GlossaryTermType glossaryTermType;
    private final AspectType aspectType;
    private final UsageType usageType;

    /**
     * Configures the graph objects that can be fetched primary key.
     */
    public final List<EntityType<?>> entityTypes;

    /**
     * Configures the graph objects that cannot be fetched by primary key
     */
    public final List<LoadableType<?>> relationshipTypes;

    /**
     * Configures all graph objects
     */
    public final List<LoadableType<?>> loadableTypes;

    /**
     * Configures the graph objects for owner
     */
    public final List<LoadableType<?>> ownerTypes;

    /**
     * Configures the graph objects that can be searched.
     */
    public final List<SearchableEntityType<?>> searchableTypes;

    /**
     * Configures the graph objects that can be browsed.
     */
    public final List<BrowsableEntityType<?>> browsableTypes;

    public GmsGraphQLEngine() {
        this(null, null, null, null);
    }

    public GmsGraphQLEngine(
        final AnalyticsService analyticsService,
        final EntityService entityService,
<<<<<<< HEAD
        final EntityClient entityClient,
        final RecommendationService recommendationService) {
        this.analyticsService = analyticsService;
        this.entityClient = entityClient;
        this.entityService = entityService;
        this.recommendationService = recommendationService;
=======
        final GraphClient graphClient,
        final EntityClient entityClient
    ) {
        this.analyticsService = analyticsService;
        this.entityClient = entityClient;
        this.entityService = entityService;
        this.graphClient = graphClient;
>>>>>>> d5a42e3d

        this.datasetType = new DatasetType(entityClient);
        this.corpUserType = new CorpUserType(entityClient);
        this.corpGroupType = new CorpGroupType(entityClient);
        this.chartType = new ChartType(entityClient);
        this.dashboardType = new DashboardType(entityClient);
        this.dataPlatformType = new DataPlatformType(entityClient);
        this.tagType = new TagType(entityClient);
        this.mlModelType = new MLModelType(entityClient);
        this.mlModelGroupType = new MLModelGroupType(entityClient);
        this.mlFeatureType = new MLFeatureType(entityClient);
        this.mlFeatureTableType = new MLFeatureTableType(entityClient);
        this.mlPrimaryKeyType = new MLPrimaryKeyType(entityClient);
        this.dataFlowType = new DataFlowType(entityClient);
        this.dataJobType = new DataJobType(entityClient);
        this.dataFlowDataJobsRelationshipType = new DataFlowDataJobsRelationshipsType(
            GmsClientFactory.getRelationshipsClient()
        );
        this.glossaryTermType = new GlossaryTermType(entityClient);
        this.aspectType = new AspectType(GmsClientFactory.getAspectsClient());
        this.usageType = new UsageType(GmsClientFactory.getUsageClient());

        // Init Lists
        this.entityTypes = ImmutableList.of(datasetType, corpUserType, corpGroupType,
            dataPlatformType, chartType, dashboardType, tagType, mlModelType, mlModelGroupType, mlFeatureType,
            mlFeatureTableType, mlPrimaryKeyType, dataFlowType, dataJobType, glossaryTermType
        );
        this.relationshipTypes = ImmutableList.of(
            dataFlowDataJobsRelationshipType
        );
        this.loadableTypes = Stream.concat(entityTypes.stream(), relationshipTypes.stream()).collect(Collectors.toList());
        this.ownerTypes = ImmutableList.of(corpUserType, corpGroupType);
        this.searchableTypes = loadableTypes.stream()
            .filter(type -> (type instanceof SearchableEntityType<?>))
            .map(type -> (SearchableEntityType<?>) type)
            .collect(Collectors.toList());
        this.browsableTypes = loadableTypes.stream()
            .filter(type -> (type instanceof BrowsableEntityType<?>))
            .map(type -> (BrowsableEntityType<?>) type)
            .collect(Collectors.toList());
    }

    public static String entitySchema() {
        String defaultSchemaString;
        try {
            InputStream is = Thread.currentThread().getContextClassLoader().getResourceAsStream(GMS_SCHEMA_FILE);
            defaultSchemaString = IOUtils.toString(is, StandardCharsets.UTF_8);
            is.close();
        } catch (IOException e) {
            throw new RuntimeException("Failed to find GraphQL Schema with name " + GMS_SCHEMA_FILE, e);
        }
        return defaultSchemaString;
    }

    public static String searchSchema() {
        String defaultSchemaString;
        try {
            InputStream is = Thread.currentThread().getContextClassLoader().getResourceAsStream(SEARCH_SCHEMA_FILE);
            defaultSchemaString = IOUtils.toString(is, StandardCharsets.UTF_8);
            is.close();
        } catch (IOException e) {
            throw new RuntimeException("Failed to find GraphQL Schema with name " + SEARCH_SCHEMA_FILE, e);
        }
        return defaultSchemaString;
    }

    public static String appSchema() {
        String defaultSchemaString;
        try {
            InputStream is = Thread.currentThread().getContextClassLoader().getResourceAsStream(APP_SCHEMA_FILE);
            defaultSchemaString = IOUtils.toString(is, StandardCharsets.UTF_8);
            is.close();
        } catch (IOException e) {
            throw new RuntimeException("Failed to find GraphQL Schema with name " + APP_SCHEMA_FILE, e);
        }
        return defaultSchemaString;
    }

    public static String analyticsSchema() {
        String analyticsSchemaString;
        try {
            InputStream is = Thread.currentThread().getContextClassLoader().getResourceAsStream(ANALYTICS_SCHEMA_FILE);
            analyticsSchemaString = IOUtils.toString(is, StandardCharsets.UTF_8);
            is.close();
        } catch (IOException e) {
            throw new RuntimeException("Failed to find GraphQL Schema with name " + ANALYTICS_SCHEMA_FILE, e);
        }
        return analyticsSchemaString;
    }

    public static String recommendationsSchema() {
        String recommendationsSchemaString;
        try {
            InputStream is = Thread.currentThread().getContextClassLoader().getResourceAsStream(RECOMMENDATIONS_SCHEMA_FILE);
            recommendationsSchemaString = IOUtils.toString(is, StandardCharsets.UTF_8);
            is.close();
        } catch (IOException e) {
            throw new RuntimeException("Failed to find GraphQL Schema with name " + RECOMMENDATIONS_SCHEMA_FILE, e);
        }
        return recommendationsSchemaString;
    }

    /**
     * Returns a {@link Supplier} responsible for creating a new {@link DataLoader} from
     * a {@link LoadableType}.
     */
    public Map<String, Function<QueryContext, DataLoader<?, ?>>> loaderSuppliers(final List<LoadableType<?>> loadableTypes) {
        return loadableTypes
            .stream()
            .collect(Collectors.toMap(
                    LoadableType::name,
                    (graphType) -> (context) -> createDataLoader(graphType, context)
            ));
    }

    public void configureRuntimeWiring(final RuntimeWiring.Builder builder) {
        configureQueryResolvers(builder);
        configureMutationResolvers(builder);
        configureGenericEntityResolvers(builder);
        configureDatasetResolvers(builder);
        configureCorpUserResolvers(builder);
        configureCorpGroupResolvers(builder);
        configureDashboardResolvers(builder);
        configureChartResolvers(builder);
        configureTypeResolvers(builder);
        configureTypeExtensions(builder);
        configureTagAssociationResolver(builder);
        configureDataJobResolvers(builder);
        configureDataFlowResolvers(builder);
        configureMLFeatureTableResolvers(builder);
        configureGlossaryRelationshipResolvers(builder);
        configureAnalyticsResolvers(builder);
    }

    public GraphQLEngine.Builder builder() {
        return GraphQLEngine.builder()
            .addSchema(entitySchema())
            .addSchema(searchSchema())
            .addSchema(appSchema())
            .addSchema(analyticsSchema())
            .addSchema(recommendationsSchema())
            .addDataLoaders(loaderSuppliers(loadableTypes))
            .addDataLoader("Aspect", (context) -> createAspectLoader(context))
            .addDataLoader("UsageQueryResult", (context) -> createUsageLoader(context))
            .configureRuntimeWiring(this::configureRuntimeWiring);
    }

    private void configureAnalyticsResolvers(final RuntimeWiring.Builder builder) {
        final boolean isAnalyticsEnabled = analyticsService != null;
        builder.type("Query", typeWiring -> typeWiring.dataFetcher("isAnalyticsEnabled", new IsAnalyticsEnabledResolver(isAnalyticsEnabled)))
            .type("AnalyticsChart", typeWiring -> typeWiring.typeResolver(new AnalyticsChartTypeResolver()));
        if (isAnalyticsEnabled) {
            builder.type("Query",
                typeWiring -> typeWiring.dataFetcher("getAnalyticsCharts", new GetChartsResolver(analyticsService))
                    .dataFetcher("getHighlights", new GetHighlightsResolver(analyticsService)));
        }
    }

    private void configureQueryResolvers(final RuntimeWiring.Builder builder) {
        builder.type("Query", typeWiring -> typeWiring
            .dataFetcher("appConfig",
                new AppConfigResolver(analyticsService != null))
            .dataFetcher("me", new AuthenticatedResolver<>(
                    new MeResolver(GmsClientFactory.getEntitiesClient())))
            .dataFetcher("search", new AuthenticatedResolver<>(
                    new SearchResolver(GmsClientFactory.getEntitiesClient())))
            .dataFetcher("searchAcrossEntities",
                new SearchAcrossEntitiesResolver(GmsClientFactory.getEntitiesClient()))
            .dataFetcher("getRecommendations", new ListRecommendationsResolver(recommendationService))
            .dataFetcher("autoComplete", new AuthenticatedResolver<>(
                    new AutoCompleteResolver(searchableTypes)))
            .dataFetcher("autoCompleteForMultiple", new AuthenticatedResolver<>(
                    new AutoCompleteForMultipleResolver(searchableTypes)))
            .dataFetcher("browse", new AuthenticatedResolver<>(
                    new BrowseResolver(browsableTypes)))
            .dataFetcher("browsePaths", new AuthenticatedResolver<>(
                    new BrowsePathsResolver(browsableTypes)))
            .dataFetcher("dataset", new AuthenticatedResolver<>(
                    new LoadableTypeResolver<>(datasetType,
                            (env) -> env.getArgument(URN_FIELD_NAME))))
            .dataFetcher("corpUser", new AuthenticatedResolver<>(
                    new LoadableTypeResolver<>(corpUserType,
                            (env) -> env.getArgument(URN_FIELD_NAME))))
            .dataFetcher("corpGroup", new AuthenticatedResolver<>(
                    new LoadableTypeResolver<>(corpGroupType,
                            (env) -> env.getArgument(URN_FIELD_NAME))))
            .dataFetcher("dashboard", new AuthenticatedResolver<>(
                    new LoadableTypeResolver<>(dashboardType,
                            (env) -> env.getArgument(URN_FIELD_NAME))))
            .dataFetcher("chart", new AuthenticatedResolver<>(
                    new LoadableTypeResolver<>(chartType,
                            (env) -> env.getArgument(URN_FIELD_NAME))))
            .dataFetcher("tag", new AuthenticatedResolver<>(
                    new LoadableTypeResolver<>(tagType,
                            (env) -> env.getArgument(URN_FIELD_NAME))))
            .dataFetcher("dataFlow", new AuthenticatedResolver<>(
                    new LoadableTypeResolver<>(dataFlowType,
                            (env) -> env.getArgument(URN_FIELD_NAME))))
            .dataFetcher("dataJob", new AuthenticatedResolver<>(
                    new LoadableTypeResolver<>(dataJobType,
                            (env) -> env.getArgument(URN_FIELD_NAME))))
            .dataFetcher("glossaryTerm", new AuthenticatedResolver<>(
                    new LoadableTypeResolver<>(glossaryTermType,
                            (env) -> env.getArgument(URN_FIELD_NAME))))
            .dataFetcher("mlFeatureTable", new AuthenticatedResolver<>(
                    new LoadableTypeResolver<>(mlFeatureTableType,
                            (env) -> env.getArgument(URN_FIELD_NAME))))
            .dataFetcher("mlFeature", new AuthenticatedResolver<>(
                    new LoadableTypeResolver<>(mlFeatureType,
                            (env) -> env.getArgument(URN_FIELD_NAME))))
            .dataFetcher("mlPrimaryKey", new AuthenticatedResolver<>(
                    new LoadableTypeResolver<>(mlPrimaryKeyType,
                            (env) -> env.getArgument(URN_FIELD_NAME))))
            .dataFetcher("mlModel", new AuthenticatedResolver<>(
                    new LoadableTypeResolver<>(mlModelType,
                            (env) -> env.getArgument(URN_FIELD_NAME))))
            .dataFetcher("mlModelGroup", new AuthenticatedResolver<>(
                    new LoadableTypeResolver<>(mlModelGroupType,
                            (env) -> env.getArgument(URN_FIELD_NAME))))
            .dataFetcher("listPolicies",
                new ListPoliciesResolver(GmsClientFactory.getEntitiesClient()))
            .dataFetcher("listUsers",
                new ListUsersResolver(GmsClientFactory.getEntitiesClient()))
            .dataFetcher("listGroups",
                new ListGroupsResolver(GmsClientFactory.getEntitiesClient()))
            .dataFetcher("listRecommendations",
                new ListRecommendationsResolver(recommendationService))
            .dataFetcher("getEntityCounts",
                new EntityCountsResolver(GmsClientFactory.getEntitiesClient()))
        );
    }

    private void configureMutationResolvers(final RuntimeWiring.Builder builder) {
        builder.type("Mutation", typeWiring -> typeWiring
            .dataFetcher("updateDataset", new AuthenticatedResolver<>(new MutableTypeResolver<>(datasetType)))
            .dataFetcher("updateTag", new AuthenticatedResolver<>(new MutableTypeResolver<>(tagType)))
            .dataFetcher("updateChart", new AuthenticatedResolver<>(new MutableTypeResolver<>(chartType)))
            .dataFetcher("updateDashboard", new AuthenticatedResolver<>(new MutableTypeResolver<>(dashboardType)))
            .dataFetcher("updateDataJob", new AuthenticatedResolver<>(new MutableTypeResolver<>(dataJobType)))
            .dataFetcher("updateDataFlow", new AuthenticatedResolver<>(new MutableTypeResolver<>(dataFlowType)))
            .dataFetcher("addTag", new AuthenticatedResolver<>(new AddTagResolver(entityService)))
            .dataFetcher("removeTag", new AuthenticatedResolver<>(new RemoveTagResolver(entityService)))
            .dataFetcher("addTerm", new AuthenticatedResolver<>(new AddTermResolver(entityService)))
            .dataFetcher("removeTerm", new AuthenticatedResolver<>(new RemoveTermResolver(entityService)))
            .dataFetcher("createPolicy", new UpsertPolicyResolver(GmsClientFactory.getAspectsClient()))
            .dataFetcher("updatePolicy", new UpsertPolicyResolver(GmsClientFactory.getAspectsClient()))
            .dataFetcher("deletePolicy", new DeletePolicyResolver(GmsClientFactory.getEntitiesClient()))
            .dataFetcher("updateDescription", new AuthenticatedResolver<>(new UpdateFieldDescriptionResolver(
                entityService)))
            .dataFetcher("addOwner", new AddOwnerResolver(entityService))
            .dataFetcher("removeOwner", new RemoveOwnerResolver(entityService))
            .dataFetcher("addLink", new AddLinkResolver(entityService))
            .dataFetcher("removeLink", new RemoveLinkResolver(entityService))
            .dataFetcher("addGroupMembers", new AddGroupMembersResolver(GmsClientFactory.getAspectsClient()))
            .dataFetcher("removeGroupMembers", new RemoveGroupMembersResolver(GmsClientFactory.getAspectsClient()))
            .dataFetcher("createGroup", new CreateGroupResolver(GmsClientFactory.getAspectsClient()))
            .dataFetcher("removeUser", new RemoveUserResolver(GmsClientFactory.getEntitiesClient()))
            .dataFetcher("removeGroup", new RemoveGroupResolver(GmsClientFactory.getEntitiesClient()))
            .dataFetcher("updateUserStatus", new UpdateUserStatusResolver(GmsClientFactory.getAspectsClient()))
        );
    }

    private void configureGenericEntityResolvers(final RuntimeWiring.Builder builder) {
        builder
            .type("SearchResult", typeWiring -> typeWiring
                .dataFetcher("entity", new AuthenticatedResolver<>(
                    new EntityTypeResolver(
                        entityTypes.stream().collect(Collectors.toList()),
                        (env) -> ((SearchResult) env.getSource()).getEntity()))
                )
            )
            .type("AggregationMetadata", typeWiring -> typeWiring
                .dataFetcher("entity", new EntityTypeResolver(
                    entityTypes.stream().collect(Collectors.toList()),
                    (env) -> ((AggregationMetadata) env.getSource()).getEntity()))
            )
            .type("RecommendationContent", typeWiring -> typeWiring
                .dataFetcher("entity", new EntityTypeResolver(
                    entityTypes.stream().collect(Collectors.toList()),
                    (env) -> ((RecommendationContent) env.getSource()).getEntity()))
            )
            .type("BrowseResults", typeWiring -> typeWiring
                .dataFetcher("entities", new AuthenticatedResolver<>(
                    new EntityTypeBatchResolver(
                        entityTypes.stream().collect(Collectors.toList()),
                        (env) -> ((BrowseResults) env.getSource()).getEntities()))
                )
            )
            .type("EntityRelationshipLegacy", typeWiring -> typeWiring
                .dataFetcher("entity", new AuthenticatedResolver<>(
                    new EntityTypeResolver(
                        new ArrayList<>(entityTypes),
                        (env) -> ((EntityRelationshipLegacy) env.getSource()).getEntity()))
                )
            )
            .type("EntityRelationship", typeWiring -> typeWiring
                .dataFetcher("entity", new AuthenticatedResolver<>(
                    new EntityTypeResolver(
                        new ArrayList<>(entityTypes),
                        (env) -> ((EntityRelationship) env.getSource()).getEntity()))
                )
            );
    }

    /**
     * Configures resolvers responsible for resolving the {@link com.linkedin.datahub.graphql.generated.Dataset} type.
     */
    private void configureDatasetResolvers(final RuntimeWiring.Builder builder) {
        builder
            .type("Dataset", typeWiring -> typeWiring
                .dataFetcher("relationships", new AuthenticatedResolver<>(
                    new EntityRelationshipsResultResolver(graphClient)
                ))
                .dataFetcher("platform", new AuthenticatedResolver<>(
                        new LoadableTypeResolver<>(dataPlatformType,
                                (env) -> ((Dataset) env.getSource()).getPlatform().getUrn()))
                )
                .dataFetcher("datasetProfiles", new AuthenticatedResolver<>(
                    new TimeSeriesAspectResolver(
                        GmsClientFactory.getAspectsClient(),
                        "dataset",
                        "datasetProfile",
                        DatasetProfileMapper::map
                    )
                ))
                .dataFetcher("usageStats", new AuthenticatedResolver<>(new UsageTypeResolver()))
                .dataFetcher("schemaMetadata", new AuthenticatedResolver<>(
                    new AspectResolver())
                )
               .dataFetcher("subTypes", new AuthenticatedResolver(new SubTypesResolver(GmsClientFactory.getAspectsClient(),
                           "dataset",
                       "subTypes")))
            )
            .type("Owner", typeWiring -> typeWiring
                    .dataFetcher("owner", new AuthenticatedResolver<>(
                            new OwnerTypeResolver<>(ownerTypes,
                                    (env) -> ((Owner) env.getSource()).getOwner()))
                    )
            )
            .type("UserUsageCounts", typeWiring -> typeWiring
                .dataFetcher("user", new AuthenticatedResolver<>(
                    new LoadableTypeResolver<>(corpUserType,
                        (env) -> ((UserUsageCounts) env.getSource()).getUser().getUrn()))
                )
            )
            .type("ForeignKeyConstraint", typeWiring -> typeWiring
                .dataFetcher("foreignDataset", new AuthenticatedResolver<>(
                    new LoadableTypeResolver<>(datasetType,
                        (env) -> ((ForeignKeyConstraint) env.getSource()).getForeignDataset().getUrn()))
                )
            )
            .type("InstitutionalMemoryMetadata", typeWiring -> typeWiring
                .dataFetcher("author", new AuthenticatedResolver<>(
                        new LoadableTypeResolver<>(corpUserType,
                                (env) -> ((InstitutionalMemoryMetadata) env.getSource()).getAuthor().getUrn()))
                )
            );
    }

    /**
     * Configures resolvers responsible for resolving the {@link com.linkedin.datahub.graphql.generated.CorpUser} type.
     */
    private void configureCorpUserResolvers(final RuntimeWiring.Builder builder) {
        builder.type("CorpUser", typeWiring -> typeWiring
            .dataFetcher("relationships", new AuthenticatedResolver<>(
                new EntityRelationshipsResultResolver(graphClient)
            ))
        );
        builder.type("CorpUserInfo", typeWiring -> typeWiring
            .dataFetcher("manager", new AuthenticatedResolver<>(
                    new LoadableTypeResolver<>(corpUserType,
                            (env) -> ((CorpUserInfo) env.getSource()).getManager().getUrn()))
            )
        );
    }

    /**
     * Configures resolvers responsible for resolving the {@link com.linkedin.datahub.graphql.generated.CorpGroup} type.
     */
    private void configureCorpGroupResolvers(final RuntimeWiring.Builder builder) {
        builder.type("CorpGroup", typeWiring -> typeWiring
            .dataFetcher("relationships", new AuthenticatedResolver<>(
                new EntityRelationshipsResultResolver(graphClient)
            ))
        );
        builder.type("CorpGroupInfo", typeWiring -> typeWiring
            .dataFetcher("admins", new AuthenticatedResolver<>(
                    new LoadableTypeBatchResolver<>(corpUserType,
                            (env) -> ((CorpGroupInfo) env.getSource()).getAdmins().stream()
                                    .map(CorpUser::getUrn)
                                    .collect(Collectors.toList())))
            )
            .dataFetcher("members", new AuthenticatedResolver<>(
                    new LoadableTypeBatchResolver<>(corpUserType,
                            (env) -> ((CorpGroupInfo) env.getSource()).getMembers().stream()
                                    .map(CorpUser::getUrn)
                                    .collect(Collectors.toList())))
            )
        );
    }

    private void configureTagAssociationResolver(final RuntimeWiring.Builder builder) {
        builder.type("Tag", typeWiring -> typeWiring
            .dataFetcher("relationships", new AuthenticatedResolver<>(
                new EntityRelationshipsResultResolver(graphClient)
            ))
        );
        builder.type("TagAssociation", typeWiring -> typeWiring
            .dataFetcher("tag", new AuthenticatedResolver<>(
                    new LoadableTypeResolver<>(tagType,
                            (env) -> ((com.linkedin.datahub.graphql.generated.TagAssociation) env.getSource()).getTag().getUrn()))
            )
        );
    }

    /**
     * Configures resolvers responsible for resolving the {@link com.linkedin.datahub.graphql.generated.Dashboard} type.
     */
    private void configureDashboardResolvers(final RuntimeWiring.Builder builder) {
        builder.type("Dashboard", typeWiring -> typeWiring
            .dataFetcher("relationships", new AuthenticatedResolver<>(
                new EntityRelationshipsResultResolver(graphClient)
            ))
        );
        builder.type("DashboardInfo", typeWiring -> typeWiring
            .dataFetcher("charts", new AuthenticatedResolver<>(
                new LoadableTypeBatchResolver<>(chartType,
                    (env) -> ((DashboardInfo) env.getSource()).getCharts().stream()
                        .map(Chart::getUrn)
                        .collect(Collectors.toList())))
            )
        );
    }

    /**
     * Configures resolvers responsible for resolving the {@link com.linkedin.datahub.graphql.generated.Chart} type.
     */
    private void configureChartResolvers(final RuntimeWiring.Builder builder) {
        builder.type("Chart", typeWiring -> typeWiring
            .dataFetcher("relationships", new AuthenticatedResolver<>(
                new EntityRelationshipsResultResolver(graphClient)
            ))
        );
        builder.type("ChartInfo", typeWiring -> typeWiring
            .dataFetcher("inputs", new AuthenticatedResolver<>(
                    new LoadableTypeBatchResolver<>(datasetType,
                            (env) -> ((ChartInfo) env.getSource()).getInputs().stream()
                                    .map(Dataset::getUrn)
                                    .collect(Collectors.toList())))
            )
        );
    }

    /**
     * Configures {@link graphql.schema.TypeResolver}s for any GQL 'union' or 'interface' types.
     */
    private void configureTypeResolvers(final RuntimeWiring.Builder builder) {
        builder
            .type("Entity", typeWiring -> typeWiring
                .typeResolver(new EntityInterfaceTypeResolver(loadableTypes.stream()
                        .filter(graphType -> graphType instanceof EntityType)
                        .map(graphType -> (EntityType<?>) graphType)
                        .collect(Collectors.toList())
                )))
            .type("EntityWithRelationships", typeWiring -> typeWiring
                .typeResolver(new EntityInterfaceTypeResolver(loadableTypes.stream()
                        .filter(graphType -> graphType instanceof EntityType)
                        .map(graphType -> (EntityType<?>) graphType)
                        .collect(Collectors.toList())
                )))
            .type("OwnerType", typeWiring -> typeWiring
                .typeResolver(new EntityInterfaceTypeResolver(ownerTypes.stream()
                    .filter(graphType -> graphType instanceof EntityType)
                    .map(graphType -> (EntityType<?>) graphType)
                    .collect(Collectors.toList())
                )))
            .type("PlatformSchema", typeWiring -> typeWiring
                    .typeResolver(new PlatformSchemaUnionTypeResolver())
            )
            .type("HyperParameterValueType", typeWiring -> typeWiring
                    .typeResolver(new HyperParameterValueTypeResolver())
            )
            .type("Aspect", typeWiring -> typeWiring.typeResolver(new AspectInterfaceTypeResolver()))
            .type("TimeSeriesAspect", typeWiring -> typeWiring.typeResolver(new TimeSeriesAspectInterfaceTypeResolver()))
            .type("ResultsType", typeWiring -> typeWiring
                    .typeResolver(new ResultsTypeResolver()));
    }

    /**
     * Configures custom type extensions leveraged within our GraphQL schema.
     */
    private void configureTypeExtensions(final RuntimeWiring.Builder builder) {
        builder.scalar(GraphQLLong);
    }

    /**
     * Configures resolvers responsible for resolving the {@link com.linkedin.datahub.graphql.generated.DataJob} type.
     */
    private void configureDataJobResolvers(final RuntimeWiring.Builder builder) {
        builder
            .type("DataJob", typeWiring -> typeWiring
                .dataFetcher("relationships", new AuthenticatedResolver<>(
                    new EntityRelationshipsResultResolver(graphClient)
                ))
                .dataFetcher("dataFlow", new AuthenticatedResolver<>(
                    new LoadableTypeResolver<>(dataFlowType,
                        (env) -> ((DataJob) env.getSource()).getDataFlow().getUrn()))
                )
            )
            .type("DataJobInputOutput", typeWiring -> typeWiring
                .dataFetcher("inputDatasets", new AuthenticatedResolver<>(
                    new LoadableTypeBatchResolver<>(datasetType,
                        (env) -> ((DataJobInputOutput) env.getSource()).getInputDatasets().stream()
                                .map(Dataset::getUrn)
                                .collect(Collectors.toList())))
                )
                .dataFetcher("outputDatasets", new AuthenticatedResolver<>(
                    new LoadableTypeBatchResolver<>(datasetType,
                        (env) -> ((DataJobInputOutput) env.getSource()).getOutputDatasets().stream()
                                .map(Dataset::getUrn)
                                .collect(Collectors.toList())))
                )
                .dataFetcher("inputDatajobs", new AuthenticatedResolver<>(
                    new LoadableTypeBatchResolver<>(dataJobType,
                        (env) -> ((DataJobInputOutput) env.getSource()).getInputDatajobs().stream()
                            .map(DataJob::getUrn)
                            .collect(Collectors.toList())))
                )
            );
    }

    /**
     * Configures resolvers responsible for resolving the {@link com.linkedin.datahub.graphql.generated.DataFlow} type.
     */
    private void configureDataFlowResolvers(final RuntimeWiring.Builder builder) {
        builder
            .type("DataFlow", typeWiring -> typeWiring
                .dataFetcher("dataJobs", new AuthenticatedResolver<>(
                        new LoadableTypeResolver<>(dataFlowDataJobsRelationshipType,
                            (env) -> ((Entity) env.getSource()).getUrn())
                    )
                )
                .dataFetcher("relationships", new AuthenticatedResolver<>(
                    new EntityRelationshipsResultResolver(graphClient)
                ))
            );
    }

    /**
     * Configures resolvers responsible for resolving the {@link com.linkedin.datahub.graphql.generated.MLFeatureTable} type.
     */
    private void configureMLFeatureTableResolvers(final RuntimeWiring.Builder builder) {
        builder
            .type("MLFeatureTable", typeWiring -> typeWiring
                .dataFetcher("relationships", new AuthenticatedResolver<>(
                    new EntityRelationshipsResultResolver(graphClient)
                ))
                .dataFetcher("platform", new AuthenticatedResolver<>(
                        new LoadableTypeResolver<>(dataPlatformType,
                                (env) -> ((MLFeatureTable) env.getSource()).getPlatform().getUrn()))
                )
            )
            .type("MLFeatureTableProperties", typeWiring -> typeWiring
                .dataFetcher("mlFeatures", new AuthenticatedResolver<>(
                                new LoadableTypeBatchResolver<>(mlFeatureType,
                                        (env) -> ((MLFeatureTableProperties) env.getSource()).getMlFeatures().stream()
                                        .map(MLFeature::getUrn)
                                        .collect(Collectors.toList())))
                )
                .dataFetcher("mlPrimaryKeys", new AuthenticatedResolver<>(
                                new LoadableTypeBatchResolver<>(mlPrimaryKeyType,
                                        (env) -> ((MLFeatureTableProperties) env.getSource()).getMlPrimaryKeys().stream()
                                        .map(MLPrimaryKey::getUrn)
                                        .collect(Collectors.toList())))
                )
            )
            .type("MLFeatureProperties", typeWiring -> typeWiring
                .dataFetcher("sources", new AuthenticatedResolver<>(
                        new LoadableTypeBatchResolver<>(datasetType,
                                (env) -> ((MLFeatureProperties) env.getSource()).getSources().stream()
                                        .map(Dataset::getUrn)
                                        .collect(Collectors.toList())))
                )
            )
            .type("MLPrimaryKeyProperties", typeWiring -> typeWiring
                .dataFetcher("sources", new AuthenticatedResolver<>(
                        new LoadableTypeBatchResolver<>(datasetType,
                                (env) -> ((MLPrimaryKeyProperties) env.getSource()).getSources().stream()
                                        .map(Dataset::getUrn)
                                        .collect(Collectors.toList())))
                )
            )
            .type("MLModel", typeWiring -> typeWiring
                .dataFetcher("relationships", new AuthenticatedResolver<>(
                    new EntityRelationshipsResultResolver(graphClient)
                ))
                .dataFetcher("platform", new AuthenticatedResolver<>(
                        new LoadableTypeResolver<>(dataPlatformType,
                                (env) -> ((MLModel) env.getSource()).getPlatform().getUrn()))
                )
            )
            .type("MLModelProperties", typeWiring -> typeWiring
                .dataFetcher("groups", new AuthenticatedResolver<>(
                    new LoadableTypeBatchResolver<>(mlModelGroupType,
                        (env) -> {
                            MLModelProperties properties = env.getSource();
                            if (properties.getGroups() != null) {
                                return properties.getGroups().stream()
                                    .map(MLModelGroup::getUrn)
                                    .collect(Collectors.toList());
                            }
                            return Collections.emptyList();
                        }))
                )
            )
            .type("MLModelGroup", typeWiring -> typeWiring
                .dataFetcher("relationships", new AuthenticatedResolver<>(
                    new EntityRelationshipsResultResolver(graphClient)
                ))
                .dataFetcher("platform", new AuthenticatedResolver<>(
                        new LoadableTypeResolver<>(dataPlatformType,
                                (env) -> ((MLModelGroup) env.getSource()).getPlatform().getUrn()))
                )
            );
    }

    private void configureGlossaryRelationshipResolvers(final RuntimeWiring.Builder builder) {
        builder.type("GlossaryTerm", typeWiring -> typeWiring
            .dataFetcher("relationships", new AuthenticatedResolver<>(
                new EntityRelationshipsResultResolver(graphClient)
            ))
        );
    }


    private <T> DataLoader<String, DataFetcherResult<T>> createDataLoader(final LoadableType<T> graphType, final QueryContext queryContext) {
        BatchLoaderContextProvider contextProvider = () -> queryContext;
        DataLoaderOptions loaderOptions = DataLoaderOptions.newOptions().setBatchLoaderContextProvider(contextProvider);
        return DataLoader.newDataLoader((keys, context) -> CompletableFuture.supplyAsync(() -> {
            try {
                log.debug(String.format("Batch loading entities of type: %s, keys: %s", graphType.name(), keys));
                return graphType.batchLoad(keys, context.getContext());
            } catch (Exception e) {
                log.error(String.format("Failed to load Entities of type: %s, keys: %s", graphType.name(), keys) + " " + e.getMessage());
                throw new RuntimeException(String.format("Failed to retrieve entities of type %s", graphType.name()), e);
            }
        }), loaderOptions);
    }

    private DataLoader<VersionedAspectKey, DataFetcherResult<Aspect>> createAspectLoader(final QueryContext queryContext) {
        BatchLoaderContextProvider contextProvider = () -> queryContext;
        DataLoaderOptions loaderOptions = DataLoaderOptions.newOptions().setBatchLoaderContextProvider(contextProvider);
        return DataLoader.newDataLoader((keys, context) -> CompletableFuture.supplyAsync(() -> {
            try {
                log.debug(String.format("Batch loading aspects with keys: %s", keys));
                return aspectType.batchLoad(keys, context.getContext());
            } catch (Exception e) {
                log.error(String.format("Failed to load Aspect for entity. keys: %s", keys) + " " + e.getMessage());
                throw new RuntimeException(String.format("Failed to retrieve entities of type Aspect", e));
            }
        }), loaderOptions);
    }

    private DataLoader<UsageStatsKey, DataFetcherResult<UsageQueryResult>> createUsageLoader(final QueryContext queryContext) {
        BatchLoaderContextProvider contextProvider = () -> queryContext;
        DataLoaderOptions loaderOptions = DataLoaderOptions.newOptions().setBatchLoaderContextProvider(contextProvider);
        return DataLoader.newDataLoader((keys, context) -> CompletableFuture.supplyAsync(() -> {
            try {
                return usageType.batchLoad(keys, context.getContext());
            } catch (Exception e) {
                throw new RuntimeException(String.format("Failed to retrieve usage stats", e));
            }
        }), loaderOptions);
    }
}<|MERGE_RESOLUTION|>--- conflicted
+++ resolved
@@ -20,11 +20,7 @@
 import com.linkedin.datahub.graphql.generated.EntityRelationshipLegacy;
 import com.linkedin.datahub.graphql.generated.ForeignKeyConstraint;
 import com.linkedin.datahub.graphql.generated.MLModelProperties;
-<<<<<<< HEAD
 import com.linkedin.datahub.graphql.generated.RecommendationContent;
-import com.linkedin.datahub.graphql.generated.RelatedDataset;
-=======
->>>>>>> d5a42e3d
 import com.linkedin.datahub.graphql.generated.SearchResult;
 import com.linkedin.datahub.graphql.generated.InstitutionalMemoryMetadata;
 import com.linkedin.datahub.graphql.generated.UsageQueryResult;
@@ -114,11 +110,8 @@
 import com.linkedin.datahub.graphql.types.usage.UsageType;
 import com.linkedin.entity.client.EntityClient;
 import com.linkedin.metadata.entity.EntityService;
-<<<<<<< HEAD
 import com.linkedin.metadata.recommendation.RecommendationService;
-=======
 import com.linkedin.metadata.graph.GraphClient;
->>>>>>> d5a42e3d
 import graphql.execution.DataFetcherResult;
 import graphql.schema.idl.RuntimeWiring;
 import java.util.ArrayList;
@@ -154,11 +147,8 @@
     private final AnalyticsService analyticsService;
     private final EntityClient entityClient;
     private final EntityService entityService;
-<<<<<<< HEAD
     private final RecommendationService recommendationService;
-=======
     private final GraphClient graphClient;
->>>>>>> d5a42e3d
 
     private final DatasetType datasetType;
     private final CorpUserType corpUserType;
@@ -210,28 +200,21 @@
     public final List<BrowsableEntityType<?>> browsableTypes;
 
     public GmsGraphQLEngine() {
-        this(null, null, null, null);
+        this(null, null, null, null, null);
     }
 
     public GmsGraphQLEngine(
         final AnalyticsService analyticsService,
         final EntityService entityService,
-<<<<<<< HEAD
-        final EntityClient entityClient,
-        final RecommendationService recommendationService) {
-        this.analyticsService = analyticsService;
-        this.entityClient = entityClient;
-        this.entityService = entityService;
-        this.recommendationService = recommendationService;
-=======
+        final RecommendationService recommendationService,
         final GraphClient graphClient,
         final EntityClient entityClient
     ) {
         this.analyticsService = analyticsService;
+        this.entityService = entityService;
+        this.recommendationService = recommendationService;
+        this.graphClient = graphClient;
         this.entityClient = entityClient;
-        this.entityService = entityService;
-        this.graphClient = graphClient;
->>>>>>> d5a42e3d
 
         this.datasetType = new DatasetType(entityClient);
         this.corpUserType = new CorpUserType(entityClient);
