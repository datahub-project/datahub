--- conflicted
+++ resolved
@@ -293,12 +293,9 @@
     private final boolean supportsImpactAnalysis;
     private final TimeseriesAspectService timeseriesAspectService;
     private final TimelineService timelineService;
-<<<<<<< HEAD
     private final EntitySearchService entitySearchService;
     private final TestEngine testEngine;
-=======
     private final NativeUserService nativeUserService;
->>>>>>> f7a5e742
 
     private final IngestionConfiguration ingestionConfiguration;
     private final AuthenticationConfiguration authenticationConfiguration;
@@ -372,11 +369,8 @@
         final TimeseriesAspectService timeseriesAspectService,
         final EntityRegistry entityRegistry,
         final SecretService secretService,
-<<<<<<< HEAD
         final TestEngine testEngine,
-=======
         final NativeUserService nativeUserService,
->>>>>>> f7a5e742
         final IngestionConfiguration ingestionConfiguration,
         final AuthenticationConfiguration authenticationConfiguration,
         final AuthorizationConfiguration authorizationConfiguration,
@@ -406,11 +400,8 @@
         this.supportsImpactAnalysis = supportsImpactAnalysis;
         this.timeseriesAspectService = timeseriesAspectService;
         this.timelineService = timelineService;
-<<<<<<< HEAD
+        this.nativeUserService = nativeUserService;
         this.testEngine = testEngine;
-=======
-        this.nativeUserService = nativeUserService;
->>>>>>> f7a5e742
 
         this.ingestionConfiguration = Objects.requireNonNull(ingestionConfiguration);
         this.authenticationConfiguration = Objects.requireNonNull(authenticationConfiguration);
