--- conflicted
+++ resolved
@@ -139,10 +139,7 @@
 import com.linkedin.datahub.graphql.resolvers.load.OwnerTypeBatchResolver;
 import com.linkedin.datahub.graphql.resolvers.load.OwnerTypeResolver;
 import com.linkedin.datahub.graphql.resolvers.load.TimeSeriesAspectResolver;
-<<<<<<< HEAD
 import com.linkedin.datahub.graphql.resolvers.module.DeletePageModuleResolver;
-=======
->>>>>>> ce052ef9
 import com.linkedin.datahub.graphql.resolvers.module.UpsertPageModuleResolver;
 import com.linkedin.datahub.graphql.resolvers.mutate.AddLinkResolver;
 import com.linkedin.datahub.graphql.resolvers.mutate.AddOwnerResolver;
@@ -1384,10 +1381,7 @@
               .dataFetcher(
                   "upsertPageTemplate", new UpsertPageTemplateResolver(this.pageTemplateService))
               .dataFetcher("upsertPageModule", new UpsertPageModuleResolver(this.pageModuleService))
-<<<<<<< HEAD
               .dataFetcher("deletePageModule", new DeletePageModuleResolver(this.pageModuleService))
-=======
->>>>>>> ce052ef9
               .dataFetcher(
                   "updateDocPropagationSettings",
                   new UpdateDocPropagationSettingsResolver(this.settingsService))
