package com.linkedin.datahub.graphql;

import com.datahub.authentication.AuthenticationConfiguration;
import com.datahub.authentication.token.StatefulTokenService;
import com.datahub.authorization.AuthorizationConfiguration;
import com.google.common.collect.ImmutableList;
import com.linkedin.common.VersionedUrn;
import com.linkedin.common.urn.UrnUtils;
import com.linkedin.datahub.graphql.analytics.resolver.AnalyticsChartTypeResolver;
import com.linkedin.datahub.graphql.analytics.resolver.GetChartsResolver;
import com.linkedin.datahub.graphql.analytics.resolver.GetHighlightsResolver;
import com.linkedin.datahub.graphql.analytics.resolver.GetMetadataAnalyticsResolver;
import com.linkedin.datahub.graphql.analytics.resolver.IsAnalyticsEnabledResolver;
import com.linkedin.datahub.graphql.analytics.service.AnalyticsService;
import com.linkedin.datahub.graphql.generated.ActionRequest;
import com.linkedin.datahub.graphql.generated.AccessToken;
import com.linkedin.datahub.graphql.generated.AccessTokenMetadata;
import com.linkedin.datahub.graphql.generated.ActorFilter;
import com.linkedin.datahub.graphql.generated.AggregationMetadata;
import com.linkedin.datahub.graphql.generated.Assertion;
import com.linkedin.datahub.graphql.generated.AutoCompleteResultForEntity;
import com.linkedin.datahub.graphql.generated.AutoCompleteResults;
import com.linkedin.datahub.graphql.generated.BrowseResults;
import com.linkedin.datahub.graphql.generated.Chart;
import com.linkedin.datahub.graphql.generated.ChartInfo;
import com.linkedin.datahub.graphql.generated.Container;
import com.linkedin.datahub.graphql.generated.CorpGroupInfo;
import com.linkedin.datahub.graphql.generated.CorpUser;
import com.linkedin.datahub.graphql.generated.CorpUserInfo;
import com.linkedin.datahub.graphql.generated.Dashboard;
import com.linkedin.datahub.graphql.generated.DashboardInfo;
import com.linkedin.datahub.graphql.generated.DataFlow;
import com.linkedin.datahub.graphql.generated.DataJob;
import com.linkedin.datahub.graphql.generated.DataJobInputOutput;
import com.linkedin.datahub.graphql.generated.DataPlatformInstance;
import com.linkedin.datahub.graphql.generated.Dataset;
import com.linkedin.datahub.graphql.generated.Domain;
import com.linkedin.datahub.graphql.generated.Entity;
import com.linkedin.datahub.graphql.generated.EntityRelationship;
import com.linkedin.datahub.graphql.generated.EntityRelationshipLegacy;
import com.linkedin.datahub.graphql.generated.ForeignKeyConstraint;
import com.linkedin.datahub.graphql.generated.GlossaryTermAssociation;
import com.linkedin.datahub.graphql.generated.GlossaryTermProposalParams;
import com.linkedin.datahub.graphql.generated.GetRootGlossaryNodesResult;
import com.linkedin.datahub.graphql.generated.GetRootGlossaryTermsResult;
import com.linkedin.datahub.graphql.generated.GlossaryNode;
import com.linkedin.datahub.graphql.generated.GlossaryTerm;
import com.linkedin.datahub.graphql.generated.InstitutionalMemoryMetadata;
import com.linkedin.datahub.graphql.generated.LineageRelationship;
import com.linkedin.datahub.graphql.generated.ListAccessTokenResult;
import com.linkedin.datahub.graphql.generated.ListDomainsResult;
import com.linkedin.datahub.graphql.generated.ListTestsResult;
import com.linkedin.datahub.graphql.generated.MLFeature;
import com.linkedin.datahub.graphql.generated.MLFeatureProperties;
import com.linkedin.datahub.graphql.generated.MLFeatureTable;
import com.linkedin.datahub.graphql.generated.MLFeatureTableProperties;
import com.linkedin.datahub.graphql.generated.MLModel;
import com.linkedin.datahub.graphql.generated.MLModelGroup;
import com.linkedin.datahub.graphql.generated.MLModelProperties;
import com.linkedin.datahub.graphql.generated.MLPrimaryKey;
import com.linkedin.datahub.graphql.generated.MLPrimaryKeyProperties;
import com.linkedin.datahub.graphql.generated.Notebook;
import com.linkedin.datahub.graphql.generated.Owner;
import com.linkedin.datahub.graphql.generated.PolicyMatchCriterionValue;
import com.linkedin.datahub.graphql.generated.RecommendationContent;
import com.linkedin.datahub.graphql.generated.ResolvedAuditStamp;
import com.linkedin.datahub.graphql.generated.SearchAcrossLineageResult;
import com.linkedin.datahub.graphql.generated.SearchResult;
import com.linkedin.datahub.graphql.generated.Test;
import com.linkedin.datahub.graphql.generated.TestResult;
import com.linkedin.datahub.graphql.generated.TagProposalParams;
import com.linkedin.datahub.graphql.generated.SiblingProperties;
import com.linkedin.datahub.graphql.generated.UserUsageCounts;
import com.linkedin.datahub.graphql.generated.VisualConfiguration;
import com.linkedin.datahub.graphql.resolvers.MeResolver;
import com.linkedin.datahub.graphql.resolvers.actionrequest.ListActionRequestsResolver;
import com.linkedin.datahub.graphql.resolvers.actionrequest.ListRejectedActionRequestsResolver;
import com.linkedin.datahub.graphql.resolvers.assertion.AssertionRunEventResolver;
import com.linkedin.datahub.graphql.resolvers.assertion.DeleteAssertionResolver;
import com.linkedin.datahub.graphql.resolvers.assertion.EntityAssertionsResolver;
import com.linkedin.datahub.graphql.resolvers.auth.CreateAccessTokenResolver;
import com.linkedin.datahub.graphql.resolvers.auth.GetAccessTokenResolver;
import com.linkedin.datahub.graphql.resolvers.auth.ListAccessTokensResolver;
import com.linkedin.datahub.graphql.resolvers.auth.RevokeAccessTokenResolver;
import com.linkedin.datahub.graphql.resolvers.browse.BrowsePathsResolver;
import com.linkedin.datahub.graphql.resolvers.browse.BrowseResolver;
import com.linkedin.datahub.graphql.resolvers.config.AppConfigResolver;
import com.linkedin.datahub.graphql.resolvers.constraint.ConstraintsResolver;
import com.linkedin.datahub.graphql.resolvers.constraint.CreateTermConstraintResolver;
import com.linkedin.datahub.graphql.resolvers.container.ContainerEntitiesResolver;
import com.linkedin.datahub.graphql.resolvers.container.ParentContainersResolver;
import com.linkedin.datahub.graphql.resolvers.dataset.DatasetHealthResolver;
import com.linkedin.datahub.graphql.resolvers.deprecation.UpdateDeprecationResolver;
import com.linkedin.datahub.graphql.resolvers.domain.CreateDomainResolver;
import com.linkedin.datahub.graphql.resolvers.domain.DomainEntitiesResolver;
import com.linkedin.datahub.graphql.resolvers.domain.ListDomainsResolver;
import com.linkedin.datahub.graphql.resolvers.domain.SetDomainResolver;
import com.linkedin.datahub.graphql.resolvers.domain.UnsetDomainResolver;
import com.linkedin.datahub.graphql.resolvers.glossary.CreateGlossaryNodeResolver;
import com.linkedin.datahub.graphql.resolvers.glossary.CreateGlossaryTermResolver;
import com.linkedin.datahub.graphql.resolvers.glossary.DeleteGlossaryEntityResolver;
import com.linkedin.datahub.graphql.resolvers.glossary.GetRootGlossaryNodesResolver;
import com.linkedin.datahub.graphql.resolvers.glossary.GetRootGlossaryTermsResolver;
import com.linkedin.datahub.graphql.resolvers.glossary.ParentNodesResolver;
import com.linkedin.datahub.graphql.resolvers.group.AddGroupMembersResolver;
import com.linkedin.datahub.graphql.resolvers.group.CreateGroupResolver;
import com.linkedin.datahub.graphql.resolvers.group.EntityCountsResolver;
import com.linkedin.datahub.graphql.resolvers.group.ListGroupsResolver;
import com.linkedin.datahub.graphql.resolvers.group.RemoveGroupMembersResolver;
import com.linkedin.datahub.graphql.resolvers.group.RemoveGroupResolver;
import com.linkedin.datahub.graphql.resolvers.incident.EntityIncidentsResolver;
import com.linkedin.datahub.graphql.resolvers.incident.RaiseIncidentResolver;
import com.linkedin.datahub.graphql.resolvers.incident.UpdateIncidentStatusResolver;
import com.linkedin.datahub.graphql.resolvers.ingest.execution.CancelIngestionExecutionRequestResolver;
import com.linkedin.datahub.graphql.resolvers.ingest.execution.CreateIngestionExecutionRequestResolver;
import com.linkedin.datahub.graphql.resolvers.ingest.execution.GetIngestionExecutionRequestResolver;
import com.linkedin.datahub.graphql.resolvers.ingest.execution.IngestionSourceExecutionRequestsResolver;
import com.linkedin.datahub.graphql.resolvers.ingest.secret.CreateSecretResolver;
import com.linkedin.datahub.graphql.resolvers.ingest.secret.DeleteSecretResolver;
import com.linkedin.datahub.graphql.resolvers.ingest.secret.GetSecretValuesResolver;
import com.linkedin.datahub.graphql.resolvers.ingest.secret.ListSecretsResolver;
import com.linkedin.datahub.graphql.resolvers.ingest.source.DeleteIngestionSourceResolver;
import com.linkedin.datahub.graphql.resolvers.ingest.source.GetIngestionSourceResolver;
import com.linkedin.datahub.graphql.resolvers.ingest.source.ListIngestionSourcesResolver;
import com.linkedin.datahub.graphql.resolvers.ingest.source.UpsertIngestionSourceResolver;
import com.linkedin.datahub.graphql.resolvers.jobs.DataJobRunsResolver;
import com.linkedin.datahub.graphql.resolvers.jobs.EntityRunsResolver;
import com.linkedin.datahub.graphql.resolvers.load.AspectResolver;
import com.linkedin.datahub.graphql.resolvers.load.EntityLineageResultResolver;
import com.linkedin.datahub.graphql.resolvers.load.EntityRelationshipsResultResolver;
import com.linkedin.datahub.graphql.resolvers.load.EntityTypeBatchResolver;
import com.linkedin.datahub.graphql.resolvers.load.EntityTypeResolver;
import com.linkedin.datahub.graphql.resolvers.load.LoadableTypeBatchResolver;
import com.linkedin.datahub.graphql.resolvers.load.LoadableTypeResolver;
import com.linkedin.datahub.graphql.resolvers.load.OwnerTypeResolver;
import com.linkedin.datahub.graphql.resolvers.load.ProposalsResolver;
import com.linkedin.datahub.graphql.resolvers.load.TimeSeriesAspectResolver;
import com.linkedin.datahub.graphql.resolvers.load.UsageTypeResolver;
import com.linkedin.datahub.graphql.resolvers.mutate.AcceptProposalResolver;
import com.linkedin.datahub.graphql.resolvers.mutate.AddLinkResolver;
import com.linkedin.datahub.graphql.resolvers.mutate.AddOwnerResolver;
import com.linkedin.datahub.graphql.resolvers.mutate.AddOwnersResolver;
import com.linkedin.datahub.graphql.resolvers.mutate.AddTagResolver;
import com.linkedin.datahub.graphql.resolvers.mutate.AddTagsResolver;
import com.linkedin.datahub.graphql.resolvers.mutate.AddTermResolver;
import com.linkedin.datahub.graphql.resolvers.mutate.AddTermsResolver;
import com.linkedin.datahub.graphql.resolvers.mutate.MutableTypeResolver;
import com.linkedin.datahub.graphql.resolvers.mutate.ProposeTagResolver;
import com.linkedin.datahub.graphql.resolvers.mutate.ProposeTermResolver;
import com.linkedin.datahub.graphql.resolvers.mutate.RejectProposalResolver;
import com.linkedin.datahub.graphql.resolvers.mutate.RemoveLinkResolver;
import com.linkedin.datahub.graphql.resolvers.mutate.RemoveOwnerResolver;
import com.linkedin.datahub.graphql.resolvers.mutate.RemoveTagResolver;
import com.linkedin.datahub.graphql.resolvers.mutate.RemoveTermResolver;
import com.linkedin.datahub.graphql.resolvers.mutate.UpdateDescriptionResolver;
import com.linkedin.datahub.graphql.resolvers.operation.ReportOperationResolver;
import com.linkedin.datahub.graphql.resolvers.mutate.UpdateNameResolver;
import com.linkedin.datahub.graphql.resolvers.mutate.UpdateParentNodeResolver;
import com.linkedin.datahub.graphql.resolvers.policy.DeletePolicyResolver;
import com.linkedin.datahub.graphql.resolvers.policy.GetGrantedPrivilegesResolver;
import com.linkedin.datahub.graphql.resolvers.policy.ListPoliciesResolver;
import com.linkedin.datahub.graphql.resolvers.policy.UpsertPolicyResolver;
import com.linkedin.datahub.graphql.resolvers.recommendation.ListRecommendationsResolver;
import com.linkedin.datahub.graphql.resolvers.search.AutoCompleteForMultipleResolver;
import com.linkedin.datahub.graphql.resolvers.search.AutoCompleteResolver;
import com.linkedin.datahub.graphql.resolvers.search.SearchAcrossEntitiesResolver;
import com.linkedin.datahub.graphql.resolvers.search.SearchAcrossLineageResolver;
import com.linkedin.datahub.graphql.resolvers.search.SearchResolver;
import com.linkedin.datahub.graphql.resolvers.settings.GlobalSettingsResolver;
import com.linkedin.datahub.graphql.resolvers.settings.UpdateGlobalSettingsResolver;
import com.linkedin.datahub.graphql.resolvers.tag.SetTagColorResolver;
import com.linkedin.datahub.graphql.resolvers.test.CreateTestResolver;
import com.linkedin.datahub.graphql.resolvers.test.DeleteTestResolver;
import com.linkedin.datahub.graphql.resolvers.test.ListTestsResolver;
import com.linkedin.datahub.graphql.resolvers.test.TestResultsResolver;
import com.linkedin.datahub.graphql.resolvers.test.UpdateTestResolver;
import com.linkedin.datahub.graphql.resolvers.timeline.GetSchemaBlameResolver;
import com.linkedin.datahub.graphql.resolvers.type.AspectInterfaceTypeResolver;
import com.linkedin.datahub.graphql.resolvers.type.EntityInterfaceTypeResolver;
import com.linkedin.datahub.graphql.resolvers.type.HyperParameterValueTypeResolver;
import com.linkedin.datahub.graphql.resolvers.type.PlatformSchemaUnionTypeResolver;
import com.linkedin.datahub.graphql.resolvers.type.ResultsTypeResolver;
import com.linkedin.datahub.graphql.resolvers.type.TimeSeriesAspectInterfaceTypeResolver;
import com.linkedin.datahub.graphql.resolvers.user.ListUsersResolver;
import com.linkedin.datahub.graphql.resolvers.user.RemoveUserResolver;
import com.linkedin.datahub.graphql.resolvers.user.UpdateUserStatusResolver;
import com.linkedin.datahub.graphql.types.BrowsableEntityType;
import com.linkedin.datahub.graphql.types.EntityType;
import com.linkedin.datahub.graphql.types.LoadableType;
import com.linkedin.datahub.graphql.types.SearchableEntityType;
import com.linkedin.datahub.graphql.types.aspect.AspectType;
import com.linkedin.datahub.graphql.types.assertion.AssertionType;
import com.linkedin.datahub.graphql.types.auth.AccessTokenMetadataType;
import com.linkedin.datahub.graphql.types.chart.ChartType;
import com.linkedin.datahub.graphql.types.common.mappers.OperationMapper;
import com.linkedin.datahub.graphql.types.container.ContainerType;
import com.linkedin.datahub.graphql.types.corpgroup.CorpGroupType;
import com.linkedin.datahub.graphql.types.corpuser.CorpUserType;
import com.linkedin.datahub.graphql.types.dashboard.DashboardType;
import com.linkedin.datahub.graphql.types.dataflow.DataFlowType;
import com.linkedin.datahub.graphql.types.datajob.DataJobType;
import com.linkedin.datahub.graphql.types.dataplatform.DataPlatformType;
import com.linkedin.datahub.graphql.types.dataplatforminstance.DataPlatformInstanceType;
import com.linkedin.datahub.graphql.types.dataprocessinst.mappers.DataProcessInstanceRunEventMapper;
import com.linkedin.datahub.graphql.types.dataset.DatasetType;
import com.linkedin.datahub.graphql.types.dataset.VersionedDatasetType;
import com.linkedin.datahub.graphql.types.dataset.mappers.DatasetProfileMapper;
import com.linkedin.datahub.graphql.types.domain.DomainType;
import com.linkedin.datahub.graphql.types.glossary.GlossaryNodeType;
import com.linkedin.datahub.graphql.types.glossary.GlossaryTermType;
import com.linkedin.datahub.graphql.types.mlmodel.MLFeatureTableType;
import com.linkedin.datahub.graphql.types.mlmodel.MLFeatureType;
import com.linkedin.datahub.graphql.types.mlmodel.MLModelGroupType;
import com.linkedin.datahub.graphql.types.mlmodel.MLModelType;
import com.linkedin.datahub.graphql.types.mlmodel.MLPrimaryKeyType;
import com.linkedin.datahub.graphql.types.notebook.NotebookType;
import com.linkedin.datahub.graphql.types.tag.TagType;
import com.linkedin.datahub.graphql.types.test.TestType;
import com.linkedin.datahub.graphql.types.usage.UsageType;
import com.linkedin.entity.client.EntityClient;
import com.linkedin.metadata.config.DatahubConfiguration;
import com.linkedin.metadata.config.IngestionConfiguration;
import com.linkedin.metadata.config.TestsConfiguration;
import com.linkedin.metadata.entity.EntityService;
import com.linkedin.metadata.graph.GraphClient;
import com.linkedin.metadata.graph.SiblingGraphService;
import com.linkedin.metadata.models.registry.EntityRegistry;
import com.linkedin.metadata.recommendation.RecommendationsService;
import com.linkedin.metadata.secret.SecretService;
import com.linkedin.metadata.telemetry.TelemetryConfiguration;
import com.linkedin.metadata.timeline.TimelineService;
import com.linkedin.metadata.timeseries.TimeseriesAspectService;
import com.linkedin.metadata.version.GitVersion;
import com.linkedin.usage.UsageClient;
import graphql.execution.DataFetcherResult;
import graphql.schema.DataFetcher;
import graphql.schema.DataFetchingEnvironment;
import graphql.schema.StaticDataFetcher;
import graphql.schema.idl.RuntimeWiring;
import lombok.extern.slf4j.Slf4j;
import org.apache.commons.io.IOUtils;
import org.dataloader.BatchLoaderContextProvider;
import org.dataloader.DataLoader;
import org.dataloader.DataLoaderOptions;

import java.io.IOException;
import java.io.InputStream;
import java.nio.charset.StandardCharsets;
import java.util.ArrayList;
import java.util.Collections;
import java.util.List;
import java.util.Map;
import java.util.Objects;
import java.util.concurrent.CompletableFuture;
import java.util.function.Function;
import java.util.function.Supplier;
import java.util.stream.Collectors;

import static com.linkedin.datahub.graphql.Constants.*;
import static com.linkedin.metadata.Constants.DATA_PROCESS_INSTANCE_RUN_EVENT_ASPECT_NAME;
import static graphql.Scalars.GraphQLLong;


/**
 * A {@link GraphQLEngine} configured to provide access to the entities and aspects on the the GMS graph.
 */
@Slf4j
public class GmsGraphQLEngine {

    private final EntityClient entityClient;
    private final GraphClient graphClient;
    private final UsageClient usageClient;
    private final SiblingGraphService siblingGraphService;

    private final EntityService entityService;
    private final AnalyticsService analyticsService;
    private final RecommendationsService recommendationsService;
    private final EntityRegistry entityRegistry;
    private final StatefulTokenService statefulTokenService;
    private final SecretService secretService;
    private final GitVersion gitVersion;
    private final boolean supportsImpactAnalysis;
    private final TimeseriesAspectService timeseriesAspectService;
    private final TimelineService timelineService;

    private final IngestionConfiguration ingestionConfiguration;
    private final AuthenticationConfiguration authenticationConfiguration;
    private final AuthorizationConfiguration authorizationConfiguration;
    private final VisualConfiguration visualConfiguration;
    private final TelemetryConfiguration telemetryConfiguration;
    private final TestsConfiguration testsConfiguration;
    private final DatahubConfiguration datahubConfiguration;

    private final DatasetType datasetType;
    private final CorpUserType corpUserType;
    private final CorpGroupType corpGroupType;
    private final ChartType chartType;
    private final DashboardType dashboardType;
    private final DataPlatformType dataPlatformType;
    private final TagType tagType;
    private final MLModelType mlModelType;
    private final MLModelGroupType mlModelGroupType;
    private final MLFeatureType mlFeatureType;
    private final MLFeatureTableType mlFeatureTableType;
    private final MLPrimaryKeyType mlPrimaryKeyType;
    private final DataFlowType dataFlowType;
    private final DataJobType dataJobType;
    private final GlossaryTermType glossaryTermType;
    private final GlossaryNodeType glossaryNodeType;
    private final AspectType aspectType;
    private final UsageType usageType;
    private final ContainerType containerType;
    private final DomainType domainType;
    private final NotebookType notebookType;
    private final AssertionType assertionType;
    private final VersionedDatasetType versionedDatasetType;
    private final DataPlatformInstanceType dataPlatformInstanceType;
    private final AccessTokenMetadataType accessTokenMetadataType;
    private final TestType testType;

    /**
     * Configures the graph objects that can be fetched primary key.
     */
    public final List<EntityType<?, ?>> entityTypes;

    /**
     * Configures all graph objects
     */
    public final List<LoadableType<?, ?>> loadableTypes;

    /**
     * Configures the graph objects for owner
     */
    public final List<LoadableType<?, ?>> ownerTypes;

    /**
     * Configures the graph objects that can be searched.
     */
    public final List<SearchableEntityType<?, ?>> searchableTypes;

    /**
     * Configures the graph objects that can be browsed.
     */
    public final List<BrowsableEntityType<?, ?>> browsableTypes;

    public GmsGraphQLEngine(
        final EntityClient entityClient,
        final GraphClient graphClient,
        final UsageClient usageClient,
        final AnalyticsService analyticsService,
        final EntityService entityService,
        final RecommendationsService recommendationsService,
        final StatefulTokenService statefulTokenService,
        final TimeseriesAspectService timeseriesAspectService,
        final EntityRegistry entityRegistry,
        final SecretService secretService,
        final IngestionConfiguration ingestionConfiguration,
        final AuthenticationConfiguration authenticationConfiguration,
        final AuthorizationConfiguration authorizationConfiguration,
        final GitVersion gitVersion,
        final TimelineService timelineService,
        final boolean supportsImpactAnalysis,
        final VisualConfiguration visualConfiguration,
        final TelemetryConfiguration telemetryConfiguration,
        final TestsConfiguration testsConfiguration,
<<<<<<< HEAD
        final DatahubConfiguration datahubConfiguration
=======
        final SiblingGraphService siblingGraphService
>>>>>>> 8156abe6
        ) {

        this.entityClient = entityClient;
        this.graphClient = graphClient;
        this.siblingGraphService = siblingGraphService;
        this.usageClient = usageClient;

        this.analyticsService = analyticsService;
        this.entityService = entityService;
        this.recommendationsService = recommendationsService;
        this.statefulTokenService = statefulTokenService;
        this.secretService = secretService;
        this.entityRegistry = entityRegistry;
        this.gitVersion = gitVersion;
        this.supportsImpactAnalysis = supportsImpactAnalysis;
        this.timeseriesAspectService = timeseriesAspectService;
        this.timelineService = timelineService;

        this.ingestionConfiguration = Objects.requireNonNull(ingestionConfiguration);
        this.authenticationConfiguration = Objects.requireNonNull(authenticationConfiguration);
        this.authorizationConfiguration = Objects.requireNonNull(authorizationConfiguration);
        this.visualConfiguration = visualConfiguration;
        this.telemetryConfiguration = telemetryConfiguration;
        this.testsConfiguration = testsConfiguration;
        this.datahubConfiguration = datahubConfiguration;

        this.datasetType = new DatasetType(entityClient);
        this.corpUserType = new CorpUserType(entityClient);
        this.corpGroupType = new CorpGroupType(entityClient);
        this.chartType = new ChartType(entityClient);
        this.dashboardType = new DashboardType(entityClient);
        this.dataPlatformType = new DataPlatformType(entityClient);
        this.tagType = new TagType(entityClient);
        this.mlModelType = new MLModelType(entityClient);
        this.mlModelGroupType = new MLModelGroupType(entityClient);
        this.mlFeatureType = new MLFeatureType(entityClient);
        this.mlFeatureTableType = new MLFeatureTableType(entityClient);
        this.mlPrimaryKeyType = new MLPrimaryKeyType(entityClient);
        this.dataFlowType = new DataFlowType(entityClient);
        this.dataJobType = new DataJobType(entityClient);
        this.glossaryTermType = new GlossaryTermType(entityClient);
        this.glossaryNodeType = new GlossaryNodeType(entityClient);
        this.aspectType = new AspectType(entityClient);
        this.usageType = new UsageType(this.usageClient);
        this.containerType = new ContainerType(entityClient);
        this.domainType = new DomainType(entityClient);
        this.notebookType = new NotebookType(entityClient);
        this.assertionType = new AssertionType(entityClient);
        this.versionedDatasetType = new VersionedDatasetType(entityClient);
        this.dataPlatformInstanceType = new DataPlatformInstanceType(entityClient);
        this.accessTokenMetadataType = new AccessTokenMetadataType(entityClient);
        this.testType = new TestType(entityClient);
        // Init Lists
        this.entityTypes = ImmutableList.of(
            datasetType,
            corpUserType,
            corpGroupType,
            dataPlatformType,
            chartType,
            dashboardType,
            tagType,
            mlModelType,
            mlModelGroupType,
            mlFeatureType,
            mlFeatureTableType,
            mlPrimaryKeyType,
            dataFlowType,
            dataJobType,
            glossaryTermType,
            glossaryNodeType,
            containerType,
            notebookType,
            domainType,
            assertionType,
            versionedDatasetType,
            dataPlatformInstanceType,
            accessTokenMetadataType,
            testType
        );
        this.loadableTypes = new ArrayList<>(entityTypes);
        this.ownerTypes = ImmutableList.of(corpUserType, corpGroupType);
        this.searchableTypes = loadableTypes.stream()
            .filter(type -> (type instanceof SearchableEntityType<?, ?>))
            .map(type -> (SearchableEntityType<?, ?>) type)
            .collect(Collectors.toList());
        this.browsableTypes = loadableTypes.stream()
            .filter(type -> (type instanceof BrowsableEntityType<?, ?>))
            .map(type -> (BrowsableEntityType<?, ?>) type)
            .collect(Collectors.toList());
    }

    /**
     * Returns a {@link Supplier} responsible for creating a new {@link DataLoader} from
     * a {@link LoadableType}.
     */
    public Map<String, Function<QueryContext, DataLoader<?, ?>>> loaderSuppliers(final List<LoadableType<?, ?>> loadableTypes) {
        return loadableTypes
            .stream()
            .collect(Collectors.toMap(
                LoadableType::name,
                (graphType) -> (context) -> createDataLoader(graphType, context)
            ));
    }

    public void configureRuntimeWiring(final RuntimeWiring.Builder builder) {
        configureQueryResolvers(builder);
        configureMutationResolvers(builder);
        configureGenericEntityResolvers(builder);
        configureDatasetResolvers(builder);
        configureCorpUserResolvers(builder);
        configureCorpGroupResolvers(builder);
        configureDashboardResolvers(builder);
        configureNotebookResolvers(builder);
        configureChartResolvers(builder);
        configureTypeResolvers(builder);
        configureTypeExtensions(builder);
        configureTagAssociationResolver(builder);
        configureGlossaryTermAssociationResolver(builder);
        configureDataJobResolvers(builder);
        configureDataFlowResolvers(builder);
        configureMLFeatureTableResolvers(builder);
        configureGlossaryRelationshipResolvers(builder);
        configureIngestionSourceResolvers(builder);
        configureAnalyticsResolvers(builder);
        configureContainerResolvers(builder);
        configureDataPlatformInstanceResolvers(builder);
        configureGlossaryTermResolvers(builder);
        configureGlossaryNodeResolvers(builder);
        configureDomainResolvers(builder);
        configureAssertionResolvers(builder);
        configurePolicyResolvers(builder);
        configureDataProcessInstanceResolvers(builder);
        configureVersionedDatasetResolvers(builder);
        configureAccessAccessTokenMetadataResolvers(builder);
        configureTestResultResolvers(builder);
        // Not in OSS
        configureActionRequestResolvers(builder);
        configureResolvedAuditStampResolvers(builder);
        configureGlobalSettingsResolvers(builder);
    }

    public GraphQLEngine.Builder builder() {
        return GraphQLEngine.builder()
            .addSchema(fileBasedSchema(GMS_SCHEMA_FILE))
            .addSchema(fileBasedSchema(SEARCH_SCHEMA_FILE))
            .addSchema(fileBasedSchema(APP_SCHEMA_FILE))
            .addSchema(fileBasedSchema(AUTH_SCHEMA_FILE))
            .addSchema(fileBasedSchema(ANALYTICS_SCHEMA_FILE))
            .addSchema(fileBasedSchema(RECOMMENDATIONS_SCHEMA_FILE))
            .addSchema(fileBasedSchema(INGESTION_SCHEMA_FILE))
            .addSchema(fileBasedSchema(TIMELINE_SCHEMA_FILE))
            .addSchema(fileBasedSchema(TESTS_SCHEMA_FILE))
            // Actions not in OSS
            .addSchema(fileBasedSchema(ACTIONS_SCHEMA_FILE))
            // Constraints not in OSS
            .addSchema(fileBasedSchema(CONSTRAINTS_SCHEMA_FILE))
            .addDataLoaders(loaderSuppliers(loadableTypes))
            .addDataLoader("Aspect", context -> createDataLoader(aspectType, context))
            .addDataLoader("UsageQueryResult", context -> createDataLoader(usageType, context))
            .configureRuntimeWiring(this::configureRuntimeWiring);
    }

    public static String fileBasedSchema(String fileName) {
        String schema;
        try {
            InputStream is = Thread.currentThread().getContextClassLoader().getResourceAsStream(fileName);
            schema = IOUtils.toString(is, StandardCharsets.UTF_8);
            is.close();
        } catch (IOException e) {
            throw new RuntimeException("Failed to find GraphQL Schema with name " + fileName, e);
        }
        return schema;
    }

    private void configureAnalyticsResolvers(final RuntimeWiring.Builder builder) {
        final boolean isAnalyticsEnabled = analyticsService != null;
        builder.type("Query", typeWiring -> typeWiring.dataFetcher("isAnalyticsEnabled", new IsAnalyticsEnabledResolver(isAnalyticsEnabled)))
            .type("AnalyticsChart", typeWiring -> typeWiring.typeResolver(new AnalyticsChartTypeResolver()));
        if (isAnalyticsEnabled) {
            builder.type("Query", typeWiring -> typeWiring.dataFetcher("getAnalyticsCharts",
                    new GetChartsResolver(analyticsService, entityClient))
                .dataFetcher("getHighlights", new GetHighlightsResolver(analyticsService))
                .dataFetcher("getMetadataAnalyticsCharts", new GetMetadataAnalyticsResolver(entityClient)));
        }
    }

    private void configureContainerResolvers(final RuntimeWiring.Builder builder) {
        builder
            .type("Container", typeWiring -> typeWiring
                .dataFetcher("relationships", new EntityRelationshipsResultResolver(graphClient))
                .dataFetcher("entities", new ContainerEntitiesResolver(entityClient))
                .dataFetcher("domain", new LoadableTypeResolver<>(domainType, (env) -> {
                    final Container container = env.getSource();
                    return container.getDomain() != null ? container.getDomain().getUrn() : null;
                }))
                .dataFetcher("platform",
                    new LoadableTypeResolver<>(dataPlatformType,
                        (env) -> ((Container) env.getSource()).getPlatform().getUrn()))
                .dataFetcher("container",
                    new LoadableTypeResolver<>(containerType,
                        (env) -> {
                            final Container container = env.getSource();
                            return container.getContainer() != null ? container.getContainer().getUrn() : null;
                        })
                )
                .dataFetcher("parentContainers", new ParentContainersResolver(entityClient))
                .dataFetcher("dataPlatformInstance",
                    new LoadableTypeResolver<>(dataPlatformInstanceType,
                        (env) -> {
                            final Container container = env.getSource();
                            return container.getDataPlatformInstance() != null ? container.getDataPlatformInstance().getUrn() : null;
                        })
                )
            );
    }

    private void configureDataPlatformInstanceResolvers(final RuntimeWiring.Builder builder) {
        builder
            .type("DataPlatformInstance", typeWiring -> typeWiring
                .dataFetcher("platform",
                    new LoadableTypeResolver<>(dataPlatformType,
                        (env) -> ((DataPlatformInstance) env.getSource()).getPlatform().getUrn()))
            );
    }

    // Not in OSS
    private void configureResolvedAuditStampResolvers(final RuntimeWiring.Builder builder) {
        builder.type("ResolvedAuditStamp", typeWiring -> typeWiring
            .dataFetcher("actor",
                new LoadableTypeResolver<>(corpUserType, (env) -> ((ResolvedAuditStamp) env.getSource()).getActor().getUrn()))
        );
    }

    private void configureActionRequestResolvers(final RuntimeWiring.Builder builder) {
        builder.type("GlossaryTermProposalParams", typeWiring -> typeWiring
            .dataFetcher("glossaryTerm",
                new LoadableTypeResolver<>(glossaryTermType,
                    (env) -> ((GlossaryTermProposalParams) env.getSource()).getGlossaryTerm().getUrn()))
        );
        builder.type("TagProposalParams", typeWiring -> typeWiring
            .dataFetcher("tag",
                new LoadableTypeResolver<>(tagType,
                    (env) -> ((TagProposalParams) env.getSource()).getTag().getUrn()))
        );
    }

    private void configureGlobalSettingsResolvers(final RuntimeWiring.Builder builder) {
        builder.type("Query", typeWiring -> typeWiring
            .dataFetcher("globalSettings",
                new GlobalSettingsResolver(entityClient))
        );
        builder.type("Mutation", typeWiring -> typeWiring
            .dataFetcher("updateGlobalSettings",
                new UpdateGlobalSettingsResolver(entityClient, secretService))
        );
    }

    private void configureQueryResolvers(final RuntimeWiring.Builder builder) {
        builder.type("Query", typeWiring -> typeWiring
            .dataFetcher("appConfig",
                new AppConfigResolver(gitVersion, analyticsService != null,
                    this.ingestionConfiguration,
                    this.authenticationConfiguration,
                    this.authorizationConfiguration,
                    this.supportsImpactAnalysis,
                    this.visualConfiguration,
                    this.telemetryConfiguration,
                    this.testsConfiguration,
                    this.datahubConfiguration
            ))
            .dataFetcher("me", new MeResolver(this.entityClient))
            .dataFetcher("search", new SearchResolver(this.entityClient))
            .dataFetcher("searchAcrossEntities", new SearchAcrossEntitiesResolver(this.entityClient))
            .dataFetcher("searchAcrossLineage", new SearchAcrossLineageResolver(this.entityClient))
            .dataFetcher("autoComplete", new AutoCompleteResolver(searchableTypes))
            .dataFetcher("autoCompleteForMultiple", new AutoCompleteForMultipleResolver(searchableTypes))
            .dataFetcher("browse", new BrowseResolver(browsableTypes))
            .dataFetcher("browsePaths", new BrowsePathsResolver(browsableTypes))
            .dataFetcher("dataset", getResolver(datasetType))
            .dataFetcher("versionedDataset", getResolver(versionedDatasetType,
                (env) -> new VersionedUrn().setUrn(UrnUtils.getUrn(env.getArgument(URN_FIELD_NAME)))
                    .setVersionStamp(env.getArgument(VERSION_STAMP_FIELD_NAME))))
            .dataFetcher("notebook", getResolver(notebookType))
            .dataFetcher("corpUser", getResolver(corpUserType))
            .dataFetcher("corpGroup", getResolver(corpGroupType))
            .dataFetcher("dashboard", getResolver(dashboardType))
            .dataFetcher("chart", getResolver(chartType))
            .dataFetcher("tag", getResolver(tagType))
            .dataFetcher("dataFlow", getResolver(dataFlowType))
            .dataFetcher("dataJob", getResolver(dataJobType))
            .dataFetcher("glossaryTerm", getResolver(glossaryTermType))
            .dataFetcher("glossaryNode", getResolver(glossaryNodeType))
            .dataFetcher("domain", getResolver((domainType)))
            .dataFetcher("dataPlatform", getResolver(dataPlatformType))
            .dataFetcher("mlFeatureTable", getResolver(mlFeatureTableType))
            .dataFetcher("mlFeature", getResolver(mlFeatureType))
            .dataFetcher("mlPrimaryKey", getResolver(mlPrimaryKeyType))
            .dataFetcher("mlModel", getResolver(mlModelType))
            .dataFetcher("mlModelGroup", getResolver(mlModelGroupType))
            .dataFetcher("assertion", getResolver(assertionType))
            .dataFetcher("listPolicies", new ListPoliciesResolver(this.entityClient))
            .dataFetcher("getGrantedPrivileges", new GetGrantedPrivilegesResolver())
            .dataFetcher("listUsers", new ListUsersResolver(this.entityClient))
            .dataFetcher("listGroups", new ListGroupsResolver(this.entityClient))
            .dataFetcher("listRecommendations", new ListRecommendationsResolver(recommendationsService))
            .dataFetcher("getEntityCounts", new EntityCountsResolver(this.entityClient))
            .dataFetcher("getAccessToken", new GetAccessTokenResolver(statefulTokenService))
            .dataFetcher("listAccessTokens", new ListAccessTokensResolver(this.entityClient))
            .dataFetcher("container", getResolver(containerType))
            .dataFetcher("listDomains", new ListDomainsResolver(this.entityClient))
            .dataFetcher("listSecrets", new ListSecretsResolver(this.entityClient))
            .dataFetcher("getSecretValues", new GetSecretValuesResolver(this.entityClient, this.secretService))
            .dataFetcher("listIngestionSources", new ListIngestionSourcesResolver(this.entityClient))
            .dataFetcher("ingestionSource", new GetIngestionSourceResolver(this.entityClient))
            .dataFetcher("executionRequest", new GetIngestionExecutionRequestResolver(this.entityClient))
            .dataFetcher("getSchemaBlame", new GetSchemaBlameResolver(this.timelineService))
            .dataFetcher("test", getResolver(testType))
            .dataFetcher("listTests", new ListTestsResolver(entityClient))
            .dataFetcher("getRootGlossaryTerms", new GetRootGlossaryTermsResolver(this.entityClient))
            .dataFetcher("getRootGlossaryNodes", new GetRootGlossaryNodesResolver(this.entityClient))
            // Proposals not in OSS
            .dataFetcher("listActionRequests",
                new ListActionRequestsResolver(entityClient))
            .dataFetcher("listRejectedActionRequests",
                new ListRejectedActionRequestsResolver(entityClient, entityService))
        );
    }

    private DataFetcher getResolver(LoadableType<?, String> loadableType) {
        return getResolver(loadableType, this::getUrnField);
    }

    private <T, K> DataFetcher getResolver(LoadableType<T, K> loadableType,
        Function<DataFetchingEnvironment, K> keyProvider) {
        return new LoadableTypeResolver<>(loadableType, keyProvider);
    }

    private String getUrnField(DataFetchingEnvironment env) {
        return env.getArgument(URN_FIELD_NAME);
    }

    private void configureMutationResolvers(final RuntimeWiring.Builder builder) {
        builder.type("Mutation", typeWiring -> typeWiring
            .dataFetcher("updateDataset", new MutableTypeResolver<>(datasetType))
            .dataFetcher("updateTag", new MutableTypeResolver<>(tagType))
            .dataFetcher("setTagColor", new SetTagColorResolver(entityClient, entityService))
            .dataFetcher("updateChart", new MutableTypeResolver<>(chartType))
            .dataFetcher("updateDashboard", new MutableTypeResolver<>(dashboardType))
            .dataFetcher("updateNotebook", new MutableTypeResolver<>(notebookType))
            .dataFetcher("updateDataJob", new MutableTypeResolver<>(dataJobType))
            .dataFetcher("updateDataFlow", new MutableTypeResolver<>(dataFlowType))
            .dataFetcher("updateCorpUserProperties", new MutableTypeResolver<>(corpUserType))
            .dataFetcher("updateCorpGroupProperties", new MutableTypeResolver<>(corpGroupType))
            .dataFetcher("addTag", new AddTagResolver(entityService))
            .dataFetcher("addTags", new AddTagsResolver(entityService))
            .dataFetcher("removeTag", new RemoveTagResolver(entityService))
            .dataFetcher("addTerm", new AddTermResolver(entityService))
            .dataFetcher("addTerms", new AddTermsResolver(entityService))
            .dataFetcher("removeTerm", new RemoveTermResolver(entityService))
            .dataFetcher("createPolicy", new UpsertPolicyResolver(this.entityClient))
            .dataFetcher("updatePolicy", new UpsertPolicyResolver(this.entityClient))
            .dataFetcher("deletePolicy", new DeletePolicyResolver(this.entityClient))
            .dataFetcher("acceptProposal", new AcceptProposalResolver(entityService))
            .dataFetcher("rejectProposal", new RejectProposalResolver(entityService))
            .dataFetcher("updateDescription", new UpdateDescriptionResolver(entityService))
            .dataFetcher("addOwner", new AddOwnerResolver(entityService))
            .dataFetcher("addOwners", new AddOwnersResolver(entityService))
            .dataFetcher("removeOwner", new RemoveOwnerResolver(entityService))
            .dataFetcher("addLink", new AddLinkResolver(entityService))
            .dataFetcher("removeLink", new RemoveLinkResolver(entityService))
            .dataFetcher("addGroupMembers", new AddGroupMembersResolver(this.entityClient))
            .dataFetcher("removeGroupMembers", new RemoveGroupMembersResolver(this.entityClient))
            .dataFetcher("createGroup", new CreateGroupResolver(this.entityClient))
            .dataFetcher("removeUser", new RemoveUserResolver(this.entityClient))
            .dataFetcher("removeGroup", new RemoveGroupResolver(this.entityClient))
            .dataFetcher("updateUserStatus", new UpdateUserStatusResolver(this.entityClient))
            .dataFetcher("createTermConstraint", new CreateTermConstraintResolver(this.entityClient))
            .dataFetcher("createDomain", new CreateDomainResolver(this.entityClient))
            .dataFetcher("setDomain", new SetDomainResolver(this.entityClient, this.entityService))
            .dataFetcher("updateDeprecation", new UpdateDeprecationResolver(this.entityClient, this.entityService))
            .dataFetcher("unsetDomain", new UnsetDomainResolver(this.entityClient, this.entityService))
            .dataFetcher("createSecret", new CreateSecretResolver(this.entityClient, this.secretService))
            .dataFetcher("deleteSecret", new DeleteSecretResolver(this.entityClient))
            .dataFetcher("createAccessToken", new CreateAccessTokenResolver(this.statefulTokenService))
            .dataFetcher("revokeAccessToken", new RevokeAccessTokenResolver(this.entityClient, this.statefulTokenService))
            .dataFetcher("createIngestionSource", new UpsertIngestionSourceResolver(this.entityClient))
            .dataFetcher("updateIngestionSource", new UpsertIngestionSourceResolver(this.entityClient))
            .dataFetcher("deleteIngestionSource", new DeleteIngestionSourceResolver(this.entityClient))
            .dataFetcher("createIngestionExecutionRequest", new CreateIngestionExecutionRequestResolver(this.entityClient, this.ingestionConfiguration))
            .dataFetcher("cancelIngestionExecutionRequest", new CancelIngestionExecutionRequestResolver(this.entityClient))
            .dataFetcher("deleteAssertion", new DeleteAssertionResolver(this.entityClient, this.entityService))
            .dataFetcher("createTest", new CreateTestResolver(this.entityClient))
            .dataFetcher("updateTest", new UpdateTestResolver(this.entityClient))
            .dataFetcher("deleteTest", new DeleteTestResolver(this.entityClient))
            .dataFetcher("reportOperation", new ReportOperationResolver(this.entityClient))
            .dataFetcher("createGlossaryTerm", new CreateGlossaryTermResolver(this.entityClient))
            .dataFetcher("createGlossaryNode", new CreateGlossaryNodeResolver(this.entityClient))
            .dataFetcher("updateParentNode", new UpdateParentNodeResolver(entityService))
            .dataFetcher("deleteGlossaryEntity", new DeleteGlossaryEntityResolver(this.entityClient, this.entityService))
            .dataFetcher("updateName", new UpdateNameResolver(entityService))
            // Proposals not in OSS
            .dataFetcher("proposeTag", new ProposeTagResolver(entityService, entityClient))
            .dataFetcher("proposeTerm", new ProposeTermResolver(entityService, entityClient))
            // Incidents not in OSS
            .dataFetcher("raiseIncident", new RaiseIncidentResolver(this.entityClient))
            .dataFetcher("updateIncidentStatus", new UpdateIncidentStatusResolver(this.entityClient, this.entityService))
        );
    }

    private void configureGenericEntityResolvers(final RuntimeWiring.Builder builder) {
        builder
            .type("GlossaryTermAssociation", typeWiring -> typeWiring
                .dataFetcher("actor", new LoadableTypeResolver<>(corpUserType,
                    (env) -> {
                        final GlossaryTermAssociation association = env.getSource();
                        return association.getActor() != null ? association.getActor().getUrn() : null;
                    }
                ))
            )
            .type("SearchResult", typeWiring -> typeWiring
                .dataFetcher("entity", new EntityTypeResolver(entityTypes,
                    (env) -> ((SearchResult) env.getSource()).getEntity()))
            )
            .type("SearchAcrossLineageResult", typeWiring -> typeWiring
                .dataFetcher("entity", new EntityTypeResolver(entityTypes,
                    (env) -> ((SearchAcrossLineageResult) env.getSource()).getEntity()))
            )
            .type("AggregationMetadata", typeWiring -> typeWiring
                .dataFetcher("entity", new EntityTypeResolver(entityTypes,
                    (env) -> ((AggregationMetadata) env.getSource()).getEntity()))
            )
            .type("RecommendationContent", typeWiring -> typeWiring
                .dataFetcher("entity", new EntityTypeResolver(entityTypes,
                    (env) -> ((RecommendationContent) env.getSource()).getEntity()))
            )
            .type("BrowseResults", typeWiring -> typeWiring
                .dataFetcher("entities", new EntityTypeBatchResolver(entityTypes,
                    (env) -> ((BrowseResults) env.getSource()).getEntities()))
            )
            .type("EntityRelationshipLegacy", typeWiring -> typeWiring
                .dataFetcher("entity", new EntityTypeResolver(entityTypes,
                    (env) -> ((EntityRelationshipLegacy) env.getSource()).getEntity()))
            )
            .type("EntityRelationship", typeWiring -> typeWiring
                .dataFetcher("entity", new EntityTypeResolver(entityTypes,
                    (env) -> ((EntityRelationship) env.getSource()).getEntity()))
            )
            .type("LineageRelationship", typeWiring -> typeWiring
                .dataFetcher("entity", new EntityTypeResolver(entityTypes,
                    (env) -> ((LineageRelationship) env.getSource()).getEntity()))
            )
            .type("ListDomainsResult", typeWiring -> typeWiring
                .dataFetcher("domains", new LoadableTypeBatchResolver<>(domainType,
                    (env) -> ((ListDomainsResult) env.getSource()).getDomains().stream()
                        .map(Domain::getUrn)
                        .collect(Collectors.toList())))
            )
            .type("GetRootGlossaryTermsResult", typeWiring -> typeWiring
                .dataFetcher("terms", new LoadableTypeBatchResolver<>(glossaryTermType,
                        (env) -> ((GetRootGlossaryTermsResult) env.getSource()).getTerms().stream()
                            .map(GlossaryTerm::getUrn)
                            .collect(Collectors.toList())))
            )
            .type("GetRootGlossaryNodesResult", typeWiring -> typeWiring
                .dataFetcher("nodes", new LoadableTypeBatchResolver<>(glossaryNodeType,
                        (env) -> ((GetRootGlossaryNodesResult) env.getSource()).getNodes().stream()
                            .map(GlossaryNode::getUrn)
                            .collect(Collectors.toList())))
            )
            .type("AutoCompleteResults", typeWiring -> typeWiring
                .dataFetcher("entities",
                    new EntityTypeBatchResolver(entityTypes,
                        (env) -> ((AutoCompleteResults) env.getSource()).getEntities()))
            )
            .type("AutoCompleteResultForEntity", typeWiring -> typeWiring
                .dataFetcher("entities", new EntityTypeBatchResolver(entityTypes,
                    (env) -> ((AutoCompleteResultForEntity) env.getSource()).getEntities()))
            )
            .type("PolicyMatchCriterionValue", typeWiring -> typeWiring
                .dataFetcher("entity", new EntityTypeResolver(entityTypes,
                    (env) -> ((PolicyMatchCriterionValue) env.getSource()).getEntity()))
            )
            .type("ListTestsResult", typeWiring -> typeWiring
                .dataFetcher("tests", new LoadableTypeBatchResolver<>(testType,
                    (env) -> ((ListTestsResult) env.getSource()).getTests().stream()
                        .map(Test::getUrn)
                        .collect(Collectors.toList())))
            )
            // Proposals not in OSS
            .type("ActionRequest", typeWiring -> typeWiring.dataFetcher("entity",
                new EntityTypeResolver(new ArrayList<>(entityTypes),
                    (env) -> ((ActionRequest) env.getSource()).getEntity()))
            );
    }

    /**
     * Configures resolvers responsible for resolving the {@link com.linkedin.datahub.graphql.generated.Dataset} type.
     */
    private void configureDatasetResolvers(final RuntimeWiring.Builder builder) {
        builder
            .type("Dataset", typeWiring -> typeWiring
                .dataFetcher("relationships", new EntityRelationshipsResultResolver(graphClient))
                .dataFetcher("lineage", new EntityLineageResultResolver(graphClient, siblingGraphService))
                .dataFetcher("domain",
                    new LoadableTypeResolver<>(
                        domainType,
                        (env) -> {
                            final Dataset dataset = env.getSource();
                            return dataset.getDomain() != null ? dataset.getDomain().getUrn() : null;
                        }))
                .dataFetcher("platform", new LoadableTypeResolver<>(dataPlatformType,
                    (env) -> ((Dataset) env.getSource()).getPlatform().getUrn())
                )
                .dataFetcher("container",
                    new LoadableTypeResolver<>(containerType,
                        (env) -> {
                            final Dataset dataset = env.getSource();
                            return dataset.getContainer() != null ? dataset.getContainer().getUrn() : null;
                        })
                )
                .dataFetcher("dataPlatformInstance",
                    new LoadableTypeResolver<>(dataPlatformInstanceType,
                        (env) -> {
                            final Dataset dataset = env.getSource();
                            return dataset.getDataPlatformInstance() != null ? dataset.getDataPlatformInstance().getUrn() : null;
                        })
                )
                .dataFetcher("datasetProfiles", new TimeSeriesAspectResolver(
                        this.entityClient,
                        "dataset",
                        "datasetProfile",
                        DatasetProfileMapper::map
                    )
                )
                .dataFetcher("operations", new TimeSeriesAspectResolver(
                        this.entityClient,
                        "dataset",
                        "operation",
                        OperationMapper::map
                    )
                )
                .dataFetcher("usageStats", new UsageTypeResolver())
                .dataFetcher("health", new DatasetHealthResolver(graphClient, timeseriesAspectService))
                .dataFetcher("schemaMetadata", new AspectResolver())
                .dataFetcher("assertions", new EntityAssertionsResolver(entityClient, graphClient))
                .dataFetcher("testResults", new TestResultsResolver(entityClient))
                .dataFetcher("aspects", new WeaklyTypedAspectsResolver(entityClient, entityRegistry))
                .dataFetcher("subTypes", new SubTypesResolver(
                    this.entityClient,
                    "dataset",
                    "subTypes"))
                .dataFetcher("runs", new EntityRunsResolver(entityClient))
                .dataFetcher("parentContainers", new ParentContainersResolver(entityClient))
                // Constraints not in OSS
                .dataFetcher("constraints",
                    new ConstraintsResolver(
                        (env) -> ((Entity) env.getSource()).getUrn(), entityService, entityClient)
                )
                // Proposals not in OSS
                .dataFetcher("proposals",
                    new ProposalsResolver(
                        (env) -> ((Entity) env.getSource()).getUrn(), entityClient)
                )
                // Incidents not in OSS
                .dataFetcher("incidents", new EntityIncidentsResolver(entityClient)))
            .type("Owner", typeWiring -> typeWiring
                .dataFetcher("owner", new OwnerTypeResolver<>(ownerTypes,
                    (env) -> ((Owner) env.getSource()).getOwner()))
            )
            .type("SiblingProperties", typeWiring -> typeWiring
                .dataFetcher("siblings",
                    new EntityTypeBatchResolver(
                        new ArrayList<>(entityTypes),
                        (env) -> ((SiblingProperties) env.getSource()).getSiblings()))
            )
            .type("UserUsageCounts", typeWiring -> typeWiring
                .dataFetcher("user", new LoadableTypeResolver<>(corpUserType,
                    (env) -> ((UserUsageCounts) env.getSource()).getUser().getUrn()))
            )
            .type("ForeignKeyConstraint", typeWiring -> typeWiring
                .dataFetcher("foreignDataset", new LoadableTypeResolver<>(datasetType,
                    (env) -> ((ForeignKeyConstraint) env.getSource()).getForeignDataset().getUrn()))
            )
            .type("InstitutionalMemoryMetadata", typeWiring -> typeWiring
                .dataFetcher("author", new LoadableTypeResolver<>(corpUserType,
                    (env) -> ((InstitutionalMemoryMetadata) env.getSource()).getAuthor().getUrn()))
            );

    }

    /**
     * Configures resolvers responsible for resolving the {@link com.linkedin.datahub.graphql.generated.VersionedDataset} type.
     */
    private void configureVersionedDatasetResolvers(final RuntimeWiring.Builder builder) {
        builder
            .type("VersionedDataset", typeWiring -> typeWiring
                .dataFetcher("relationships", new StaticDataFetcher(null)));

    }

    /**
     * Configures resolvers responsible for resolving the {@link com.linkedin.datahub.graphql.generated.AccessTokenMetadata} type.
     */
    private void configureAccessAccessTokenMetadataResolvers(final RuntimeWiring.Builder builder) {
        builder.type("AccessToken", typeWiring -> typeWiring
            .dataFetcher("metadata", new LoadableTypeResolver<>(accessTokenMetadataType,
                (env) -> ((AccessToken) env.getSource()).getMetadata().getUrn()))
        );
        builder.type("ListAccessTokenResult", typeWiring -> typeWiring
            .dataFetcher("tokens", new LoadableTypeBatchResolver<>(accessTokenMetadataType,
                (env) -> ((ListAccessTokenResult) env.getSource()).getTokens().stream()
                    .map(AccessTokenMetadata::getUrn)
                    .collect(Collectors.toList())))
        );
    }

    private void configureGlossaryTermResolvers(final RuntimeWiring.Builder builder) {
        builder.type("GlossaryTerm", typeWiring -> typeWiring
            .dataFetcher("schemaMetadata", new AspectResolver())
            .dataFetcher("parentNodes", new ParentNodesResolver(entityClient))
        );
    }

    private void configureGlossaryNodeResolvers(final RuntimeWiring.Builder builder) {
        builder.type("GlossaryNode", typeWiring -> typeWiring
            .dataFetcher("parentNodes", new ParentNodesResolver(entityClient))
        );
    }

    /**
     * Configures resolvers responsible for resolving the {@link com.linkedin.datahub.graphql.generated.CorpUser} type.
     */
    private void configureCorpUserResolvers(final RuntimeWiring.Builder builder) {
        builder.type("CorpUser", typeWiring -> typeWiring
            .dataFetcher("relationships",
                new EntityRelationshipsResultResolver(graphClient))
        );
        builder.type("CorpUserInfo", typeWiring -> typeWiring
            .dataFetcher("manager", new LoadableTypeResolver<>(corpUserType,
                (env) -> ((CorpUserInfo) env.getSource()).getManager().getUrn()))
        );
    }

    /**
     * Configures resolvers responsible for resolving the {@link com.linkedin.datahub.graphql.generated.CorpGroup} type.
     */
    private void configureCorpGroupResolvers(final RuntimeWiring.Builder builder) {
        builder.type("CorpGroup", typeWiring -> typeWiring
            .dataFetcher("relationships", new EntityRelationshipsResultResolver(graphClient)));
        builder.type("CorpGroupInfo", typeWiring -> typeWiring
            .dataFetcher("admins",
                new LoadableTypeBatchResolver<>(corpUserType,
                    (env) -> ((CorpGroupInfo) env.getSource()).getAdmins().stream()
                        .map(CorpUser::getUrn)
                        .collect(Collectors.toList())))
            .dataFetcher("members",
                new LoadableTypeBatchResolver<>(corpUserType,
                    (env) -> ((CorpGroupInfo) env.getSource()).getMembers().stream()
                        .map(CorpUser::getUrn)
                        .collect(Collectors.toList())))
        );
    }

    private void configureTagAssociationResolver(final RuntimeWiring.Builder builder) {
        builder.type("Tag", typeWiring -> typeWiring
            .dataFetcher("relationships", new EntityRelationshipsResultResolver(graphClient)));
        builder.type("TagAssociation", typeWiring -> typeWiring
            .dataFetcher("tag",
                new LoadableTypeResolver<>(tagType,
                    (env) -> ((com.linkedin.datahub.graphql.generated.TagAssociation) env.getSource()).getTag().getUrn()))
        );
    }

    private void configureGlossaryTermAssociationResolver(final RuntimeWiring.Builder builder) {
        builder.type("GlossaryTermAssociation", typeWiring -> typeWiring
                .dataFetcher("term",
                    new LoadableTypeResolver<>(glossaryTermType,
                        (env) -> ((GlossaryTermAssociation) env.getSource()).getTerm().getUrn()))
        );
    }

  /**
   * Configures resolvers responsible for resolving the {@link com.linkedin.datahub.graphql.generated.Notebook} type.
   */
  private void configureNotebookResolvers(final RuntimeWiring.Builder builder) {
    builder.type("Notebook", typeWiring -> typeWiring
        .dataFetcher("relationships", new EntityRelationshipsResultResolver(graphClient))
        .dataFetcher("platform", new LoadableTypeResolver<>(dataPlatformType,
            (env) -> ((Notebook) env.getSource()).getPlatform().getUrn()))
        .dataFetcher("dataPlatformInstance",
            new LoadableTypeResolver<>(dataPlatformInstanceType,
                (env) -> {
                  final Notebook notebook = env.getSource();
                  return notebook.getDataPlatformInstance() != null ? notebook.getDataPlatformInstance().getUrn() : null;
                })
        )
        .dataFetcher("domain", new LoadableTypeResolver<>(domainType,
            (env) -> ((Notebook) env.getSource()).getDomain().getUrn())
    ));
  }

    /**
     * Configures resolvers responsible for resolving the {@link com.linkedin.datahub.graphql.generated.Dashboard} type.
     */
    private void configureDashboardResolvers(final RuntimeWiring.Builder builder) {
        builder.type("Dashboard", typeWiring -> typeWiring
            .dataFetcher("relationships", new EntityRelationshipsResultResolver(graphClient))
            .dataFetcher("lineage", new EntityLineageResultResolver(graphClient, siblingGraphService))
            .dataFetcher("platform", new LoadableTypeResolver<>(dataPlatformType,
                (env) -> ((Dashboard) env.getSource()).getPlatform().getUrn()))
            .dataFetcher("domain", new LoadableTypeResolver<>(
                    domainType,
                    (env) -> {
                        final Dashboard dashboard = env.getSource();
                        return dashboard.getDomain() != null ? dashboard.getDomain().getUrn() : null;
                    }
                )
            )
            .dataFetcher("dataPlatformInstance",
                new LoadableTypeResolver<>(dataPlatformInstanceType,
                    (env) -> {
                        final Dashboard dashboard = env.getSource();
                        return dashboard.getDataPlatformInstance() != null ? dashboard.getDataPlatformInstance().getUrn() : null;
                    })
            )
            .dataFetcher("container", new LoadableTypeResolver<>(containerType,
                (env) -> {
                    final Dashboard dashboard = env.getSource();
                    return dashboard.getContainer() != null ? dashboard.getContainer().getUrn() : null;
                })
            )
            .dataFetcher("parentContainers", new ParentContainersResolver(entityClient))
        );
        builder.type("DashboardInfo", typeWiring -> typeWiring
            .dataFetcher("charts", new LoadableTypeBatchResolver<>(chartType,
                (env) -> ((DashboardInfo) env.getSource()).getCharts().stream()
                    .map(Chart::getUrn)
                    .collect(Collectors.toList())))
        );
    }

    /**
     * Configures resolvers responsible for resolving the {@link com.linkedin.datahub.graphql.generated.Chart} type.
     */
    private void configureChartResolvers(final RuntimeWiring.Builder builder) {
        builder.type("Chart", typeWiring -> typeWiring
            .dataFetcher("relationships", new EntityRelationshipsResultResolver(graphClient))
            .dataFetcher("lineage", new EntityLineageResultResolver(graphClient, siblingGraphService))
            .dataFetcher("platform", new LoadableTypeResolver<>(dataPlatformType,
                (env) -> ((Chart) env.getSource()).getPlatform().getUrn()))
            .dataFetcher("domain", new LoadableTypeResolver<>(
                domainType,
                (env) -> {
                    final Chart chart = env.getSource();
                    return chart.getDomain() != null ? chart.getDomain().getUrn() : null;
                })
            )
            .dataFetcher("dataPlatformInstance",
                new LoadableTypeResolver<>(dataPlatformInstanceType,
                    (env) -> {
                        final Chart chart = env.getSource();
                        return chart.getDataPlatformInstance() != null ? chart.getDataPlatformInstance().getUrn() : null;
                    })
            )
            .dataFetcher("container", new LoadableTypeResolver<>(
                containerType,
                (env) -> {
                    final Chart chart = env.getSource();
                    return chart.getContainer() != null ? chart.getContainer().getUrn() : null;
                })
            )
            .dataFetcher("parentContainers", new ParentContainersResolver(entityClient))
        );
        builder.type("ChartInfo", typeWiring -> typeWiring
            .dataFetcher("inputs", new LoadableTypeBatchResolver<>(datasetType,
                (env) -> ((ChartInfo) env.getSource()).getInputs().stream()
                    .map(datasetType.getKeyProvider())
                    .collect(Collectors.toList())))
        );
    }

    /**
     * Configures {@link graphql.schema.TypeResolver}s for any GQL 'union' or 'interface' types.
     */
    private void configureTypeResolvers(final RuntimeWiring.Builder builder) {
        builder
            .type("Entity", typeWiring -> typeWiring
                .typeResolver(new EntityInterfaceTypeResolver(loadableTypes.stream()
                    .filter(graphType -> graphType instanceof EntityType)
                    .map(graphType -> (EntityType<?, ?>) graphType)
                    .collect(Collectors.toList())
                )))
            .type("EntityWithRelationships", typeWiring -> typeWiring
                .typeResolver(new EntityInterfaceTypeResolver(loadableTypes.stream()
                    .filter(graphType -> graphType instanceof EntityType)
                    .map(graphType -> (EntityType<?, ?>) graphType)
                    .collect(Collectors.toList())
                )))
            .type("OwnerType", typeWiring -> typeWiring
                .typeResolver(new EntityInterfaceTypeResolver(ownerTypes.stream()
                    .filter(graphType -> graphType instanceof EntityType)
                    .map(graphType -> (EntityType<?, ?>) graphType)
                    .collect(Collectors.toList())
                )))
            .type("PlatformSchema", typeWiring -> typeWiring
                .typeResolver(new PlatformSchemaUnionTypeResolver())
            )
            .type("HyperParameterValueType", typeWiring -> typeWiring
                .typeResolver(new HyperParameterValueTypeResolver())
            )
            .type("Aspect", typeWiring -> typeWiring.typeResolver(new AspectInterfaceTypeResolver()))
            .type("TimeSeriesAspect", typeWiring -> typeWiring
                .typeResolver(new TimeSeriesAspectInterfaceTypeResolver()))
            .type("ResultsType", typeWiring -> typeWiring
                .typeResolver(new ResultsTypeResolver()));
    }

    /**
     * Configures custom type extensions leveraged within our GraphQL schema.
     */
    private void configureTypeExtensions(final RuntimeWiring.Builder builder) {
        builder.scalar(GraphQLLong);
    }

    /**
     * Configures resolvers responsible for resolving the {@link com.linkedin.datahub.graphql.generated.DataJob} type.
     */
    private void configureDataJobResolvers(final RuntimeWiring.Builder builder) {
        builder
            .type("DataJob", typeWiring -> typeWiring
                .dataFetcher("relationships", new EntityRelationshipsResultResolver(graphClient))
                .dataFetcher("lineage", new EntityLineageResultResolver(graphClient, siblingGraphService))
                .dataFetcher("dataFlow", new LoadableTypeResolver<>(dataFlowType,
                    (env) -> ((DataJob) env.getSource()).getDataFlow().getUrn()))
                .dataFetcher("domain", new LoadableTypeResolver<>(
                    domainType,
                    (env) -> {
                        final DataJob dataJob = env.getSource();
                        return dataJob.getDomain() != null ? dataJob.getDomain().getUrn() : null;
                    })
                )
                .dataFetcher("dataPlatformInstance",
                    new LoadableTypeResolver<>(dataPlatformInstanceType,
                        (env) -> {
                            final DataJob dataJob = env.getSource();
                            return dataJob.getDataPlatformInstance() != null ? dataJob.getDataPlatformInstance().getUrn() : null;
                        })
                )
                .dataFetcher("runs", new DataJobRunsResolver(entityClient))
                .dataFetcher("incidents", new EntityIncidentsResolver(entityClient))
            )
            .type("DataJobInputOutput", typeWiring -> typeWiring
                .dataFetcher("inputDatasets", new LoadableTypeBatchResolver<>(datasetType,
                    (env) -> ((DataJobInputOutput) env.getSource()).getInputDatasets().stream()
                        .map(datasetType.getKeyProvider())
                        .collect(Collectors.toList())))
                .dataFetcher("outputDatasets", new LoadableTypeBatchResolver<>(datasetType,
                    (env) -> ((DataJobInputOutput) env.getSource()).getOutputDatasets().stream()
                        .map(datasetType.getKeyProvider())
                        .collect(Collectors.toList())))
                .dataFetcher("inputDatajobs", new LoadableTypeBatchResolver<>(dataJobType,
                    (env) -> ((DataJobInputOutput) env.getSource()).getInputDatajobs().stream()
                        .map(DataJob::getUrn)
                        .collect(Collectors.toList())))
            );
    }

    /**
     * Configures resolvers responsible for resolving the {@link com.linkedin.datahub.graphql.generated.DataFlow} type.
     */
    private void configureDataFlowResolvers(final RuntimeWiring.Builder builder) {
        builder
            .type("DataFlow", typeWiring -> typeWiring
                .dataFetcher("relationships", new EntityRelationshipsResultResolver(graphClient))
                .dataFetcher("lineage", new EntityLineageResultResolver(graphClient, siblingGraphService))
                .dataFetcher("platform", new LoadableTypeResolver<>(dataPlatformType,
                    (env) -> ((DataFlow) env.getSource()).getPlatform().getUrn()))
                .dataFetcher("domain", new LoadableTypeResolver<>(
                    domainType,
                    (env) -> {
                        final DataFlow dataFlow = env.getSource();
                        return dataFlow.getDomain() != null ? dataFlow.getDomain().getUrn() : null;
                    })
                )
                .dataFetcher("dataPlatformInstance",
                    new LoadableTypeResolver<>(dataPlatformInstanceType,
                        (env) -> {
                            final DataFlow dataFlow = env.getSource();
                            return dataFlow.getDataPlatformInstance() != null ? dataFlow.getDataPlatformInstance().getUrn() : null;
                        })
                )
                // Not in OSS
                .dataFetcher("incidents", new EntityIncidentsResolver(entityClient))
            );
    }

    /**
     * Configures resolvers responsible for resolving the {@link com.linkedin.datahub.graphql.generated.MLFeatureTable} type.
     */
    private void configureMLFeatureTableResolvers(final RuntimeWiring.Builder builder) {
        builder
            .type("MLFeatureTable", typeWiring -> typeWiring
                .dataFetcher("relationships", new EntityRelationshipsResultResolver(graphClient))
                .dataFetcher("lineage", new EntityLineageResultResolver(graphClient, siblingGraphService))
                .dataFetcher("platform",
                        new LoadableTypeResolver<>(dataPlatformType,
                                (env) -> ((MLFeatureTable) env.getSource()).getPlatform().getUrn()))
                .dataFetcher("dataPlatformInstance",
                    new LoadableTypeResolver<>(dataPlatformInstanceType,
                        (env) -> {
                            final MLFeatureTable entity = env.getSource();
                            return entity.getDataPlatformInstance() != null ? entity.getDataPlatformInstance().getUrn() : null;
                        })
                )
                .dataFetcher("domain", new LoadableTypeResolver<>(
                    domainType,
                    (env) -> {
                        final MLFeatureTable entity = env.getSource();
                        return entity.getDomain() != null ? entity.getDomain().getUrn() : null;
                    }))
            )
            .type("MLFeatureTableProperties", typeWiring -> typeWiring
                .dataFetcher("mlFeatures",
                    new LoadableTypeBatchResolver<>(mlFeatureType,
                        (env) ->
                            ((MLFeatureTableProperties) env.getSource()).getMlFeatures() != null
                                ? ((MLFeatureTableProperties) env.getSource()).getMlFeatures().stream()
                                .map(MLFeature::getUrn)
                                .collect(Collectors.toList()) : ImmutableList.of()))
                .dataFetcher("mlPrimaryKeys",
                    new LoadableTypeBatchResolver<>(mlPrimaryKeyType,
                        (env) ->
                            ((MLFeatureTableProperties) env.getSource()).getMlPrimaryKeys() != null
                                ? ((MLFeatureTableProperties) env.getSource()).getMlPrimaryKeys().stream()
                                .map(MLPrimaryKey::getUrn)
                                .collect(Collectors.toList()) : ImmutableList.of()))
            )
            .type("MLFeatureProperties", typeWiring -> typeWiring
                .dataFetcher("sources", new LoadableTypeBatchResolver<>(datasetType,
                    (env) -> ((MLFeatureProperties) env.getSource()).getSources().stream()
                        .map(datasetType.getKeyProvider())
                        .collect(Collectors.toList()))
                )
            )
            .type("MLPrimaryKeyProperties", typeWiring -> typeWiring
                .dataFetcher("sources", new LoadableTypeBatchResolver<>(datasetType,
                    (env) -> ((MLPrimaryKeyProperties) env.getSource()).getSources().stream()
                        .map(datasetType.getKeyProvider())
                        .collect(Collectors.toList()))
                )
            )
            .type("MLModel", typeWiring -> typeWiring
                .dataFetcher("relationships", new EntityRelationshipsResultResolver(graphClient))
                .dataFetcher("lineage", new EntityLineageResultResolver(graphClient, siblingGraphService))
                .dataFetcher("platform", new LoadableTypeResolver<>(dataPlatformType,
                    (env) -> ((MLModel) env.getSource()).getPlatform().getUrn()))
                .dataFetcher("dataPlatformInstance",
                    new LoadableTypeResolver<>(dataPlatformInstanceType,
                        (env) -> {
                            final MLModel mlModel = env.getSource();
                            return mlModel.getDataPlatformInstance() != null ? mlModel.getDataPlatformInstance().getUrn() : null;
                        })
                )
                .dataFetcher("domain",
                    new LoadableTypeResolver<>(
                        domainType,
                        (env) -> {
                            final MLModel mlModel = env.getSource();
                            return mlModel.getDomain() != null ? mlModel.getDomain().getUrn() : null;
                        }))
            )
            .type("MLModelProperties", typeWiring -> typeWiring
                .dataFetcher("groups", new LoadableTypeBatchResolver<>(mlModelGroupType,
                    (env) -> {
                        MLModelProperties properties = env.getSource();
                        if (properties.getGroups() != null) {
                            return properties.getGroups().stream()
                                .map(MLModelGroup::getUrn)
                                .collect(Collectors.toList());
                        }
                        return Collections.emptyList();
                    })
                )
            )
            .type("MLModelGroup", typeWiring -> typeWiring
                .dataFetcher("relationships", new EntityRelationshipsResultResolver(graphClient))
                .dataFetcher("lineage", new EntityLineageResultResolver(graphClient, siblingGraphService))
                .dataFetcher("platform", new LoadableTypeResolver<>(dataPlatformType,
                    (env) -> ((MLModelGroup) env.getSource()).getPlatform().getUrn())
                )
                .dataFetcher("dataPlatformInstance",
                    new LoadableTypeResolver<>(dataPlatformInstanceType,
                        (env) -> {
                            final MLModelGroup entity = env.getSource();
                            return entity.getDataPlatformInstance() != null ? entity.getDataPlatformInstance().getUrn() : null;
                        })
                )
                .dataFetcher("dataPlatformInstance",
                    new LoadableTypeResolver<>(dataPlatformInstanceType,
                        (env) -> {
                            final MLModelGroup entity = env.getSource();
                            return entity.getDataPlatformInstance() != null ? entity.getDataPlatformInstance().getUrn() : null;
                        })
                )
                .dataFetcher("domain",
                    new LoadableTypeResolver<>(
                        domainType,
                        (env) -> {
                            final MLModelGroup entity = env.getSource();
                            return entity.getDomain() != null ? entity.getDomain().getUrn() : null;
                        }))
            )
            .type("MLFeature", typeWiring -> typeWiring
                .dataFetcher("relationships", new EntityRelationshipsResultResolver(graphClient))
                .dataFetcher("lineage",  new EntityLineageResultResolver(graphClient, siblingGraphService))
                .dataFetcher("dataPlatformInstance",
                    new LoadableTypeResolver<>(dataPlatformInstanceType,
                        (env) -> {
                            final MLFeature entity = env.getSource();
                            return entity.getDataPlatformInstance() != null ? entity.getDataPlatformInstance().getUrn() : null;
                        })
                )
                .dataFetcher("domain",
                    new LoadableTypeResolver<>(
                        domainType,
                        (env) -> {
                            final MLFeature entity = env.getSource();
                            return entity.getDomain() != null ? entity.getDomain().getUrn() : null;
                        }))
            )
            .type("MLPrimaryKey", typeWiring -> typeWiring
                .dataFetcher("relationships", new EntityRelationshipsResultResolver(graphClient))
                .dataFetcher("lineage", new EntityLineageResultResolver(graphClient, siblingGraphService))
                .dataFetcher("dataPlatformInstance",
                    new LoadableTypeResolver<>(dataPlatformInstanceType,
                        (env) -> {
                            final MLPrimaryKey entity = env.getSource();
                            return entity.getDataPlatformInstance() != null ? entity.getDataPlatformInstance().getUrn() : null;
                        })
                )
                .dataFetcher("domain",
                    new LoadableTypeResolver<>(
                        domainType,
                        (env) -> {
                            final MLPrimaryKey entity = env.getSource();
                            return entity.getDomain() != null ? entity.getDomain().getUrn() : null;
                        }))
            );
    }

    private void configureGlossaryRelationshipResolvers(final RuntimeWiring.Builder builder) {
        builder.type("GlossaryTerm", typeWiring -> typeWiring.dataFetcher("relationships",
            new EntityRelationshipsResultResolver(graphClient)))
        .type("GlossaryNode", typeWiring -> typeWiring.dataFetcher("relationships",
            new EntityRelationshipsResultResolver(graphClient)));
    }

    private void configureDomainResolvers(final RuntimeWiring.Builder builder) {
        builder.type("Domain", typeWiring -> typeWiring
            .dataFetcher("entities", new DomainEntitiesResolver(this.entityClient))
            .dataFetcher("relationships", new EntityRelationshipsResultResolver(graphClient)
            )
        );
    }

    private void configureAssertionResolvers(final RuntimeWiring.Builder builder) {
        builder.type("Assertion", typeWiring -> typeWiring.dataFetcher("relationships",
                new EntityRelationshipsResultResolver(graphClient))
            .dataFetcher("platform", new LoadableTypeResolver<>(dataPlatformType,
                (env) -> ((Assertion) env.getSource()).getPlatform().getUrn()))
            .dataFetcher("dataPlatformInstance",
                new LoadableTypeResolver<>(dataPlatformInstanceType,
                    (env) -> {
                        final Assertion assertion = env.getSource();
                        return assertion.getDataPlatformInstance() != null ? assertion.getDataPlatformInstance().getUrn() : null;
                    })
            )
            .dataFetcher("runEvents", new AssertionRunEventResolver(entityClient)));
    }

    private void configurePolicyResolvers(final RuntimeWiring.Builder builder) {
        // Register resolvers for "resolvedUsers" and "resolvedGroups" field of the Policy type.
        builder.type("ActorFilter", typeWiring -> typeWiring
            .dataFetcher("resolvedUsers", new LoadableTypeBatchResolver<>(corpUserType,
                (env) -> {
                    final ActorFilter filter = env.getSource();
                    return filter.getUsers();
                }
            ))
            .dataFetcher("resolvedGroups", new LoadableTypeBatchResolver<>(corpGroupType,
                (env) -> {
                    final ActorFilter filter = env.getSource();
                    return filter.getGroups();
                }
            ))
        );
    }

    private void configureDataProcessInstanceResolvers(final RuntimeWiring.Builder builder) {
        builder.type("DataProcessInstance", typeWiring -> typeWiring
            .dataFetcher("relationships", new EntityRelationshipsResultResolver(graphClient))
            .dataFetcher("lineage", new EntityLineageResultResolver(graphClient, siblingGraphService))
            .dataFetcher("state",
                new TimeSeriesAspectResolver(
                    this.entityClient,
                    "dataProcessInstance",
                    DATA_PROCESS_INSTANCE_RUN_EVENT_ASPECT_NAME,
                    DataProcessInstanceRunEventMapper::map
                )
            )
        );
    }

    private void configureTestResultResolvers(final RuntimeWiring.Builder builder) {
        builder.type("TestResult", typeWiring -> typeWiring
            .dataFetcher("test", new LoadableTypeResolver<>(testType,
                (env) -> {
                    final TestResult testResult = env.getSource();
                    return testResult.getTest() != null ? testResult.getTest().getUrn() : null;
                }))
        );
    }

    private <T, K> DataLoader<K, DataFetcherResult<T>> createDataLoader(final LoadableType<T, K> graphType, final QueryContext queryContext) {
        BatchLoaderContextProvider contextProvider = () -> queryContext;
        DataLoaderOptions loaderOptions = DataLoaderOptions.newOptions().setBatchLoaderContextProvider(contextProvider);
        return DataLoader.newDataLoader((keys, context) -> CompletableFuture.supplyAsync(() -> {
            try {
                log.debug(String.format("Batch loading entities of type: %s, keys: %s", graphType.name(), keys));
                return graphType.batchLoad(keys, context.getContext());
            } catch (Exception e) {
                log.error(String.format("Failed to load Entities of type: %s, keys: %s", graphType.name(), keys) + " " + e.getMessage());
                throw new RuntimeException(String.format("Failed to retrieve entities of type %s", graphType.name()), e);
            }
        }), loaderOptions);
    }

    private void configureIngestionSourceResolvers(final RuntimeWiring.Builder builder) {
        builder.type("IngestionSource", typeWiring -> typeWiring.dataFetcher("executions", new IngestionSourceExecutionRequestsResolver(entityClient)));
    }
}<|MERGE_RESOLUTION|>--- conflicted
+++ resolved
@@ -363,11 +363,8 @@
         final VisualConfiguration visualConfiguration,
         final TelemetryConfiguration telemetryConfiguration,
         final TestsConfiguration testsConfiguration,
-<<<<<<< HEAD
-        final DatahubConfiguration datahubConfiguration
-=======
+        final DatahubConfiguration datahubConfiguration,
         final SiblingGraphService siblingGraphService
->>>>>>> 8156abe6
         ) {
 
         this.entityClient = entityClient;
