--- conflicted
+++ resolved
@@ -388,200 +388,6 @@
 @Getter
 public class GmsGraphQLEngine {
 
-<<<<<<< HEAD
-    private final EntityClient entityClient;
-    private final SystemEntityClient systemEntityClient;
-    private final GraphClient graphClient;
-    private final UsageClient usageClient;
-    private final SiblingGraphService siblingGraphService;
-
-    private final EntityService entityService;
-    private final AnalyticsService analyticsService;
-    private final RecommendationsService recommendationsService;
-    private final EntityRegistry entityRegistry;
-    private final StatefulTokenService statefulTokenService;
-    private final SecretService secretService;
-    private final GitVersion gitVersion;
-    private final boolean supportsImpactAnalysis;
-    private final TimeseriesAspectService timeseriesAspectService;
-    private final TimelineService timelineService;
-    private final NativeUserService nativeUserService;
-    private final GroupService groupService;
-    private final RoleService roleService;
-    private final InviteTokenService inviteTokenService;
-    private final PostService postService;
-    private final SettingsService settingsService;
-    private final ViewService viewService;
-    private final OwnershipTypeService ownershipTypeService;
-    private final LineageService lineageService;
-    private final QueryService queryService;
-    private final DataProductService dataProductService;
-    private final ERModelRelationService eRModelRelationService;
-
-    private final FeatureFlags featureFlags;
-
-    private final IngestionConfiguration ingestionConfiguration;
-    private final AuthenticationConfiguration authenticationConfiguration;
-    private final AuthorizationConfiguration authorizationConfiguration;
-    private final VisualConfiguration visualConfiguration;
-    private final TelemetryConfiguration telemetryConfiguration;
-    private final TestsConfiguration testsConfiguration;
-    private final DataHubConfiguration datahubConfiguration;
-    private final ViewsConfiguration viewsConfiguration;
-
-    private final DatasetType datasetType;
-
-    private final RoleType roleType;
-
-    private final CorpUserType corpUserType;
-    private final CorpGroupType corpGroupType;
-    private final ChartType chartType;
-    private final DashboardType dashboardType;
-    private final DataPlatformType dataPlatformType;
-    private final TagType tagType;
-    private final MLModelType mlModelType;
-    private final MLModelGroupType mlModelGroupType;
-    private final MLFeatureType mlFeatureType;
-    private final MLFeatureTableType mlFeatureTableType;
-    private final MLPrimaryKeyType mlPrimaryKeyType;
-    private final DataFlowType dataFlowType;
-    private final DataJobType dataJobType;
-    private final GlossaryTermType glossaryTermType;
-    private final GlossaryNodeType glossaryNodeType;
-    private final AspectType aspectType;
-    private final ContainerType containerType;
-    private final DomainType domainType;
-    private final NotebookType notebookType;
-    private final AssertionType assertionType;
-    private final VersionedDatasetType versionedDatasetType;
-    private final DataPlatformInstanceType dataPlatformInstanceType;
-    private final AccessTokenMetadataType accessTokenMetadataType;
-    private final TestType testType;
-    private final DataHubPolicyType dataHubPolicyType;
-    private final DataHubRoleType dataHubRoleType;
-    private final SchemaFieldType schemaFieldType;
-    private final ERModelRelationType ermodelrelationType;
-    private final DataHubViewType dataHubViewType;
-    private final QueryType queryType;
-    private final DataProductType dataProductType;
-    private final OwnershipType ownershipType;
-
-
-    /**
-     * A list of GraphQL Plugins that extend the core engine
-     */
-    private final List<GmsGraphQLPlugin> graphQLPlugins;
-
-    /**
-     * Configures the graph objects that can be fetched primary key.
-     */
-    public final List<EntityType<?, ?>> entityTypes;
-
-    /**
-     * Configures all graph objects
-     */
-    public final List<LoadableType<?, ?>> loadableTypes;
-
-    /**
-     * Configures the graph objects for owner
-     */
-    public final List<LoadableType<?, ?>> ownerTypes;
-
-    /**
-     * Configures the graph objects that can be searched.
-     */
-    public final List<SearchableEntityType<?, ?>> searchableTypes;
-
-    /**
-     * Configures the graph objects that can be browsed.
-     */
-    public final List<BrowsableEntityType<?, ?>> browsableTypes;
-
-    public GmsGraphQLEngine(final GmsGraphQLEngineArgs args) {
-
-        this.graphQLPlugins = List.of(
-            // Add new plugins here
-        );
-
-        this.graphQLPlugins.forEach(plugin -> plugin.init(args));
-
-        this.entityClient = args.entityClient;
-        this.systemEntityClient = args.systemEntityClient;
-        this.graphClient = args.graphClient;
-        this.usageClient = args.usageClient;
-        this.siblingGraphService = args.siblingGraphService;
-
-        this.analyticsService = args.analyticsService;
-        this.entityService = args.entityService;
-        this.recommendationsService = args.recommendationsService;
-        this.statefulTokenService = args.statefulTokenService;
-        this.secretService = args.secretService;
-        this.entityRegistry = args.entityRegistry;
-        this.gitVersion = args.gitVersion;
-        this.supportsImpactAnalysis = args.supportsImpactAnalysis;
-        this.timeseriesAspectService = args.timeseriesAspectService;
-        this.timelineService = args.timelineService;
-        this.nativeUserService = args.nativeUserService;
-        this.groupService = args.groupService;
-        this.roleService = args.roleService;
-        this.inviteTokenService = args.inviteTokenService;
-        this.postService = args.postService;
-        this.viewService = args.viewService;
-        this.ownershipTypeService = args.ownershipTypeService;
-        this.settingsService = args.settingsService;
-        this.lineageService = args.lineageService;
-        this.queryService = args.queryService;
-        this.eRModelRelationService = args.eRModelRelationService;
-        this.dataProductService = args.dataProductService;
-
-        this.ingestionConfiguration = Objects.requireNonNull(args.ingestionConfiguration);
-        this.authenticationConfiguration = Objects.requireNonNull(args.authenticationConfiguration);
-        this.authorizationConfiguration = Objects.requireNonNull(args.authorizationConfiguration);
-        this.visualConfiguration = args.visualConfiguration;
-        this.telemetryConfiguration = args.telemetryConfiguration;
-        this.testsConfiguration = args.testsConfiguration;
-        this.datahubConfiguration = args.datahubConfiguration;
-        this.viewsConfiguration = args.viewsConfiguration;
-        this.featureFlags = args.featureFlags;
-
-        this.datasetType = new DatasetType(entityClient);
-        this.roleType = new RoleType(entityClient);
-        this.corpUserType = new CorpUserType(entityClient, featureFlags);
-        this.corpGroupType = new CorpGroupType(entityClient);
-        this.chartType = new ChartType(entityClient);
-        this.dashboardType = new DashboardType(entityClient);
-        this.dataPlatformType = new DataPlatformType(entityClient);
-        this.tagType = new TagType(entityClient);
-        this.mlModelType = new MLModelType(entityClient);
-        this.mlModelGroupType = new MLModelGroupType(entityClient);
-        this.mlFeatureType = new MLFeatureType(entityClient);
-        this.mlFeatureTableType = new MLFeatureTableType(entityClient);
-        this.mlPrimaryKeyType = new MLPrimaryKeyType(entityClient);
-        this.dataFlowType = new DataFlowType(entityClient);
-        this.dataJobType = new DataJobType(entityClient);
-        this.glossaryTermType = new GlossaryTermType(entityClient);
-        this.glossaryNodeType = new GlossaryNodeType(entityClient);
-        this.aspectType = new AspectType(entityClient);
-        this.containerType = new ContainerType(entityClient);
-        this.domainType = new DomainType(entityClient);
-        this.notebookType = new NotebookType(entityClient);
-        this.assertionType = new AssertionType(entityClient);
-        this.versionedDatasetType = new VersionedDatasetType(entityClient);
-        this.dataPlatformInstanceType = new DataPlatformInstanceType(entityClient);
-        this.accessTokenMetadataType = new AccessTokenMetadataType(entityClient);
-        this.testType = new TestType(entityClient);
-        this.dataHubPolicyType = new DataHubPolicyType(entityClient);
-        this.dataHubRoleType = new DataHubRoleType(entityClient);
-        this.schemaFieldType = new SchemaFieldType();
-        this.ermodelrelationType = new ERModelRelationType(entityClient, featureFlags);
-        this.dataHubViewType = new DataHubViewType(entityClient);
-        this.queryType = new QueryType(entityClient);
-        this.dataProductType = new DataProductType(entityClient);
-        this.ownershipType = new OwnershipType(entityClient);
-
-        // Init Lists
-        this.entityTypes = ImmutableList.of(
-=======
   private final EntityClient entityClient;
   private final SystemEntityClient systemEntityClient;
   private final GraphClient graphClient;
@@ -609,7 +415,8 @@
   private final LineageService lineageService;
   private final QueryService queryService;
   private final DataProductService dataProductService;
-  private final FormService formService;
+    private final ERModelRelationService eRModelRelationService;
+    private final FormService formService;
 
   private final FeatureFlags featureFlags;
 
@@ -653,6 +460,7 @@
   private final DataHubPolicyType dataHubPolicyType;
   private final DataHubRoleType dataHubRoleType;
   private final SchemaFieldType schemaFieldType;
+    private final ERModelRelationType ermodelrelationType;
   private final DataHubViewType dataHubViewType;
   private final QueryType queryType;
   private final DataProductType dataProductType;
@@ -662,7 +470,9 @@
   private final EntityTypeType entityTypeType;
   private final FormType formType;
 
-  /** A list of GraphQL Plugins that extend the core engine */
+
+    /**
+      A list of GraphQL Plugins that extend the core engine */
   private final List<GmsGraphQLPlugin> graphQLPlugins;
 
   /** Configures the graph objects that can be fetched primary key. */
@@ -715,6 +525,7 @@
     this.settingsService = args.settingsService;
     this.lineageService = args.lineageService;
     this.queryService = args.queryService;
+        this.eRModelRelationService = args.eRModelRelationService;
     this.dataProductService = args.dataProductService;
     this.formService = args.formService;
 
@@ -756,7 +567,8 @@
     this.testType = new TestType(entityClient);
     this.dataHubPolicyType = new DataHubPolicyType(entityClient);
     this.dataHubRoleType = new DataHubRoleType(entityClient);
-    this.schemaFieldType = new SchemaFieldType(entityClient, featureFlags);
+        this.schemaFieldType = new SchemaFieldType(entityClient, featureFlags);
+        this.ermodelrelationType = new ERModelRelationType(entityClient, featureFlags);
     this.dataHubViewType = new DataHubViewType(entityClient);
     this.queryType = new QueryType(entityClient);
     this.dataProductType = new DataProductType(entityClient);
@@ -769,7 +581,6 @@
     // Init Lists
     this.entityTypes =
         ImmutableList.of(
->>>>>>> 943bb57c
             datasetType,
             roleType,
             corpUserType,
@@ -843,62 +654,6 @@
                 (graphType) -> (context) -> createDataLoader(graphType, context)));
   }
 
-<<<<<<< HEAD
-    /**
-     * Final call to wire up any extra resolvers the plugin might want to add on
-     * @param builder
-     */
-    private void configurePluginResolvers(final RuntimeWiring.Builder builder) {
-        this.graphQLPlugins.forEach(plugin -> plugin.configureExtraResolvers(builder, this));
-    }
-
-
-    public void configureRuntimeWiring(final RuntimeWiring.Builder builder) {
-        configureQueryResolvers(builder);
-        configureMutationResolvers(builder);
-        configureGenericEntityResolvers(builder);
-        configureDatasetResolvers(builder);
-        configureCorpUserResolvers(builder);
-        configureCorpGroupResolvers(builder);
-        configureDashboardResolvers(builder);
-        configureNotebookResolvers(builder);
-        configureChartResolvers(builder);
-        configureTypeResolvers(builder);
-        configureTypeExtensions(builder);
-        configureTagAssociationResolver(builder);
-        configureGlossaryTermAssociationResolver(builder);
-        configureDataJobResolvers(builder);
-        configureDataFlowResolvers(builder);
-        configureMLFeatureTableResolvers(builder);
-        configureGlossaryRelationshipResolvers(builder);
-        configureIngestionSourceResolvers(builder);
-        configureAnalyticsResolvers(builder);
-        configureContainerResolvers(builder);
-        configureDataPlatformInstanceResolvers(builder);
-        configureGlossaryTermResolvers(builder);
-        configureOrganisationRoleResolvers(builder);
-        configureGlossaryNodeResolvers(builder);
-        configureDomainResolvers(builder);
-        configureDataProductResolvers(builder);
-        configureAssertionResolvers(builder);
-        configurePolicyResolvers(builder);
-        configureDataProcessInstanceResolvers(builder);
-        configureVersionedDatasetResolvers(builder);
-        configureAccessAccessTokenMetadataResolvers(builder);
-        configureTestResultResolvers(builder);
-        configureRoleResolvers(builder);
-        configureSchemaFieldResolvers(builder);
-        configureERModelRelationResolvers(builder);
-        configureEntityPathResolvers(builder);
-        configureViewResolvers(builder);
-        configureQueryEntityResolvers(builder);
-        configureOwnershipTypeResolver(builder);
-        configurePluginResolvers(builder);
-    }
-
-    private void configureOrganisationRoleResolvers(RuntimeWiring.Builder builder) {
-        builder.type("Role", typeWiring -> typeWiring
-=======
   /**
    * Final call to wire up any extra resolvers the plugin might want to add on
    *
@@ -943,6 +698,7 @@
     configureTestResultResolvers(builder);
     configureRoleResolvers(builder);
     configureSchemaFieldResolvers(builder);
+        configureERModelRelationResolvers(builder);
     configureEntityPathResolvers(builder);
     configureResolvedAuditStampResolvers(builder);
     configureViewResolvers(builder);
@@ -958,7 +714,6 @@
         "Role",
         typeWiring ->
             typeWiring
->>>>>>> 943bb57c
                 .dataFetcher("relationships", new EntityRelationshipsResultResolver(graphClient))
                 .dataFetcher(
                     "aspects", new WeaklyTypedAspectsResolver(entityClient, entityRegistry)));
@@ -1089,120 +844,6 @@
                     new LoadableTypeResolver<>(
                         dataPlatformInstanceType,
                         (env) -> {
-<<<<<<< HEAD
-                            final Container container = env.getSource();
-                            return container.getDataPlatformInstance() != null ? container.getDataPlatformInstance().getUrn() : null;
-                        })
-                )
-            );
-    }
-
-    private void configureDataPlatformInstanceResolvers(final RuntimeWiring.Builder builder) {
-        builder
-            .type("DataPlatformInstance", typeWiring -> typeWiring
-                .dataFetcher("platform",
-                    new LoadableTypeResolver<>(dataPlatformType,
-                        (env) -> ((DataPlatformInstance) env.getSource()).getPlatform().getUrn()))
-            );
-    }
-
-    private void configureQueryResolvers(final RuntimeWiring.Builder builder) {
-        builder.type("Query", typeWiring -> typeWiring
-            .dataFetcher("appConfig",
-                new AppConfigResolver(gitVersion, analyticsService != null,
-                    this.ingestionConfiguration,
-                    this.authenticationConfiguration,
-                    this.authorizationConfiguration,
-                    this.supportsImpactAnalysis,
-                    this.visualConfiguration,
-                    this.telemetryConfiguration,
-                    this.testsConfiguration,
-                    this.datahubConfiguration,
-                    this.viewsConfiguration,
-                    this.featureFlags
-                ))
-            .dataFetcher("me", new MeResolver(this.entityClient, featureFlags))
-            .dataFetcher("search", new SearchResolver(this.entityClient))
-            .dataFetcher("searchAcrossEntities", new SearchAcrossEntitiesResolver(this.entityClient, this.viewService))
-            .dataFetcher("scrollAcrossEntities", new ScrollAcrossEntitiesResolver(this.entityClient, this.viewService))
-            .dataFetcher("searchAcrossLineage", new SearchAcrossLineageResolver(this.entityClient))
-            .dataFetcher("scrollAcrossLineage", new ScrollAcrossLineageResolver(this.entityClient))
-            .dataFetcher("aggregateAcrossEntities", new AggregateAcrossEntitiesResolver(this.entityClient, this.viewService))
-            .dataFetcher("autoComplete", new AutoCompleteResolver(searchableTypes))
-            .dataFetcher("autoCompleteForMultiple", new AutoCompleteForMultipleResolver(searchableTypes, this.viewService))
-            .dataFetcher("browse", new BrowseResolver(browsableTypes))
-            .dataFetcher("browsePaths", new BrowsePathsResolver(browsableTypes))
-            .dataFetcher("dataset", getResolver(datasetType))
-            .dataFetcher("role", getResolver(roleType))
-            .dataFetcher("versionedDataset", getResolver(versionedDatasetType,
-                (env) -> new VersionedUrn().setUrn(UrnUtils.getUrn(env.getArgument(URN_FIELD_NAME)))
-                    .setVersionStamp(env.getArgument(VERSION_STAMP_FIELD_NAME))))
-            .dataFetcher("notebook", getResolver(notebookType))
-            .dataFetcher("corpUser", getResolver(corpUserType))
-            .dataFetcher("corpGroup", getResolver(corpGroupType))
-            .dataFetcher("dashboard", getResolver(dashboardType))
-            .dataFetcher("chart", getResolver(chartType))
-            .dataFetcher("tag", getResolver(tagType))
-            .dataFetcher("dataFlow", getResolver(dataFlowType))
-            .dataFetcher("dataJob", getResolver(dataJobType))
-            .dataFetcher("glossaryTerm", getResolver(glossaryTermType))
-            .dataFetcher("glossaryNode", getResolver(glossaryNodeType))
-            .dataFetcher("domain", getResolver((domainType)))
-            .dataFetcher("ermodelrelation", getResolver(ermodelrelationType))
-            .dataFetcher("dataPlatform", getResolver(dataPlatformType))
-            .dataFetcher("dataPlatformInstance", getResolver(dataPlatformInstanceType))
-            .dataFetcher("mlFeatureTable", getResolver(mlFeatureTableType))
-            .dataFetcher("mlFeature", getResolver(mlFeatureType))
-            .dataFetcher("mlPrimaryKey", getResolver(mlPrimaryKeyType))
-            .dataFetcher("mlModel", getResolver(mlModelType))
-            .dataFetcher("mlModelGroup", getResolver(mlModelGroupType))
-            .dataFetcher("assertion", getResolver(assertionType))
-            .dataFetcher("listPolicies", new ListPoliciesResolver(this.entityClient))
-            .dataFetcher("getGrantedPrivileges", new GetGrantedPrivilegesResolver())
-            .dataFetcher("listUsers", new ListUsersResolver(this.entityClient))
-            .dataFetcher("listGroups", new ListGroupsResolver(this.entityClient))
-            .dataFetcher("listRecommendations", new ListRecommendationsResolver(recommendationsService))
-            .dataFetcher("getEntityCounts", new EntityCountsResolver(this.entityClient))
-            .dataFetcher("getAccessToken", new GetAccessTokenResolver(statefulTokenService))
-            .dataFetcher("listAccessTokens", new ListAccessTokensResolver(this.entityClient))
-            .dataFetcher("container", getResolver(containerType))
-            .dataFetcher("listDomains", new ListDomainsResolver(this.entityClient))
-            .dataFetcher("listSecrets", new ListSecretsResolver(this.entityClient))
-            .dataFetcher("getSecretValues", new GetSecretValuesResolver(this.entityClient, this.secretService))
-            .dataFetcher("listIngestionSources", new ListIngestionSourcesResolver(this.entityClient))
-            .dataFetcher("ingestionSource", new GetIngestionSourceResolver(this.entityClient))
-            .dataFetcher("executionRequest", new GetIngestionExecutionRequestResolver(this.entityClient))
-            .dataFetcher("getSchemaBlame", new GetSchemaBlameResolver(this.timelineService))
-            .dataFetcher("getSchemaVersionList", new GetSchemaVersionListResolver(this.timelineService))
-            .dataFetcher("test", getResolver(testType))
-            .dataFetcher("listTests", new ListTestsResolver(entityClient))
-            .dataFetcher("getRootGlossaryTerms", new GetRootGlossaryTermsResolver(this.entityClient))
-            .dataFetcher("getRootGlossaryNodes", new GetRootGlossaryNodesResolver(this.entityClient))
-            .dataFetcher("entityExists", new EntityExistsResolver(this.entityService))
-            .dataFetcher("entity", getEntityResolver())
-            .dataFetcher("entities", getEntitiesResolver())
-            .dataFetcher("listRoles", new ListRolesResolver(this.entityClient))
-            .dataFetcher("getInviteToken", new GetInviteTokenResolver(this.inviteTokenService))
-            .dataFetcher("listPosts", new ListPostsResolver(this.entityClient))
-            .dataFetcher("batchGetStepStates", new BatchGetStepStatesResolver(this.entityClient))
-            .dataFetcher("listMyViews", new ListMyViewsResolver(this.entityClient))
-            .dataFetcher("listGlobalViews", new ListGlobalViewsResolver(this.entityClient))
-            .dataFetcher("globalViewsSettings", new GlobalViewsSettingsResolver(this.settingsService))
-            .dataFetcher("listQueries", new ListQueriesResolver(this.entityClient))
-            .dataFetcher("getQuickFilters", new GetQuickFiltersResolver(this.entityClient, this.viewService))
-            .dataFetcher("dataProduct", getResolver(dataProductType))
-            .dataFetcher("listDataProductAssets", new ListDataProductAssetsResolver(this.entityClient))
-            .dataFetcher("listOwnershipTypes", new ListOwnershipTypesResolver(this.entityClient))
-            .dataFetcher("browseV2", new BrowseV2Resolver(this.entityClient, this.viewService))
-        );
-    }
-
-    private DataFetcher getEntitiesResolver() {
-        return new BatchGetEntitiesResolver(entityTypes,
-            (env) -> {
-                List<String> urns = env.getArgument(URNS_FIELD_NAME);
-                return urns.stream().map((urn) -> {
-=======
                           final Container container = env.getSource();
                           return container.getDataPlatformInstance() != null
                               ? container.getDataPlatformInstance().getUrn()
@@ -1284,6 +925,7 @@
                 .dataFetcher("glossaryTerm", getResolver(glossaryTermType))
                 .dataFetcher("glossaryNode", getResolver(glossaryNodeType))
                 .dataFetcher("domain", getResolver((domainType)))
+            .dataFetcher("ermodelrelation", getResolver(ermodelrelationType))
                 .dataFetcher("dataPlatform", getResolver(dataPlatformType))
                 .dataFetcher("dataPlatformInstance", getResolver(dataPlatformInstanceType))
                 .dataFetcher("mlFeatureTable", getResolver(mlFeatureTableType))
@@ -1355,7 +997,6 @@
           return urns.stream()
               .map(
                   (urn) -> {
->>>>>>> 943bb57c
                     try {
                       Urn entityUrn = Urn.createFromString(urn);
                       return UrnToEntityMapper.map(entityUrn);
@@ -1412,6 +1053,8 @@
                 .dataFetcher("updateDataFlow", new MutableTypeResolver<>(dataFlowType))
                 .dataFetcher("updateCorpUserProperties", new MutableTypeResolver<>(corpUserType))
                 .dataFetcher("updateCorpGroupProperties", new MutableTypeResolver<>(corpGroupType))
+            .dataFetcher("updateERModelRelation", new UpdateERModelRelationResolver(this.entityClient))
+            .dataFetcher("createERModelRelation", new CreateERModelRelationResolver(this.entityClient, this.eRModelRelationService))
                 .dataFetcher("addTag", new AddTagResolver(entityService))
                 .dataFetcher("addTags", new AddTagsResolver(entityService))
                 .dataFetcher("batchAddTags", new BatchAddTagsResolver(entityService))
@@ -2037,112 +1680,6 @@
                     (env) -> ((CorpUserInfo) env.getSource()).getManager().getUrn())));
   }
 
-<<<<<<< HEAD
-    private void configureMutationResolvers(final RuntimeWiring.Builder builder) {
-        builder.type("Mutation", typeWiring -> typeWiring
-            .dataFetcher("updateDataset", new MutableTypeResolver<>(datasetType))
-            .dataFetcher("updateDatasets", new MutableTypeBatchResolver<>(datasetType))
-            .dataFetcher("createTag", new CreateTagResolver(this.entityClient, this.entityService))
-            .dataFetcher("updateTag", new MutableTypeResolver<>(tagType))
-            .dataFetcher("setTagColor", new SetTagColorResolver(entityClient, entityService))
-            .dataFetcher("deleteTag", new DeleteTagResolver(entityClient))
-            .dataFetcher("updateChart", new MutableTypeResolver<>(chartType))
-            .dataFetcher("updateDashboard", new MutableTypeResolver<>(dashboardType))
-            .dataFetcher("updateNotebook", new MutableTypeResolver<>(notebookType))
-            .dataFetcher("updateDataJob", new MutableTypeResolver<>(dataJobType))
-            .dataFetcher("updateDataFlow", new MutableTypeResolver<>(dataFlowType))
-            .dataFetcher("updateCorpUserProperties", new MutableTypeResolver<>(corpUserType))
-            .dataFetcher("updateCorpGroupProperties", new MutableTypeResolver<>(corpGroupType))
-            .dataFetcher("updateERModelRelation", new UpdateERModelRelationResolver(this.entityClient))
-            .dataFetcher("createERModelRelation", new CreateERModelRelationResolver(this.entityClient, this.eRModelRelationService))
-            .dataFetcher("addTag", new AddTagResolver(entityService))
-            .dataFetcher("addTags", new AddTagsResolver(entityService))
-            .dataFetcher("batchAddTags", new BatchAddTagsResolver(entityService))
-            .dataFetcher("removeTag", new RemoveTagResolver(entityService))
-            .dataFetcher("batchRemoveTags", new BatchRemoveTagsResolver(entityService))
-            .dataFetcher("addTerm", new AddTermResolver(entityService))
-            .dataFetcher("batchAddTerms", new BatchAddTermsResolver(entityService))
-            .dataFetcher("addTerms", new AddTermsResolver(entityService))
-            .dataFetcher("removeTerm", new RemoveTermResolver(entityService))
-            .dataFetcher("batchRemoveTerms", new BatchRemoveTermsResolver(entityService))
-            .dataFetcher("createPolicy", new UpsertPolicyResolver(this.entityClient))
-            .dataFetcher("updatePolicy", new UpsertPolicyResolver(this.entityClient))
-            .dataFetcher("deletePolicy", new DeletePolicyResolver(this.entityClient))
-            .dataFetcher("updateDescription", new UpdateDescriptionResolver(entityService, this.entityClient))
-            .dataFetcher("addOwner", new AddOwnerResolver(entityService))
-            .dataFetcher("addOwners", new AddOwnersResolver(entityService))
-            .dataFetcher("batchAddOwners", new BatchAddOwnersResolver(entityService))
-            .dataFetcher("removeOwner", new RemoveOwnerResolver(entityService))
-            .dataFetcher("batchRemoveOwners", new BatchRemoveOwnersResolver(entityService))
-            .dataFetcher("addLink", new AddLinkResolver(entityService, this.entityClient))
-            .dataFetcher("removeLink", new RemoveLinkResolver(entityService))
-            .dataFetcher("addGroupMembers", new AddGroupMembersResolver(this.groupService))
-            .dataFetcher("removeGroupMembers", new RemoveGroupMembersResolver(this.groupService))
-            .dataFetcher("createGroup", new CreateGroupResolver(this.groupService))
-            .dataFetcher("removeUser", new RemoveUserResolver(this.entityClient))
-            .dataFetcher("removeGroup", new RemoveGroupResolver(this.entityClient))
-            .dataFetcher("updateUserStatus", new UpdateUserStatusResolver(this.entityClient))
-            .dataFetcher("createDomain", new CreateDomainResolver(this.entityClient, this.entityService))
-            .dataFetcher("moveDomain", new MoveDomainResolver(this.entityService, this.entityClient))
-            .dataFetcher("deleteDomain", new DeleteDomainResolver(entityClient))
-            .dataFetcher("setDomain", new SetDomainResolver(this.entityClient, this.entityService))
-            .dataFetcher("batchSetDomain", new BatchSetDomainResolver(this.entityService))
-            .dataFetcher("updateDeprecation", new UpdateDeprecationResolver(this.entityClient, this.entityService))
-            .dataFetcher("batchUpdateDeprecation", new BatchUpdateDeprecationResolver(entityService))
-            .dataFetcher("unsetDomain", new UnsetDomainResolver(this.entityClient, this.entityService))
-            .dataFetcher("createSecret", new CreateSecretResolver(this.entityClient, this.secretService))
-            .dataFetcher("deleteSecret", new DeleteSecretResolver(this.entityClient))
-            .dataFetcher("createAccessToken", new CreateAccessTokenResolver(this.statefulTokenService))
-            .dataFetcher("revokeAccessToken", new RevokeAccessTokenResolver(this.entityClient, this.statefulTokenService))
-            .dataFetcher("createIngestionSource", new UpsertIngestionSourceResolver(this.entityClient))
-            .dataFetcher("updateIngestionSource", new UpsertIngestionSourceResolver(this.entityClient))
-            .dataFetcher("deleteIngestionSource", new DeleteIngestionSourceResolver(this.entityClient))
-            .dataFetcher("createIngestionExecutionRequest", new CreateIngestionExecutionRequestResolver(this.entityClient, this.ingestionConfiguration))
-            .dataFetcher("cancelIngestionExecutionRequest", new CancelIngestionExecutionRequestResolver(this.entityClient))
-            .dataFetcher("createTestConnectionRequest", new CreateTestConnectionRequestResolver(this.entityClient, this.ingestionConfiguration))
-            .dataFetcher("deleteAssertion", new DeleteAssertionResolver(this.entityClient, this.entityService))
-            .dataFetcher("createTest", new CreateTestResolver(this.entityClient))
-            .dataFetcher("updateTest", new UpdateTestResolver(this.entityClient))
-            .dataFetcher("deleteTest", new DeleteTestResolver(this.entityClient))
-            .dataFetcher("reportOperation", new ReportOperationResolver(this.entityClient))
-            .dataFetcher("createGlossaryTerm", new CreateGlossaryTermResolver(this.entityClient, this.entityService))
-            .dataFetcher("createGlossaryNode", new CreateGlossaryNodeResolver(this.entityClient, this.entityService))
-            .dataFetcher("updateParentNode", new UpdateParentNodeResolver(this.entityService, this.entityClient))
-            .dataFetcher("deleteGlossaryEntity",
-                new DeleteGlossaryEntityResolver(this.entityClient, this.entityService))
-            .dataFetcher("updateName", new UpdateNameResolver(this.entityService, this.entityClient))
-            .dataFetcher("addRelatedTerms", new AddRelatedTermsResolver(this.entityService))
-            .dataFetcher("removeRelatedTerms", new RemoveRelatedTermsResolver(this.entityService))
-            .dataFetcher("createNativeUserResetToken", new CreateNativeUserResetTokenResolver(this.nativeUserService))
-            .dataFetcher("batchUpdateSoftDeleted", new BatchUpdateSoftDeletedResolver(this.entityService))
-            .dataFetcher("updateUserSetting", new UpdateUserSettingResolver(this.entityService))
-            .dataFetcher("rollbackIngestion", new RollbackIngestionResolver(this.entityClient))
-            .dataFetcher("batchAssignRole", new BatchAssignRoleResolver(this.roleService))
-            .dataFetcher("createInviteToken", new CreateInviteTokenResolver(this.inviteTokenService))
-            .dataFetcher("acceptRole", new AcceptRoleResolver(this.roleService, this.inviteTokenService))
-            .dataFetcher("createPost", new CreatePostResolver(this.postService))
-            .dataFetcher("deletePost", new DeletePostResolver(this.postService))
-            .dataFetcher("batchUpdateStepStates", new BatchUpdateStepStatesResolver(this.entityClient))
-            .dataFetcher("createView", new CreateViewResolver(this.viewService))
-            .dataFetcher("updateView", new UpdateViewResolver(this.viewService))
-            .dataFetcher("deleteView", new DeleteViewResolver(this.viewService))
-            .dataFetcher("updateGlobalViewsSettings", new UpdateGlobalViewsSettingsResolver(this.settingsService))
-            .dataFetcher("updateCorpUserViewsSettings", new UpdateCorpUserViewsSettingsResolver(this.settingsService))
-            .dataFetcher("updateLineage", new UpdateLineageResolver(this.entityService, this.lineageService))
-            .dataFetcher("updateEmbed", new UpdateEmbedResolver(this.entityService))
-            .dataFetcher("createQuery", new CreateQueryResolver(this.queryService))
-            .dataFetcher("updateQuery", new UpdateQueryResolver(this.queryService))
-            .dataFetcher("deleteQuery", new DeleteQueryResolver(this.queryService))
-            .dataFetcher("createDataProduct", new CreateDataProductResolver(this.dataProductService))
-            .dataFetcher("updateDataProduct", new UpdateDataProductResolver(this.dataProductService))
-            .dataFetcher("deleteDataProduct", new DeleteDataProductResolver(this.dataProductService))
-            .dataFetcher("batchSetDataProduct", new BatchSetDataProductResolver(this.dataProductService))
-            .dataFetcher("createOwnershipType", new CreateOwnershipTypeResolver(this.ownershipTypeService))
-            .dataFetcher("updateOwnershipType", new UpdateOwnershipTypeResolver(this.ownershipTypeService))
-            .dataFetcher("deleteOwnershipType", new DeleteOwnershipTypeResolver(this.ownershipTypeService))
-        );
-    }
-=======
   /**
    * Configures resolvers responsible for resolving the {@link
    * com.linkedin.datahub.graphql.generated.CorpGroup} type.
@@ -2224,7 +1761,6 @@
                     glossaryTermType,
                     (env) -> ((GlossaryTermAssociation) env.getSource()).getTerm().getUrn())));
   }
->>>>>>> 943bb57c
 
   /**
    * Configures resolvers responsible for resolving the {@link
@@ -2379,165 +1915,116 @@
    * Configures resolvers responsible for resolving the {@link
    * com.linkedin.datahub.graphql.generated.Chart} type.
    */
-<<<<<<< HEAD
-    private void configureNotebookResolvers(final RuntimeWiring.Builder builder) {
-        builder.type("Notebook", typeWiring -> typeWiring
-            .dataFetcher("relationships", new EntityRelationshipsResultResolver(graphClient))
-            .dataFetcher("browsePaths", new EntityBrowsePathsResolver(this.notebookType))
-            .dataFetcher("platform", new LoadableTypeResolver<>(dataPlatformType,
-                (env) -> ((Notebook) env.getSource()).getPlatform().getUrn()))
-            .dataFetcher("exists", new EntityExistsResolver(entityService))
-            .dataFetcher("dataPlatformInstance",
-                new LoadableTypeResolver<>(dataPlatformInstanceType,
-                    (env) -> {
-                      final Notebook notebook = env.getSource();
-                      return notebook.getDataPlatformInstance() != null ? notebook.getDataPlatformInstance().getUrn() : null;
-                    })
-            )
-        );
-      }
-
-    /**
-     * Configures resolvers responsible for resolving the {@link com.linkedin.datahub.graphql.generated.Dashboard} type.
-     */
-    private void configureDashboardResolvers(final RuntimeWiring.Builder builder) {
-        builder.type("Dashboard", typeWiring -> typeWiring
-            .dataFetcher("relationships", new EntityRelationshipsResultResolver(graphClient))
-            .dataFetcher("browsePaths", new EntityBrowsePathsResolver(this.dashboardType))
-            .dataFetcher("lineage", new EntityLineageResultResolver(siblingGraphService))
-            .dataFetcher("platform", new LoadableTypeResolver<>(dataPlatformType,
-                (env) -> ((Dashboard) env.getSource()).getPlatform().getUrn()))
-            .dataFetcher("dataPlatformInstance",
-                new LoadableTypeResolver<>(dataPlatformInstanceType,
-                    (env) -> {
-                        final Dashboard dashboard = env.getSource();
-                        return dashboard.getDataPlatformInstance() != null ? dashboard.getDataPlatformInstance().getUrn() : null;
-                    })
-            )
-            .dataFetcher("container", new LoadableTypeResolver<>(containerType,
-                (env) -> {
-                    final Dashboard dashboard = env.getSource();
-                    return dashboard.getContainer() != null ? dashboard.getContainer().getUrn() : null;
-                })
-            )
-            .dataFetcher("parentContainers", new ParentContainersResolver(entityClient))
-            .dataFetcher("usageStats", new DashboardUsageStatsResolver(timeseriesAspectService))
-            .dataFetcher("statsSummary", new DashboardStatsSummaryResolver(timeseriesAspectService))
-            .dataFetcher("privileges", new EntityPrivilegesResolver(entityClient))
-            .dataFetcher("exists", new EntityExistsResolver(entityService))
-        );
-        builder.type("DashboardInfo", typeWiring -> typeWiring
-            .dataFetcher("charts", new LoadableTypeBatchResolver<>(chartType,
-                (env) -> ((DashboardInfo) env.getSource()).getCharts().stream()
-                    .map(Chart::getUrn)
-                    .collect(Collectors.toList())))
-        );
-        builder.type("DashboardUserUsageCounts", typeWiring -> typeWiring
-            .dataFetcher("user", new LoadableTypeResolver<>(
-                corpUserType,
-                (env) -> ((DashboardUserUsageCounts) env.getSource()).getUser().getUrn()))
-        );
-        builder.type("DashboardStatsSummary", typeWiring -> typeWiring
-            .dataFetcher("topUsersLast30Days", new LoadableTypeBatchResolver<>(corpUserType,
-                (env) -> {
-                    DashboardStatsSummary summary = ((DashboardStatsSummary) env.getSource());
-                    return summary.getTopUsersLast30Days() != null
-                        ? summary.getTopUsersLast30Days().stream()
-                        .map(CorpUser::getUrn)
-                        .collect(Collectors.toList())
-                        : null;
-                }))
-        );
-    }
-
-    /**
-     * Configures resolvers responsible for resolving the {@link com.linkedin.datahub.graphql.generated.Chart} type.
-     */
-    private void configureChartResolvers(final RuntimeWiring.Builder builder) {
-        builder.type("Chart", typeWiring -> typeWiring
-            .dataFetcher("relationships", new EntityRelationshipsResultResolver(graphClient))
-            .dataFetcher("browsePaths", new EntityBrowsePathsResolver(this.chartType))
-            .dataFetcher("lineage", new EntityLineageResultResolver(siblingGraphService))
-            .dataFetcher("platform", new LoadableTypeResolver<>(dataPlatformType,
-                (env) -> ((Chart) env.getSource()).getPlatform().getUrn()))
-            .dataFetcher("dataPlatformInstance",
-                new LoadableTypeResolver<>(dataPlatformInstanceType,
-                    (env) -> {
-                        final Chart chart = env.getSource();
-                        return chart.getDataPlatformInstance() != null ? chart.getDataPlatformInstance().getUrn() : null;
-                    })
-            )
-            .dataFetcher("container", new LoadableTypeResolver<>(
-                containerType,
-                (env) -> {
-                    final Chart chart = env.getSource();
-                    return chart.getContainer() != null ? chart.getContainer().getUrn() : null;
-                })
-            )
-            .dataFetcher("parentContainers", new ParentContainersResolver(entityClient))
-            .dataFetcher("statsSummary", new ChartStatsSummaryResolver(this.timeseriesAspectService))
-            .dataFetcher("privileges", new EntityPrivilegesResolver(entityClient))
-            .dataFetcher("exists", new EntityExistsResolver(entityService))
-            .dataFetcher("subTypes", new SubTypesResolver(
-                this.entityClient,
-                "chart",
-                "subTypes"))
-        );
-        builder.type("ChartInfo", typeWiring -> typeWiring
-            .dataFetcher("inputs", new LoadableTypeBatchResolver<>(datasetType,
-                (env) -> ((ChartInfo) env.getSource()).getInputs().stream()
-                    .map(datasetType.getKeyProvider())
-                    .collect(Collectors.toList())))
-        );
-    }
-
-    /**
-     * Configures {@link graphql.schema.TypeResolver}s for any GQL 'union' or 'interface' types.
-     */
-    private void configureTypeResolvers(final RuntimeWiring.Builder builder) {
-        builder
-            .type("Entity", typeWiring -> typeWiring
-                .typeResolver(new EntityInterfaceTypeResolver(loadableTypes.stream()
-                    .filter(graphType -> graphType instanceof EntityType)
-                    .map(graphType -> (EntityType<?, ?>) graphType)
-                    .collect(Collectors.toList())
-                )))
-            .type("EntityWithRelationships", typeWiring -> typeWiring
-                .typeResolver(new EntityInterfaceTypeResolver(loadableTypes.stream()
-                    .filter(graphType -> graphType instanceof EntityType)
-                    .map(graphType -> (EntityType<?, ?>) graphType)
-                    .collect(Collectors.toList())
-                )))
-            .type("BrowsableEntity", typeWiring -> typeWiring
-                .typeResolver(new EntityInterfaceTypeResolver(browsableTypes.stream()
-                    .map(graphType -> (EntityType<?, ?>) graphType)
-                    .collect(Collectors.toList())
-                )))
-            .type("OwnerType", typeWiring -> typeWiring
-                .typeResolver(new EntityInterfaceTypeResolver(ownerTypes.stream()
-                    .filter(graphType -> graphType instanceof EntityType)
-                    .map(graphType -> (EntityType<?, ?>) graphType)
-                    .collect(Collectors.toList())
-                )))
-            .type("PlatformSchema", typeWiring -> typeWiring
-                .typeResolver(new PlatformSchemaUnionTypeResolver())
-            )
-            .type("HyperParameterValueType", typeWiring -> typeWiring
-                .typeResolver(new HyperParameterValueTypeResolver())
-            )
-            .type("Aspect", typeWiring -> typeWiring.typeResolver(new AspectInterfaceTypeResolver()))
-            .type("TimeSeriesAspect", typeWiring -> typeWiring
-                .typeResolver(new TimeSeriesAspectInterfaceTypeResolver()))
-            .type("ResultsType", typeWiring -> typeWiring
-                .typeResolver(new ResultsTypeResolver()));
-    }
-
-    /**
-     * Configures custom type extensions leveraged within our GraphQL schema.
-     */
-    private void configureTypeExtensions(final RuntimeWiring.Builder builder) {
-        builder.scalar(GraphQLLong);
-    }
+  private void configureChartResolvers(final RuntimeWiring.Builder builder) {
+    builder.type(
+        "Chart",
+        typeWiring ->
+            typeWiring
+                .dataFetcher("relationships", new EntityRelationshipsResultResolver(graphClient))
+                .dataFetcher("browsePaths", new EntityBrowsePathsResolver(this.chartType))
+                .dataFetcher(
+                    "aspects", new WeaklyTypedAspectsResolver(entityClient, entityRegistry))
+                .dataFetcher("lineage", new EntityLineageResultResolver(siblingGraphService))
+                .dataFetcher(
+                    "platform",
+                    new LoadableTypeResolver<>(
+                        dataPlatformType,
+                        (env) -> ((Chart) env.getSource()).getPlatform().getUrn()))
+                .dataFetcher(
+                    "dataPlatformInstance",
+                    new LoadableTypeResolver<>(
+                        dataPlatformInstanceType,
+                        (env) -> {
+                          final Chart chart = env.getSource();
+                          return chart.getDataPlatformInstance() != null
+                              ? chart.getDataPlatformInstance().getUrn()
+                              : null;
+                        }))
+                .dataFetcher(
+                    "container",
+                    new LoadableTypeResolver<>(
+                        containerType,
+                        (env) -> {
+                          final Chart chart = env.getSource();
+                          return chart.getContainer() != null
+                              ? chart.getContainer().getUrn()
+                              : null;
+                        }))
+                .dataFetcher("parentContainers", new ParentContainersResolver(entityClient))
+                .dataFetcher(
+                    "statsSummary", new ChartStatsSummaryResolver(this.timeseriesAspectService))
+                .dataFetcher("privileges", new EntityPrivilegesResolver(entityClient))
+                .dataFetcher("exists", new EntityExistsResolver(entityService)));
+    builder.type(
+        "ChartInfo",
+        typeWiring ->
+            typeWiring.dataFetcher(
+                "inputs",
+                new LoadableTypeBatchResolver<>(
+                    datasetType,
+                    (env) ->
+                        ((ChartInfo) env.getSource())
+                            .getInputs().stream()
+                                .map(datasetType.getKeyProvider())
+                                .collect(Collectors.toList()))));
+  }
+
+  /** Configures {@link graphql.schema.TypeResolver}s for any GQL 'union' or 'interface' types. */
+  private void configureTypeResolvers(final RuntimeWiring.Builder builder) {
+    builder
+        .type(
+            "Entity",
+            typeWiring ->
+                typeWiring.typeResolver(
+                    new EntityInterfaceTypeResolver(
+                        loadableTypes.stream()
+                            .filter(graphType -> graphType instanceof EntityType)
+                            .map(graphType -> (EntityType<?, ?>) graphType)
+                            .collect(Collectors.toList()))))
+        .type(
+            "EntityWithRelationships",
+            typeWiring ->
+                typeWiring.typeResolver(
+                    new EntityInterfaceTypeResolver(
+                        loadableTypes.stream()
+                            .filter(graphType -> graphType instanceof EntityType)
+                            .map(graphType -> (EntityType<?, ?>) graphType)
+                            .collect(Collectors.toList()))))
+        .type(
+            "BrowsableEntity",
+            typeWiring ->
+                typeWiring.typeResolver(
+                    new EntityInterfaceTypeResolver(
+                        browsableTypes.stream()
+                            .map(graphType -> (EntityType<?, ?>) graphType)
+                            .collect(Collectors.toList()))))
+        .type(
+            "OwnerType",
+            typeWiring ->
+                typeWiring.typeResolver(
+                    new EntityInterfaceTypeResolver(
+                        ownerTypes.stream()
+                            .filter(graphType -> graphType instanceof EntityType)
+                            .map(graphType -> (EntityType<?, ?>) graphType)
+                            .collect(Collectors.toList()))))
+        .type(
+            "PlatformSchema",
+            typeWiring -> typeWiring.typeResolver(new PlatformSchemaUnionTypeResolver()))
+        .type(
+            "HyperParameterValueType",
+            typeWiring -> typeWiring.typeResolver(new HyperParameterValueTypeResolver()))
+        .type("PropertyValue", typeWiring -> typeWiring.typeResolver(new PropertyValueResolver()))
+        .type("Aspect", typeWiring -> typeWiring.typeResolver(new AspectInterfaceTypeResolver()))
+        .type(
+            "TimeSeriesAspect",
+            typeWiring -> typeWiring.typeResolver(new TimeSeriesAspectInterfaceTypeResolver()))
+        .type("ResultsType", typeWiring -> typeWiring.typeResolver(new ResultsTypeResolver()));
+  }
+
+  /** Configures custom type extensions leveraged within our GraphQL schema. */
+  private void configureTypeExtensions(final RuntimeWiring.Builder builder) {
+    builder.scalar(GraphQLLong);
+  }
 
     /**
      * Configures resolvers responsible for resolving the {@link ERModelRelation} type.
@@ -2571,125 +2058,6 @@
             );
     }
 
-    /**
-     * Configures resolvers responsible for resolving the {@link com.linkedin.datahub.graphql.generated.DataJob} type.
-     */
-    private void configureDataJobResolvers(final RuntimeWiring.Builder builder) {
-        builder
-            .type("DataJob", typeWiring -> typeWiring
-=======
-  private void configureChartResolvers(final RuntimeWiring.Builder builder) {
-    builder.type(
-        "Chart",
-        typeWiring ->
-            typeWiring
->>>>>>> 943bb57c
-                .dataFetcher("relationships", new EntityRelationshipsResultResolver(graphClient))
-                .dataFetcher("browsePaths", new EntityBrowsePathsResolver(this.chartType))
-                .dataFetcher(
-                    "aspects", new WeaklyTypedAspectsResolver(entityClient, entityRegistry))
-                .dataFetcher("lineage", new EntityLineageResultResolver(siblingGraphService))
-                .dataFetcher(
-                    "platform",
-                    new LoadableTypeResolver<>(
-                        dataPlatformType,
-                        (env) -> ((Chart) env.getSource()).getPlatform().getUrn()))
-                .dataFetcher(
-                    "dataPlatformInstance",
-                    new LoadableTypeResolver<>(
-                        dataPlatformInstanceType,
-                        (env) -> {
-                          final Chart chart = env.getSource();
-                          return chart.getDataPlatformInstance() != null
-                              ? chart.getDataPlatformInstance().getUrn()
-                              : null;
-                        }))
-                .dataFetcher(
-                    "container",
-                    new LoadableTypeResolver<>(
-                        containerType,
-                        (env) -> {
-                          final Chart chart = env.getSource();
-                          return chart.getContainer() != null
-                              ? chart.getContainer().getUrn()
-                              : null;
-                        }))
-                .dataFetcher("parentContainers", new ParentContainersResolver(entityClient))
-                .dataFetcher(
-                    "statsSummary", new ChartStatsSummaryResolver(this.timeseriesAspectService))
-                .dataFetcher("privileges", new EntityPrivilegesResolver(entityClient))
-                .dataFetcher("exists", new EntityExistsResolver(entityService)));
-    builder.type(
-        "ChartInfo",
-        typeWiring ->
-            typeWiring.dataFetcher(
-                "inputs",
-                new LoadableTypeBatchResolver<>(
-                    datasetType,
-                    (env) ->
-                        ((ChartInfo) env.getSource())
-                            .getInputs().stream()
-                                .map(datasetType.getKeyProvider())
-                                .collect(Collectors.toList()))));
-  }
-
-  /** Configures {@link graphql.schema.TypeResolver}s for any GQL 'union' or 'interface' types. */
-  private void configureTypeResolvers(final RuntimeWiring.Builder builder) {
-    builder
-        .type(
-            "Entity",
-            typeWiring ->
-                typeWiring.typeResolver(
-                    new EntityInterfaceTypeResolver(
-                        loadableTypes.stream()
-                            .filter(graphType -> graphType instanceof EntityType)
-                            .map(graphType -> (EntityType<?, ?>) graphType)
-                            .collect(Collectors.toList()))))
-        .type(
-            "EntityWithRelationships",
-            typeWiring ->
-                typeWiring.typeResolver(
-                    new EntityInterfaceTypeResolver(
-                        loadableTypes.stream()
-                            .filter(graphType -> graphType instanceof EntityType)
-                            .map(graphType -> (EntityType<?, ?>) graphType)
-                            .collect(Collectors.toList()))))
-        .type(
-            "BrowsableEntity",
-            typeWiring ->
-                typeWiring.typeResolver(
-                    new EntityInterfaceTypeResolver(
-                        browsableTypes.stream()
-                            .map(graphType -> (EntityType<?, ?>) graphType)
-                            .collect(Collectors.toList()))))
-        .type(
-            "OwnerType",
-            typeWiring ->
-                typeWiring.typeResolver(
-                    new EntityInterfaceTypeResolver(
-                        ownerTypes.stream()
-                            .filter(graphType -> graphType instanceof EntityType)
-                            .map(graphType -> (EntityType<?, ?>) graphType)
-                            .collect(Collectors.toList()))))
-        .type(
-            "PlatformSchema",
-            typeWiring -> typeWiring.typeResolver(new PlatformSchemaUnionTypeResolver()))
-        .type(
-            "HyperParameterValueType",
-            typeWiring -> typeWiring.typeResolver(new HyperParameterValueTypeResolver()))
-        .type("PropertyValue", typeWiring -> typeWiring.typeResolver(new PropertyValueResolver()))
-        .type("Aspect", typeWiring -> typeWiring.typeResolver(new AspectInterfaceTypeResolver()))
-        .type(
-            "TimeSeriesAspect",
-            typeWiring -> typeWiring.typeResolver(new TimeSeriesAspectInterfaceTypeResolver()))
-        .type("ResultsType", typeWiring -> typeWiring.typeResolver(new ResultsTypeResolver()));
-  }
-
-  /** Configures custom type extensions leveraged within our GraphQL schema. */
-  private void configureTypeExtensions(final RuntimeWiring.Builder builder) {
-    builder.scalar(GraphQLLong);
-  }
-
   /**
    * Configures resolvers responsible for resolving the {@link
    * com.linkedin.datahub.graphql.generated.DataJob} type.
