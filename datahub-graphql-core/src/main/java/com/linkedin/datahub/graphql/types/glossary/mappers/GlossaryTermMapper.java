--- conflicted
+++ resolved
@@ -38,29 +38,7 @@
         GlossaryTerm result = new GlossaryTerm();
         result.setUrn(entityResponse.getUrn().toString());
         result.setType(EntityType.GLOSSARY_TERM);
-<<<<<<< HEAD
 
-        entityResponse.getAspects().forEach((name, aspect) -> {
-            DataMap data = aspect.getValue().data();
-            if (GLOSSARY_TERM_KEY_ASPECT_NAME.equals(name)) {
-                final GlossaryTermKey gmsKey = new GlossaryTermKey(data);
-                // Construct the legacy name from the URN itself.
-                final String legacyName = GlossaryTermUtils.getGlossaryTermName(entityResponse.getUrn().getId());
-                result.setName(legacyName);
-                result.setHierarchicalName(gmsKey.getName());
-            } else if (GLOSSARY_TERM_INFO_ASPECT_NAME.equals(name)) {
-                // Set deprecation info field.
-                result.setGlossaryTermInfo(GlossaryTermInfoMapper.map(new GlossaryTermInfo(data)));
-                // Set new properties field.
-                result.setProperties(GlossaryTermPropertiesMapper.map(new GlossaryTermInfo(data)));
-            } else if (OWNERSHIP_ASPECT_NAME.equals(name)) {
-                result.setOwnership(OwnershipMapper.map(new Ownership(data)));
-            } else if (DEPRECATION_ASPECT_NAME.equals(name)) {
-                result.setDeprecation(DeprecationMapper.map(new Deprecation(data)));
-            }
-        });
-        return result;
-=======
         EnvelopedAspectMap aspectMap = entityResponse.getAspects();
         MappingHelper<GlossaryTerm> mappingHelper = new MappingHelper<>(aspectMap, result);
         mappingHelper.mapToResult(GLOSSARY_TERM_KEY_ASPECT_NAME, this::mapGlossaryTermKey);
@@ -78,6 +56,5 @@
         GlossaryTermKey glossaryTermKey = new GlossaryTermKey(dataMap);
         glossaryTerm.setName(GlossaryTermUtils.getGlossaryTermName(glossaryTermKey.getName()));
         glossaryTerm.setHierarchicalName(glossaryTermKey.getName());
->>>>>>> adaf5598
     }
 }