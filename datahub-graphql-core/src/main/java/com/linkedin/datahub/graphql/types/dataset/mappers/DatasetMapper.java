--- conflicted
+++ resolved
@@ -56,7 +56,6 @@
         Dataset result = new Dataset();
         result.setUrn(entityResponse.getUrn().toString());
         result.setType(EntityType.DATASET);
-<<<<<<< HEAD
 
         EnvelopedAspectMap aspectMap = entityResponse.getAspects();
         MappingHelper<Dataset> mappingHelper = new MappingHelper<>(aspectMap, result);
@@ -79,6 +78,9 @@
             dataset.setEditableSchemaMetadata(EditableSchemaMetadataMapper.map(new EditableSchemaMetadata(dataMap))));
         mappingHelper.mapToResult(GLOSSARY_TERMS_ASPECT_NAME, (dataset, dataMap) ->
             dataset.setGlossaryTerms(GlossaryTermsMapper.map(new GlossaryTerms(dataMap))));
+        mappingHelper.mapToResult(CONTAINER_ASPECT_NAME, this::mapContainers);
+        mappingHelper.mapToResult(DOMAINS_ASPECT_NAME, this::mapDomains);
+
         return mappingHelper.getResult();
     }
 
@@ -131,82 +133,24 @@
         com.linkedin.datahub.graphql.generated.GlobalTags globalTags = GlobalTagsMapper.map(new GlobalTags(dataMap));
         dataset.setGlobalTags(globalTags);
         dataset.setTags(globalTags);
-=======
-        entityResponse.getAspects().forEach((name, aspect) -> {
-            DataMap data = aspect.getValue().data();
-            if (DATASET_KEY_ASPECT_NAME.equals(name)) {
-                final DatasetKey gmsKey = new DatasetKey(data);
-                result.setName(gmsKey.getName());
-                result.setOrigin(FabricType.valueOf(gmsKey.getOrigin().toString()));
-                result.setPlatform(DataPlatform.builder()
-                    .setType(EntityType.DATA_PLATFORM)
-                    .setUrn(gmsKey.getPlatform().toString()).build());
-            } else if (DATASET_PROPERTIES_ASPECT_NAME.equals(name)) {
-                final DatasetProperties gmsProperties = new DatasetProperties(data);
-                final com.linkedin.datahub.graphql.generated.DatasetProperties properties = new com.linkedin.datahub.graphql.generated.DatasetProperties();
-                properties.setDescription(gmsProperties.getDescription());
-                result.setDescription(gmsProperties.getDescription());
-                //properties.setOrigin(FabricType.valueOf(entityResponse.getUrn().getOriginEntity().toString()));
-                if (gmsProperties.getExternalUrl() != null) {
-                    properties.setExternalUrl(gmsProperties.getExternalUrl().toString());
-                }
-                properties.setCustomProperties(StringMapMapper.map(gmsProperties.getCustomProperties()));
-                //properties.setName(entityResponse.getUrn().getDatasetNameEntity()); // TODO: Move to using a display name produced by ingestion soures
-                result.setProperties(properties);
-                result.setDescription(properties.getDescription());
-                if (gmsProperties.getUri() != null) {
-                    // Deprecated field.
-                    result.setUri(gmsProperties.getUri().toString());
-                }
-            } else if (DATASET_DEPRECATION_ASPECT_NAME.equals(name)) {
-                result.setDeprecation(DatasetDeprecationMapper.map(new DatasetDeprecation(data)));
-            } else if (SCHEMA_METADATA_ASPECT_NAME.equals(name)) {
-                result.setSchema(SchemaMapper.map(new SchemaMetadata(data)));
-            } else if (EDITABLE_DATASET_PROPERTIES_ASPECT_NAME.equals(name)) {
-                final EditableDatasetProperties editableDatasetProperties = new EditableDatasetProperties(data);
-                final DatasetEditableProperties editableProperties = new DatasetEditableProperties();
-                editableProperties.setDescription(editableDatasetProperties.getDescription());
-                result.setEditableProperties(editableProperties);
-            } else if (VIEW_PROPERTIES_ASPECT_NAME.equals(name)) {
-                final ViewProperties properties = new ViewProperties(data);
-                final com.linkedin.datahub.graphql.generated.ViewProperties graphqlProperties =
-                    new com.linkedin.datahub.graphql.generated.ViewProperties();
-                graphqlProperties.setMaterialized(properties.isMaterialized());
-                graphqlProperties.setLanguage(properties.getViewLanguage());
-                graphqlProperties.setLogic(properties.getViewLogic());
-                result.setViewProperties(graphqlProperties);
-            } else if (INSTITUTIONAL_MEMORY_ASPECT_NAME.equals(name)) {
-                result.setInstitutionalMemory(InstitutionalMemoryMapper.map(new InstitutionalMemory(data)));
-            } else if (OWNERSHIP_ASPECT_NAME.equals(name)) {
-                result.setOwnership(OwnershipMapper.map(new Ownership(data)));
-            } else if (STATUS_ASPECT_NAME.equals(name)) {
-                result.setStatus(StatusMapper.map(new Status(data)));
-            } else if (GLOBAL_TAGS_ASPECT_NAME.equals(name)) {
-                com.linkedin.datahub.graphql.generated.GlobalTags globalTags = GlobalTagsMapper.map(new GlobalTags(data));
-                result.setGlobalTags(globalTags);
-                result.setTags(globalTags);
-            } else if (EDITABLE_SCHEMA_METADATA_ASPECT_NAME.equals(name)) {
-                result.setEditableSchemaMetadata(EditableSchemaMetadataMapper.map(new EditableSchemaMetadata(data)));
-            } else if (GLOSSARY_TERMS_ASPECT_NAME.equals(name)) {
-                result.setGlossaryTerms(GlossaryTermsMapper.map(new GlossaryTerms(data)));
-            } else if (CONTAINER_ASPECT_NAME.equals(name)) {
-                final com.linkedin.container.Container gmsContainer = new com.linkedin.container.Container(data);
-                result.setContainer(Container
-                    .builder()
-                    .setType(EntityType.CONTAINER)
-                    .setUrn(gmsContainer.getContainer().toString())
-                    .build());
-            } else if (DOMAINS_ASPECT_NAME.equals(name)) {
-                final Domains domains = new Domains(data);
-                // Currently we only take the first domain if it exists.
-                if (domains.getDomains().size() > 0) {
-                    result.setDomain(Domain.builder()
-                        .setType(EntityType.DOMAIN)
-                        .setUrn(domains.getDomains().get(0).toString()).build());
-                }
-            }
-        });
-        return result;
->>>>>>> 0e5811fd
+    }
+
+    private void mapContainers(@Nonnull Dataset dataset, @Nonnull DataMap dataMap) {
+        final com.linkedin.container.Container gmsContainer = new com.linkedin.container.Container(dataMap);
+        dataset.setContainer(Container
+            .builder()
+            .setType(EntityType.CONTAINER)
+            .setUrn(gmsContainer.getContainer().toString())
+            .build());
+    }
+
+    private void mapDomains(@Nonnull Dataset dataset, @Nonnull DataMap dataMap) {
+        final Domains domains = new Domains(dataMap);
+        // Currently we only take the first domain if it exists.
+        if (domains.getDomains().size() > 0) {
+            dataset.setDomain(Domain.builder()
+                .setType(EntityType.DOMAIN)
+                .setUrn(domains.getDomains().get(0).toString()).build());
+        }
     }
 }