package com.linkedin.datahub.graphql.types.dataset.mappers;

import com.linkedin.common.Deprecation;
import com.linkedin.common.GlobalTags;
import com.linkedin.common.GlossaryTerms;
import com.linkedin.common.InstitutionalMemory;
import com.linkedin.common.Ownership;
import com.linkedin.common.Status;
import com.linkedin.data.DataMap;
import com.linkedin.datahub.graphql.generated.Container;
import com.linkedin.datahub.graphql.generated.DataPlatform;
import com.linkedin.datahub.graphql.generated.Dataset;
import com.linkedin.datahub.graphql.generated.DatasetEditableProperties;
import com.linkedin.datahub.graphql.generated.Domain;
import com.linkedin.datahub.graphql.generated.EntityType;
import com.linkedin.datahub.graphql.generated.FabricType;
import com.linkedin.datahub.graphql.types.common.mappers.DeprecationMapper;
import com.linkedin.datahub.graphql.types.common.mappers.InstitutionalMemoryMapper;
import com.linkedin.datahub.graphql.types.common.mappers.OwnershipMapper;
import com.linkedin.datahub.graphql.types.common.mappers.StatusMapper;
import com.linkedin.datahub.graphql.types.common.mappers.StringMapMapper;
import com.linkedin.datahub.graphql.types.common.mappers.util.MappingHelper;
import com.linkedin.datahub.graphql.types.glossary.mappers.GlossaryTermsMapper;
import com.linkedin.datahub.graphql.types.mappers.ModelMapper;
import com.linkedin.datahub.graphql.types.tag.mappers.GlobalTagsMapper;
import com.linkedin.dataset.DatasetDeprecation;
import com.linkedin.dataset.DatasetProperties;
import com.linkedin.dataset.EditableDatasetProperties;
import com.linkedin.dataset.ViewProperties;
import com.linkedin.domain.Domains;
import com.linkedin.entity.EntityResponse;
import com.linkedin.entity.EnvelopedAspectMap;
import com.linkedin.metadata.key.DatasetKey;
import com.linkedin.schema.EditableSchemaMetadata;
import com.linkedin.schema.SchemaMetadata;
import javax.annotation.Nonnull;
import lombok.extern.slf4j.Slf4j;

import static com.linkedin.metadata.Constants.*;


/**
 * Maps GMS response objects to objects conforming to the GQL schema.
 *
 * To be replaced by auto-generated mappers implementations
 */
@Slf4j
public class DatasetMapper implements ModelMapper<EntityResponse, Dataset> {

    public static final DatasetMapper INSTANCE = new DatasetMapper();

    public static Dataset map(@Nonnull final EntityResponse dataset) {
        return INSTANCE.apply(dataset);
    }

    @Override
    public Dataset apply(@Nonnull final EntityResponse entityResponse) {
        Dataset result = new Dataset();
        result.setUrn(entityResponse.getUrn().toString());
        result.setType(EntityType.DATASET);
<<<<<<< HEAD

        EnvelopedAspectMap aspectMap = entityResponse.getAspects();
        MappingHelper<Dataset> mappingHelper = new MappingHelper<>(aspectMap, result);
        mappingHelper.mapToResult(DATASET_KEY_ASPECT_NAME, this::mapDatasetKey);
        mappingHelper.mapToResult(DATASET_PROPERTIES_ASPECT_NAME, this::mapDatasetProperties);
        mappingHelper.mapToResult(DATASET_DEPRECATION_ASPECT_NAME, (dataset, dataMap) ->
            dataset.setDeprecation(DatasetDeprecationMapper.map(new DatasetDeprecation(dataMap))));
        mappingHelper.mapToResult(SCHEMA_METADATA_ASPECT_NAME, (dataset, dataMap) ->
            dataset.setSchema(SchemaMapper.map(new SchemaMetadata(dataMap))));
        mappingHelper.mapToResult(EDITABLE_DATASET_PROPERTIES_ASPECT_NAME, this::mapEditableDatasetProperties);
        mappingHelper.mapToResult(VIEW_PROPERTIES_ASPECT_NAME, this::mapViewProperties);
        mappingHelper.mapToResult(INSTITUTIONAL_MEMORY_ASPECT_NAME, (dataset, dataMap) ->
            dataset.setInstitutionalMemory(InstitutionalMemoryMapper.map(new InstitutionalMemory(dataMap))));
        mappingHelper.mapToResult(OWNERSHIP_ASPECT_NAME, (dataset, dataMap) ->
            dataset.setOwnership(OwnershipMapper.map(new Ownership(dataMap))));
        mappingHelper.mapToResult(STATUS_ASPECT_NAME, (dataset, dataMap) ->
            dataset.setStatus(StatusMapper.map(new Status(dataMap))));
        mappingHelper.mapToResult(GLOBAL_TAGS_ASPECT_NAME, this::mapGlobalTags);
        mappingHelper.mapToResult(EDITABLE_SCHEMA_METADATA_ASPECT_NAME, (dataset, dataMap) ->
            dataset.setEditableSchemaMetadata(EditableSchemaMetadataMapper.map(new EditableSchemaMetadata(dataMap))));
        mappingHelper.mapToResult(GLOSSARY_TERMS_ASPECT_NAME, (dataset, dataMap) ->
            dataset.setGlossaryTerms(GlossaryTermsMapper.map(new GlossaryTerms(dataMap))));
        mappingHelper.mapToResult(CONTAINER_ASPECT_NAME, this::mapContainers);
        mappingHelper.mapToResult(DOMAINS_ASPECT_NAME, this::mapDomains);

        return mappingHelper.getResult();
    }

    private void mapDatasetKey(@Nonnull Dataset dataset, @Nonnull DataMap dataMap) {
        final DatasetKey gmsKey = new DatasetKey(dataMap);
        dataset.setName(gmsKey.getName());
        dataset.setOrigin(FabricType.valueOf(gmsKey.getOrigin().toString()));
        dataset.setPlatform(DataPlatform.builder()
            .setType(EntityType.DATA_PLATFORM)
            .setUrn(gmsKey.getPlatform().toString()).build());
    }

    private void mapDatasetProperties(@Nonnull Dataset dataset, @Nonnull DataMap dataMap) {
        final DatasetProperties gmsProperties = new DatasetProperties(dataMap);
        final com.linkedin.datahub.graphql.generated.DatasetProperties properties =
            new com.linkedin.datahub.graphql.generated.DatasetProperties();
        properties.setDescription(gmsProperties.getDescription());
        dataset.setDescription(gmsProperties.getDescription());
        properties.setOrigin(dataset.getOrigin());
        if (gmsProperties.getExternalUrl() != null) {
            properties.setExternalUrl(gmsProperties.getExternalUrl().toString());
        }
        properties.setCustomProperties(StringMapMapper.map(gmsProperties.getCustomProperties()));
        properties.setName(dataset.getName()); // TODO: Move to using a display name produced by ingestion soures
        dataset.setProperties(properties);
        dataset.setDescription(properties.getDescription());
        if (gmsProperties.getUri() != null) {
            dataset.setUri(gmsProperties.getUri().toString());
        }
    }

    private void mapEditableDatasetProperties(@Nonnull Dataset dataset, @Nonnull DataMap dataMap) {
        final EditableDatasetProperties editableDatasetProperties = new EditableDatasetProperties(dataMap);
        final DatasetEditableProperties editableProperties = new DatasetEditableProperties();
        editableProperties.setDescription(editableDatasetProperties.getDescription());
        dataset.setEditableProperties(editableProperties);
    }

    private void mapViewProperties(@Nonnull Dataset dataset, @Nonnull DataMap dataMap) {
        final ViewProperties properties = new ViewProperties(dataMap);
        final com.linkedin.datahub.graphql.generated.ViewProperties graphqlProperties =
            new com.linkedin.datahub.graphql.generated.ViewProperties();
        graphqlProperties.setMaterialized(properties.isMaterialized());
        graphqlProperties.setLanguage(properties.getViewLanguage());
        graphqlProperties.setLogic(properties.getViewLogic());
        dataset.setViewProperties(graphqlProperties);
    }

    private void mapGlobalTags(@Nonnull Dataset dataset, @Nonnull DataMap dataMap) {
        com.linkedin.datahub.graphql.generated.GlobalTags globalTags = GlobalTagsMapper.map(new GlobalTags(dataMap));
        dataset.setGlobalTags(globalTags);
        dataset.setTags(globalTags);
    }

    private void mapContainers(@Nonnull Dataset dataset, @Nonnull DataMap dataMap) {
        final com.linkedin.container.Container gmsContainer = new com.linkedin.container.Container(dataMap);
        dataset.setContainer(Container
            .builder()
            .setType(EntityType.CONTAINER)
            .setUrn(gmsContainer.getContainer().toString())
            .build());
    }

    private void mapDomains(@Nonnull Dataset dataset, @Nonnull DataMap dataMap) {
        final Domains domains = new Domains(dataMap);
        // Currently we only take the first domain if it exists.
        if (domains.getDomains().size() > 0) {
            dataset.setDomain(Domain.builder()
                .setType(EntityType.DOMAIN)
                .setUrn(domains.getDomains().get(0).toString()).build());
        }
=======
        entityResponse.getAspects().forEach((name, aspect) -> {
            DataMap data = aspect.getValue().data();
            if (DATASET_KEY_ASPECT_NAME.equals(name)) {
                final DatasetKey gmsKey = new DatasetKey(data);
                result.setName(gmsKey.getName());
                result.setOrigin(FabricType.valueOf(gmsKey.getOrigin().toString()));
                result.setPlatform(DataPlatform.builder()
                    .setType(EntityType.DATA_PLATFORM)
                    .setUrn(gmsKey.getPlatform().toString()).build());
            } else if (DATASET_PROPERTIES_ASPECT_NAME.equals(name)) {
                final DatasetProperties gmsProperties = new DatasetProperties(data);
                final com.linkedin.datahub.graphql.generated.DatasetProperties properties = new com.linkedin.datahub.graphql.generated.DatasetProperties();
                properties.setDescription(gmsProperties.getDescription());
                result.setDescription(gmsProperties.getDescription());
                //properties.setOrigin(FabricType.valueOf(entityResponse.getUrn().getOriginEntity().toString()));
                if (gmsProperties.getExternalUrl() != null) {
                    properties.setExternalUrl(gmsProperties.getExternalUrl().toString());
                }
                properties.setCustomProperties(StringMapMapper.map(gmsProperties.getCustomProperties()));
                //properties.setName(entityResponse.getUrn().getDatasetNameEntity()); // TODO: Move to using a display name produced by ingestion soures
                result.setProperties(properties);
                result.setDescription(properties.getDescription());
                if (gmsProperties.getUri() != null) {
                    // Deprecated field.
                    result.setUri(gmsProperties.getUri().toString());
                }
            } else if (DATASET_DEPRECATION_ASPECT_NAME.equals(name)) {
                result.setDeprecation(DatasetDeprecationMapper.map(new DatasetDeprecation(data)));
            } else if (SCHEMA_METADATA_ASPECT_NAME.equals(name)) {
                result.setSchema(SchemaMapper.map(new SchemaMetadata(data)));
            } else if (EDITABLE_DATASET_PROPERTIES_ASPECT_NAME.equals(name)) {
                final EditableDatasetProperties editableDatasetProperties = new EditableDatasetProperties(data);
                final DatasetEditableProperties editableProperties = new DatasetEditableProperties();
                editableProperties.setDescription(editableDatasetProperties.getDescription());
                result.setEditableProperties(editableProperties);
            } else if (VIEW_PROPERTIES_ASPECT_NAME.equals(name)) {
                final ViewProperties properties = new ViewProperties(data);
                final com.linkedin.datahub.graphql.generated.ViewProperties graphqlProperties =
                    new com.linkedin.datahub.graphql.generated.ViewProperties();
                graphqlProperties.setMaterialized(properties.isMaterialized());
                graphqlProperties.setLanguage(properties.getViewLanguage());
                graphqlProperties.setLogic(properties.getViewLogic());
                result.setViewProperties(graphqlProperties);
            } else if (INSTITUTIONAL_MEMORY_ASPECT_NAME.equals(name)) {
                result.setInstitutionalMemory(InstitutionalMemoryMapper.map(new InstitutionalMemory(data)));
            } else if (OWNERSHIP_ASPECT_NAME.equals(name)) {
                result.setOwnership(OwnershipMapper.map(new Ownership(data)));
            } else if (STATUS_ASPECT_NAME.equals(name)) {
                result.setStatus(StatusMapper.map(new Status(data)));
            } else if (GLOBAL_TAGS_ASPECT_NAME.equals(name)) {
                com.linkedin.datahub.graphql.generated.GlobalTags globalTags = GlobalTagsMapper.map(new GlobalTags(data));
                result.setGlobalTags(globalTags);
                result.setTags(globalTags);
            } else if (EDITABLE_SCHEMA_METADATA_ASPECT_NAME.equals(name)) {
                result.setEditableSchemaMetadata(EditableSchemaMetadataMapper.map(new EditableSchemaMetadata(data)));
            } else if (GLOSSARY_TERMS_ASPECT_NAME.equals(name)) {
                result.setGlossaryTerms(GlossaryTermsMapper.map(new GlossaryTerms(data)));
            } else if (CONTAINER_ASPECT_NAME.equals(name)) {
                final com.linkedin.container.Container gmsContainer = new com.linkedin.container.Container(data);
                result.setContainer(Container
                    .builder()
                    .setType(EntityType.CONTAINER)
                    .setUrn(gmsContainer.getContainer().toString())
                    .build());
            } else if (DOMAINS_ASPECT_NAME.equals(name)) {
                final Domains domains = new Domains(data);
                // Currently we only take the first domain if it exists.
                if (domains.getDomains().size() > 0) {
                    result.setDomain(Domain.builder()
                        .setType(EntityType.DOMAIN)
                        .setUrn(domains.getDomains().get(0).toString()).build());
                }
            } else if (DEPRECATION_ASPECT_NAME.equals(name)) {
                if (result.getDeprecation() == null) {
                    // If deprecation has not already been populated by the legacy
                    // 'datasetDeprecation' aspect, set it. If it's already been set,
                    // use the new Deprecation aspect.
                    result.setDeprecation(DeprecationMapper.map(new Deprecation(data)));
                }
            }
        });
        return result;
>>>>>>> 9bdc9af7
    }
}<|MERGE_RESOLUTION|>--- conflicted
+++ resolved
@@ -58,7 +58,6 @@
         Dataset result = new Dataset();
         result.setUrn(entityResponse.getUrn().toString());
         result.setType(EntityType.DATASET);
-<<<<<<< HEAD
 
         EnvelopedAspectMap aspectMap = entityResponse.getAspects();
         MappingHelper<Dataset> mappingHelper = new MappingHelper<>(aspectMap, result);
@@ -83,6 +82,8 @@
             dataset.setGlossaryTerms(GlossaryTermsMapper.map(new GlossaryTerms(dataMap))));
         mappingHelper.mapToResult(CONTAINER_ASPECT_NAME, this::mapContainers);
         mappingHelper.mapToResult(DOMAINS_ASPECT_NAME, this::mapDomains);
+        mappingHelper.mapToResult(DEPRECATION_ASPECT_NAME, (dataset, dataMap) ->
+            dataset.setDeprecation(DeprecationMapper.map(new Deprecation(dataMap))));
 
         return mappingHelper.getResult();
     }
@@ -155,89 +156,5 @@
                 .setType(EntityType.DOMAIN)
                 .setUrn(domains.getDomains().get(0).toString()).build());
         }
-=======
-        entityResponse.getAspects().forEach((name, aspect) -> {
-            DataMap data = aspect.getValue().data();
-            if (DATASET_KEY_ASPECT_NAME.equals(name)) {
-                final DatasetKey gmsKey = new DatasetKey(data);
-                result.setName(gmsKey.getName());
-                result.setOrigin(FabricType.valueOf(gmsKey.getOrigin().toString()));
-                result.setPlatform(DataPlatform.builder()
-                    .setType(EntityType.DATA_PLATFORM)
-                    .setUrn(gmsKey.getPlatform().toString()).build());
-            } else if (DATASET_PROPERTIES_ASPECT_NAME.equals(name)) {
-                final DatasetProperties gmsProperties = new DatasetProperties(data);
-                final com.linkedin.datahub.graphql.generated.DatasetProperties properties = new com.linkedin.datahub.graphql.generated.DatasetProperties();
-                properties.setDescription(gmsProperties.getDescription());
-                result.setDescription(gmsProperties.getDescription());
-                //properties.setOrigin(FabricType.valueOf(entityResponse.getUrn().getOriginEntity().toString()));
-                if (gmsProperties.getExternalUrl() != null) {
-                    properties.setExternalUrl(gmsProperties.getExternalUrl().toString());
-                }
-                properties.setCustomProperties(StringMapMapper.map(gmsProperties.getCustomProperties()));
-                //properties.setName(entityResponse.getUrn().getDatasetNameEntity()); // TODO: Move to using a display name produced by ingestion soures
-                result.setProperties(properties);
-                result.setDescription(properties.getDescription());
-                if (gmsProperties.getUri() != null) {
-                    // Deprecated field.
-                    result.setUri(gmsProperties.getUri().toString());
-                }
-            } else if (DATASET_DEPRECATION_ASPECT_NAME.equals(name)) {
-                result.setDeprecation(DatasetDeprecationMapper.map(new DatasetDeprecation(data)));
-            } else if (SCHEMA_METADATA_ASPECT_NAME.equals(name)) {
-                result.setSchema(SchemaMapper.map(new SchemaMetadata(data)));
-            } else if (EDITABLE_DATASET_PROPERTIES_ASPECT_NAME.equals(name)) {
-                final EditableDatasetProperties editableDatasetProperties = new EditableDatasetProperties(data);
-                final DatasetEditableProperties editableProperties = new DatasetEditableProperties();
-                editableProperties.setDescription(editableDatasetProperties.getDescription());
-                result.setEditableProperties(editableProperties);
-            } else if (VIEW_PROPERTIES_ASPECT_NAME.equals(name)) {
-                final ViewProperties properties = new ViewProperties(data);
-                final com.linkedin.datahub.graphql.generated.ViewProperties graphqlProperties =
-                    new com.linkedin.datahub.graphql.generated.ViewProperties();
-                graphqlProperties.setMaterialized(properties.isMaterialized());
-                graphqlProperties.setLanguage(properties.getViewLanguage());
-                graphqlProperties.setLogic(properties.getViewLogic());
-                result.setViewProperties(graphqlProperties);
-            } else if (INSTITUTIONAL_MEMORY_ASPECT_NAME.equals(name)) {
-                result.setInstitutionalMemory(InstitutionalMemoryMapper.map(new InstitutionalMemory(data)));
-            } else if (OWNERSHIP_ASPECT_NAME.equals(name)) {
-                result.setOwnership(OwnershipMapper.map(new Ownership(data)));
-            } else if (STATUS_ASPECT_NAME.equals(name)) {
-                result.setStatus(StatusMapper.map(new Status(data)));
-            } else if (GLOBAL_TAGS_ASPECT_NAME.equals(name)) {
-                com.linkedin.datahub.graphql.generated.GlobalTags globalTags = GlobalTagsMapper.map(new GlobalTags(data));
-                result.setGlobalTags(globalTags);
-                result.setTags(globalTags);
-            } else if (EDITABLE_SCHEMA_METADATA_ASPECT_NAME.equals(name)) {
-                result.setEditableSchemaMetadata(EditableSchemaMetadataMapper.map(new EditableSchemaMetadata(data)));
-            } else if (GLOSSARY_TERMS_ASPECT_NAME.equals(name)) {
-                result.setGlossaryTerms(GlossaryTermsMapper.map(new GlossaryTerms(data)));
-            } else if (CONTAINER_ASPECT_NAME.equals(name)) {
-                final com.linkedin.container.Container gmsContainer = new com.linkedin.container.Container(data);
-                result.setContainer(Container
-                    .builder()
-                    .setType(EntityType.CONTAINER)
-                    .setUrn(gmsContainer.getContainer().toString())
-                    .build());
-            } else if (DOMAINS_ASPECT_NAME.equals(name)) {
-                final Domains domains = new Domains(data);
-                // Currently we only take the first domain if it exists.
-                if (domains.getDomains().size() > 0) {
-                    result.setDomain(Domain.builder()
-                        .setType(EntityType.DOMAIN)
-                        .setUrn(domains.getDomains().get(0).toString()).build());
-                }
-            } else if (DEPRECATION_ASPECT_NAME.equals(name)) {
-                if (result.getDeprecation() == null) {
-                    // If deprecation has not already been populated by the legacy
-                    // 'datasetDeprecation' aspect, set it. If it's already been set,
-                    // use the new Deprecation aspect.
-                    result.setDeprecation(DeprecationMapper.map(new Deprecation(data)));
-                }
-            }
-        });
-        return result;
->>>>>>> 9bdc9af7
     }
 }