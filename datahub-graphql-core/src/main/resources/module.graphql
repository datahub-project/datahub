"""
A Page Module used for rendering custom or default layouts in the UI
"""
type DataHubPageModule implements Entity {
  """
  A primary key associated with the Page Module
  """
  urn: String!

  """
  A standard Entity Type
  """
  type: EntityType!

  """
  Whether or not this module exists on DataHub
  """
  exists: Boolean

  """
  The main properties of a DataHub page module
  """
  properties: DataHubPageModuleProperties!

  """
  Granular API for querying edges extending from this entity
  """
  relationships(input: RelationshipsInput!): EntityRelationshipsResult
}

extend type Mutation {
  """
  Create or update a DataHub page module
  """
  upsertPageModule(input: UpsertPageModuleInput!): DataHubPageModule!

  """
  Delete a DataHub page module
  """
  deletePageModule(input: DeletePageModuleInput!): Boolean!
}

"""
Input for creating or updating a DataHub page module
"""
input UpsertPageModuleInput {
  """
  The URN of the page module to update. If not provided, a new module will be created.
  """
  urn: String

  """
  The display name of this module
  """
  name: String!

  """
  The type of this module
  """
  type: DataHubPageModuleType!

  """
  The scope of this module and who can use/see it
  """
  scope: PageModuleScope!

  """
  The specific parameters stored for this module
  """
  params: PageModuleParamsInput!
}

"""
Input for the specific parameters stored for a module
"""
input PageModuleParamsInput {
  """
  The params required if the module is type LINK
  """
  linkParams: LinkModuleParamsInput

  """
  The params required if the module is type RICH_TEXT
  """
  richTextParams: RichTextModuleParamsInput

  """
  The params required if the module is type ASSET_COLLECTION
  """
  assetCollectionParams: AssetCollectionModuleParamsInput

  """
  The params required if the module is type HIERARCHY_VIEW
  """
  hierarchyViewParams: HierarchyViewModuleParamsInput
}

"""
Input for the params required if the module is type LINK
"""
input LinkModuleParamsInput {
  """
  The URL of the link
  """
  linkUrl: String!

  """
  The image URL of the link
  """
  imageUrl: String

  """
  The description of the link
  """
  description: String
}

"""
Input for the params required if the module is type RICH_TEXT
"""
input RichTextModuleParamsInput {
  """
  The content of the rich text module
  """
  content: String!
}

"""
Input for the params required if the module is type ASSET_COLLECTION
"""
input AssetCollectionModuleParamsInput {
  """
  The list of asset urns for the asset collection module
  """
  assetUrns: [String!]!

  """
  Optional dynamic filters

  The stringified json representing the logical predicate built in the UI to select assets.
  This predicate is turned into orFilters to send through graphql since graphql doesn't support
  arbitrary nesting. This string is used to restore the UI for this logical predicate.
  """
  dynamicFilterJson: String
}

"""
Input for the params required if the module is type HIERARCHY_VIEW
"""
input HierarchyViewModuleParamsInput {
  """
  The list of assets to show in the module
  """
  assetUrns: [String!]!

  """
  Whether to show related entities in the module
  """
  showRelatedEntities: Boolean!

  """
  Optional filters to filter relatedEntities (assetUrns) out

  The stringified json representing the logical predicate built in the UI to select assets.
  This predicate is turned into orFilters to send through graphql since graphql doesn't support
  arbitrary nesting. This string is used to restore the UI for this logical predicate.
  """
  relatedEntitiesFilterJson: String
}

"""
The main properties of a DataHub page module
"""
type DataHubPageModuleProperties {
  """
  The display name of this module
  """
  name: String!

  """
  Info about the surface area of the product that this module is deployed in
  """
  type: DataHubPageModuleType!

  """
  Info about the visibility of this module
  """
  visibility: DataHubPageModuleVisibility!

  """
  The specific parameters stored for this module
  """
  params: DataHubPageModuleParams!

  """
  Audit stamp for when and by whom this module was created
  """
  created: ResolvedAuditStamp!

  """
  Audit stamp for when and by whom this module was last updated
  """
  lastModified: ResolvedAuditStamp!
}

"""
Enum containing the types of page modules that there are
"""
enum DataHubPageModuleType {
  """
  Link type module
  """
  LINK
  """
  Module containing rich text to be rendered
  """
  RICH_TEXT
  """
  A module with a collection of assets
  """
  ASSET_COLLECTION
  """
  A module displaying a hierarchy to navigate
  """
  HIERARCHY
  """
  Module displaying assets owned by a user
  """
  OWNED_ASSETS
  """
  Module displaying the top domains
  """
  DOMAINS
  """
  Module displaying the assets of parent entities
  """
  ASSETS
  """
  Module displaying the hierarchy of the children of a given entity. Glossary or Domains.
  """
  CHILD_HIERARCHY
  """
  Module displaying child data products of a given domain
  """
  DATA_PRODUCTS
  """
  Module displaying the related terms of a given glossary term
  """
  RELATED_TERMS
  """
  Module displaying the platforms in the instance
  """
  PLATFORMS
  """
<<<<<<< HEAD
  Module displaying the lineage of an asset
  """
  LINEAGE
=======
  Module displaying the columns of a dataset
  """
  COLUMNS
>>>>>>> b1d28340
  """
  Unknown module type - this can occur with corrupted data or rolling back to versions without new modules
  """
  UNKNOWN
}

"""
Info about the visibility of this module
"""
type DataHubPageModuleVisibility {
  """
  The scope of this module and who can use/see it
  """
  scope: PageModuleScope
}

"""
Different scopes for where this module is relevant
"""
enum PageModuleScope {
  """
  This module is used for individual use only
  """
  PERSONAL
  """
  This module is used across users
  """
  GLOBAL
}

"""
The specific parameters stored for a module
"""
type DataHubPageModuleParams {
  """
  The params required if the module is type LINK
  """
  linkParams: LinkModuleParams

  """
  The params required if the module is type RICH_TEXT
  """
  richTextParams: RichTextModuleParams

  """
  The params required if the module is type ASSET_COLLECTION
  """
  assetCollectionParams: AssetCollectionModuleParams

  """
  The params required if the module is type HIERARCHY_VIEW
  """
  hierarchyViewParams: HierarchyViewModuleParams
}

"""
The params required if the module is type LINK
"""
type LinkModuleParams {
  """
  The URL of the link
  """
  linkUrl: String!

  """
  The image URL of the link
  """
  imageUrl: String

  """
  The description of the link
  """
  description: String
}

"""
The params required if the module is type RICH_TEXT
"""
type RichTextModuleParams {
  """
  The content of the rich text module
  """
  content: String!
}

"""
The params required if the module is type ASSET_COLLECTION
"""
type AssetCollectionModuleParams {
  """
  The list of asset urns for the asset collection module
  """
  assetUrns: [String!]!

  """
  Optional dynamic filter

  The stringified json representing the logical predicate built in the UI to select assets.
  This predicate is turned into orFilters to send through graphql since graphql doesn't support
  arbitrary nesting. This string is used to restore the UI for this logical predicate.
  """
  dynamicFilterJson: String
}

"""
The params required if the module is type HIERARCHY_VIEW
"""
type HierarchyViewModuleParams {
  """
  The list of assets to show in the module
  """
  assetUrns: [String!]!

  """
  Whether to show related entities in the module
  """
  showRelatedEntities: Boolean!

  """
  Optional filters to filter relatedEntities (assetUrns) out

  The stringified json representing the logical predicate built in the UI to select assets.
  This predicate is turned into orFilters to send through graphql since graphql doesn't support
  arbitrary nesting. This string is used to restore the UI for this logical predicate.
  """
  relatedEntitiesFilterJson: String
}

"""
Input for deleting a DataHub page module
"""
input DeletePageModuleInput {
  """
  The URN of the page module to delete
  """
  urn: String!
}<|MERGE_RESOLUTION|>--- conflicted
+++ resolved
@@ -252,15 +252,13 @@
   """
   PLATFORMS
   """
-<<<<<<< HEAD
   Module displaying the lineage of an asset
   """
   LINEAGE
-=======
+  """
   Module displaying the columns of a dataset
   """
   COLUMNS
->>>>>>> b1d28340
   """
   Unknown module type - this can occur with corrupted data or rolling back to versions without new modules
   """
