--- conflicted
+++ resolved
@@ -43,15 +43,14 @@
   managePolicies: Boolean!
 
   """
-<<<<<<< HEAD
   Whether the user should be able to view metadata proposals.
   """
   viewMetadataProposals: Boolean!
-=======
+
+  """
   Whether the user should be able to manage users & groups
   """
   manageIdentities: Boolean!
->>>>>>> 07b74b65
 }
 
 """
@@ -69,14 +68,12 @@
   """
   policiesConfig: PoliciesConfig!
 
-<<<<<<< HEAD
   actionRequestsConfig: ActionRequestsConfig!
-=======
+
   """
   Configurations related to the User & Group management
   """
   identityManagementConfig: IdentityManagementConfig!
->>>>>>> 07b74b65
 }
 
 """
