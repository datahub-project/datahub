--- conflicted
+++ resolved
@@ -598,18 +598,16 @@
   If turned on, exposes the versioning feature by allowing users to link entities in the UI.
   """
   entityVersioningEnabled: Boolean!
-<<<<<<< HEAD
+
   """
   If turned on, show the "has siblings" filter in search
   """
   showHasSiblingsFilter: Boolean!
-=======
 
   """
   If turned on, show the redesigned search bar's autocomplete
   """
   showSearchBarAutocompleteRedesign: Boolean!
->>>>>>> 92581f01
 }
 
 """
