--- conflicted
+++ resolved
@@ -615,7 +615,6 @@
     """
     Optional start offset, defaults to 20.
     """
-<<<<<<< HEAD
     count: Int): EntityIncidentsResult
 }
 
@@ -655,8 +654,4 @@
     Optional start offset, defaults to 20.
     """
     count: Int): EntityIncidentsResult
-=======
-    count: Int
-  ): EntityIncidentsResult
->>>>>>> c130241c
 }