# GraphQL for authentication related operations

extend type Query {
  """
  Generates an access token for DataHub APIs for a particular user & of a particular type
  Deprecated, use createAccessToken instead
  """
  getAccessToken(input: GetAccessTokenInput!): AccessToken

  """
  List access tokens stored in DataHub.
  """
  listAccessTokens(input: ListAccessTokenInput!): ListAccessTokenResult!

  """
  Fetches the metadata of an access token.
  This is useful to debug when you have a raw token but don't know the actor.
  """
  getAccessTokenMetadata(token: String!): AccessTokenMetadata!

  """
  Experimental API to debug Access for users.
  Backward incompatible changes will be made without notice in the future.
  Do not build on top of this API.
  """
  debugAccess(userUrn: String!): DebugAccessResult!
}

extend type Mutation {
  """
  Generates an access token for DataHub APIs for a particular user & of a particular type
  """
  createAccessToken(input: CreateAccessTokenInput!): AccessToken

  """
  Revokes access tokens.
  """
  revokeAccessToken(tokenId: String!): Boolean!
}

"""
Input required to fetch a new Access Token.
"""
input GetAccessTokenInput {
  """
  The type of the Access Token.
  """
  type: AccessTokenType!

  """
  The actor associated with the Access Token.
  """
  actorUrn: String!

  """
  The duration for which the Access Token is valid.
  """
  duration: AccessTokenDuration!
}

input CreateAccessTokenInput {
  """
  The type of the Access Token.
  """
  type: AccessTokenType!

  """
  The actor associated with the Access Token.
  """
  actorUrn: String!

  """
  The duration for which the Access Token is valid.
  """
  duration: AccessTokenDuration!

  """
  The name of the token to be generated.
  """
  name: String!

  """
  Description of the token if defined.
  """
  description: String
}

"""
A type of DataHub Access Token.
"""
enum AccessTokenType {
  """
  Generates a personal access token
  """
  PERSONAL
}

"""
The duration for which an Access Token is valid.
"""
enum AccessTokenDuration {
  """
  1 hour
  """
  ONE_HOUR

  """
  1 day
  """
  ONE_DAY

  """
  1 week
  """
  ONE_WEEK

  """
  1 month
  """
  ONE_MONTH

  """
  3 months
  """
  THREE_MONTHS

  """
  6 months
  """
  SIX_MONTHS

  """
  1 year
  """
  ONE_YEAR

  """
  No expiry
  """
  NO_EXPIRY
}

type AccessToken {
  """
  The access token itself
  """
  accessToken: String!

  """
  Metadata about the generated token
  """
  metadata: AccessTokenMetadata
}

"""
Input arguments for listing access tokens
"""
input ListAccessTokenInput {
  """
  The starting offset of the result set, default is 0
  """
  start: Int

  """
  The number of results to be returned, default is 20
  """
  count: Int

  """
  Facet filters to apply to search results, default is no filters
  """
  filters: [FacetFilterInput!]
}

"""
Results returned when listing access tokens
"""
type ListAccessTokenResult {
  """
  The starting offset of the result set
  """
  start: Int!

  """
  The number of results to be returned
  """
  count: Int!

  """
  The total number of results in the result set
  """
  total: Int!

  """
  The token metadata themselves
  """
  tokens: [AccessTokenMetadata!]!
}

type AccessTokenMetadata implements Entity {
  """
  The primary key of the access token
  """
  urn: String!

  """
  The standard Entity Type
  """
  type: EntityType!

  """
  The unique identifier of the token.
  """
  id: String!

  """
  The name of the token, if it exists.
  """
  name: String!

  """
  The description of the token if defined.
  """
  description: String

  """
  The actor associated with the Access Token.
  """
  actorUrn: String!

  """
  The actor who created the Access Token.
  """
  ownerUrn: String!

  """
  The time when token was generated at.
  """
  createdAt: Long!

  """
  Time when token will be expired.
  """
  expiresAt: Long

  """
  Granular API for querying edges extending from this entity
  """
  relationships(input: RelationshipsInput!): EntityRelationshipsResult
}

"""
Shared privileges object across entities. Not all privileges apply to every entity.
"""
type EntityPrivileges {
  """
  Whether or not a user can create child entities under a parent entity.
  For example, can one create Terms/Node sunder a Glossary Node.
  """
  canManageChildren: Boolean

  """
  Whether or not a user can delete or move this entity.
  """
  canManageEntity: Boolean

  """
  Whether or not a user can create or delete lineage edges for an entity.
  """
  canEditLineage: Boolean

  """
  Whether or not a user update the embed information
  """
  canEditEmbed: Boolean

  """
  Whether or not a user can update the Queries for the entity (e.g. dataset)
  """
  canEditQueries: Boolean

  """
  Whether or not a user can update the properties for the entity (e.g. dataset)
  """
  canEditProperties: Boolean

  """
<<<<<<< HEAD
  Whether or not a user can update incidents for the entity
  """
  canEditIncidents: Boolean
=======
  Whether or not a user can update tags for the entity
  """
  canEditTags: Boolean

  """
  Whether or not a user can update glossary terms for the entity
  """
  canEditGlossaryTerms: Boolean

  """
  Whether or not a user can update the description for the entity
  """
  canEditDescription: Boolean

  """
  Whether or not a user can update the links for the entity
  """
  canEditLinks: Boolean

  """
  Whether or not a user can update the domain(s) for the entity
  """
  canEditDomains: Boolean

  """
  Whether or not a user can update the data product(s) that the entity belongs to
  """
  canEditDataProducts: Boolean

  """
  Whether or not a user can update the owners for the entity
  """
  canEditOwners: Boolean

  """
  Whether or not a user can update the incidents for an asset
  """
  canEditIncidents: Boolean

  """
  Whether or not a user can update assertions for an asset
  """
  canEditAssertions: Boolean

  """
  Whether or not a user can update the deprecation status for an entity
  """
  canEditDeprecation: Boolean

  """
  Whether or not a user can update the schema field tags for a dataset
  """
  canEditSchemaFieldTags: Boolean

  """
  Whether or not a user can update the schema field tags for a dataset
  """
  canEditSchemaFieldGlossaryTerms: Boolean

  """
  Whether or not a user can update the schema field tags for a dataset
  """
  canEditSchemaFieldDescription: Boolean

  """
  Whether the user can view dataset usage stats
  """
  canViewDatasetUsage: Boolean

  """
  Whether the user can view dataset profiling stats
  """
  canViewDatasetProfile: Boolean

  """
  Whether the user can view dataset operations
  """
  canViewDatasetOperations: Boolean

  """
  Whether the user can manage asset summary
  """
  canManageAssetSummary: Boolean
>>>>>>> c130241c
}

"""
Experimental API result to debug Access for users.
Backward incompatible changes will be made without notice in the future.
"""
type DebugAccessResult {
  """
  Roles that the user has.
  """
  roles: [String!]!

  """
  Groups that the user belongs to.
  """
  groups: [String!]!

  """
  List of groups that the user is assigned to AND where the group has a role.
  This is a subset of the groups property.
  """
  groupsWithRoles: [String!]!

  """
  Final set of roles that are coming through groups.
  If not role assigned to groups, then this would be empty.
  """
  rolesViaGroups: [String!]!

  """
  Union of `roles` + `rolesViaGroups` that the user has.
  """
  allRoles: [String!]!

  """
  List of Policy that apply to this user directly or indirectly.
  """
  policies: [String!]!

  """
  List of privileges that this user has directly or indirectly.
  """
  privileges: [String!]!
}<|MERGE_RESOLUTION|>--- conflicted
+++ resolved
@@ -285,49 +285,44 @@
   canEditProperties: Boolean
 
   """
-<<<<<<< HEAD
-  Whether or not a user can update incidents for the entity
+  Whether or not a user can update tags for the entity
+  """
+  canEditTags: Boolean
+
+  """
+  Whether or not a user can update glossary terms for the entity
+  """
+  canEditGlossaryTerms: Boolean
+
+  """
+  Whether or not a user can update the description for the entity
+  """
+  canEditDescription: Boolean
+
+  """
+  Whether or not a user can update the links for the entity
+  """
+  canEditLinks: Boolean
+
+  """
+  Whether or not a user can update the domain(s) for the entity
+  """
+  canEditDomains: Boolean
+
+  """
+  Whether or not a user can update the data product(s) that the entity belongs to
+  """
+  canEditDataProducts: Boolean
+
+  """
+  Whether or not a user can update the owners for the entity
+  """
+  canEditOwners: Boolean
+
+  """
+  Whether or not a user can update the incidents for an asset
   """
   canEditIncidents: Boolean
-=======
-  Whether or not a user can update tags for the entity
-  """
-  canEditTags: Boolean
-
-  """
-  Whether or not a user can update glossary terms for the entity
-  """
-  canEditGlossaryTerms: Boolean
-
-  """
-  Whether or not a user can update the description for the entity
-  """
-  canEditDescription: Boolean
-
-  """
-  Whether or not a user can update the links for the entity
-  """
-  canEditLinks: Boolean
-
-  """
-  Whether or not a user can update the domain(s) for the entity
-  """
-  canEditDomains: Boolean
-
-  """
-  Whether or not a user can update the data product(s) that the entity belongs to
-  """
-  canEditDataProducts: Boolean
-
-  """
-  Whether or not a user can update the owners for the entity
-  """
-  canEditOwners: Boolean
-
-  """
-  Whether or not a user can update the incidents for an asset
-  """
-  canEditIncidents: Boolean
 
   """
   Whether or not a user can update assertions for an asset
@@ -373,7 +368,6 @@
   Whether the user can manage asset summary
   """
   canManageAssetSummary: Boolean
->>>>>>> c130241c
 }
 
 """
