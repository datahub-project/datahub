--- conflicted
+++ resolved
@@ -2178,7 +2178,6 @@
 
     """
     A steward, expert, or delegate responsible for the asset.
-<<<<<<< HEAD
     """
     DATA_STEWARD
 
@@ -2197,26 +2196,6 @@
     A person or group that is in charge of developing the code
     Deprecated! This ownership type is no longer supported. Use TECHNICAL_OWNER instead.
     """
-=======
-    """
-    DATA_STEWARD
-
-    """
-    No specific type associated with the owner.
-    """
-    NONE
-
-    """
-    A person or group that owns the data.
-    Deprecated! This ownership type is no longer supported. Use TECHNICAL_OWNER instead.
-    """
-    DATAOWNER @deprecated
-
-    """
-    A person or group that is in charge of developing the code
-    Deprecated! This ownership type is no longer supported. Use TECHNICAL_OWNER instead.
-    """
->>>>>>> 4476356e
     DEVELOPER @deprecated
 
     """
@@ -4573,18 +4552,13 @@
 }
 
 """
-<<<<<<< HEAD
-Entities that are able to own other entities
-=======
 A Dataset schema field (i.e. column)
->>>>>>> 4476356e
 """
 type SchemaFieldRef {
   """
   A schema field urn
   """
   urn: String!
-<<<<<<< HEAD
 
   """
   A schema field path
@@ -5141,564 +5115,6 @@
     An optional type of a sub resource to attach the Tag to
     """
     subResourceType: SubResourceType
-=======
->>>>>>> 4476356e
-
-  """
-  A schema field path
-  """
-  path: String!
-}
-
-"""
-An event representing an event in the assertion evaluation lifecycle.
-"""
-type AssertionRunEvent implements TimeSeriesAspect {
-  """
-  The time at which the assertion was evaluated
-  """
-  timestampMillis: Long!
-
-  """
-  Urn of assertion which is evaluated
-  """
-  assertionUrn: String!
-
-  """
-  Urn of entity on which the assertion is applicable
-  """
-  asserteeUrn: String!
-
-  """
-  Native (platform-specific) identifier for this run
-  """
-  runId: String!
-
-  """
-  The status of the assertion run as per this timeseries event.
-  """
-  status: AssertionRunStatus!
-
-  """
-  Specification of the batch which this run is evaluating
-  """
-  batchSpec: BatchSpec
-
-  """
-  Information about the partition that was evaluated
-  """
-  partitionSpec: PartitionSpec
-
-  """
-  Runtime parameters of evaluation
-  """
-  runtimeContext: [StringMapEntry!]
-
-  """
-  Results of assertion, present if the status is COMPLETE
-  """
-  result: AssertionResult
-
-}
-
-"""
-The result of evaluating an assertion.
-"""
-type AssertionResult {
-    """
-    The final result, e.g. either SUCCESS or FAILURE.
-    """
-    type: AssertionResultType!
-
-    """
-    Number of rows for evaluated batch
-    """
-    rowCount: Long
-
-    """
-    Number of rows with missing value for evaluated batch
-    """
-    missingCount: Long
-
-    """
-    Number of rows with unexpected value for evaluated batch
-    """
-    unexpectedCount: Long
-
-    """
-    Observed aggregate value for evaluated batch
-    """
-    actualAggValue: Float
-
-    """
-    URL where full results are available
-    """
-    externalUrl: String
-    
-    """
-    Native results / properties of evaluation
-    """
-    nativeResults: [StringMapEntry!]
-
-}
-
-type BatchSpec {
-    """
-    The native identifier as specified by the system operating on the batch.
-    """
-    nativeBatchId: String
-
-    """
-    A query that identifies a batch of data
-    """
-    query: String
-
-    """
-    Any limit to the number of rows in the batch, if applied
-    """
-    limit: Int
-    
-    """
-    Custom properties of the Batch
-    """
-    customProperties: [StringMapEntry!]
-}
-
-"""
-The result type of an assertion, success or failure.
-"""
-enum AssertionResultType {
-    """
-    The assertion succeeded.
-    """
-    SUCCESS
-
-    """
-    The assertion failed.
-    """
-    FAILURE
-}
-
-"""
-The state of an assertion run, as defined within an Assertion Run Event.
-"""
-enum AssertionRunStatus {
-    """
-    An assertion run has completed.
-    """
-    COMPLETE
-}
-
-"""
-An "aggregation" function that can be applied to column values of a Dataset to create the input to an Assertion Operator.
-"""
-enum AssertionStdAggregation {
-    """
-    Assertion is applied on individual column value
-    """
-    IDENTITY
-
-    """
-    Assertion is applied on column mean 
-    """
-    MEAN
-
-    """
-    Assertion is applied on column median
-    """
-    MEDIAN
-
-    """
-    Assertion is applied on number of distinct values in column
-    """
-    UNIQUE_COUNT
-
-    """
-    Assertion is applied on proportion of distinct values in column
-    """
-    UNIQUE_PROPOTION
-
-    """
-    Assertion is applied on number of null values in column
-    """
-    NULL_COUNT
-
-    """
-    Assertion is applied on proportion of null values in column
-    """
-    NULL_PROPORTION
-
-    """
-    Assertion is applied on column std deviation
-    """
-    STDDEV
-
-    """
-    Assertion is applied on column min
-    """
-    MIN
-
-    """
-    Assertion is applied on column std deviation
-    """
-    MAX
-
-    """
-    Assertion is applied on column sum
-    """
-    SUM
-
-    """
-    Assertion is applied on all columns
-    """
-    COLUMNS
-
-    """
-    Assertion is applied on number of columns
-    """
-    COLUMN_COUNT
-
-    """
-    Assertion is applied on number of rows
-    """
-    ROW_COUNT
-
-    """
-    Other
-    """
-    _NATIVE_
-}
-
-"""
-A standard operator or condition that constitutes an assertion definition
-"""
-enum AssertionStdOperator {
-    """
-    Value being asserted is between min_value and max_value
-    """
-    BETWEEN
-
-    """
-    Value being asserted is less than max_value
-    """
-    LESS_THAN
-
-    """
-    Value being asserted is less than or equal to max_value
-    """
-    LESS_THAN_OR_EQUAL_TO
-
-    """
-    Value being asserted is greater than min_value
-    """
-    GREATER_THAN
-
-    """
-    Value being asserted is greater than or equal to min_value
-    """
-    GREATER_THAN_OR_EQUAL_TO
-
-    """
-    Value being asserted is equal to value
-    """
-    EQUAL_TO
-
-    """
-    Value being asserted is not null
-    """
-    NOT_NULL 
-
-    """
-    Value being asserted contains value
-    """
-    CONTAIN
-
-    """
-    Value being asserted ends with value
-    """
-    END_WITH
-
-    """
-    Value being asserted starts with value
-    """
-    START_WITH
-
-    """
-    Value being asserted is one of the array values
-    """
-    IN
-
-    """
-    Other
-    """  
-    _NATIVE_
-}
-
-
-"""
-Parameters for AssertionStdOperators
-"""
-type AssertionStdParameters {
-  """
-  The value parameter of an assertion
-  """
-  value: AssertionStdParameter
-
-  """
-  The maxValue parameter of an assertion
-  """
-  maxValue: AssertionStdParameter
-
-  """
-  The minValue parameter of an assertion
-  """
-  minValue: AssertionStdParameter
-}
-
-"""
-Parameter for AssertionStdOperator.
-"""
-type AssertionStdParameter {
-  """
-  The parameter value
-  """
-  value: String!
-
-  """
-  The type of the parameter
-  """
-  type: AssertionStdParameterType!
-}
-
-"""
-The type of an AssertionStdParameter
-"""
-enum AssertionStdParameterType {
-  STRING
-  NUMBER
-  LIST
-  SET
-  UNKNOWN
-}
-
-"""
-The scope that a Dataset-level assertion applies to.
-"""
-enum DatasetAssertionScope {
-    """
-    Assertion applies to columns of a dataset.
-    """
-    DATASET_COLUMN,
-
-    """
-    Assertion applies to rows of a dataset.
-    """
-    DATASET_ROWS,
-
-    """
-    Assertion applies to schema of a dataset.
-    """
-    DATASET_SCHEMA
-
-    """
-    The scope of an assertion is unknown.
-    """
-    UNKNOWN
-}
-
-"""
-The top-level assertion type. Currently single Dataset assertions are the only type supported.
-"""
-enum AssertionType {
-    DATASET
-}
-
-"""
-Result returned when fetching run events for an assertion.
-"""
-type AssertionRunEventsResult {
-  """
-  The total number of run events returned
-  """
-  total: Int!
-
-  """
-  The number of failed run events
-  """
-  failed: Int!
-
-  """
-  The number of succeeded run events
-  """
-  succeeded: Int!
-
-  """
-  The run events themselves
-  """
-  runEvents: [AssertionRunEvent!]!
-}
-
-"""
-A list of Assertions Associated with an Entity
-"""
-type EntityAssertionsResult {
-  """
-  The starting offset of the result set returned
-  """
-  start: Int!
-
-  """
-  The number of assertions in the returned result set
-  """
-  count: Int!
-
-  """
-  The total number of assertions in the result set
-  """
-  total: Int!
-
-  """
-  The assertions themselves
-  """
-  assertions: [Assertion!]!
-}
-
-"""
-Operational info for an entity.
-"""
-type Operation implements TimeSeriesAspect {
-    """
-    The time at which the profile was reported
-    """
-    timestampMillis: Long!
-
-    """
-    When the entity was last updated.
-    """
-    lastUpdatedTimestamp: Long!
-
-    """
-    Actor who issued this operation.
-    """
-    actor: String
-
-    """
-    Operation type of change.
-    """
-    operationType: OperationType!
-
-    """
-    How many rows were affected by this operation.
-    """
-    numAffectedRows: Long
-
-    """
-    Which other datasets were affected by this operation.
-    """
-    affectedDatasets: [String!]
-}
-
-"""
-Enum to define the operation type when an entity changes.
-"""
-enum OperationType {
-    """
-    When data is inserted.
-    """
-    INSERT
-
-    """
-    When data is updated.
-    """
-    UPDATE
-    """
-    When data is deleted.
-    """
-    DELETE
-    """
-    When data is created.
-    """
-    CREATE
-}
-
-"""
-Information about Metadata Entity deprecation status
-"""
-type Deprecation {
-    """
-    Whether the entity has been deprecated by owner
-    """
-    deprecated: Boolean!
-
-    """
-    The time user plan to decommission this entity
-    """
-    decommissionTime: Long
-
-    """
-    Additional information about the entity deprecation plan
-    """
-    note: String
-
-    """
-    The user who will be credited for modifying this deprecation content
-    """
-    actor: String
-}
-
-"""
-Input provided when updating the association between a Metadata Entity and a Glossary Term
-"""
-input TermAssociationInput {
-    """
-    The primary key of the Glossary Term to add or remove
-    """
-    termUrn: String!
-
-    """
-    The target Metadata Entity to add or remove the Glossary Term from
-    """
-    resourceUrn: String!
-
-    """
-    An optional type of a sub resource to attach the Glossary Term to
-    """
-    subResourceType: SubResourceType
-
-    """
-    An optional sub resource identifier to attach the Glossary Term to
-    """
-    subResource: String
-}
-
-"""
-A type of Metadata Entity sub resource
-"""
-enum SubResourceType {
-    """
-    A Dataset field or column
-    """
-    DATASET_FIELD
-}
-
-"""
-Input provided when updating the association between a Metadata Entity and a Tag
-"""
-input TagAssociationInput {
-    """
-    The primary key of the Tag to add or remove
-    """
-    tagUrn: String!
-
-    """
-    The target Metadata Entity to add or remove the Tag to
-    """
-    resourceUrn: String!
-
-    """
-    An optional type of a sub resource to attach the Tag to
-    """
-    subResourceType: SubResourceType
 
     """
     An optional sub resource identifier to attach the Tag to
