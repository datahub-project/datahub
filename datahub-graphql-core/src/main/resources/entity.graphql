# Extending the GQL type system to include Long type used for dates
scalar Long

"""
Root GraphQL API Schema
"""
schema {
    query: Query
    mutation: Mutation
}

"""
Root type used for fetching DataHub Metadata
Coming soon listEntity queries for listing all entities of a given type
"""
type Query {
    """
    Fetch a Data Platform by primary key (urn)
    """
    dataPlatform(urn: String!): DataPlatform

    """
    Fetch a CorpUser, representing a DataHub platform user, by primary key (urn)
    """
    corpUser(urn: String!): CorpUser

    """
    Fetch a CorpGroup, representing a DataHub platform group by primary key (urn)
    """
    corpGroup(urn: String!): CorpGroup

    """
    Fetch a Dataset by primary key (urn)
    """
    dataset(urn: String!): Dataset

    """
    Fetch a Dataset by primary key (urn) at a point in time based on aspect versions (versionStamp)
    """
    versionedDataset(urn: String!, versionStamp: String): VersionedDataset

    """
    Fetch a Dashboard by primary key (urn)
    """
    dashboard(urn: String!): Dashboard

    """
    Fetch a Notebook by primary key (urn)
    """
    notebook(urn: String!): Notebook

    """
    Fetch a Chart by primary key (urn)
    """
    chart(urn: String!): Chart

    """
    Fetch a Data Flow (or Data Pipeline) by primary key (urn)
    """
    dataFlow(urn: String!): DataFlow

    """
    Fetch a Data Job (or Data Task) by primary key (urn)
    """
    dataJob(urn: String!): DataJob

    """
    Fetch a Tag by primary key (urn)
    """
    tag(urn: String!): Tag

    """
    Fetch a Glossary Term by primary key (urn)
    """
    glossaryTerm(urn: String!): GlossaryTerm

    """
    Fetch a Glossary Node by primary key (urn)
    """
    glossaryNode(urn: String!): GlossaryNode

    """
    Fetch an Entity Container by primary key (urn)
    """
    container(urn: String!): Container

    """
    Fetch a Domain by primary key (urn)
    """
    domain(urn: String!): Domain

    """
    Fetch an Assertion by primary key (urn)
    """
    assertion(urn: String!): Assertion

    """
    List all DataHub Access Policies
    """
    listPolicies(input: ListPoliciesInput!): ListPoliciesResult

    """
    Get all granted privileges for the given actor and resource
    """
    getGrantedPrivileges(input: GetGrantedPrivilegesInput!): Privileges

    """
    Incubating: Fetch an ML Model by primary key (urn)
    """
    mlModel(urn: String!): MLModel

    """
    Incubating: Fetch an ML Model Group by primary key (urn)
    """
    mlModelGroup(urn: String!): MLModelGroup

    """
    Incubating: Fetch a ML Feature by primary key (urn)
    """
    mlFeature(urn: String!): MLFeature

    """
    Incubating: Fetch a ML Feature Table by primary key (urn)
    """
    mlFeatureTable(urn: String!): MLFeatureTable

    """
    Incubating: Fetch a ML Primary Key by primary key (urn)
    """
    mlPrimaryKey(urn: String!): MLPrimaryKey

    """
    List all DataHub Users
    """
    listUsers(input: ListUsersInput!): ListUsersResult

    """
    List all DataHub Groups
    """
    listGroups(input: ListGroupsInput!): ListGroupsResult

    """
    Fetches the number of entities ingested by type
    """
    getEntityCounts(input: EntityCountInput): EntityCountResults

    """
    List all DataHub Domains
    """
    listDomains(input: ListDomainsInput!): ListDomainsResult

    """
    Get all GlossaryTerms without a parentNode
    """
    getRootGlossaryTerms(input: GetRootGlossaryEntitiesInput!): GetRootGlossaryTermsResult

    """
    Get all GlossaryNodes without a parentNode
    """
    getRootGlossaryNodes(input: GetRootGlossaryEntitiesInput!): GetRootGlossaryNodesResult

    """
    Get whether or not not an entity exists
    """
    entityExists(urn: String!): Boolean

    """
    Gets the current invite token. If the optional regenerate param is set to true, generate a new invite token.
    """
    getNativeUserInviteToken: InviteToken

    """
    Gets an entity based on its urn
    """
    entity(urn: String!): Entity
}

"""
Root type used for updating DataHub Metadata
Coming soon createEntity, addOwner, removeOwner mutations
"""
type Mutation {
    """
    Update the metadata about a particular Dataset
    """
    updateDataset(urn: String!, input: DatasetUpdateInput!): Dataset

    """
    Update the metadata about a batch of Datasets
    """
    updateDatasets(input: [BatchDatasetUpdateInput!]!): [Dataset]

    """
    Update the metadata about a particular Chart
    """
    updateChart(urn: String!, input: ChartUpdateInput!): Chart

    """
    Update the metadata about a particular Dashboard
    """
    updateDashboard(urn: String!, input: DashboardUpdateInput!): Dashboard

    """
    Update the metadata about a particular Notebook
    """
    updateNotebook(urn: String!, input: NotebookUpdateInput!): Notebook

    """
    Update the metadata about a particular Data Flow (Pipeline)
    """
    updateDataFlow(urn: String!, input: DataFlowUpdateInput!): DataFlow

    """
    Update the metadata about a particular Data Job (Task)
    """
    updateDataJob(urn: String!, input: DataJobUpdateInput!): DataJob

    """
    Create a new tag. Requires the 'Manage Tags' or 'Create Tags' Platform Privilege. If a Tag with the provided ID already exists,
    it will be overwritten.
    """
    createTag(
      "Inputs required to create a new Tag."
      input: CreateTagInput!): String

    """
    Update the information about a particular Entity Tag
    """
    updateTag(urn: String!, input: TagUpdateInput!): Tag

    """
    Delete a Tag
    """
    deleteTag(
      "The urn of the Tag to delete"
      urn: String!): Boolean

    """
    Set the hex color associated with an existing Tag
    """
    setTagColor(urn: String!, colorHex: String!): Boolean

    """
    Create a policy and returns the resulting urn
    """
    createPolicy(input: PolicyUpdateInput!): String

    """
    Update an existing policy and returns the resulting urn
    """
    updatePolicy(urn: String!, input: PolicyUpdateInput!): String

    """
    Remove an existing policy and returns the policy urn
    """
    deletePolicy(urn: String!): String

    """
		Add a tag to a particular Entity or subresource
    """
    addTag(input: TagAssociationInput!): Boolean

    """
		Add multiple tags to a particular Entity or subresource
    """
    addTags(input: AddTagsInput!): Boolean

    """
    Add tags to multiple Entities or subresources
    """
    batchAddTags(input: BatchAddTagsInput!): Boolean

    """
		Remove a tag from a particular Entity or subresource
    """
    removeTag(input: TagAssociationInput!): Boolean

    """
		Remove tags from multiple Entities or subresource
    """
    batchRemoveTags(input: BatchRemoveTagsInput!): Boolean

    """
		Add a glossary term to a particular Entity or subresource
    """
    addTerm(input: TermAssociationInput!): Boolean

    """
		Add glossary terms to multiple Entities or subresource
    """
    batchAddTerms(input: BatchAddTermsInput!): Boolean

    """
		Add multiple glossary terms to a particular Entity or subresource
    """
    addTerms(input: AddTermsInput!): Boolean

    """
		Remove a glossary term from a particular Entity or subresource
    """
    removeTerm(input: TermAssociationInput!): Boolean

    """
		Remove glossary terms from multiple Entities or subresource
    """
    batchRemoveTerms(input: BatchRemoveTermsInput!): Boolean

    """
    Add an owner to a particular Entity
    """
    addOwner(input: AddOwnerInput!): Boolean

    """
    Add owners to multiple Entities
    """
    batchAddOwners(input: BatchAddOwnersInput!): Boolean

    """
    Add multiple owners to a particular Entity
    """
    addOwners(input: AddOwnersInput!): Boolean

    """
    Remove an owner from a particular Entity
    """
    removeOwner(input: RemoveOwnerInput!): Boolean

    """
    Remove owners from multiple Entities
    """
    batchRemoveOwners(input: BatchRemoveOwnersInput!): Boolean

    """
    Add a link, or institutional memory, from a particular Entity
    """
    addLink(input: AddLinkInput!): Boolean

    """
    Remove a link, or institutional memory, from a particular Entity
    """
    removeLink(input: RemoveLinkInput!): Boolean

    """
    Incubating. Updates the description of a resource. Currently only supports Dataset Schema Fields, Containers
    """
    updateDescription(input: DescriptionUpdateInput!): Boolean

    """
    Accepts a proposal for a given entity or subresource
    """
    acceptProposal(urn: String!): Boolean

    """
    Rejects a proposal for a given entity or subresource
    """
    rejectProposal(urn: String!): Boolean

    """
    Adds a term proposal for a given entity or subresource
    """
    proposeTerm(input: TermAssociationInput!): Boolean

    """
    Adds a term proposal for a given entity or subresource
    """
    proposeTag(input: TagAssociationInput!): Boolean

    """
    Adds a proposal to create a new Glossary Term
    """
    proposeCreateGlossaryTerm(input: CreateGlossaryEntityInput!): Boolean

    """
    Adds a proposal to create a new Glossary Node
    """
    proposeCreateGlossaryNode(input: CreateGlossaryEntityInput!): Boolean

    """
    Adds a proposal to update a Description
    """
    proposeUpdateDescription(input: DescriptionUpdateInput!): Boolean

    """
    Remove a user. Requires Manage Users & Groups Platform Privilege
    """
    removeUser(urn: String!): Boolean

    """
    Change the status of a user. Requires Manage Users & Groups Platform Privilege
    """
    updateUserStatus(urn: String!, status: CorpUserStatus!): String

    """
    Remove a group. Requires Manage Users & Groups Platform Privilege
    """
    removeGroup(urn: String!): Boolean

    """
    Add members to a group
    """
    addGroupMembers(input: AddGroupMembersInput!): Boolean

    """
    Remove members from a group
    """
    removeGroupMembers(input: RemoveGroupMembersInput!): Boolean

    """
    Create a new group. Returns the urn of the newly created group. Requires the Manage Users & Groups Platform Privilege
    """
    createGroup(input: CreateGroupInput!): String

    """
    Create a new Domain. Returns the urn of the newly created Domain. Requires the 'Create Domains' or 'Manage Domains' Platform Privilege. If a Domain with the provided ID already exists,
    it will be overwritten.
    """
    createDomain(input: CreateDomainInput!): String

    """
    Delete a Domain
    """
    deleteDomain(
      "The urn of the Domain to delete"
      urn: String!): Boolean


    """
    Sets the Domain for a Dataset, Chart, Dashboard, Data Flow (Pipeline), or Data Job (Task). Returns true if the Domain was successfully added, or already exists. Requires the Edit Domains privilege for the Entity.
    """
    setDomain(entityUrn: String!, domainUrn: String!): Boolean

    """
    Set domain for multiple Entities
    """
    batchSetDomain(input: BatchSetDomainInput!): Boolean

    """
    Sets the Domain for a Dataset, Chart, Dashboard, Data Flow (Pipeline), or Data Job (Task). Returns true if the Domain was successfully removed, or was already removed. Requires the Edit Domains privilege for an asset.
    """
    unsetDomain(entityUrn: String!): Boolean

    """
    Sets the Deprecation status for a Metadata Entity. Requires the Edit Deprecation status privilege for an entity.
    """
    updateDeprecation(
      "Input required to set deprecation for an Entity."
      input: UpdateDeprecationInput!): Boolean

    """
    Updates the deprecation status for a batch of assets.
    """
    batchUpdateDeprecation(input: BatchUpdateDeprecationInput!): Boolean

    """
    Update a particular Corp User's editable properties
    """
    updateCorpUserProperties(urn: String!, input: CorpUserUpdateInput!): CorpUser

    """
    Update a particular Corp Group's editable properties
    """
    updateCorpGroupProperties(urn: String!, input: CorpGroupUpdateInput!): CorpGroup

    """
    Remove an assertion associated with an entity. Requires the 'Edit Assertions' privilege on the entity.
    """
    deleteAssertion(
      """
      The assertion to remove
      """
      urn: String!): Boolean

    """
    Report a new operation for an asset
    """
    reportOperation(
      """
      Input required to report an operation
      """
      input: ReportOperationInput!): String

    """
    Create a new GlossaryTerm. Returns the urn of the newly created GlossaryTerm. If a term with the provided ID already exists, it will be overwritten.
    """
    createGlossaryTerm(input: CreateGlossaryEntityInput!): String

    """
    Create a new GlossaryNode. Returns the urn of the newly created GlossaryNode. If a node with the provided ID already exists, it will be overwritten.
    """
    createGlossaryNode(input: CreateGlossaryEntityInput!): String

    """
    Updates the parent node of a resource. Currently only GlossaryNodes and GlossaryTerms have parentNodes.
    """
    updateParentNode(input: UpdateParentNodeInput!): Boolean

    """
    Remove a glossary entity (GlossaryTerm or GlossaryNode). Return boolean whether it was successful or not.
    """
    deleteGlossaryEntity(urn: String!): Boolean

    """
    Updates the name of the entity.
    """
    updateName(input: UpdateNameInput!): Boolean

    """
    Add multiple related Terms to a Glossary Term to establish relationships
    """
    addRelatedTerms(input: RelatedTermsInput!): Boolean

    """
    Remove multiple related Terms for a Glossary Term
    """
    removeRelatedTerms(input: RelatedTermsInput!): Boolean

    """
    Generates an invite token that can be shared with prospective users to create their accounts.
    """
    createNativeUserInviteToken: InviteToken

    """
    Generates a token that can be shared with existing native users to reset their credentials.
    """
    createNativeUserResetToken(input: CreateNativeUserResetTokenInput!): ResetToken

    """
<<<<<<< HEAD
    Create a new incident for a resource (asset)
    """
    raiseIncident(
      """
      Input required to create a new incident
      """
      input: RaiseIncidentInput!): String

    """
    Update an existing incident for a resource (asset)
    """
    updateIncidentStatus(
      """
      The urn for an existing incident
      """
      urn: String!

      """
      Input required to update the state of an existing incident
      """
      input: UpdateIncidentStatusInput!): Boolean
=======
    Updates the soft deleted status for a batch of assets
    """
    batchUpdateSoftDeleted(input: BatchUpdateSoftDeletedInput!): Boolean
>>>>>>> e9494f50
}

"""
A top level Metadata Entity
"""
interface Entity {
    """
    A primary key of the Metadata Entity
    """
    urn: String!

    """
    A standard Entity Type
    """
    type: EntityType!

    """
    List of relationships between the source Entity and some destination entities with a given types
    """
    relationships(input: RelationshipsInput!): EntityRelationshipsResult
}

"""
A top level Metadata Entity Type
"""
enum EntityType {
    """
    A Domain containing Metadata Entities
    """
    DOMAIN

    """
    The Dataset Entity
    """
    DATASET

    """
    The CorpUser Entity
    """
    CORP_USER

    """
    The CorpGroup Entity
    """
    CORP_GROUP

    """
    The DataPlatform Entity
    """
    DATA_PLATFORM

    """
    The Dashboard Entity
    """
    DASHBOARD

    """
    The Notebook Entity
    """
    NOTEBOOK

    """
    The Chart Entity
    """
    CHART

    """
    The Data Flow (or Data Pipeline) Entity,
    """
    DATA_FLOW

    """
    The Data Job (or Data Task) Entity
    """
    DATA_JOB

    """
    The Tag Entity
    """
    TAG

    """
    The Glossary Term Entity
    """
    GLOSSARY_TERM

    """
    The Glossary Node Entity
    """
    GLOSSARY_NODE

    """
    A container of Metadata Entities
    """
    CONTAINER

    """
    The ML Model Entity
    """
    MLMODEL

    """
    The MLModelGroup Entity
    """
    MLMODEL_GROUP

    """
    ML Feature Table Entity
    """
    MLFEATURE_TABLE

    """
    The ML Feature Entity
    """
    MLFEATURE

    """
    The ML Primary Key Entity
    """
    MLPRIMARY_KEY

    """
    A DataHub Managed Ingestion Source
    """
    INGESTION_SOURCE

    """
    A DataHub ExecutionRequest
    """
    EXECUTION_REQUEST

    """
    A DataHub Assertion
    """
    ASSERTION

    """
    An instance of an individual run of a data job or data flow
    """
    DATA_PROCESS_INSTANCE

    """
    Data Platform Instance Entity
    """
    DATA_PLATFORM_INSTANCE

    """
    A DataHub Access Token
    """
    ACCESS_TOKEN

    """
    A DataHub Test
    """
    TEST
}

"""
Input for the get entity counts endpoint
"""
input EntityCountInput {
    types: [EntityType!]
}

"""
Input for the list lineage property of an Entity
"""
input LineageInput {
    """
    The direction of the relationship, either incoming or outgoing from the source entity
    """
    direction: LineageDirection!

    """
    The starting offset of the result set
    """
    start: Int

    """
    The number of results to be returned
    """
    count: Int

    """
    Optional flag to not merge siblings in the response. They are merged by default.
    """
    separateSiblings: Boolean
}

"""
Input for the list relationships field of an Entity
"""
input RelationshipsInput {
  """
  The types of relationships to query, representing an OR
  """
  types: [String!]!

  """
  The direction of the relationship, either incoming or outgoing from the source entity
  """
  direction: RelationshipDirection!

  """
  The starting offset of the result set
  """
  start: Int

  """
  The number of results to be returned
  """
  count: Int
}

"""
A list of relationship information associated with a source Entity
"""
type EntityRelationshipsResult {

  """
  Start offset of the result set
  """
  start: Int

  """
  Number of results in the returned result set
  """
  count: Int

  """
  Total number of results in the result set
  """
  total: Int

  """
  Relationships in the result set
  """
  relationships: [EntityRelationship!]!
}

"""
A relationship between two entities TODO Migrate all entity relationships to this more generic model
"""
type EntityRelationship {
    """
    The type of the relationship
    """
    type: String!

    """
    The direction of the relationship relative to the source entity
    """
    direction: RelationshipDirection!

    """
    Entity that is related via lineage
    """
    entity: Entity

    """
    An AuditStamp corresponding to the last modification of this relationship
    """
    created: AuditStamp
}

"""
A list of lineage information associated with a source Entity
"""
type EntityLineageResult {
    """
    Start offset of the result set
    """
    start: Int

    """
    Number of results in the returned result set
    """
    count: Int

    """
    Total number of results in the result set
    """
    total: Int

    """
    Relationships in the result set
    """
    relationships: [LineageRelationship!]!
}

"""
Metadata about a lineage relationship between two entities
"""
type LineageRelationship {
    """
    The type of the relationship
    """
    type: String!

    """
    Entity that is related via lineage
    """
    entity: Entity

    """
    Degree of relationship (number of hops to get to entity)
    """
    degree: Int!
}

"""
Direction between two nodes in the lineage graph
"""
enum LineageDirection {
    """
    Upstream, or left-to-right in the lineage visualization
    """
    UPSTREAM,

    """
    Downstream, or right-to-left in the lineage visualization
    """
    DOWNSTREAM
}

"""
Direction between a source and destination node
"""
enum RelationshipDirection {
  """
  A directed edge pointing at the source Entity
  """
  INCOMING,

  """
  A directed edge pointing at the destination Entity
  """
  OUTGOING
}

"""
A versioned aspect, or single group of related metadata, associated with an Entity and having a unique version
"""
interface Aspect {
    """
    The version of the aspect, where zero represents the latest version
    """
    version: Long
}

"""
A time series aspect, or a group of related metadata associated with an Entity and corresponding to a particular timestamp
"""
interface TimeSeriesAspect {
    """
    The timestamp associated with the time series aspect in milliseconds
    """
    timestampMillis: Long!
}

"""
Deprecated, use relationships field instead
"""
interface EntityWithRelationships implements Entity {
    """
    A primary key associated with the Metadata Entity
    """
    urn: String!

    """
    A standard Entity Type
    """
    type: EntityType!

    """
    Granular API for querying edges extending from this entity
    """
    relationships(input: RelationshipsInput!): EntityRelationshipsResult

    """
    Edges extending from this entity grouped by direction in the lineage graph
    """
    lineage(input: LineageInput!): EntityLineageResult
}

"""
A Dataset entity, which encompasses Relational Tables, Document store collections, streaming topics, and other sets of data having an independent lifecycle
"""
type Dataset implements EntityWithRelationships & Entity {
    """
    The primary key of the Dataset
    """
    urn: String!

    """
    The standard Entity Type
    """
    type: EntityType!

    """
    Standardized platform urn where the dataset is defined
    """
    platform: DataPlatform!

    """
    The parent container in which the entity resides
    """
    container: Container

    """
    Recursively get the lineage of containers for this entity
    """
    parentContainers: ParentContainersResult

    """
    Unique guid for dataset
    No longer to be used as the Dataset display name. Use properties.name instead
    """
    name: String!

    """
    An additional set of read only properties
    """
    properties: DatasetProperties

    """
    An additional set of of read write properties
    """
    editableProperties: DatasetEditableProperties

    """
    Ownership metadata of the dataset
    """
    ownership: Ownership

    """
    The deprecation status of the dataset
    """
    deprecation: Deprecation

    """
    References to internal resources related to the dataset
    """
    institutionalMemory: InstitutionalMemory

    """
    Schema metadata of the dataset, available by version number
    """
    schemaMetadata(version: Long): SchemaMetadata

    """
    Editable schema metadata of the dataset
    """
    editableSchemaMetadata: EditableSchemaMetadata

    """
    Status of the Dataset
    """
    status: Status

    """
    Tags used for searching dataset
    """
    tags: GlobalTags

    """
    The structured glossary terms associated with the dataset
    """
    glossaryTerms: GlossaryTerms

    """
    The specific instance of the data platform that this entity belongs to
    """
    dataPlatformInstance: DataPlatformInstance

    """
    The Domain associated with the Dataset
    """
    domain: DomainAssociation

    """
    Statistics about how this Dataset is used
    The first parameter, `resource`, is deprecated and no longer needs to be provided
    """
    usageStats(resource: String, range: TimeRange): UsageQueryResult

    """
    Experimental - Summary operational & usage statistics about a Dataset
    """
    statsSummary: DatasetStatsSummary

    """
    Profile Stats resource that retrieves the events in a previous unit of time in descending order
    If no start or end time are provided, the most recent events will be returned
    """
    datasetProfiles(startTimeMillis: Long, endTimeMillis: Long, filter: FilterInput, limit: Int): [DatasetProfile!]

    """
    Operational events for an entity.
    """
    operations(startTimeMillis: Long, endTimeMillis: Long, filter: FilterInput, limit: Int): [Operation!]

    """
    Assertions associated with the Dataset
    """
    assertions(start: Int, count: Int): EntityAssertionsResult

    """
    Incidents associated with the Dataset
    """
    incidents(
      """
      Optional incident state to filter by, defaults to any state.
      """
      state: IncidentState,
      """
      Optional start offset, defaults to 0.
      """
      start: Int,
      """
      Optional start offset, defaults to 20.
      """
      count: Int): EntityIncidentsResult

    """
    Edges extending from this entity
    """
    relationships(input: RelationshipsInput!): EntityRelationshipsResult

    """
    Edges extending from this entity grouped by direction in the lineage graph
    """
    lineage(input: LineageInput!): EntityLineageResult

    """
    Experimental! The resolved health statuses of the Dataset
    """
    health: [Health!]

    """
    Schema metadata of the dataset
    """
    schema: Schema @deprecated(reason: "Use `schemaMetadata`")

    """
    Deprecated, use properties field instead
    External URL associated with the Dataset
    """
    externalUrl: String @deprecated

    """
    Deprecated, see the properties field instead
    Environment in which the dataset belongs to or where it was generated
    Note that this field will soon be deprecated in favor of a more standardized concept of Environment
    """
    origin: FabricType! @deprecated

    """
    Deprecated, use the properties field instead
    Read only technical description for dataset
    """
    description: String @deprecated

    """
    Deprecated, do not use this field
    The logical type of the dataset ie table, stream, etc
    """
    platformNativeType: PlatformNativeType @deprecated

    """
    Deprecated, use properties instead
    Native Dataset Uri
    Uri should not include any environment specific properties
    """
    uri: String @deprecated

    """
    Deprecated, use tags field instead
    The structured tags associated with the dataset
    """
    globalTags: GlobalTags @deprecated

    """
    Sub Types that this entity implements
    """
    subTypes: SubTypes

    """
    View related properties. Only relevant if subtypes field contains view.
    """
    viewProperties: ViewProperties

    """
    Experimental API.
    For fetching extra entities that do not have custom UI code yet
    """
    aspects(input: AspectParams): [RawAspect!]

    """
    History of datajob runs that either produced or consumed this dataset
    """
    runs(start: Int, count: Int, direction: RelationshipDirection!): DataProcessInstanceResult

    """
    Metadata about the datasets siblings
    """
    siblings: SiblingProperties
}

"""
Metadata about the entity's siblings
"""
type SiblingProperties {
    """
    If this entity is the primary sibling among the sibling set
    """
    isPrimary: Boolean

    """
    The sibling entities
    """
    siblings: [Entity]
}

"""
All of the parent containers for a given entity
"""
type ParentContainersResult {
    """
    The number of containers bubbling up for this entity
    """
    count: Int!

    """
    A list of parent containers in order from direct parent, to parent's parent etc. If there are no containers, return an emty list
    """
    containers: [Container!]!
}

"""
A Dataset entity, which encompasses Relational Tables, Document store collections, streaming topics, and other sets of data having an independent lifecycle
"""
type VersionedDataset implements Entity {
    """
    The primary key of the Dataset
    """
    urn: String!

    """
    The standard Entity Type
    """
    type: EntityType!

    """
    Standardized platform urn where the dataset is defined
    """
    platform: DataPlatform!

    """
    The parent container in which the entity resides
    """
    container: Container

    """
    Recursively get the lineage of containers for this entity
    """
    parentContainers: ParentContainersResult

    """
    Unique guid for dataset
    No longer to be used as the Dataset display name. Use properties.name instead
    """
    name: String!

    """
    An additional set of read only properties
    """
    properties: DatasetProperties

    """
    An additional set of of read write properties
    """
    editableProperties: DatasetEditableProperties

    """
    Ownership metadata of the dataset
    """
    ownership: Ownership

    """
    The deprecation status of the dataset
    """
    deprecation: Deprecation

    """
    References to internal resources related to the dataset
    """
    institutionalMemory: InstitutionalMemory

    """
    Editable schema metadata of the dataset
    """
    editableSchemaMetadata: EditableSchemaMetadata

    """
    Status of the Dataset
    """
    status: Status

    """
    Tags used for searching dataset
    """
    tags: GlobalTags

    """
    The structured glossary terms associated with the dataset
    """
    glossaryTerms: GlossaryTerms

    """
    The Domain associated with the Dataset
    """
    domain: DomainAssociation

    """
    Experimental! The resolved health status of the Dataset
    """
    health: [Health!]

    """
    Schema metadata of the dataset
    """
    schema: Schema

    """
    Sub Types that this entity implements
    """
    subTypes: SubTypes

    """
    View related properties. Only relevant if subtypes field contains view.
    """
    viewProperties: ViewProperties

    """
    Deprecated, see the properties field instead
    Environment in which the dataset belongs to or where it was generated
    Note that this field will soon be deprecated in favor of a more standardized concept of Environment
    """
    origin: FabricType! @deprecated

    """
    No-op, has to be included due to model
    """
    relationships(input: RelationshipsInput!): EntityRelationshipsResult @deprecated
}

"""
Data Process instances that match the provided query
"""
type DataProcessInstanceResult {
    """
    The number of entities to include in result set
    """
    count: Int

    """
    The offset of the result set
    """
    start: Int

    """
    The total number of run events returned
    """
    total: Int

    """
    The data process instances that produced or consumed the entity
    """
    runs: [DataProcessInstance]
}


"""
Params to configure what list of aspects should be fetched by the aspects property
"""
input AspectParams {
    """
    Only fetch auto render aspects
    """
    autoRenderOnly: Boolean
}


"""
Payload representing data about a single aspect
"""
type RawAspect {
    """
    The name of the aspect
    """
    aspectName: String!

    """
    JSON string containing the aspect's payload
    """
    payload: String

    """
    Details for the frontend on how the raw aspect should be rendered
    """
    renderSpec: AspectRenderSpec
}

"""
Details for the frontend on how the raw aspect should be rendered
"""
type AspectRenderSpec {
    """
    Format the aspect should be displayed in for the UI. Powered by the renderSpec annotation on the aspect model
    """
    displayType: String

    """
    Name to refer to the aspect type by for the UI. Powered by the renderSpec annotation on the aspect model
    """
    displayName: String

    """
    Field in the aspect payload to index into for rendering.
    """
    key: String
}

"""
Additional read only properties about a Dataset
"""
type DatasetProperties {

    """
    The name of the dataset used in display
    """
    name: String!

    """
    Fully-qualified name of the Dataset
    """
    qualifiedName: String

    """
    Environment in which the dataset belongs to or where it was generated
    Note that this field will soon be deprecated in favor of a more standardized concept of Environment
    """
    origin: FabricType!

    """
    Read only technical description for dataset
    """
    description: String

    """
    Custom properties of the Dataset
    """
    customProperties: [CustomPropertiesEntry!]

    """
    External URL associated with the Dataset
    """
    externalUrl: String
}


"""
A Glossary Term, or a node in a Business Glossary representing a standardized domain
data type
"""
type GlossaryTerm implements Entity {
    """
    The primary key of the glossary term
    """
    urn: String!

    """
    Ownership metadata of the glossary term
    """
    ownership: Ownership

    """
    References to internal resources related to the Glossary Term
    """
    institutionalMemory: InstitutionalMemory

    """
    A standard Entity Type
    """
    type: EntityType!

    """
    Name / id of the glossary term
    """
    name: String! @deprecated

    """
    hierarchicalName of glossary term
    """
    hierarchicalName: String!

    """
    Additional properties associated with the Glossary Term
    """
    properties: GlossaryTermProperties

    """
    Deprecated, use properties field instead
    Details of the Glossary Term
    """
    glossaryTermInfo: GlossaryTermInfo

    """
    The deprecation status of the Glossary Term
    """
    deprecation: Deprecation

    """
    Edges extending from this entity
    """
    relationships(input: RelationshipsInput!): EntityRelationshipsResult

    """
    Schema metadata of the dataset
    """
    schemaMetadata(version: Long): SchemaMetadata

    """
    Recursively get the lineage of glossary nodes for this entity
    """
    parentNodes: ParentNodesResult
}

"""
Deprecated, use GlossaryTermProperties instead
Information about a glossary term
"""
type GlossaryTermInfo {
    """
    The name of the Glossary Term
    """
    name: String

    """
    Description of the glossary term
    """
    description: String

    """
    Definition of the glossary term. Deprecated - Use 'description' instead.
    """
    definition: String! @deprecated

    """
    Term Source of the glossary term
    """
    termSource: String!

    """
    Source Ref of the glossary term
    """
    sourceRef: String

    """
    Source Url of the glossary term
    """
    sourceUrl: String

    """
    Properties of the glossary term
    """
    customProperties: [CustomPropertiesEntry!]

    """
    Schema definition of glossary term
    """
    rawSchema: String
}

"""
Additional read only properties about a Glossary Term
"""
type GlossaryTermProperties {
    """
    The name of the Glossary Term
    """
    name: String!

    """
    Description of the glossary term
    """
    description: String

    """
    Definition of the glossary term. Deprecated - Use 'description' instead.
    """
    definition: String! @deprecated

    """
    Term Source of the glossary term
    """
    termSource: String!

    """
    Source Ref of the glossary term
    """
    sourceRef: String

    """
    Source Url of the glossary term
    """
    sourceUrl: String

    """
    Properties of the glossary term
    """
    customProperties: [CustomPropertiesEntry!]

    """
    Schema definition of glossary term
    """
    rawSchema: String
}

"""
A Glossary Node, or a directory in a Business Glossary represents a container of
Glossary Terms or other Glossary Nodes
"""
type GlossaryNode implements Entity {
    """
    The primary key of the glossary term
    """
    urn: String!

    """
    Ownership metadata of the glossary term
    """
    ownership: Ownership

    """
    A standard Entity Type
    """
    type: EntityType!

    """
    Additional properties associated with the Glossary Term
    """
    properties: GlossaryNodeProperties

    """
    Edges extending from this entity
    """
    relationships(input: RelationshipsInput!): EntityRelationshipsResult

    """
    Recursively get the lineage of glossary nodes for this entity
    """
    parentNodes: ParentNodesResult
}

"""
All of the parent nodes for GlossaryTerms and GlossaryNodes
"""
type ParentNodesResult {
    """
    The number of parent nodes bubbling up for this entity
    """
    count: Int!
    """
    A list of parent nodes in order from direct parent, to parent's parent etc. If there are no nodes, return an empty list
    """
    nodes: [GlossaryNode!]!
}

"""
Additional read only properties about a Glossary Node
"""
type GlossaryNodeProperties {
    """
    The name of the Glossary Term
    """
    name: String!

    """
    Description of the glossary term
    """
    description: String
}

"""
A Data Platform represents a specific third party Data System or Tool Examples include
warehouses like Snowflake, orchestrators like Airflow, and dashboarding tools like Looker
"""
type DataPlatform implements Entity {
    """
    Urn of the data platform
    """
    urn: String!

    """
    A standard Entity Type
    """
    type: EntityType!

    """
    Name of the data platform
    """
    name: String!

    """
    Additional read only properties associated with a data platform
    """
    properties: DataPlatformProperties

    """
    Deprecated, use properties displayName instead
    Display name of the data platform
    """
    displayName: String @deprecated

    """
    Deprecated, use properties field instead
    Additional properties associated with a data platform
    """
    info: DataPlatformInfo @deprecated

    """
    Edges extending from this entity
    """
    relationships(input: RelationshipsInput!): EntityRelationshipsResult
}

"""
A Data Platform instance represents an instance of a 3rd party platform like Looker, Snowflake, etc.
"""
type DataPlatformInstance implements Entity {
    """
    Urn of the data platform
    """
    urn: String!

    """
    A standard Entity Type
    """
    type: EntityType!

    """
    Name of the data platform
    """
    platform: DataPlatform!

    """
    The platform instance id
    """
    instanceId: String!

    """
    Edges extending from this entity
    """
    relationships(input: RelationshipsInput!): EntityRelationshipsResult
}

"""
Deprecated, use DataPlatformProperties instead
Additional read only information about a Data Platform
"""
type DataPlatformInfo {
    """
    The platform category
    """
    type: PlatformType!

    """
    Display name associated with the platform
    """
    displayName: String

    """
    The delimiter in the dataset names on the data platform
    """
    datasetNameDelimiter: String!

    """
    A logo URL associated with the platform
    """
    logoUrl: String
}

"""
Additional read only properties about a Data Platform
"""
type DataPlatformProperties {
    """
    The platform category
    """
    type: PlatformType!

    """
    Display name associated with the platform
    """
    displayName: String

    """
    The delimiter in the dataset names on the data platform
    """
    datasetNameDelimiter: String!

    """
    A logo URL associated with the platform
    """
    logoUrl: String
}

"""
The category of a specific Data Platform
"""
enum PlatformType {
    """
    Value for a file system
    """
    FILE_SYSTEM

    """
    Value for a key value store
    """
    KEY_VALUE_STORE

    """
    Value for a message broker
    """
    MESSAGE_BROKER

    """
    Value for an object store
    """
    OBJECT_STORE

    """
    Value for an OLAP datastore
    """
    OLAP_DATASTORE

    """
    Value for a query engine
    """
    QUERY_ENGINE

    """
    Value for a relational database
    """
    RELATIONAL_DB

    """
    Value for a search engine
    """
    SEARCH_ENGINE

    """
    Value for other platforms
    """
    OTHERS
}

"""
An environment identifier for a particular Entity, ie staging or production
Note that this model will soon be deprecated in favor of a more general purpose of notion
of data environment
"""
enum FabricType {
    """
    Designates development fabrics
    """
    DEV

    """
    Designates testing fabrics
    """
    TEST

    """
    Designates quality assurance fabrics
    """
    QA

    """
    Designates user acceptance testing fabrics
    """
    UAT

    """
    Designates early integration fabrics
    """
    EI

    """
    Designates pre-production fabrics
    """
    PRE

    """
    Designates staging fabrics
    """
    STG

    """
    Designates non-production fabrics
    """
    NON_PROD

    """
    Designates production fabrics
    """
    PROD

    """
    Designates corporation fabrics
    """
    CORP
}

"""
A container of other Metadata Entities
"""
type Container implements Entity {
    """
    The primary key of the container
    """
    urn: String!

    """
    A standard Entity Type
    """
    type: EntityType!

    """
    Standardized platform.
    """
    platform: DataPlatform!

    """
    Fetch an Entity Container by primary key (urn)
    """
    container: Container

    """
    Recursively get the lineage of containers for this entity
    """
    parentContainers: ParentContainersResult

    """
    Read-only properties that originate in the source data platform
    """
    properties: ContainerProperties

    """
    Read-write properties that originate in DataHub
    """
    editableProperties: ContainerEditableProperties

    """
    Ownership metadata of the dataset
    """
    ownership: Ownership

    """
    References to internal resources related to the dataset
    """
    institutionalMemory: InstitutionalMemory

    """
    Tags used for searching dataset
    """
    tags: GlobalTags

    """
    The structured glossary terms associated with the dataset
    """
    glossaryTerms: GlossaryTerms

    """
    Sub types of the container, e.g. "Database" etc
    """
    subTypes: SubTypes

    """
    The Domain associated with the Dataset
    """
    domain: DomainAssociation

    """
    Incidents associated with the Dataset
    """
    incidents(
      """
      Optional incident state to filter by, defaults to any state.
      """
      state: IncidentState,
      """
      Optional start offset, defaults to 0.
      """
      start: Int,
      """
      Optional start offset, defaults to 20.
      """
      count: Int): EntityIncidentsResult

    """
    The deprecation status of the container
    """
    deprecation: Deprecation

    """
    The specific instance of the data platform that this entity belongs to
    """
    dataPlatformInstance: DataPlatformInstance

    """
    Children entities inside of the Container
    """
    entities(input: ContainerEntitiesInput): SearchResults

    """
    Edges extending from this entity
    """
    relationships(input: RelationshipsInput!): EntityRelationshipsResult
}

"""
Read-only properties that originate in the source data platform
"""
type ContainerProperties {
  """
  Display name of the Container
  """
  name: String!

  """
  System description of the Container
  """
  description: String

  """
  Custom properties of the Container
  """
  customProperties: [CustomPropertiesEntry!]

  """
  Native platform URL of the Container
  """
  externalUrl: String
}

"""
Read-write properties that originate in DataHub
"""
type ContainerEditableProperties {
  """
  DataHub description of the Container
  """
  description: String
}

"""
Input required to fetch the entities inside of a container.
"""
input ContainerEntitiesInput {
  """
  Optional query filter for particular entities inside the container
  """
  query: String

  """
  The offset of the result set
  """
  start: Int

  """
  The number of entities to include in result set
  """
  count: Int

  """
  Optional Facet filters to apply to the result set
  """
  filters: [FacetFilterInput!]
}

"""
The data type associated with an individual Machine Learning Feature
"""
enum MLFeatureDataType {
    USELESS
    NOMINAL
    ORDINAL
    BINARY
    COUNT
    TIME
    INTERVAL
    IMAGE
    VIDEO
    AUDIO
    TEXT
    MAP
    SEQUENCE
    SET
    CONTINUOUS
    BYTE
    UNKNOWN
}

"""
Deprecated, use Deprecation instead
Information about Dataset deprecation status
Note that this model will soon be migrated to a more general purpose Entity status
"""
type DatasetDeprecation {
    """
    Whether the dataset has been deprecated by owner
    """
    deprecated: Boolean!

    """
    The time user plan to decommission this dataset
    """
    decommissionTime: Long

    """
    Additional information about the dataset deprecation plan
    """
    note: String!

    """
    The user who will be credited for modifying this deprecation content
    """
    actor: String
}

"""
Institutional memory metadata, meaning internal links and pointers related to an Entity
"""
type InstitutionalMemory {
    """
    List of records that represent the institutional memory or internal documentation of an entity
    """
    elements: [InstitutionalMemoryMetadata!]!
}

"""
An institutional memory resource about a particular Metadata Entity
"""
type InstitutionalMemoryMetadata {
    """
    Link to a document or wiki page or another internal resource
    """
    url: String!

    """
    Label associated with the URL
    """
    label: String!

    """
    The author of this metadata
    """
    author: CorpUser!

    """
    An AuditStamp corresponding to the creation of this resource
    """
    created: AuditStamp!

    """
    Deprecated, use label instead
    Description of the resource
    """
    description: String! @deprecated
}

"""
Metadata about a Dataset schema
"""
type SchemaMetadata implements Aspect {
    """
    The logical version of the schema metadata, where zero represents the latest version
    with otherwise monotonic ordering starting at one
    """
    aspectVersion: Long

    """
    Dataset this schema metadata is associated with
    """
    datasetUrn: String

    """
    Schema name
    """
    name: String!

    """
    Platform this schema metadata is associated with
    """
    platformUrn: String!

    """
    The version of the GMS Schema metadata
    """
    version: Long!

    """
    The cluster this schema metadata is derived from
    """
    cluster: String

    """
    The SHA1 hash of the schema content
    """
    hash: String!

    """
    The native schema in the datasets platform, schemaless if it was not provided
    """
    platformSchema: PlatformSchema

    """
    Client provided a list of fields from value schema
    """
    fields: [SchemaField!]!

    """
    Client provided list of fields that define primary keys to access record
    """
    primaryKeys: [String!]

    """
    Client provided list of foreign key constraints
    """
    foreignKeys: [ForeignKeyConstraint]

    """
    The time at which the schema metadata information was created
    """
    createdAt: Long
}

"""
Metadata around a foreign key constraint between two datasets
"""
type ForeignKeyConstraint {
    """
    The human-readable name of the constraint
    """
    name: String

    """
    List of fields in the foreign dataset
    """
    foreignFields: [SchemaFieldEntity]

    """
    List of fields in this dataset
    """
    sourceFields: [SchemaFieldEntity]

    """
    The foreign dataset for easy reference
    """
    foreignDataset: Dataset
}

"""
Deprecated, use SchemaMetadata instead
Metadata about a Dataset schema
"""
type Schema {
    """
    Dataset this schema metadata is associated with
    """
    datasetUrn: String

    """
    Schema name
    """
    name: String!

    """
    Platform this schema metadata is associated with
    """
    platformUrn: String!

    """
    The version of the GMS Schema metadata
    """
    version: Long!

    """
    The cluster this schema metadata is derived from
    """
    cluster: String

    """
    The SHA1 hash of the schema content
    """
    hash: String!

    """
    The native schema in the datasets platform, schemaless if it was not provided
    """
    platformSchema: PlatformSchema

    """
    Client provided a list of fields from value schema
    """
    fields: [SchemaField!]!

    """
    Client provided list of fields that define primary keys to access record
    """
    primaryKeys: [String!]

    """
    Client provided list of foreign key constraints
    """
    foreignKeys: [ForeignKeyConstraint]

    """
    The time at which the schema metadata information was created
    """
    createdAt: Long

    """
    The time at which the schema metadata information was last ingested
    """
    lastObserved: Long
}

"""
A type of Schema, either a table schema or a key value schema
"""
union PlatformSchema = TableSchema | KeyValueSchema

"""
Information about a raw Table Schema
"""
type TableSchema {
    """
    Raw table schema
    """
    schema: String!
}

"""
Information about a raw Key Value Schema
"""
type KeyValueSchema {
    """
    Raw key schema
    """
    keySchema: String!

    """
    Raw value schema
    """
    valueSchema: String!
}

"""
Standalone schema field entity. Differs from the SchemaField struct because it is not directly nested inside a
schema field
"""
type SchemaFieldEntity {
    """
    Primary key of the schema field
    """
    urn: String!

    """
    Field path identifying the field in its dataset
    """
    fieldPath: String!

    """
    The primary key of the field's parent.
    """
    parent: String!
}

"""
Information about an individual field in a Dataset schema
"""
type SchemaField {
    """
    Flattened name of the field computed from jsonPath field
    """
    fieldPath: String!

    """
    Flattened name of a field in JSON Path notation
    """
    jsonPath: String

    """
    Indicates if this field is optional or nullable
    """
    nullable: Boolean!

    """
    Description of the field
    """
    description: String

    """
    Platform independent field type of the field
    """
    type: SchemaFieldDataType!

    """
    The native type of the field in the datasets platform as declared by platform schema
    """
    nativeDataType: String

    """
    Whether the field references its own type recursively
    """
    recursive: Boolean!

    """
    Deprecated, use tags field instead
    Tags associated with the field
    """
    globalTags: GlobalTags @deprecated

    """
    Tags associated with the field
    """
    tags: GlobalTags

    """
    Glossary terms associated with the field
    """
    glossaryTerms: GlossaryTerms

    """
    Whether the field is part of a key schema
    """
    isPartOfKey: Boolean
}

"""
Information about schema metadata that is editable via the UI
"""
type EditableSchemaMetadata {
    """
    Editable schema field metadata
    """
    editableSchemaFieldInfo: [EditableSchemaFieldInfo!]!
}

"""
Editable schema field metadata ie descriptions, tags, etc
"""
type EditableSchemaFieldInfo {
    """
    Flattened name of a field identifying the field the editable info is applied to
    """
    fieldPath: String!

    """
    Edited description of the field
    """
    description: String

    """
    Deprecated, use tags field instead
    Tags associated with the field
    """
    globalTags: GlobalTags @deprecated

    """
    Tags associated with the field
    """
    tags: GlobalTags

    """
    Glossary terms associated with the field
    """
    glossaryTerms: GlossaryTerms
}

"""
The type associated with a single Dataset schema field
"""
enum SchemaFieldDataType {
    """
    A boolean type
    """
    BOOLEAN

    """
    A fixed bytestring type
    """
    FIXED

    """
    A string type
    """
    STRING

    """
    A string of bytes
    """
    BYTES

    """
    A number, including integers, floats, and doubles
    """
    NUMBER

    """
    A datestrings type
    """
    DATE

    """
    A timestamp type
    """
    TIME

    """
    An enum type
    """
    ENUM

    """
    A NULL type
    """
    NULL

    """
    A map collection type
    """
    MAP

    """
    An array collection type
    """
    ARRAY

    """
    An union type
    """
    UNION

    """
    An complex struct type
    """
    STRUCT
}

"""
Properties about a Dataset of type view
"""
type ViewProperties {
  """
  Whether the view is materialized or not
  """
  materialized: Boolean!

  """
  The logic associated with the view, most commonly a SQL statement
  """
  logic: String!

  """
  The language in which the view logic is written, for example SQL
  """
  language: String!
}


"""
Dataset properties that are editable via the UI This represents logical metadata,
as opposed to technical metadata
"""
type DatasetEditableProperties {
    """
    Description of the Dataset
    """
    description: String
}

"""
Chart properties that are editable via the UI This represents logical metadata,
as opposed to technical metadata
"""
type ChartEditableProperties {
    """
    Description of the Chart
    """
    description: String
}

"""
Dashboard properties that are editable via the UI This represents logical metadata,
as opposed to technical metadata
"""
type DashboardEditableProperties {
    """
    Description of the Dashboard
    """
    description: String
}

"""
Notebook properties that are editable via the UI This represents logical metadata,
as opposed to technical metadata
"""
type NotebookEditableProperties {
    """
    Description of the Notebook
    """
    description: String
}

"""
Data Job properties that are editable via the UI This represents logical metadata,
as opposed to technical metadata
"""
type DataJobEditableProperties {
    """
    Description of the Data Job
    """
    description: String
}

"""
Data Flow properties that are editable via the UI This represents logical metadata,
as opposed to technical metadata
"""
type DataFlowEditableProperties {
    """
    Description of the Data Flow
    """
    description: String
}

"""
Deprecated, use relationships query instead
"""
type EntityRelationshipLegacy {
    """
    Entity that is related via lineage
    """
    entity: EntityWithRelationships

    """
    An AuditStamp corresponding to the last modification of this relationship
    """
    created: AuditStamp
}

"""
Deprecated, use relationships query instead
"""
type UpstreamEntityRelationships {
    entities: [EntityRelationshipLegacy]
}

"""
Deprecated, use relationships query instead
"""
type DownstreamEntityRelationships {
    entities: [EntityRelationshipLegacy]
}

"""
Deprecated, use relationships query instead
"""
type DataFlowDataJobsRelationships {
    entities: [EntityRelationshipLegacy]
}

"""
Deprecated
The type of an edge between two Datasets
"""
enum DatasetLineageType {
    """
    Direct copy without modification
    """
    COPY

    """
    Transformed dataset
    """
    TRANSFORMED

    """
    Represents a view defined on the sources
    """
    VIEW
}

"""
The status of a particular Metadata Entity
"""
type Status {
    """
    Whether the entity is removed or not
    """
    removed: Boolean!
}

"""
Deprecated, do not use this type
The logical type associated with an individual Dataset
"""
enum PlatformNativeType {
    """
    Table
    """
    TABLE

    """
    View
    """
    VIEW

    """
    Directory in file system
    """
    DIRECTORY

    """
    Stream
    """
    STREAM

    """
    Bucket in key value store
    """
    BUCKET
}

"""
An entry in a string string map represented as a tuple
"""
type StringMapEntry {
    """
    The key of the map entry
    """
    key: String!

    """
    The value fo the map entry
    """
    value: String
}

"""
An entry in a custom properties map represented as a tuple
"""
type CustomPropertiesEntry {
    """
    The key of the map entry
    """
    key: String!

    """
    The value fo the map entry
    """
    value: String

    """
    The urn of the entity this property came from for tracking purposes e.g. when sibling nodes are merged together
    """
    associatedUrn: String!
}

"""
The origin of Ownership metadata associated with a Metadata Entity
"""
enum OwnershipSourceType {
    """
    Auditing system or audit logs
    """
    AUDIT

    """
    Database, eg GRANTS table
    """
    DATABASE

    """
    File system, eg file or directory owner
    """
    FILE_SYSTEM

    """
    Issue tracking system, eg Jira
    """
    ISSUE_TRACKING_SYSTEM

    """
    Manually provided by a user
    """
    MANUAL

    """
    Other ownership like service, eg Nuage, ACL service etc
    """
    SERVICE

    """
    SCM system, eg GIT, SVN
    """
    SOURCE_CONTROL

    """
    Other sources
    """
    OTHER
}

"""
Information about the source of Ownership metadata about a Metadata Entity
"""
type OwnershipSource {
    """
    The type of the source
    """
    type: OwnershipSourceType!

    """
    An optional reference URL for the source
    """
    url: String
}

"""
The type of the ownership relationship between a Person and a Metadata Entity
Note that this field will soon become deprecated due to low usage
"""
enum OwnershipType {
    """
    A person or group who is responsible for technical aspects of the asset.
    """
    TECHNICAL_OWNER

    """
    A person or group who is responsible for logical, or business related, aspects of the asset.
    """
    BUSINESS_OWNER

    """
    A steward, expert, or delegate responsible for the asset.
    """
    DATA_STEWARD

    """
    No specific type associated with the owner.
    """
    NONE

    """
    A person or group that owns the data.
    Deprecated! This ownership type is no longer supported. Use TECHNICAL_OWNER instead.
    """
    DATAOWNER @deprecated

    """
    A person or group that is in charge of developing the code
    Deprecated! This ownership type is no longer supported. Use TECHNICAL_OWNER instead.
    """
    DEVELOPER @deprecated

    """
    A person or a group that overseas the operation, eg a DBA or SRE
    Deprecated! This ownership type is no longer supported. Use TECHNICAL_OWNER instead.
    """
    DELEGATE @deprecated

    """
    A person, group, or service that produces or generates the data
    Deprecated! This ownership type is no longer supported. Use TECHNICAL_OWNER instead.
    """
    PRODUCER @deprecated

    """
    A person or a group that has direct business interest
    Deprecated! Use BUSINESS_OWNER instead.
    """
    STAKEHOLDER @deprecated

    """
    A person, group, or service that consumes the data
    Deprecated! This ownership type is no longer supported.
    """
    CONSUMER @deprecated
}

"""
The state of a CorpUser
"""
enum CorpUserStatus {
  """
  A User that has been provisioned and logged in
  """
  ACTIVE
}

"""
A DataHub User entity, which represents a Person on the Metadata Entity Graph
"""
type CorpUser implements Entity {
    """
    The primary key of the user
    """
    urn: String!

    """
    The standard Entity Type
    """
    type: EntityType!

    """
    A username associated with the user
    This uniquely identifies the user within DataHub
    """
    username: String!

    """
    Additional read only properties about the corp user
    """
    properties: CorpUserProperties

    """
    Read write properties about the corp user
    """
    editableProperties: CorpUserEditableProperties

    """
    The status of the user
    """
    status: CorpUserStatus

    """
    The tags associated with the user
    """
    tags: GlobalTags

    """
    Granular API for querying edges extending from this entity
    """
    relationships(input: RelationshipsInput!): EntityRelationshipsResult

    """
    Whether or not this user is a native DataHub user
    """
    isNativeUser: Boolean

    """
    Deprecated, use properties field instead
    Additional read only info about the corp user
    """
    info: CorpUserInfo @deprecated

    """
    Deprecated, use editableProperties field instead
    Read write info about the corp user
    """
    editableInfo: CorpUserEditableInfo @deprecated

    """
    Deprecated, use the tags field instead
    The structured tags associated with the user
    """
    globalTags: GlobalTags @deprecated
}

"""
Deprecated, use CorpUserProperties instead
Additional read only info about a user
"""
type CorpUserInfo {
    """
    Whether the user is active
    """
    active: Boolean!

    """
    Display name of the user
    """
    displayName: String

    """
    Email address of the user
    """
    email: String

    """
    Title of the user
    """
    title: String

    """
    Direct manager of the user
    """
    manager: CorpUser

    """
    department id the user belong to
    """
    departmentId: Long

    """
    department name this user belong to
    """
    departmentName: String

    """
    first name of the user
    """
    firstName: String

    """
    last name of the user
    """
    lastName: String

    """
    Common name of this user, format is firstName plus lastName
    """
    fullName: String

    """
    two uppercase letters country code
    """
    countryCode: String
}

"""
Additional read only properties about a user
"""
type CorpUserProperties {
    """
    Whether the user is active
    """
    active: Boolean!

    """
    Display name of the user
    """
    displayName: String

    """
    Email address of the user
    """
    email: String

    """
    Title of the user
    """
    title: String

    """
    Direct manager of the user
    """
    manager: CorpUser

    """
    department id the user belong to
    """
    departmentId: Long

    """
    department name this user belong to
    """
    departmentName: String

    """
    first name of the user
    """
    firstName: String

    """
    last name of the user
    """
    lastName: String

    """
    Common name of this user, format is firstName plus lastName
    """
    fullName: String

    """
    two uppercase letters country code
    """
    countryCode: String
}

"""
Deprecated, use CorpUserEditableProperties instead
Additional read write info about a user
"""
type CorpUserEditableInfo {
    """
    Display name to show on DataHub
    """
    displayName: String

    """
    Title to show on DataHub
    """
    title: String

    """
    About me section of the user
    """
    aboutMe: String

    """
    Teams that the user belongs to
    """
    teams: [String!]

    """
    Skills that the user possesses
    """
    skills: [String!]

    """
    A URL which points to a picture which user wants to set as a profile photo
    """
    pictureLink: String
}

"""
Additional read write properties about a user
"""
type CorpUserEditableProperties {
    """
    Display name to show on DataHub
    """
    displayName: String

    """
    Title to show on DataHub
    """
    title: String

    """
    About me section of the user
    """
    aboutMe: String

    """
    Teams that the user belongs to
    """
    teams: [String!]

    """
    Skills that the user possesses
    """
    skills: [String!]

    """
    A URL which points to a picture which user wants to set as a profile photo
    """
    pictureLink: String

    """
    The slack handle of the user
    """
    slack: String

    """
    Phone number for the user
    """
    phone: String

    """
    Email address for the user
    """
    email: String
}

"""
Arguments provided to update a CorpUser Entity
"""
input CorpUserUpdateInput {
    """
    Display name to show on DataHub
    """
    displayName: String

    """
    Title to show on DataHub
    """
    title: String

    """
    About me section of the user
    """
    aboutMe: String

    """
    Teams that the user belongs to
    """
    teams: [String!]

    """
    Skills that the user possesses
    """
    skills: [String!]

    """
    A URL which points to a picture which user wants to set as a profile photo
    """
    pictureLink: String

    """
    The slack handle of the user
    """
    slack: String

    """
    Phone number for the user
    """
    phone: String

    """
    Email address for the user
    """
    email: String
}

"""
A DataHub Group entity, which represents a Person on the Metadata Entity Graph
"""
type CorpGroup implements Entity {
    """

    The primary key of the group
    """
    urn: String!

    """
    A standard Entity Type
    """
    type: EntityType!

    """
    Group name eg wherehows dev, ask_metadata
    """
    name: String!

    """
    Ownership metadata of the Corp Group
    """
    ownership: Ownership

    """
    Additional read only properties about the group
    """
    properties: CorpGroupProperties

    """
    Additional read write properties about the group
    """
    editableProperties: CorpGroupEditableProperties

    """
    Granular API for querying edges extending from this entity
    """
    relationships(input: RelationshipsInput!): EntityRelationshipsResult

    """
    Origin info about this group.
    """
    origin: Origin

    """
    Deprecated, use properties field instead
    Additional read only info about the group
    """
    info: CorpGroupInfo @deprecated
}

"""
Deprecated, use CorpUserProperties instead
Additional read only info about a group
"""
type CorpGroupInfo {
    """
    The name to display when rendering the group
    """
    displayName: String

    """
    The description provided for the group
    """
    description: String

    """
    email of this group
    """
    email: String

    """
    Deprecated, do not use
    owners of this group
    """
    admins: [CorpUser!] @deprecated

    """
    Deprecated, use relationship IsMemberOfGroup instead
    List of ldap urn in this group
    """
    members: [CorpUser!] @deprecated

    """
    Deprecated, do not use
    List of groups urns in this group
    """
    groups: [String!] @deprecated
}

"""
Additional read only properties about a group
"""
type CorpGroupProperties {
    """
    display name of this group
    """
    displayName: String

    """
    The description provided for the group
    """
    description: String

    """
    email of this group
    """
    email: String
}

"""
Additional read write properties about a group
"""
type CorpGroupEditableProperties {
  """
  DataHub description of the group
  """
  description: String

  """
  Slack handle for the group
  """
  slack: String

  """
  Email address for the group
  """
  email: String
}

"""
Arguments provided to update a CorpGroup Entity
"""
input CorpGroupUpdateInput {
  """
  DataHub description of the group
  """
  description: String

  """
  Slack handle for the group
  """
  slack: String

  """
  Email address for the group
  """
  email: String
}

"""
An owner of a Metadata Entity, either a user or group
"""
union OwnerType = CorpUser | CorpGroup

"""
An owner of a Metadata Entity
"""
type Owner {
    """
    Owner object
    """
    owner: OwnerType!

    """
    The type of the ownership
    """
    type: OwnershipType!

    """
    Source information for the ownership
    """
    source: OwnershipSource

    """
    Reference back to the owned urn for tracking purposes e.g. when sibling nodes are merged together
    """
    associatedUrn: String!
}

"""
Ownership information about a Metadata Entity
"""
type Ownership {
    """
    List of owners of the entity
    """
    owners: [Owner!]

    """
    Audit stamp containing who last modified the record and when
    """
    lastModified: AuditStamp!
}

"""
A Tag Entity, which can be associated with other Metadata Entities and subresources
"""
type Tag implements Entity {

    """
    The primary key of the TAG
    """
    urn: String!

    """
    A standard Entity Type
    """
    type: EntityType!

    """
    The name / id of the tag. Use properties.name instead.
    """
    name: String! @deprecated

    """
    Additional properties about the Tag
    """
    properties: TagProperties

    """
    Additional read write properties about the Tag
    Deprecated! Use 'properties' field instead.
    """
    editableProperties: EditableTagProperties @deprecated

    """
    Ownership metadata of the dataset
    """
    ownership: Ownership

    """
    Granular API for querying edges extending from this entity
    """
    relationships(input: RelationshipsInput!): EntityRelationshipsResult

    """
    Deprecated, use properties.description field instead
    """
    description: String @deprecated
}

"""
Additional read write Tag properties
Deprecated! Replaced by TagProperties.
"""
type EditableTagProperties {
  """
  A display name for the Tag
  """
  name: String

  """
  A description of the Tag
  """
  description: String
}

"""
Properties for a DataHub Tag
"""
type TagProperties {
  """
  A display name for the Tag
  """
  name: String!

  """
  A description of the Tag
  """
  description: String

  """
  An optional RGB hex code for a Tag color, e.g. #FFFFFF
  """
  colorHex: String
}


"""
An edge between a Metadata Entity and a Tag Modeled as a struct to permit
additional attributes
TODO Consider whether this query should be serviced by the relationships field
"""
type TagAssociation {
    """
    The tag itself
    """
    tag: Tag!

    """
    Reference back to the tagged urn for tracking purposes e.g. when sibling nodes are merged together
    """
    associatedUrn: String!
}

"""
Tags attached to a particular Metadata Entity
"""
type GlobalTags {
    """
    The set of tags attached to the Metadata Entity
    """
    tags: [TagAssociation!]
}

"""
The technical version associated with a given Metadata Entity
"""
type VersionTag {
    versionTag: String
}

"""
Glossary Terms attached to a particular Metadata Entity
"""
type GlossaryTerms {
     """
     The set of glossary terms attached to the Metadata Entity
     """
    terms: [GlossaryTermAssociation!]
}

"""
An edge between a Metadata Entity and a Glossary Term Modeled as a struct to permit
additional attributes
TODO Consider whether this query should be serviced by the relationships field
"""
type GlossaryTermAssociation {
    """
    The glossary term itself
    """
    term: GlossaryTerm!

    """
    The actor who is responsible for the term being added"
    """
    actor: CorpUser

    """
    Reference back to the associated urn for tracking purposes e.g. when sibling nodes are merged together
    """
    associatedUrn: String!
}

"""
Arguments provided to update a Chart Entity
"""
input ChartUpdateInput {
    """
    Update to ownership
    """
    ownership: OwnershipUpdate

    """
    Deprecated, use tags field instead
    Update to global tags
    """
    globalTags: GlobalTagsUpdate

    """
    Update to tags
    """
    tags: GlobalTagsUpdate

    """
    Update to editable properties
    """
    editableProperties: ChartEditablePropertiesUpdate
}

"""
Arguments provided to update a Dashboard Entity
"""
input DashboardUpdateInput {
    """
    Update to ownership
    """
    ownership: OwnershipUpdate

    """
    Deprecated, use tags field instead
    Update to global tags
    """
    globalTags: GlobalTagsUpdate

    """
    Update to tags
    """
    tags: GlobalTagsUpdate

    """
    Update to editable properties
    """
    editableProperties: DashboardEditablePropertiesUpdate
}

"""
Arguments provided to update a Notebook Entity
"""
input NotebookUpdateInput {
    """
    Update to ownership
    """
    ownership: OwnershipUpdate

    """
    Update to tags
    """
    tags: GlobalTagsUpdate

    """
    Update to editable properties
    """
    editableProperties: NotebookEditablePropertiesUpdate
}

"""
Arguments provided to update a Data Flow aka Pipeline Entity
"""
input DataFlowUpdateInput {
    """
    Update to ownership
    """
    ownership: OwnershipUpdate

    """
    Deprecated, use tags field instead
    Update to global tags
    """
    globalTags: GlobalTagsUpdate

    """
    Update to tags
    """
    tags: GlobalTagsUpdate

    """
    Update to editable properties
    """
    editableProperties: DataFlowEditablePropertiesUpdate
}

"""
Arguments provided to update a Data Job aka Task Entity
"""
input DataJobUpdateInput {
    """
    Update to ownership
    """
    ownership: OwnershipUpdate

    """
    Deprecated, use tags field instead
    Update to global tags
    """
    globalTags: GlobalTagsUpdate

    """
    Update to tags
    """
    tags: GlobalTagsUpdate

    """
    Update to editable properties
    """
    editableProperties: DataJobEditablePropertiesUpdate
}

"""
Arguments provided to update a Dataset Entity
"""
input DatasetUpdateInput {
    """
    Update to ownership
    """
    ownership: OwnershipUpdate

    """
    Update to deprecation status
    """
    deprecation: DatasetDeprecationUpdate

    """
    Update to institutional memory, ie documentation
    """
    institutionalMemory: InstitutionalMemoryUpdate

    """
    Deprecated, use tags field instead
    Update to global tags
    """
    globalTags: GlobalTagsUpdate

    """
    Update to tags
    """
    tags: GlobalTagsUpdate

    """
    Update to editable schema metadata of the dataset
    """
    editableSchemaMetadata: EditableSchemaMetadataUpdate

    """
    Update to editable properties
    """
    editableProperties: DatasetEditablePropertiesUpdate
}

"""
Arguments provided to batch update Dataset entities
"""
input BatchDatasetUpdateInput {

    """
    Primary key of the Dataset to which the update will be applied
    """
    urn: String!

    """
    Arguments provided to update the Dataset
    """
    update: DatasetUpdateInput!
}


"""
Update to editable schema metadata of the dataset
"""
input EditableSchemaMetadataUpdate {
    """
    Update to writable schema field metadata
    """
    editableSchemaFieldInfo: [EditableSchemaFieldInfoUpdate!]!
}

"""
Update to writable schema field metadata
"""
input EditableSchemaFieldInfoUpdate {
    """
    Flattened name of a field identifying the field the editable info is applied to
    """
    fieldPath: String!

    """
    Edited description of the field
    """
    description: String

    """
    Tags associated with the field
    """
    globalTags: GlobalTagsUpdate
}

"""
Update to writable Dataset fields
"""
input DatasetEditablePropertiesUpdate {
    """
    Writable description aka documentation for a Dataset
    """
    description: String!
}

"""
Update to writable Chart fields
"""
input ChartEditablePropertiesUpdate {
    """
    Writable description aka documentation for a Chart
    """
    description: String!
}

"""
Update to writable Notebook fields
"""
input NotebookEditablePropertiesUpdate {
    """
    Writable description aka documentation for a Notebook
    """
    description: String!
}

"""
Update to writable Dashboard fields
"""
input DashboardEditablePropertiesUpdate {
    """
    Writable description aka documentation for a Dashboard
    """
    description: String!
}

"""
Update to writable Data Job fields
"""
input DataJobEditablePropertiesUpdate {
    """
    Writable description aka documentation for a Data Job
    """
    description: String!
}

"""
Update to writable Data Flow fields
"""
input DataFlowEditablePropertiesUpdate {
    """
    Writable description aka documentation for a Data Flow
    """
    description: String!
}

"""
Deprecated, use addTag or removeTag mutation instead
Update to the Tags associated with a Metadata Entity
"""
input GlobalTagsUpdate {
    """
    The new set of tags
    """
    tags: [TagAssociationUpdate!]
}

"""
Deprecated, use addTag or removeTag mutation instead
A tag update to be applied
"""
input TagAssociationUpdate {
    """
    The tag being applied
    """
    tag: TagUpdateInput!
}

"""
Deprecated, use addTag or removeTag mutations instead
An update for a particular Tag entity
"""
input TagUpdateInput {
    """
    The primary key of the Tag
    """
    urn: String!

    """
    The display name of a Tag
    """
    name: String!

    """
    Description of the tag
    """
    description: String

    """
    Ownership metadata of the tag
    """
    ownership: OwnershipUpdate
}

"""
Input required to create a new Tag
"""
input CreateTagInput {
  """
  Optional! A custom id to use as the primary key identifier for the Tag. If not provided, a random UUID will be generated as the id.
  """
  id: String

  """
  Display name for the Tag
  """
  name: String!

  """
  Optional description for the Tag
  """
  description: String
}

"""
An update for the ownership information for a Metadata Entity
"""
input OwnershipUpdate {
    """
    The updated list of owners
    """
   owners: [OwnerUpdate!]!
}

"""
An owner to add to a Metadata Entity
TODO Add a USER or GROUP actor enum
"""
input OwnerUpdate {
    """
    The owner URN, either a corpGroup or corpuser
    """
    owner: String!

    """
    The owner type
    """
    type: OwnershipType!
}

"""
An update for the deprecation information for a Metadata Entity
"""
input DatasetDeprecationUpdate {
    """
    Whether the dataset is deprecated
    """
    deprecated: Boolean!

    """
    The time user plan to decommission this dataset
    """
    decommissionTime: Long

    """
    Additional information about the dataset deprecation plan
    """
    note: String!
}

"""
An update for the institutional memory information for a Metadata Entity
"""
input InstitutionalMemoryUpdate {
    """
    The individual references in the institutional memory
    """
    elements: [InstitutionalMemoryMetadataUpdate!]!
}

"""
An institutional memory to add to a Metadata Entity
TODO Add a USER or GROUP actor enum
"""
input InstitutionalMemoryMetadataUpdate {
    """
    Link to a document or wiki page or another internal resource
    """
    url: String!

    """
    Description of the resource
    """
    description: String

    """
    The corp user urn of the author of the metadata
    """
    author: String!

    """
    The time at which this metadata was created
    """
    createdAt: Long
}

"""
A Notebook Metadata Entity
"""
type Notebook implements Entity {
    """
    The primary key of the Notebook
    """
    urn: String!

    """
    A standard Entity Type
    """
    type: EntityType!

    """
    The Notebook tool name
    """
    tool: String!

    """
    An id unique within the Notebook tool
    """
    notebookId: String!

    """
    Additional read only information about the Notebook
    """
    info: NotebookInfo

    """
    Additional read write properties about the Notebook
    """
    editableProperties: NotebookEditableProperties

    """
    Ownership metadata of the Notebook
    """
    ownership: Ownership

    """
    Status metadata of the Notebook
    """
    status: Status

    """
    The content of this Notebook
    """
    content: NotebookContent!

    """
    The tags associated with the Notebook
    """
    tags: GlobalTags

    """
    References to internal resources related to the Notebook
    """
    institutionalMemory: InstitutionalMemory

    """
    The Domain associated with the Notebook
    """
    domain: DomainAssociation

    """
    The specific instance of the data platform that this entity belongs to
    """
    dataPlatformInstance: DataPlatformInstance

    """
    Edges extending from this entity
    """
    relationships(input: RelationshipsInput!): EntityRelationshipsResult

    """
    Sub Types that this entity implements
    """
    subTypes: SubTypes

    """
    The structured glossary terms associated with the notebook
    """
    glossaryTerms: GlossaryTerms

    """
    Standardized platform.
    """
    platform: DataPlatform!
}

"""
The actual content in a Notebook
"""
type NotebookContent {
    """
    The content of a Notebook which is composed by a list of NotebookCell
    """
    cells: [NotebookCell!]!
}

"""
The Union of every NotebookCell
"""
type NotebookCell {
    """
    The chart cell content. The will be non-null only when all other cell field is null.
    """
    chartCell: ChartCell

    """
    The text cell content. The will be non-null only when all other cell field is null.
    """
    textCell: TextCell

    """
    The query cell content. The will be non-null only when all other cell field is null.
    """
    queryChell: QueryCell

    """
    The type of this Notebook cell
    """
    type: NotebookCellType!
}

"""
The type for a NotebookCell
"""
enum NotebookCellType {
    """
    TEXT Notebook cell type. The cell context is text only.
    """
    TEXT_CELL,

    """
    QUERY Notebook cell type. The cell context is query only.
    """
    QUERY_CELL,

    """
    CHART Notebook cell type. The cell content is chart only.
    """
    CHART_CELL
}

"""
A Notebook cell which contains text as content
"""
type TextCell {

    """
    Title of the cell
    """
    cellTitle: String!

    """
    Unique id for the cell.
    """
    cellId: String!

    """
    Captures information about who created/last modified/deleted this TextCell and when
    """
    changeAuditStamps: ChangeAuditStamps

    """
    The actual text in a TextCell in a Notebook
    """
    text: String!
}

"""
A Notebook cell which contains Query as content
"""
type QueryCell {
    """
    Title of the cell
    """
    cellTitle: String!

    """
    Unique id for the cell.
    """
    cellId: String!

    """
    Captures information about who created/last modified/deleted this TextCell and when
    """
    changeAuditStamps: ChangeAuditStamps

    """
    Raw query to explain some specific logic in a Notebook
    """
    rawQuery: String!

    """
    Captures information about who last executed this query cell and when
    """
    lastExecuted: AuditStamp
}

"""
A Notebook cell which contains chart as content
"""
type ChartCell {
    """
    Title of the cell
    """
    cellTitle: String!

    """
    Unique id for the cell.
    """
    cellId: String!

    """
    Captures information about who created/last modified/deleted this TextCell and when
    """
    changeAuditStamps: ChangeAuditStamps
}

"""
Captures information about who created/last modified/deleted the entity and when
"""
type ChangeAuditStamps {
    """
    An AuditStamp corresponding to the creation
    """
    created: AuditStamp!

    """
    An AuditStamp corresponding to the modification
    """
    lastModified: AuditStamp!

    """
    An optional AuditStamp corresponding to the deletion
    """
    deleted: AuditStamp
}

"""
A Dashboard Metadata Entity
"""
type Dashboard implements EntityWithRelationships & Entity {
    """
    The primary key of the Dashboard
    """
    urn: String!

    """
    A standard Entity Type
    """
    type: EntityType!

    """
    The parent container in which the entity resides
    """
    container: Container

    """
    Recursively get the lineage of containers for this entity
    """
    parentContainers: ParentContainersResult

    """
    The dashboard tool name
    Note that this will soon be deprecated in favor of a standardized notion of Data Platform
    """
    tool: String!

    """
    An id unique within the dashboard tool
    """
    dashboardId: String!

    """
    Additional read only properties about the dashboard
    """
    properties: DashboardProperties

    """
    Additional read write properties about the dashboard
    """
    editableProperties: DashboardEditableProperties

    """
    Ownership metadata of the dashboard
    """
    ownership: Ownership

    """
    Status metadata of the dashboard
    """
    status: Status

    """
    The deprecation status of the dashboard
    """
    deprecation: Deprecation

    """
    The tags associated with the dashboard
    """
    tags: GlobalTags

    """
    References to internal resources related to the dashboard
    """
    institutionalMemory: InstitutionalMemory

    """
    The structured glossary terms associated with the dashboard
    """
    glossaryTerms: GlossaryTerms

    """
    The Domain associated with the Dashboard
    """
    domain: DomainAssociation

    """
    The specific instance of the data platform that this entity belongs to
    """
    dataPlatformInstance: DataPlatformInstance

    """
    Granular API for querying edges extending from this entity
    """
    relationships(input: RelationshipsInput!): EntityRelationshipsResult

    """
    Edges extending from this entity grouped by direction in the lineage graph
    """
    lineage(input: LineageInput!): EntityLineageResult

    """
    Experimental (Subject to breaking change) -- Statistics about how this Dashboard is used
    """
    usageStats(startTimeMillis: Long, endTimeMillis: Long, limit: Int): DashboardUsageQueryResult

    """
    Experimental - Summary operational & usage statistics about a Dashboard
    """
    statsSummary: DashboardStatsSummary

    """
    Deprecated, use properties field instead
    Additional read only information about the dashboard
    """
    info: DashboardInfo @deprecated

    """
    Deprecated, use editableProperties instead
    Additional read write properties about the Dashboard
    """
    editableInfo: DashboardEditableProperties @deprecated

    """
    Deprecated, use tags field instead
    The structured tags associated with the dashboard
    """
    globalTags: GlobalTags @deprecated

    """
    Standardized platform urn where the dashboard is defined
    """
    platform: DataPlatform!
}

"""
Deprecated, use DashboardProperties instead
Additional read only info about a Dashboard
"""
type DashboardInfo {
    """
    Display of the dashboard
    """
    name: String!

    """
    Description of the dashboard
    """
    description: String

    """
    Deprecated, use relationship Contains instead
    Charts that comprise the dashboard
    """
    charts: [Chart!]! @deprecated

    """
    Native platform URL of the dashboard
    """
    externalUrl: String

    """
    Access level for the dashboard
    Note that this will soon be deprecated for low usage
    """
    access: AccessLevel

    """
    A list of platform specific metadata tuples
    """
    customProperties: [CustomPropertiesEntry!]

    """
    The time when this dashboard last refreshed
    """
    lastRefreshed: Long

    """
    An AuditStamp corresponding to the creation of this dashboard
    """
    created: AuditStamp!

    """
    An AuditStamp corresponding to the modification of this dashboard
    """
    lastModified: AuditStamp!

    """
    An optional AuditStamp corresponding to the deletion of this dashboard
    """
    deleted: AuditStamp
}

"""
Additional read only information about a Notebook
"""
type NotebookInfo {
    """
    Display of the Notebook
    """
    title: String

    """
    Description of the Notebook
    """
    description: String

    """
    Native platform URL of the Notebook
    """
    externalUrl: String

    """
    A list of platform specific metadata tuples
    """
    customProperties: [CustomPropertiesEntry!]

    """
    Captures information about who created/last modified/deleted this Notebook and when
    """
    changeAuditStamps: ChangeAuditStamps
}

"""
Additional read only properties about a Dashboard
"""
type DashboardProperties {
    """
    Display of the dashboard
    """
    name: String!

    """
    Description of the dashboard
    """
    description: String

    """
    Native platform URL of the dashboard
    """
    externalUrl: String

    """
    Access level for the dashboard
    Note that this will soon be deprecated for low usage
    """
    access: AccessLevel

    """
    A list of platform specific metadata tuples
    """
    customProperties: [CustomPropertiesEntry!]

    """
    The time when this dashboard last refreshed
    """
    lastRefreshed: Long

    """
    An AuditStamp corresponding to the creation of this dashboard
    """
    created: AuditStamp!

    """
    An AuditStamp corresponding to the modification of this dashboard
    """
    lastModified: AuditStamp!

    """
    An optional AuditStamp corresponding to the deletion of this dashboard
    """
    deleted: AuditStamp
}

"""
A Chart Metadata Entity
"""
type Chart implements EntityWithRelationships & Entity {
    """
    The primary key of the Chart
    """
    urn: String!

    """
    A standard Entity Type
    """
    type: EntityType!

    """
    The parent container in which the entity resides
    """
    container: Container

    """
    Recursively get the lineage of containers for this entity
    """
    parentContainers: ParentContainersResult

    """
    The chart tool name
    Note that this field will soon be deprecated in favor a unified notion of Data Platform
    """
    tool: String!

    """
    An id unique within the charting tool
    """
    chartId: String!

    """
    Additional read only properties about the Chart
    """
    properties: ChartProperties

    """
    Additional read write properties about the Chart
    """
    editableProperties: ChartEditableProperties

    """
    Info about the query which is used to render the chart
    """
    query: ChartQuery

    """
    Ownership metadata of the chart
    """
    ownership: Ownership

    """
    Status metadata of the chart
    """
    status: Status

    """
    The deprecation status of the chart
    """
    deprecation: Deprecation

    """
    The tags associated with the chart
    """
    tags: GlobalTags

    """
    References to internal resources related to the dashboard
    """
    institutionalMemory: InstitutionalMemory

    """
    The structured glossary terms associated with the dashboard
    """
    glossaryTerms: GlossaryTerms

    """
    The Domain associated with the Chart
    """
    domain: DomainAssociation

    """
    The specific instance of the data platform that this entity belongs to
    """
    dataPlatformInstance: DataPlatformInstance

    """
    Not yet implemented.

    Experimental - Summary operational & usage statistics about a Chart
    """
    statsSummary: ChartStatsSummary

    """
    Granular API for querying edges extending from this entity
    """
    relationships(input: RelationshipsInput!): EntityRelationshipsResult

    """
    Edges extending from this entity grouped by direction in the lineage graph
    """
    lineage(input: LineageInput!): EntityLineageResult

    """
    Deprecated, use properties field instead
    Additional read only information about the chart
    """
    info: ChartInfo @deprecated

    """
    Deprecated, use editableProperties field instead
    Additional read write information about the Chart
    """
    editableInfo: ChartEditableProperties @deprecated

    """
    Deprecated, use tags instead
    The structured tags associated with the chart
    """
    globalTags: GlobalTags @deprecated

    """
    Standardized platform urn where the chart is defined
    """
    platform: DataPlatform!
}

"""
Deprecated, use ChartProperties instead
Additional read only information about the chart
"""
type ChartInfo {
    """
    Display name of the chart
    """
    name: String!

    """
    Description of the chart
    """
    description: String

    """
    Deprecated, use relationship Consumes instead
    Data sources for the chart
    """
    inputs: [Dataset!] @deprecated

    """
    Native platform URL of the chart
    """
    externalUrl: String

    """
    Access level for the chart
    """
    type: ChartType

    """
    Access level for the chart
    """
    access: AccessLevel

    """
    A list of platform specific metadata tuples
    """
    customProperties: [CustomPropertiesEntry!]

    """
    The time when this chart last refreshed
    """
    lastRefreshed: Long

    """
    An AuditStamp corresponding to the creation of this chart
    """
    created: AuditStamp!

    """
    An AuditStamp corresponding to the modification of this chart
    """
    lastModified: AuditStamp!

    """
    An optional AuditStamp corresponding to the deletion of this chart
    """
    deleted: AuditStamp
}

"""
Additional read only properties about the chart
"""
type ChartProperties {
    """
    Display name of the chart
    """
    name: String!

    """
    Description of the chart
    """
    description: String

    """
    Native platform URL of the chart
    """
    externalUrl: String

    """
    Access level for the chart
    """
    type: ChartType

    """
    Access level for the chart
    """
    access: AccessLevel

    """
    A list of platform specific metadata tuples
    """
    customProperties: [CustomPropertiesEntry!]

    """
    The time when this chart last refreshed
    """
    lastRefreshed: Long

    """
    An AuditStamp corresponding to the creation of this chart
    """
    created: AuditStamp!

    """
    An AuditStamp corresponding to the modification of this chart
    """
    lastModified: AuditStamp!

    """
    An optional AuditStamp corresponding to the deletion of this chart
    """
    deleted: AuditStamp
}

"""
The access level for a Metadata Entity, either public or private
"""
enum AccessLevel {
    """
    Publicly available
    """
    PUBLIC

    """
    Restricted to a subset of viewers
    """
    PRIVATE
}

"""
The type of a Chart Entity
"""
enum ChartType {
    """
    Bar graph
    """
    BAR

    """
    Pie chart
    """
    PIE

    """
    Scatter plot
    """
    SCATTER

    """
    Table
    """
    TABLE

    """
    Markdown formatted text
    """
    TEXT

    """
    A line chart
    """
    LINE

    """
    An area chart
    """
    AREA

    """
    A histogram chart
    """
    HISTOGRAM

    """
    A box plot chart
    """
    BOX_PLOT

    """
    A word cloud chart
    """
    WORD_CLOUD

    """
    A Cohort Analysis chart
    """
    COHORT
}

"""
The query that was used to populate a Chart
"""
type ChartQuery {
    """
    Raw query to build a chart from input datasets
    """
    rawQuery: String!

    """
    The type of the chart query
    """
    type: ChartQueryType!
}

"""
The type of the Chart Query
"""
enum ChartQueryType {
    """
    Standard ANSI SQL
    """
    SQL

    """
    LookML
    """
    LOOKML
}


"""
A Data Flow Metadata Entity, representing an set of pipelined Data Job or Tasks required
to produce an output Dataset Also known as a Data Pipeline
"""
type DataFlow implements EntityWithRelationships & Entity {
    """
    The primary key of a Data Flow
    """
    urn: String!

    """
    A standard Entity Type
    """
    type: EntityType!

    """
    Workflow orchestrator ei Azkaban, Airflow
    """
    orchestrator: String!

    """
    Id of the flow
    """
    flowId: String!

    """
    Cluster of the flow
    """
    cluster: String!

    """
    Additional read only properties about a Data flow
    """
    properties: DataFlowProperties

    """
    Additional read write properties about a Data Flow
    """
    editableProperties: DataFlowEditableProperties

    """
    Ownership metadata of the flow
    """
    ownership: Ownership

    """
    The tags associated with the dataflow
    """
    tags: GlobalTags

    """
    Status metadata of the dataflow
    """
    status: Status

    """
    The deprecation status of the Data Flow
    """
    deprecation: Deprecation

    """
    References to internal resources related to the dashboard
    """
    institutionalMemory: InstitutionalMemory

    """
    The structured glossary terms associated with the dashboard
    """
    glossaryTerms: GlossaryTerms

    """
    The Domain associated with the DataFlow
    """
    domain: DomainAssociation

    """
    The specific instance of the data platform that this entity belongs to
    """
    dataPlatformInstance: DataPlatformInstance

    """
    Incidents associated with the Data Flow
    """
    incidents(
      """
      Optional incident state to filter by, defaults to any state.
      """
      state: IncidentState,
      """
      Optional start offset, defaults to 0.
      """
      start: Int,
      """
      Optional start offset, defaults to 20.
      """
      count: Int): EntityIncidentsResult

    """
    Granular API for querying edges extending from this entity
    """
    relationships(input: RelationshipsInput!): EntityRelationshipsResult

    """
    Edges extending from this entity grouped by direction in the lineage graph
    """
    lineage(input: LineageInput!): EntityLineageResult

    """
    Deprecated, use properties field instead
    Additional read only information about a Data flow
    """
    info: DataFlowInfo @deprecated

    """
    Deprecated, use tags field instead
    The structured tags associated with the dataflow
    """
    globalTags: GlobalTags @deprecated

    """
    Deprecated, use relationship IsPartOf instead
    Data Jobs
    """
    dataJobs: DataFlowDataJobsRelationships @deprecated

    """
    Standardized platform urn where the datflow is defined
    """
    platform: DataPlatform!
}

"""
Deprecated, use DataFlowProperties instead
Additional read only properties about a Data Flow aka Pipeline
"""
type DataFlowInfo {
    """
    Display name of the flow
    """
    name: String!

    """
    Description of the flow
    """
    description: String

    """
    Optional project or namespace associated with the flow
    """
    project: String

    """
    External URL associated with the DataFlow
    """
    externalUrl: String

    """
    A list of platform specific metadata tuples
    """
    customProperties: [CustomPropertiesEntry!]
}

"""
Additional read only properties about a Data Flow aka Pipeline
"""
type DataFlowProperties {
    """
    Display name of the flow
    """
    name: String!

    """
    Description of the flow
    """
    description: String

    """
    Optional project or namespace associated with the flow
    """
    project: String

    """
    External URL associated with the DataFlow
    """
    externalUrl: String

    """
    A list of platform specific metadata tuples
    """
    customProperties: [CustomPropertiesEntry!]
}

"""
A Data Job Metadata Entity, representing an individual unit of computation or Task
to produce an output Dataset Always part of a parent Data Flow aka Pipeline
"""
type DataJob implements EntityWithRelationships & Entity {
    """
    The primary key of the Data Job
    """
    urn: String!

    """
    A standard Entity Type
    """
    type: EntityType!

    """
    Deprecated, use relationship IsPartOf instead
    The associated data flow
    """
    dataFlow: DataFlow

    """
    Id of the job
    """
    jobId: String!

    """
    Additional read only properties associated with the Data Job
    """
    properties: DataJobProperties

    """
    The specific instance of the data platform that this entity belongs to
    """
    dataPlatformInstance: DataPlatformInstance

    """
    Additional read write properties associated with the Data Job
    """
    editableProperties: DataJobEditableProperties

    """
    The tags associated with the DataJob
    """
    tags: GlobalTags

    """
    Ownership metadata of the job
    """
    ownership: Ownership

    """
    Status metadata of the DataJob
    """
    status: Status

    """
    The deprecation status of the Data Flow
    """
    deprecation: Deprecation

    """
    References to internal resources related to the dashboard
    """
    institutionalMemory: InstitutionalMemory

    """
    The structured glossary terms associated with the dashboard
    """
    glossaryTerms: GlossaryTerms

    """
    The Domain associated with the Data Job
    """
    domain: DomainAssociation

    """
    Incidents associated with the Data Job
    """
    incidents(
      """
      Optional incident state to filter by, defaults to any state.
      """
      state: IncidentState,
      """
      Optional start offset, defaults to 0.
      """
      start: Int,
      """
      Optional start offset, defaults to 20.
      """
      count: Int): EntityIncidentsResult

    """
    Granular API for querying edges extending from this entity
    """
    relationships(input: RelationshipsInput!): EntityRelationshipsResult

    """
    Edges extending from this entity grouped by direction in the lineage graph
    """
    lineage(input: LineageInput!): EntityLineageResult

    """
    Deprecated, use properties field instead
    Additional read only information about a Data processing job
    """
    info: DataJobInfo @deprecated

    """
    Deprecated, use relationship Produces, Consumes, DownstreamOf instead
    Information about the inputs and outputs of a Data processing job
    """
    inputOutput: DataJobInputOutput @deprecated


    """
    Deprecated, use the tags field instead
    The structured tags associated with the DataJob
    """
    globalTags: GlobalTags @deprecated

    """
    History of runs of this task
    """
    runs(start: Int, count: Int): DataProcessInstanceResult
}

"""
A DataProcessInstance Metadata Entity, representing an individual run of
a task or datajob.
"""
type DataProcessInstance implements EntityWithRelationships & Entity {
    """
    The primary key of the DataProcessInstance
    """
    urn: String!

    """
    The standard Entity Type
    """
    type: EntityType!

    """
    The history of state changes for the run
    """
    state(startTimeMillis: Long, endTimeMillis: Long, limit: Int): [DataProcessRunEvent]

    """
    When the run was kicked off
    """
    created: AuditStamp

    """
    The name of the data process
    """
    name: String

    """
    Edges extending from this entity.
    In the UI, used for inputs, outputs and parentTemplate
    """
    relationships(input: RelationshipsInput!): EntityRelationshipsResult

    """
    Edges extending from this entity grouped by direction in the lineage graph
    """
    lineage(input: LineageInput!): EntityLineageResult

    """
    The link to view the task run in the source system
    """
    externalUrl: String
}

"""
A state change event in the data process instance lifecycle
"""
type DataProcessRunEvent implements TimeSeriesAspect {
    """
    The status of the data process instance
    """
    status: DataProcessRunStatus

    """
    The try number that this instance run is in
    """
    attempt: Int

    """
    The result of a run
    """
    result: DataProcessInstanceRunResult

    """
    The timestamp associated with the run event in milliseconds
    """
    timestampMillis: Long!
}

"""
The status of the data process instance
"""
enum DataProcessRunStatus {
    """
    The data process instance has started but not completed
    """
    STARTED

    """
    The data process instance has completed
    """
    COMPLETE
}

"""
the result of a run, part of the run state
"""
type DataProcessInstanceRunResult {
    """
    The outcome of the run
    """
    resultType: DataProcessInstanceRunResultType

    """
    The outcome of the run in the data platforms native language
    """
    nativeResultType: String
}

"""
The result of the data process run
"""
enum DataProcessInstanceRunResultType {
    """
    The run finished successfully
    """
    SUCCESS

    """
    The run finished in failure
    """
    FAILURE

    """
    The run was skipped
    """
    SKIPPED
}


"""
Deprecated, use DataJobProperties instead
Additional read only information about a Data Job aka Task
"""
type DataJobInfo {
    """
    Job display name
    """
    name: String!

    """
    Job description
    """
    description: String

    """
    External URL associated with the DataJob
    """
    externalUrl: String

    """
    A list of platform specific metadata tuples
    """
    customProperties: [CustomPropertiesEntry!]
}

"""
Additional read only properties about a Data Job aka Task
"""
type DataJobProperties {
    """
    Job display name
    """
    name: String!

    """
    Job description
    """
    description: String

    """
    External URL associated with the DataJob
    """
    externalUrl: String

    """
    A list of platform specific metadata tuples
    """
    customProperties: [CustomPropertiesEntry!]
}

"""
The lineage information for a DataJob
TODO Rename this to align with other Lineage models
"""
type DataJobInputOutput {
    """
    Deprecated, use relationship Consumes instead
    Input datasets produced by the data job during processing
    """
    inputDatasets: [Dataset!] @deprecated

    """
    Deprecated, use relationship Produces instead
    Output datasets produced by the data job during processing
    """
    outputDatasets: [Dataset!] @deprecated

    """
    Deprecated, use relationship DownstreamOf instead
    Input datajobs that this data job depends on
    """
    inputDatajobs: [DataJob!] @deprecated
}

"""
Information about individual user usage of a Dataset
"""
type UserUsageCounts {
    """
    The user of the Dataset
    """
    user: CorpUser

    """
    The number of queries issued by the user
    """
    count: Int

    """
    The extracted user email
    Note that this field will soon be deprecated and merged with user
    """
    userEmail: String
}

"""
The result of a Dataset usage query
"""
type UsageQueryResult {
    """
    A set of relevant time windows for use in displaying usage statistics
    """
    buckets: [UsageAggregation]

    """
    A set of rolled up aggregations about the Dataset usage
    """
    aggregations: UsageQueryResultAggregations
}

"""
A set of rolled up aggregations about the Dataset usage
"""
type UsageQueryResultAggregations {
    """
    The count of unique Dataset users within the queried time range
    """
    uniqueUserCount: Int

    """
    The specific per user usage counts within the queried time range
    """
    users: [UserUsageCounts]

    """
    The specific per field usage counts within the queried time range
    """
    fields: [FieldUsageCounts]

    """
    The total number of queries executed within the queried time range
    Note that this field will likely be deprecated in favor of a totalQueries field
    """
    totalSqlQueries: Int
}

"""
An aggregation of Dataset usage statistics
"""
type UsageAggregation {
    """
    The time window start time
    """
    bucket: Long

    """
    The time window span
    """
    duration: WindowDuration

    """
    The resource urn associated with the usage information, eg a Dataset urn
    """
    resource: String

    """
    The rolled up usage metrics
    """
    metrics: UsageAggregationMetrics
}

"""
Rolled up metrics about Dataset usage over time
"""
type UsageAggregationMetrics {
    """
    The unique number of users who have queried the dataset within the time range
    """
    uniqueUserCount: Int

    """
    Usage statistics within the time range by user
    """
    users: [UserUsageCounts]

    """
    The total number of queries issued against the dataset within the time range
    """
    totalSqlQueries: Int

    """
    A set of common queries issued against the dataset within the time range
    """
    topSqlQueries: [String]

    """
    Per field usage statistics within the time range
    """
    fields: [FieldUsageCounts]
}

"""
The usage for a particular Dataset field
"""
type FieldUsageCounts {
    """
    The path of the field
    """
    fieldName: String

    """
    The count of usages
    """
    count: Int
}

"""
Experimental - subject to change. A summary of usage metrics about a Dataset.
"""
type DatasetStatsSummary {
    """
    The query count in the past 30 days
    """
    queryCountLast30Days: Int

    """
    The relative percentile for query count in the past 30 days
    """
    queryCountPercentileLast30Days: Int

    """
    The relative rank for query count in the past 30 days
    """
    queryCountRankLast30Days: Int

    """
    The unique user count in the past 30 days
    """
    uniqueUserCountLast30Days: Int

    """
    The relative percentile for number of unique users in the last 30 days
    """
    uniqueUserPercentileLast30Days: Int

    """
    The relative rank for number of unique users in the last 30 days
    """
    uniqueUserRankLast30Days: Int

    """
    The top users in the past 30 days
    """
    topUsersLast30Days: [CorpUser!]
}

"""
Information about individual user usage of a Dashboard
"""
type DashboardUserUsageCounts {
    """
    The user of the Dashboard
    """
    user: CorpUser

    """
    number of times dashboard has been viewed by the user
    """
    viewsCount: Int

    """
    number of dashboard executions by the user
    """
    executionsCount: Int

    """
    Normalized numeric metric representing user's dashboard usage
    Higher value represents more usage
    """
    usageCount: Int
}

"""
The result of a dashboard usage query
"""
type DashboardUsageQueryResult {
    """
    A set of relevant time windows for use in displaying usage statistics
    """
    buckets: [DashboardUsageAggregation]

    """
    A set of rolled up aggregations about the dashboard usage
    """
    aggregations: DashboardUsageQueryResultAggregations

    """
    A set of absolute dashboard usage metrics
    """
    metrics: [DashboardUsageMetrics!]

}

"""
A set of rolled up aggregations about the Dashboard usage
"""
type DashboardUsageQueryResultAggregations {
    """
    The count of unique Dashboard users within the queried time range
    """
    uniqueUserCount: Int

    """
    The specific per user usage counts within the queried time range
    """
    users: [DashboardUserUsageCounts]

    """
    The total number of dashboard views within the queried time range
    """
    viewsCount: Int

    """
    The total number of dashboard executions within the queried time range
    """
    executionsCount: Int

}


"""
A set of absolute dashboard usage metrics
"""
type DashboardUsageMetrics implements TimeSeriesAspect {
    """
    The time at which the metrics were reported
    """
    timestampMillis: Long!

    """
    The total number of times dashboard has been favorited
    FIXME: Qualifies as Popularity Metric rather than Usage Metric?
    """
    favoritesCount: Int

    """
    The total number of dashboard views
    """
    viewsCount: Int

    """
    The total number of dashboard execution
    """
    executionsCount: Int

    """
    The time when this dashboard was last viewed
    """
    lastViewed: Long

}

"""
An aggregation of Dashboard usage statistics
"""
type DashboardUsageAggregation {
    """
    The time window start time
    """
    bucket: Long

    """
    The time window span
    """
    duration: WindowDuration

    """
    The resource urn associated with the usage information, eg a Dashboard urn
    """
    resource: String

    """
    The rolled up usage metrics
    """
    metrics: DashboardUsageAggregationMetrics
}

"""
Rolled up metrics about Dashboard usage over time
"""
type DashboardUsageAggregationMetrics {
    """
    The unique number of dashboard users within the time range
    """
    uniqueUserCount: Int

    """
    The total number of dashboard views within the time range
    """
    viewsCount: Int

    """
    The total number of dashboard executions within the time range
    """
    executionsCount: Int

}

"""
Experimental - subject to change. A summary of usage metrics about a Dashboard.
"""
type DashboardStatsSummary {
    """
    The total view count for the dashboard
    """
    viewCount: Int

    """
    The view count in the last 30 days
    """
    viewCountLast30Days: Int

    """
    The relative percentile for view count in the past 30 days
    """
    viewCountPercentileLast30Days: Int

    """
    The unique user count in the past 30 days
    """
    uniqueUserCountLast30Days: Int

    """
    The relative percentile for number of unique users in the last 30 days
    """
    uniqueUserPercentileLast30Days: Int

    """
    The relative rank for number of unique users in the last 30 days
    """
    uniqueUserRankLast30Days: Int

    """
    The top users in the past 30 days
    """
    topUsersLast30Days: [CorpUser!]
}


"""
Experimental - subject to change. A summary of usage metrics about a Chart.
"""
type ChartStatsSummary {
    """
    The total view count for the chart
    """
    viewCount: Int

    """
    The view count in the last 30 days
    """
    viewCountLast30Days: Int

    """
    The relative percentile for view count in the past 30 days
    """
    viewCountPercentileLast30Days: Int

    """
    The unique user count in the past 30 days
    """
    uniqueUserCountLast30Days: Int

    """
    The relative percentile for number of unique users in the last 30 days
    """
    uniqueUserPercentileLast30Days: Int

    """
    The relative rank for number of unique users in the last 30 days
    """
    uniqueUserRankLast30Days: Int

    """
    The top users in the past 30 days
    """
    topUsersLast30Days: [CorpUser!]
}


"""
The duration of a fixed window of time
"""
enum WindowDuration {
    """
    A one day window
    """
    DAY

    """
    A one week window
    """
    WEEK

    """
    A one month window
    """
    MONTH

    """
    A one year window
    """
    YEAR
}

"""
A time range used in fetching Usage statistics
"""
enum TimeRange {
    """
    Last day
    """
    DAY

    """
    Last week
    """
    WEEK

    """
    Last month
    """
    MONTH

    """
    Last quarter
    """
    QUARTER

    """
    Last year
    """
    YEAR

    """
    All time
    """
    ALL
}

"""
A Dataset Profile associated with a Dataset, containing profiling statistics about the Dataset
"""
type DatasetProfile implements TimeSeriesAspect {
  """
  The time at which the profile was reported
  """
  timestampMillis: Long!

  """
  An optional row count of the Dataset
  """
  rowCount: Long

  """
  An optional column count of the Dataset
  """
  columnCount: Long

  """
  An optional set of per field statistics obtained in the profile
  """
  fieldProfiles: [DatasetFieldProfile!]

  """
  Information about the partition that was profiled
  """
  partitionSpec: PartitionSpec
}

"""
An individual Dataset Field Profile
"""
type DatasetFieldProfile {
  """
  The standardized path of the field
  """
	fieldPath: String!

  """
  The unique value count for the field across the Dataset
  """
	uniqueCount: Long

  """
  The proportion of rows with unique values across the Dataset
  """
	uniqueProportion: Float

  """
  The number of NULL row values across the Dataset
  """
	nullCount: Long

  """
  The proportion of rows with NULL values across the Dataset
  """
	nullProportion: Float

  """
  The min value for the field
  """
	min: String

  """
  The max value for the field
  """
	max: String

  """
  The mean value for the field
  """
	mean: String

  """
  The median value for the field
  """
	median: String

  """
  The standard deviation for the field
  """
	stdev: String

  """
  A set of sample values for the field
  """
	sampleValues: [String!]
}

"""
Information about the partition being profiled
"""
type PartitionSpec {

  """
  The partition type
  """
  type: PartitionType!

  """
  The partition identifier
  """
  partition: String!

  """
  The optional time window partition information
  """
  timePartition: TimeWindow
}

enum PartitionType {
    FULL_TABLE,
    QUERY,
    PARTITION
}

"""
A time window with a finite start and end time
"""
type TimeWindow {
  """
  The start time of the time window
  """
  startTimeMillis: Long!

  """
  The end time of the time window
  """
  durationMillis: Long!
}


"""
An assertion represents a programmatic validation, check, or test performed periodically against another Entity.
"""
type Assertion implements EntityWithRelationships & Entity {
    """
    The primary key of the Assertion
    """
    urn: String!

    """
    The standard Entity Type
    """
    type: EntityType!

    """
    Standardized platform urn where the assertion is evaluated
    """
    platform: DataPlatform!

    """
    Details about assertion
    """
    info: AssertionInfo

    """
    The specific instance of the data platform that this entity belongs to
    """
    dataPlatformInstance: DataPlatformInstance

    """
    Lifecycle events detailing individual runs of this assertion. If startTimeMillis & endTimeMillis are not provided, the most
    recent events will be returned.
    """
    runEvents(status: AssertionRunStatus, startTimeMillis: Long, endTimeMillis: Long, filter: FilterInput, limit: Int): AssertionRunEventsResult

    """
    Edges extending from this entity
    """
    relationships(input: RelationshipsInput!): EntityRelationshipsResult

    """
    Edges extending from this entity grouped by direction in the lineage graph
    """
    lineage(input: LineageInput!): EntityLineageResult
}

"""
Type of assertion. Assertion types can evolve to span Datasets, Flows (Pipelines), Models, Features etc.
"""
type AssertionInfo {
    """
    Top-level type of the assertion.
    """
    type: AssertionType!

    """
    Dataset-specific assertion information
    """
    datasetAssertion: DatasetAssertionInfo
}

"""
Detailed information about a Dataset Assertion
"""
type DatasetAssertionInfo {
    """
    The urn of the dataset that the assertion is related to
    """
    datasetUrn: String!

    """
    The scope of the Dataset assertion.
    """
    scope: DatasetAssertionScope!

    """
    The fields serving as input to the assertion. Empty if there are none.
    """
    fields: [SchemaFieldRef!]

    """
    Standardized assertion operator
    """
    aggregation: AssertionStdAggregation

    """
    Standardized assertion operator
    """
    operator: AssertionStdOperator!

    """
    Standard parameters required for the assertion. e.g. min_value, max_value, value, columns
    """
    parameters: AssertionStdParameters

    """
    The native operator for the assertion. For Great Expectations, this will contain the original expectation name.
    """
    nativeType: String

    """
    Native parameters required for the assertion.
    """
    nativeParameters: [StringMapEntry!]

    """
    Logic comprising a raw, unstructured assertion.
    """
    logic: String
}

"""
A Dataset schema field (i.e. column)
"""
type SchemaFieldRef {
  """
  A schema field urn
  """
  urn: String!

  """
  A schema field path
  """
  path: String!
}

"""
An event representing an event in the assertion evaluation lifecycle.
"""
type AssertionRunEvent implements TimeSeriesAspect {
  """
  The time at which the assertion was evaluated
  """
  timestampMillis: Long!

  """
  Urn of assertion which is evaluated
  """
  assertionUrn: String!

  """
  Urn of entity on which the assertion is applicable
  """
  asserteeUrn: String!

  """
  Native (platform-specific) identifier for this run
  """
  runId: String!

  """
  The status of the assertion run as per this timeseries event.
  """
  status: AssertionRunStatus!

  """
  Specification of the batch which this run is evaluating
  """
  batchSpec: BatchSpec

  """
  Information about the partition that was evaluated
  """
  partitionSpec: PartitionSpec

  """
  Runtime parameters of evaluation
  """
  runtimeContext: [StringMapEntry!]

  """
  Results of assertion, present if the status is COMPLETE
  """
  result: AssertionResult

}

"""
The result of evaluating an assertion.
"""
type AssertionResult {
    """
    The final result, e.g. either SUCCESS or FAILURE.
    """
    type: AssertionResultType!

    """
    Number of rows for evaluated batch
    """
    rowCount: Long

    """
    Number of rows with missing value for evaluated batch
    """
    missingCount: Long

    """
    Number of rows with unexpected value for evaluated batch
    """
    unexpectedCount: Long

    """
    Observed aggregate value for evaluated batch
    """
    actualAggValue: Float

    """
    URL where full results are available
    """
    externalUrl: String

    """
    Native results / properties of evaluation
    """
    nativeResults: [StringMapEntry!]

}

type BatchSpec {
    """
    The native identifier as specified by the system operating on the batch.
    """
    nativeBatchId: String

    """
    A query that identifies a batch of data
    """
    query: String

    """
    Any limit to the number of rows in the batch, if applied
    """
    limit: Int

    """
    Custom properties of the Batch
    """
    customProperties: [StringMapEntry!]
}

"""
The result type of an assertion, success or failure.
"""
enum AssertionResultType {
    """
    The assertion succeeded.
    """
    SUCCESS

    """
    The assertion failed.
    """
    FAILURE
}

"""
The state of an assertion run, as defined within an Assertion Run Event.
"""
enum AssertionRunStatus {
    """
    An assertion run has completed.
    """
    COMPLETE
}

"""
An "aggregation" function that can be applied to column values of a Dataset to create the input to an Assertion Operator.
"""
enum AssertionStdAggregation {
    """
    Assertion is applied on individual column value
    """
    IDENTITY

    """
    Assertion is applied on column mean
    """
    MEAN

    """
    Assertion is applied on column median
    """
    MEDIAN

    """
    Assertion is applied on number of distinct values in column
    """
    UNIQUE_COUNT

    """
    Assertion is applied on proportion of distinct values in column
    """
    UNIQUE_PROPOTION

    """
    Assertion is applied on number of null values in column
    """
    NULL_COUNT

    """
    Assertion is applied on proportion of null values in column
    """
    NULL_PROPORTION

    """
    Assertion is applied on column std deviation
    """
    STDDEV

    """
    Assertion is applied on column min
    """
    MIN

    """
    Assertion is applied on column std deviation
    """
    MAX

    """
    Assertion is applied on column sum
    """
    SUM

    """
    Assertion is applied on all columns
    """
    COLUMNS

    """
    Assertion is applied on number of columns
    """
    COLUMN_COUNT

    """
    Assertion is applied on number of rows
    """
    ROW_COUNT

    """
    Other
    """
    _NATIVE_
}

"""
A standard operator or condition that constitutes an assertion definition
"""
enum AssertionStdOperator {
    """
    Value being asserted is between min_value and max_value
    """
    BETWEEN

    """
    Value being asserted is less than max_value
    """
    LESS_THAN

    """
    Value being asserted is less than or equal to max_value
    """
    LESS_THAN_OR_EQUAL_TO

    """
    Value being asserted is greater than min_value
    """
    GREATER_THAN

    """
    Value being asserted is greater than or equal to min_value
    """
    GREATER_THAN_OR_EQUAL_TO

    """
    Value being asserted is equal to value
    """
    EQUAL_TO

    """
    Value being asserted is not null
    """
    NOT_NULL

    """
    Value being asserted contains value
    """
    CONTAIN

    """
    Value being asserted ends with value
    """
    END_WITH

    """
    Value being asserted starts with value
    """
    START_WITH

    """
    Value being asserted matches the regex value.
    """
    REGEX_MATCH

    """
    Value being asserted is one of the array values
    """
    IN

    """
    Value being asserted is not in one of the array values.
    """
    NOT_IN

    """
    Other
    """
    _NATIVE_
}


"""
Parameters for AssertionStdOperators
"""
type AssertionStdParameters {
  """
  The value parameter of an assertion
  """
  value: AssertionStdParameter

  """
  The maxValue parameter of an assertion
  """
  maxValue: AssertionStdParameter

  """
  The minValue parameter of an assertion
  """
  minValue: AssertionStdParameter
}

"""
Parameter for AssertionStdOperator.
"""
type AssertionStdParameter {
  """
  The parameter value
  """
  value: String!

  """
  The type of the parameter
  """
  type: AssertionStdParameterType!
}

"""
The type of an AssertionStdParameter
"""
enum AssertionStdParameterType {
  STRING
  NUMBER
  LIST
  SET
  UNKNOWN
}

"""
The scope that a Dataset-level assertion applies to.
"""
enum DatasetAssertionScope {
    """
    Assertion applies to columns of a dataset.
    """
    DATASET_COLUMN,

    """
    Assertion applies to rows of a dataset.
    """
    DATASET_ROWS,

    """
    Assertion applies to schema of a dataset.
    """
    DATASET_SCHEMA

    """
    The scope of an assertion is unknown.
    """
    UNKNOWN
}

"""
The top-level assertion type. Currently single Dataset assertions are the only type supported.
"""
enum AssertionType {
    DATASET
}

"""
Result returned when fetching run events for an assertion.
"""
type AssertionRunEventsResult {
  """
  The total number of run events returned
  """
  total: Int!

  """
  The number of failed run events
  """
  failed: Int!

  """
  The number of succeeded run events
  """
  succeeded: Int!

  """
  The run events themselves
  """
  runEvents: [AssertionRunEvent!]!
}

"""
A list of Assertions Associated with an Entity
"""
type EntityAssertionsResult {
  """
  The starting offset of the result set returned
  """
  start: Int!

  """
  The number of assertions in the returned result set
  """
  count: Int!

  """
  The total number of assertions in the result set
  """
  total: Int!

  """
  The assertions themselves
  """
  assertions: [Assertion!]!
}

"""
Operational info for an entity.
"""
type Operation implements TimeSeriesAspect {
    """
    The time at which the operation was reported
    """
    timestampMillis: Long!

    """
    Actor who issued this operation.
    """
    actor: String

    """
    Operation type of change.
    """
    operationType: OperationType!

    """
    A custom operation type
    """
    customOperationType: String

    """
    Source of the operation
    """
    sourceType: OperationSourceType

    """
    How many rows were affected by this operation.
    """
    numAffectedRows: Long

    """
    Which other datasets were affected by this operation.
    """
    affectedDatasets: [String!]

    """
    When time at which the asset was actually updated
    """
    lastUpdatedTimestamp: Long!

    """
    Optional partition identifier
    """
    partition: String

    """
    Custom operation properties
    """
    customProperties: [StringMapEntry!]
}

"""
Enum to define the operation type when an entity changes.
"""
enum OperationType {
    """
    When data is inserted.
    """
    INSERT

    """
    When data is updated.
    """
    UPDATE

    """
    When data is deleted.
    """
    DELETE

    """
    When table is created.
    """
    CREATE

    """
    When table is altered
    """
    ALTER

    """
    When table is dropped
    """
    DROP

    """
    Unknown operation
    """
    UNKNOWN

    """
    Custom
    """
    CUSTOM
}

"""
Input provided to report an asset operation
"""
input ReportOperationInput {
    """
    The urn of the asset (e.g. dataset) to report the operation for
    """
    urn: String!

    """
    The type of operation that was performed. Required
    """
    operationType: OperationType!

    """
    A custom type of operation. Required if operation type is CUSTOM.
    """
    customOperationType: String

    """
    The source or reporter of the operation
    """
    sourceType: OperationSourceType!

    """
    A list of key-value parameters to include
    """
    customProperties: [StringMapEntryInput!]

    """
    An optional partition identifier
    """
    partition: String

    """
    Optional: The number of affected rows
    """
    numAffectedRows: Long

    """
    Optional: Provide a timestamp associated with the operation. If not provided, one will be generated for you based
    on the current time.
    """
    timestampMillis: Long
}

"""
Enum to define the source/reporter type for an Operation.
"""
enum OperationSourceType {
    """
    A data process reported the operation.
    """
    DATA_PROCESS

    """
    A data platform reported the operation.
    """
    DATA_PLATFORM
}

"""
Information about Metadata Entity deprecation status
"""
type Deprecation {
    """
    Whether the entity has been deprecated by owner
    """
    deprecated: Boolean!

    """
    The time user plan to decommission this entity
    """
    decommissionTime: Long

    """
    Additional information about the entity deprecation plan
    """
    note: String

    """
    The user who will be credited for modifying this deprecation content
    """
    actor: String
}

"""
Input provided when updating the association between a Metadata Entity and a Glossary Term
"""
input TermAssociationInput {
    """
    The primary key of the Glossary Term to add or remove
    """
    termUrn: String!

    """
    The target Metadata Entity to add or remove the Glossary Term from
    """
    resourceUrn: String!

    """
    An optional type of a sub resource to attach the Glossary Term to
    """
    subResourceType: SubResourceType

    """
    An optional sub resource identifier to attach the Glossary Term to
    """
    subResource: String
}

"""
Input provided when adding Terms to an asset
"""
input AddTermsInput {
    """
    The primary key of the Glossary Term to add or remove
    """
    termUrns: [String!]!

    """
    The target Metadata Entity to add or remove the Glossary Term from
    """
    resourceUrn: String!

    """
    An optional type of a sub resource to attach the Glossary Term to
    """
    subResourceType: SubResourceType

    """
    An optional sub resource identifier to attach the Glossary Term to
    """
    subResource: String
}

"""
A type of Metadata Entity sub resource
"""
enum SubResourceType {
    """
    A Dataset field or column
    """
    DATASET_FIELD
}


"""
Input provided when adding Terms to an asset
"""
input RelatedTermsInput {
    """
    The Glossary Term urn to add or remove this relationship to/from
    """
    urn: String!

    """
    The primary key of the Glossary Term to add or remove
    """
    termUrns: [String!]!

    """
    The type of relationship we're adding or removing to/from for a Glossary Term
    """
    relationshipType: TermRelationshipType!
}

"""
A type of Metadata Entity sub resource
"""
enum TermRelationshipType {
    """
    When a Term inherits from, or has an 'Is A' relationship with another Term
    """
    isA

    """
    When a Term contains, or has a 'Has A' relationship with another Term
    """
    hasA
}

"""
Input provided when adding glossary terms to a batch of assets
"""
input BatchAddTermsInput {
    """
    The primary key of the Glossary Terms
    """
    termUrns: [String!]!

    """
    The target assets to attach the glossary terms to
    """
    resources: [ResourceRefInput]!
}

"""
Input provided when removing glossary terms from a batch of assets
"""
input BatchRemoveTermsInput {
    """
    The primary key of the Glossary Terms
    """
    termUrns: [String!]!

    """
    The target assets to remove the glossary terms from
    """
    resources: [ResourceRefInput]!
}

"""
Input provided when updating the association between a Metadata Entity and a Tag
"""
input TagAssociationInput {
    """
    The primary key of the Tag to add or remove
    """
    tagUrn: String!

    """
    The target Metadata Entity to add or remove the Tag to
    """
    resourceUrn: String!

    """
    An optional type of a sub resource to attach the Tag to
    """
    subResourceType: SubResourceType

    """
    An optional sub resource identifier to attach the Tag to
    """
    subResource: String
}

"""
Input provided when adding tags to an asset
"""
input AddTagsInput {
    """
    The primary key of the Tags
    """
    tagUrns: [String!]!

    """
    The target Metadata Entity to add or remove the Tag to
    """
    resourceUrn: String!

    """
    An optional type of a sub resource to attach the Tag to
    """
    subResourceType: SubResourceType

    """
    An optional sub resource identifier to attach the Tag to
    """
    subResource: String
}

"""
Input provided when adding tags to a batch of assets
"""
input BatchAddTagsInput {
    """
    The primary key of the Tags
    """
    tagUrns: [String!]!

    """
    The target assets to attach the tags to
    """
    resources: [ResourceRefInput!]!
}

"""
Input provided when removing tags from a batch of assets
"""
input BatchRemoveTagsInput {
    """
    The primary key of the Tags
    """
    tagUrns: [String!]!

    """
    The target assets to remove the tags from
    """
    resources: [ResourceRefInput]!
}

"""
Reference to a resource to apply an action to
"""
input ResourceRefInput {
    """
    The urn of the resource being referenced
    """
    resourceUrn: String!

    """
    An optional type of a sub resource to attach the Tag to
    """
    subResourceType: SubResourceType

    """
    An optional sub resource identifier to attach the Tag to
    """
    subResource: String
}

"""
Entities that are able to own other entities
"""
enum OwnerEntityType {
  """
  A corp user owner
  """
  CORP_USER,

  """
  A corp group owner
  """
  CORP_GROUP
}

"""
Input provided when adding the association between a Metadata Entity and an user or group owner
"""
input AddOwnerInput {
    """
    The primary key of the Owner to add or remove
    """
    ownerUrn: String!

    """
    The owner type, either a user or group
    """
    ownerEntityType: OwnerEntityType!

    """
    The ownership type for the new owner. If none is provided, then a new NONE will be added.
    """
    type: OwnershipType

    """
    The urn of the resource or entity to attach or remove the owner from, for example a dataset urn
    """
    resourceUrn: String!
}

"""
Input provided when adding an owner to an asset
"""
input OwnerInput {
    """
    The primary key of the Owner to add or remove
    """
    ownerUrn: String!

    """
    The owner type, either a user or group
    """
    ownerEntityType: OwnerEntityType!

    """
    The ownership type for the new owner. If none is provided, then a new NONE will be added.
    """
    type: OwnershipType
}

"""
Input provided when adding multiple associations between a Metadata Entity and an user or group owner
"""
input AddOwnersInput {
    """
    The primary key of the Owner to add or remove
    """
    owners: [OwnerInput!]!

    """
    The urn of the resource or entity to attach or remove the owner from, for example a dataset urn
    """
    resourceUrn: String!
}

"""
Input provided when adding owners to a batch of assets
"""
input BatchAddOwnersInput {
    """
    The primary key of the owners
    """
    owners: [OwnerInput!]!

    """
    The target assets to attach the owners to
    """
    resources: [ResourceRefInput]!
}

"""
Input provided when removing owners from a batch of assets
"""
input BatchRemoveOwnersInput {
    """
    The primary key of the owners
    """
    ownerUrns: [String!]!

    """
    The target assets to remove the owners from
    """
    resources: [ResourceRefInput]!
}

"""
Input provided when removing the association between a Metadata Entity and an user or group owner
"""
input RemoveOwnerInput {
    """
    The primary key of the Owner to add or remove
    """
    ownerUrn: String!

    """
    The urn of the resource or entity to attach or remove the owner from, for example a dataset urn
    """
    resourceUrn: String!
}

"""
Input provided when adding the association between a Metadata Entity and a Link
"""
input AddLinkInput {
    """
    The url of the link to add or remove
    """
    linkUrl: String!

    """
    A label to attach to the link
    """
    label: String!

    """
    The urn of the resource or entity to attach the link to, for example a dataset urn
    """
    resourceUrn: String!
}

"""
Input provided when removing the association between a Metadata Entity and a Link
"""
input RemoveLinkInput {
    """
    The url of the link to add or remove, which uniquely identifies the Link
    """
    linkUrl: String!

    """
    The urn of the resource or entity to attach the link to, for example a dataset urn
    """
    resourceUrn: String!
}

"""
Incubating. Updates the description of a resource. Currently supports DatasetField descriptions only
"""
input DescriptionUpdateInput {
    """
    The new description
    """
    description: String!

    """
    The primary key of the resource to attach the description to, eg dataset urn
    """
    resourceUrn: String!

    """
    An optional sub resource type
    """
    subResourceType: SubResourceType

    """
    A sub resource identifier, eg dataset field path
    """
    subResource: String
}

"""
Input for updating the parent node of a resource. Currently only GlossaryNodes and GlossaryTerms have parentNodes.
"""
input UpdateParentNodeInput {
    """
    The new parent node urn
    """
    parentNode: String!

    """
    The primary key of the resource to update the parent node for
    """
    resourceUrn: String!
}

"""
Input for updating the name of an entity
"""
input UpdateNameInput {
    """
    The new name
    """
    name: String!

    """
    The primary key of the resource to update the name for
    """
    urn: String!
}

"""
Input provided when setting the Deprecation status for an Entity.
"""
input UpdateDeprecationInput {
    """
    The urn of the Entity to set deprecation for.
    """
    urn: String!

    """
    Whether the Entity is marked as deprecated.
    """
    deprecated: Boolean!

    """
    Optional - The time user plan to decommission this entity
    """
    decommissionTime: Long

    """
    Optional - Additional information about the entity deprecation plan
    """
    note: String
}


"""
Input provided when updating the deprecation status for a batch of assets.
"""
input BatchUpdateDeprecationInput {
    """
    Whether the Entity is marked as deprecated.
    """
    deprecated: Boolean!

    """
    Optional - The time user plan to decommission this entity
    """
    decommissionTime: Long

    """
    Optional - Additional information about the entity deprecation plan
    """
    note: String

    """
    The target assets to attach the tags to
    """
    resources: [ResourceRefInput]!
}

"""
Input provided when adding tags to a batch of assets
"""
input BatchSetDomainInput {
    """
    The primary key of the Domain, or null if the domain will be unset
    """
    domainUrn: String

    """
    The target assets to attach the Domain
    """
    resources: [ResourceRefInput!]!
}

"""
Input provided when creating or updating an Access Policy
"""
input PolicyUpdateInput {
  """
  The Policy Type
  """
  type: PolicyType!

  """
  The Policy name
  """
  name: String!

  """
  The Policy state
  """
  state: PolicyState!

  """
  A Policy description
  """
  description: String

  """
  The set of resources that the Policy privileges apply to
  """
  resources: ResourceFilterInput

  """
  The set of privileges that the Policy grants
  """
  privileges: [String!]!

  """
  The set of actors that the Policy privileges are granted to
  """
  actors: ActorFilterInput!
}

"""
Input required to add members to a native DataHub group
"""
input AddNativeGroupMembersInput {
  """
  The group to add members to
  """
  groupUrn: String!

  """
  The members to add to the group
  """
  userUrns: [String!]!
}

"""
Input required to add members to an external DataHub group
"""
input AddGroupMembersInput {
    """
    The group to add members to
    """
    groupUrn: String!

    """
    The members to add to the group
    """
    userUrns: [String!]!
}

"""
Input required to remove members from a native DataHub group
"""
input RemoveNativeGroupMembersInput {
    """
    The group to remove members from
    """
    groupUrn: String!

    """
    The members to remove from the group
    """
    userUrns: [String!]!
}

"""
Input required to remove members from an external DataHub group
"""
input RemoveGroupMembersInput {
    """
    The group to remove members from
    """
    groupUrn: String!

    """
    The members to remove from the group
    """
    userUrns: [String!]!
}

"""
The type of the Access Policy
"""
enum PolicyType {
  """
  An access policy that grants privileges pertaining to Metadata Entities
  """
  METADATA

  """
  An access policy that grants top level administrative privileges pertaining to the DataHub Platform itself
  """
  PLATFORM
}

"""
The state of an Access Policy
"""
enum PolicyState {
  """
  A Policy that has not been officially created, but in progress
  Currently unused
  """
  DRAFT

  """
  A Policy that is active and being enforced
  """
  ACTIVE

  """
  A Policy that is not active or being enforced
  """
  INACTIVE
}

"""
An DataHub Platform Access Policy Access Policies determine who can perform what actions against which resources on the platform
"""
type Policy {
  """
  The primary key of the Policy
  """
  urn: String!

  """
  The type of the Policy
  """
  type: PolicyType!

  """
  The name of the Policy
  """
  name: String!

  """
  The present state of the Policy
  """
  state: PolicyState!

  """
  The description of the Policy
  """
  description: String

  """
  The resources that the Policy privileges apply to
  """
  resources: ResourceFilter

  """
  The privileges that the Policy grants
  """
  privileges: [String!]!

  """
  The actors that the Policy grants privileges to
  """
  actors: ActorFilter!

  """
  Whether the Policy is editable, ie system policies, or not
  """
  editable: Boolean!
}

"""
The resources that a DataHub Access Policy applies to
"""
type ResourceFilter {
  """
  The type of the resource the policy should apply to Not required because in the future we want to support filtering by type OR by domain
  """
  type: String

  """
  A list of specific resource urns to apply the filter to
  """
  resources: [String!]

  """
  Whether of not to apply the filter to all resources of the type
  """
  allResources: Boolean

  """
  Whether of not to apply the filter to all resources of the type
  """
  filter: PolicyMatchFilter
}

"""
The actors that a DataHub Access Policy applies to
"""
type ActorFilter {
  """
  A disjunctive set of users to apply the policy to
  """
  users: [String!]

  """
  A disjunctive set of groups to apply the policy to
  """
  groups: [String!]

  """
  Whether the filter should return TRUE for owners of a particular resource
  Only applies to policies of type METADATA, which have a resource associated with them
  """
  resourceOwners: Boolean!

  """
  Whether the filter should apply to all users
  """
  allUsers: Boolean!

  """
  Whether the filter should apply to all groups
  """
  allGroups: Boolean!

  """
  The list of users on the Policy, resolved.
  """
  resolvedUsers: [CorpUser!]

  """
  The list of groups on the Policy, resolved.
  """
  resolvedGroups: [CorpGroup!]
}

"""
Filter object that encodes a complex filter logic with OR + AND
"""
type PolicyMatchFilter {
  """
  List of criteria to apply
  """
  criteria: [PolicyMatchCriterion!]
}

"""
Criterion to define relationship between field and values
"""
type PolicyMatchCriterion {
  """
  The name of the field that the criterion refers to
  e.g. entity_type, entity_urn, domain
  """
  field: String!

  """
  Values. Matches criterion if any one of the values matches condition (OR-relationship)
  """
  values: [PolicyMatchCriterionValue!]!

  """
  The name of the field that the criterion refers to
  """
  condition: PolicyMatchCondition!
}

"""
Value in PolicyMatchCriterion with hydrated entity if value is urn
"""
type PolicyMatchCriterionValue {
  """
  The value of the field to match
  """
  value: String!

  """
  Hydrated entities of the above values. Only set if the value is an urn
  """
  entity: Entity
}

"""
Match condition
"""
enum PolicyMatchCondition {
  """
  Whether the field matches the value
  """
  EQUALS
}

"""
Input required when creating or updating an Access Policies Determines which resources the Policy applies to
"""
input ResourceFilterInput {
  """
  The type of the resource the policy should apply to
  Not required because in the future we want to support filtering by type OR by domain
  """
  type: String

  """
  A list of specific resource urns to apply the filter to
  """
  resources: [String!]

  """
  Whether of not to apply the filter to all resources of the type
  """
  allResources: Boolean

  """
  Whether of not to apply the filter to all resources of the type
  """
  filter: PolicyMatchFilterInput
}

"""
Input required when creating or updating an Access Policies Determines which actors the Policy applies to
"""
input ActorFilterInput {
  """
  A disjunctive set of users to apply the policy to
  """
  users: [String!]

  """
  A disjunctive set of groups to apply the policy to
  """
  groups: [String!]

  """
  Whether the filter should return TRUE for owners of a particular resource
  Only applies to policies of type METADATA, which have a resource associated with them
  """
  resourceOwners: Boolean!

  """
  Whether the filter should apply to all users
  """
  allUsers: Boolean!

  """
  Whether the filter should apply to all groups
  """
  allGroups: Boolean!
}

"""
Filter object that encodes a complex filter logic with OR + AND
"""
input PolicyMatchFilterInput {
  """
  List of criteria to apply
  """
  criteria: [PolicyMatchCriterionInput!]
}

"""
Criterion to define relationship between field and values
"""
input PolicyMatchCriterionInput {
  """
  The name of the field that the criterion refers to
  e.g. entity_type, entity_urn, domain
  """
  field: String!

  """
  Values. Matches criterion if any one of the values matches condition (OR-relationship)
  """
  values: [String!]!

  """
  The name of the field that the criterion refers to
  """
  condition: PolicyMatchCondition!
}

"""
Input required when listing DataHub Access Policies
"""
input ListPoliciesInput {
  """
  The starting offset of the result set returned
  """
  start: Int

  """
  The maximum number of Policies to be returned in the result set
  """
  count: Int

  """
  Optional search query
  """
  query: String
}

"""
The result obtained when listing DataHub Access Policies
"""
type ListPoliciesResult {
  """
  The starting offset of the result set returned
  """
  start: Int!

  """
  The number of Policies in the returned result set
  """
  count: Int!

  """
  The total number of Policies in the result set
  """
  total: Int!

  """
  The Policies themselves
  """
  policies: [Policy!]!
}

"""
Input for getting granted privileges
"""
input GetGrantedPrivilegesInput {
  """
  Urn of the actor
  """
  actorUrn: String!

  """
  Spec to identify resource. If empty, gets privileges granted to the actor
  """
  resourceSpec: ResourceSpec
}

"""
Spec to identify resource
"""
input ResourceSpec {
  """
  Resource type
  """
  resourceType: EntityType!

  """
  Resource urn
  """
  resourceUrn: String!
}

"""
Object that encodes the privileges the actor has for a given resource
"""
type Privileges {
  """
  Granted Privileges
  """
  privileges: [String!]!
}

"""
Input required when listing DataHub Users
"""
input ListUsersInput {
  """
  The starting offset of the result set returned
  """
  start: Int

  """
  The maximum number of Policies to be returned in the result set
  """
  count: Int

  """
  Optional search query
  """
  query: String
}

"""
The result obtained when listing DataHub Users
"""
type ListUsersResult {
  """
  The starting offset of the result set returned
  """
  start: Int!

  """
  The number of Policies in the returned result set
  """
  count: Int!

  """
  The total number of Policies in the result set
  """
  total: Int!

  """
  The users themselves
  """
  users: [CorpUser!]!
}

"""
Input required when listing DataHub Groups
"""
input ListGroupsInput {
  """
  The starting offset of the result set returned
  """
  start: Int

  """
  The maximum number of Policies to be returned in the result set
  """
  count: Int

  """
  Optional search query
  """
  query: String
}

type EntityCountResults {
    counts: [EntityCountResult!]
}

type EntityCountResult {
    entityType: EntityType!
    count: Int!
}

"""
The result obtained when listing DataHub Groups
"""
type ListGroupsResult {
  """
  The starting offset of the result set returned
  """
  start: Int!

  """
  The number of Policies in the returned result set
  """
  count: Int!

  """
  The total number of Policies in the result set
  """
  total: Int!

  """
  The groups themselves
  """
  groups: [CorpGroup!]!
}

"""
A time stamp along with an optional actor
"""
type AuditStamp {
    """
    When the audited action took place
    """
    time: Long!

    """
    Who performed the audited action
    """
    actor: String
}

"""
Input for creating a new group
"""
input CreateGroupInput {
  """
  Optional! A custom id to use as the primary key identifier for the group. If not provided, a random UUID will be generated as the id.
  """
  id: String

  """
  The display name of the group
  """
  name: String!

  """
  The description of the group
  """
  description: String
}

"""
An ML Model Metadata Entity Note that this entity is incubating
"""
type MLModel implements EntityWithRelationships & Entity {
    """
    The primary key of the ML model
    """
    urn: String!

    """
    A standard Entity Type
    """
    type: EntityType!

    """
    ML model display name
    """
    name: String!

    """
    Standardized platform urn where the MLModel is defined
    """
    platform: DataPlatform!

    """
    Fabric type where mlmodel belongs to or where it was generated
    """
    origin: FabricType!

    """
    Human readable description for mlmodel
    """
    description: String

    """
    Deprecated, use tags field instead
    The standard tags for the ML Model
    """
    globalTags: GlobalTags @deprecated

    """
    The standard tags for the ML Model
    """
    tags: GlobalTags

    """
    Ownership metadata of the mlmodel
    """
    ownership: Ownership

    """
    Additional read only information about the ML Model
    """
    properties: MLModelProperties

    """
    Intended use of the mlmodel
    """
    intendedUse: IntendedUse

    """
    Factors metadata of the mlmodel
    """
    factorPrompts: MLModelFactorPrompts

    """
    Metrics metadata of the mlmodel
    """
    metrics: Metrics

    """
    Evaluation Data of the mlmodel
    """
    evaluationData: [BaseData!]

    """
    Training Data of the mlmodel
    """
    trainingData: [BaseData!]

    """
    Quantitative Analyses of the mlmodel
    """
    quantitativeAnalyses: QuantitativeAnalyses

    """
    Ethical Considerations of the mlmodel
    """
    ethicalConsiderations: EthicalConsiderations

    """
    Caveats and Recommendations of the mlmodel
    """
    caveatsAndRecommendations: CaveatsAndRecommendations

    """
    References to internal resources related to the mlmodel
    """
    institutionalMemory: InstitutionalMemory

    """
    Source Code
    """
    sourceCode: SourceCode

    """
    Status metadata of the mlmodel
    """
    status: Status

    """
    Cost Aspect of the mlmodel
    """
    cost: Cost

    """
    Deprecation
    """
    deprecation: Deprecation

    """
    The specific instance of the data platform that this entity belongs to
    """
    dataPlatformInstance: DataPlatformInstance

    """
    Granular API for querying edges extending from this entity
    """
    relationships(input: RelationshipsInput!): EntityRelationshipsResult

    """
    Edges extending from this entity grouped by direction in the lineage graph
    """
    lineage(input: LineageInput!): EntityLineageResult

    """
    The structured glossary terms associated with the entity
    """
    glossaryTerms: GlossaryTerms

    """
    The Domain associated with the entity
    """
    domain: DomainAssociation

    """
    An additional set of of read write properties
    """
    editableProperties: MLModelEditableProperties
}

"""
An ML Model Group Metadata Entity
Note that this entity is incubating
"""
type MLModelGroup implements EntityWithRelationships & Entity {
    """
    The primary key of the ML Model Group
    """
    urn: String!

    """
    A standard Entity Type
    """
    type: EntityType!

    """
    The display name for the Entity
    """
    name: String!

    """
    Standardized platform urn where the MLModelGroup is defined
    """
    platform: DataPlatform!

    """
    Fabric type where MLModelGroup belongs to or where it was generated
    """
    origin: FabricType!

    """
    Human readable description for MLModelGroup
    """
    description: String

    """
    Additional read only properties about the ML Model Group
    """
    properties: MLModelGroupProperties

    """
    Ownership metadata of the MLModelGroup
    """
    ownership: Ownership

    """
    Status metadata of the MLFeature
    """
    status: Status

    """
    Deprecation
    """
    deprecation: Deprecation

    """
    The specific instance of the data platform that this entity belongs to
    """
    dataPlatformInstance: DataPlatformInstance

    """
    Granular API for querying edges extending from this entity
    """
    relationships(input: RelationshipsInput!): EntityRelationshipsResult

    """
    Edges extending from this entity grouped by direction in the lineage graph
    """
    lineage(input: LineageInput!): EntityLineageResult

    """
    Tags applied to entity
    """
    tags: GlobalTags

    """
    The structured glossary terms associated with the entity
    """
    glossaryTerms: GlossaryTerms

    """
    The Domain associated with the entity
    """
    domain: DomainAssociation

    """
    An additional set of of read write properties
    """
    editableProperties: MLModelGroupEditableProperties
}

type MLModelGroupProperties {

description: String

    createdAt: Long

    version: VersionTag
}

"""
An ML Feature Metadata Entity Note that this entity is incubating
"""
type MLFeature implements EntityWithRelationships & Entity {
    """
    The primary key of the ML Feature
    """
    urn: String!

    """
    A standard Entity Type
    """
    type: EntityType!

    """
    The display name for the ML Feature
    """
    name: String!

    """
    MLFeature featureNamespace
    """
    featureNamespace: String!

    """
    The description about the ML Feature
    """
    description: String

    """
    MLFeature data type
    """
    dataType: MLFeatureDataType

    """
    Ownership metadata of the MLFeature
    """
    ownership: Ownership

    """
    ModelProperties metadata of the MLFeature
    """
    featureProperties: MLFeatureProperties @deprecated

    """
    ModelProperties metadata of the MLFeature
    """
    properties: MLFeatureProperties

    """
    References to internal resources related to the MLFeature
    """
    institutionalMemory: InstitutionalMemory

    """
    Status metadata of the MLFeature
    """
    status: Status

    """
    Deprecation
    """
    deprecation: Deprecation

    """
    The specific instance of the data platform that this entity belongs to
    """
    dataPlatformInstance: DataPlatformInstance

    """
    Granular API for querying edges extending from this entity
    """
    relationships(input: RelationshipsInput!): EntityRelationshipsResult

    """
    Edges extending from this entity grouped by direction in the lineage graph
    """
    lineage(input: LineageInput!): EntityLineageResult

    """
    Tags applied to entity
    """
    tags: GlobalTags

    """
    The structured glossary terms associated with the entity
    """
    glossaryTerms: GlossaryTerms

    """
    The Domain associated with the entity
    """
    domain: DomainAssociation

    """
    An additional set of of read write properties
    """
    editableProperties: MLFeatureEditableProperties
}

type MLHyperParam {
name: String

description: String

    value: String

    createdAt: Long
}

type MLMetric {
    name: String

    description: String

    value: String

    createdAt: Long
}

type MLModelProperties {

    description: String

    date: Long

    version: String

    type: String

    hyperParameters: HyperParameterMap

    hyperParams:  [MLHyperParam]

    trainingMetrics: [MLMetric]

    mlFeatures: [String!]

    tags: [String!]

    groups: [MLModelGroup]

    customProperties: [CustomPropertiesEntry!]
}

type MLFeatureProperties {

    description: String

    dataType: MLFeatureDataType

    version: VersionTag

    sources: [Dataset]
}

"""
An ML Primary Key Entity Note that this entity is incubating
"""
type MLPrimaryKey implements EntityWithRelationships & Entity {
    """
    The primary key of the ML Primary Key
    """
    urn: String!

    """
    A standard Entity Type
    """
    type: EntityType!

    """
    The display name
    """
    name: String!

    """
    MLPrimaryKey featureNamespace
    """
    featureNamespace: String!

    """
    MLPrimaryKey description
    """
    description: String

    """
    MLPrimaryKey data type
    """
    dataType: MLFeatureDataType

    """
    Additional read only properties of the ML Primary Key
    """
    properties: MLPrimaryKeyProperties

    """
    Deprecated, use properties field instead
    MLPrimaryKeyProperties
    """
    primaryKeyProperties: MLPrimaryKeyProperties @deprecated

    """
    Ownership metadata of the MLPrimaryKey
    """
    ownership: Ownership

    """
    References to internal resources related to the MLPrimaryKey
    """
    institutionalMemory: InstitutionalMemory

    """
    Status metadata of the MLPrimaryKey
    """
    status: Status

    """
    Deprecation
    """
    deprecation: Deprecation

    """
    The specific instance of the data platform that this entity belongs to
    """
    dataPlatformInstance: DataPlatformInstance

    """
    Granular API for querying edges extending from this entity
    """
    relationships(input: RelationshipsInput!): EntityRelationshipsResult

    """
    Edges extending from this entity grouped by direction in the lineage graph
    """
    lineage(input: LineageInput!): EntityLineageResult

    """
    Tags applied to entity
    """
    tags: GlobalTags

    """
    The structured glossary terms associated with the entity
    """
    glossaryTerms: GlossaryTerms

    """
    The Domain associated with the entity
    """
    domain: DomainAssociation

    """
    An additional set of of read write properties
    """
    editableProperties: MLPrimaryKeyEditableProperties
}

type MLPrimaryKeyProperties {

description: String

    dataType: MLFeatureDataType

    version: VersionTag

    sources: [Dataset]
}

"""
An ML Feature Table Entity Note that this entity is incubating
"""
type MLFeatureTable implements EntityWithRelationships & Entity {
    """
    The primary key of the ML Feature Table
    """
    urn: String!

    """
    A standard Entity Type
    """
    type: EntityType!

    """
    The display name
    """
    name: String!

    """
    Standardized platform urn where the MLFeatureTable is defined
    """
    platform: DataPlatform!

    """
    MLFeatureTable description
    """
    description: String

    """
    Ownership metadata of the MLFeatureTable
    """
    ownership: Ownership

    """
    Additional read only properties associated the the ML Feature Table
    """
    properties: MLFeatureTableProperties

    """
    Deprecated, use properties field instead
    ModelProperties metadata of the MLFeature
    """
    featureTableProperties: MLFeatureTableProperties @deprecated

    """
    References to internal resources related to the MLFeature
    """
    institutionalMemory: InstitutionalMemory

    """
    Status metadata of the MLFeatureTable
    """
    status: Status

    """
    Deprecation
    """
    deprecation: Deprecation

    """
    The specific instance of the data platform that this entity belongs to
    """
    dataPlatformInstance: DataPlatformInstance

    """
    Granular API for querying edges extending from this entity
    """
    relationships(input: RelationshipsInput!): EntityRelationshipsResult

    """
    Edges extending from this entity grouped by direction in the lineage graph
    """
    lineage(input: LineageInput!): EntityLineageResult

    """
    Tags applied to entity
    """
    tags: GlobalTags

    """
    The structured glossary terms associated with the entity
    """
    glossaryTerms: GlossaryTerms

    """
    The Domain associated with the entity
    """
    domain: DomainAssociation

    """
    An additional set of of read write properties
    """
    editableProperties: MLFeatureTableEditableProperties
}

type MLFeatureTableEditableProperties {
    """
    The edited description
    """
    description: String
}

type MLFeatureEditableProperties {
    """
    The edited description
    """
    description: String
}

type MLPrimaryKeyEditableProperties {
    """
    The edited description
    """
    description: String
}

type MLModelEditableProperties {
    """
    The edited description
    """
    description: String
}

type MLModelGroupEditableProperties {
    """
    The edited description
    """
    description: String
}

type MLFeatureTableProperties {

description: String

    mlFeatures: [MLFeature]

    mlPrimaryKeys: [MLPrimaryKey]

    customProperties: [CustomPropertiesEntry!]
}

type HyperParameterMap {
    key: String!
    value: HyperParameterValueType!
}

type StringBox {
    stringValue: String!
}

type IntBox {
    intValue: Int!
}

type FloatBox {
    floatValue: Float!
}

type BooleanBox {
    booleanValue: Boolean!
}

union HyperParameterValueType = StringBox | IntBox | FloatBox | BooleanBox

type MLModelFactorPrompts {
    """
    What are foreseeable salient factors for which MLModel performance may vary, and how were these determined
    """
    relevantFactors: [MLModelFactors!]

    """
    Which factors are being reported, and why were these chosen
    """
    evaluationFactors: [MLModelFactors!]
}

type MLModelFactors {
    """
    Distinct categories with similar characteristics that are present in the evaluation data instances
    """
    groups: [String!]

    """
    Instrumentation used for MLModel
    """
    instrumentation: [String!]

    """
    Environment in which the MLModel is deployed
    """
    environment: [String!]
}

type QuantitativeAnalyses {
    """
    Link to a dashboard with results showing how the model performed with respect to each factor
    """
    unitaryResults: ResultsType

    """
    Link to a dashboard with results showing how the model performed with respect to the intersection of evaluated factors
    """
    intersectionalResults: ResultsType
}

union ResultsType = StringBox

type CaveatsAndRecommendations {
    """
    Caveats on using this MLModel
    """
    caveats: CaveatDetails

    """
    Recommendations on where this MLModel should be used
    """
    recommendations: String

    """
    Ideal characteristics of an evaluation dataset for this MLModel
    """
    idealDatasetCharacteristics: [String!]
}

type CaveatDetails {
    """
    Did the results suggest any further testing
    """
    needsFurtherTesting: Boolean

    """
    Caveat Description
    """
    caveatDescription: String

    """
    Relevant groups that were not represented in the evaluation dataset
    """
    groupsNotRepresented: [String!]
}

type EthicalConsiderations {
    """
    Does the model use any sensitive data eg, protected classes
    """
    data: [String!]

    """
    Is the model intended to inform decisions about matters central to human life or flourishing eg, health or safety
    """
    humanLife: [String!]

    """
    What risk mitigation strategies were used during model development
    """
    mitigations: [String!]

    """
    What risks may be present in model usage
    Try to identify the potential recipients, likelihood, and magnitude of harms
    If these cannot be determined, note that they were considered but remain unknown
    """
    risksAndHarms: [String!]

    """
    Are there any known model use cases that are especially fraught
    This may connect directly to the intended use section
    """
    useCases: [String!]
}

type BaseData {
    """
    Dataset used for the Training or Evaluation of the MLModel
    """
    dataset: String!

    """
    Motivation to pick these datasets
    """
    motivation: String

    """
    Details of Data Proprocessing
    """
    preProcessing: [String!]
}

type Metrics {
    """
    Measures of ML Model performance
    """
    performanceMeasures: [String!]

    """
    Decision Thresholds used if any
    """
    decisionThreshold: [String!]
}

type IntendedUse {
    """
    Primary Use cases for the model
    """
    primaryUses: [String!]

    """
    Primary Intended Users
    """
    primaryUsers: [IntendedUserType!]

    """
    Out of scope uses of the MLModel
    """
    outOfScopeUses: [String!]
}

enum IntendedUserType {
    """
    Developed for Enterprise Users
    """
    ENTERPRISE

    """
    Developed for Hobbyists
    """
    HOBBY

    """
    Developed for Entertainment Purposes
    """
    ENTERTAINMENT
}

type SourceCode {
    """
    Source Code along with types
    """
    sourceCode: [SourceCodeUrl!]
}

type SourceCodeUrl {
    """
    Source Code Url Types
    """
    type: SourceCodeUrlType!

    """
    Source Code Url
    """
    sourceCodeUrl: String!
}

enum SourceCodeUrlType {
    """
    MLModel Source Code
    """
    ML_MODEL_SOURCE_CODE

    """
    Training Pipeline Source Code
    """
    TRAINING_PIPELINE_SOURCE_CODE

    """
    Evaluation Pipeline Source Code
    """
    EVALUATION_PIPELINE_SOURCE_CODE
}

type Cost {
    """
    Type of Cost Code
    """
    costType: CostType!

    """
    Code to which the Cost of this entity should be attributed to ie organizational cost ID
    """
    costValue: CostValue!
}

type CostValue {
    """
    Organizational Cost ID
    """
    costId: Float

    """
    Organizational Cost Code
    """
    costCode: String
}

enum CostType {
    """
    Org Cost Type to which the Cost of this entity should be attributed to
    """
    ORG_COST_TYPE
}


"""
Audit stamp containing a resolved actor
"""
type ResolvedAuditStamp {
    """
    When the audited action took place
    """
    time: Long!

    """
    Who performed the audited action
    """
    actor: CorpUser
}

type SubTypes {
   """
    The sub-types that this entity implements. e.g. Datasets that are views will implement the "view" subtype
   """
   typeNames: [String!]
}

type DomainAssociation {
    """
    The domain related to the assocaited urn
    """
    domain: Domain!

    """
    Reference back to the tagged urn for tracking purposes e.g. when sibling nodes are merged together
    """
    associatedUrn: String!
}

"""
A domain, or a logical grouping of Metadata Entities
"""
type Domain implements Entity {
    """
    The primary key of the domain
    """
    urn: String!

    """
    A standard Entity Type
    """
    type: EntityType!

    """
    Id of the domain
    """
    id: String!

    """
    Properties about a domain
    """
    properties: DomainProperties

    """
    Ownership metadata of the dataset
    """
    ownership: Ownership

    """
    References to internal resources related to the dataset
    """
    institutionalMemory: InstitutionalMemory

    """
    Children entities inside of the Domain
    """
    entities(input: DomainEntitiesInput): SearchResults

    """
    Edges extending from this entity
    """
    relationships(input: RelationshipsInput!): EntityRelationshipsResult
}

"""
Properties about a domain
"""
type DomainProperties {
  """
  Display name of the domain
  """
  name: String!

  """
  Description of the Domain
  """
  description: String
}

"""
Input required to fetch the entities inside of a Domain.
"""
input DomainEntitiesInput {
  """
  Optional query filter for particular entities inside the domain
  """
  query: String

  """
  The offset of the result set
  """
  start: Int

  """
  The number of entities to include in result set
  """
  count: Int

  """
  Optional Facet filters to apply to the result set
  """
  filters: [FacetFilterInput!]
}

"""
Input required to create a new Domain.
"""
input CreateDomainInput {
  """
  Optional! A custom id to use as the primary key identifier for the domain. If not provided, a random UUID will be generated as the id.
  """
  id: String

  """
  Display name for the Domain
  """
  name: String!

  """
  Optional description for the Domain
  """
  description: String
}

"""
Input required when listing DataHub Domains
"""
input ListDomainsInput {
  """
  The starting offset of the result set returned
  """
  start: Int

  """
  The maximum number of Domains to be returned in the result set
  """
  count: Int

  """
  Optional search query
  """
  query: String
}

"""
The result obtained when listing DataHub Domains
"""
type ListDomainsResult {
  """
  The starting offset of the result set returned
  """
  start: Int!

  """
  The number of Domains in the returned result set
  """
  count: Int!

  """
  The total number of Domains in the result set
  """
  total: Int!

  """
  The Domains themselves
  """
  domains: [Domain!]!
}

"""
Input required when getting Business Glossary entities
"""
input GetRootGlossaryEntitiesInput {
    """
    The starting offset of the result set returned
    """
    start: Int!

    """
    The number of Glossary Entities in the returned result set
    """
    count: Int!
}

"""
The result when getting root GlossaryTerms
"""
type GetRootGlossaryTermsResult {
    """
    A list of Glossary Terms without a parent node
    """
    terms: [GlossaryTerm!]!

    """
    The starting offset of the result set returned
    """
    start: Int!

    """
    The number of terms in the returned result
    """
    count: Int!

    """
    The total number of terms in the result set
    """
    total: Int!
}

"""
The result when getting Glossary entities
"""
type GetRootGlossaryNodesResult {
    """
    A list of Glossary Nodes without a parent node
    """
    nodes: [GlossaryNode!]!

    """
    The starting offset of the result set returned
    """
    start: Int!

    """
    The number of nodes in the returned result
    """
    count: Int!

    """
    The total number of nodes in the result set
    """
    total: Int!
}

"""
Input required to create a new Glossary Entity - a Node or a Term.
"""
input CreateGlossaryEntityInput {
    """
    Optional! A custom id to use as the primary key identifier for the domain. If not provided, a random UUID will be generated as the id.
    """
    id: String

    """
    Display name for the Node or Term
    """
    name: String!

    """
    Description for the Node or Term
    """
    description: String

    """
    Optional parent node urn for the Glossary Node or Term
    """
    parentNode: String
}

enum HealthStatus {
  """
  The Asset is in a healthy state
  """
  PASS

  """
  The Asset is in a warning state
  """
  WARN

  """
  The Asset is in a failing (unhealthy) state
  """
  FAIL
}

"""
The type of the health status
"""
enum HealthStatusType {
  """
  Assertions status
  """
  ASSERTIONS
}

"""
The resolved Health of an Asset
"""
type Health {
  """
  An enum representing the type of health indicator
  """
  type: HealthStatusType!

  """
  An enum representing the resolved Health status of an Asset
  """
  status: HealthStatus!

  """
  An optional message describing the resolved health status
  """
  message: String

  """
  The causes responsible for the health status
  """
  causes: [String!]
}

"""
String map entry input
"""
input StringMapEntryInput {
  """
  The key of the map entry
  """
  key: String!

  """
  The value fo the map entry
  """
  value: String
}

"""
A list of Incidents Associated with an Entity
"""
type EntityIncidentsResult {
  """
  The starting offset of the result set returned
  """
  start: Int!

  """
  The number of assertions in the returned result set
  """
  count: Int!

  """
  The total number of assertions in the result set
  """
  total: Int!

  """
  The incidents themselves
  """
  incidents: [Incident!]!
}

"""
An incident represents an active issue on a data asset.
"""
type Incident {
  """
  The primary key of the Incident
  """
  urn: String!

  """
  The type of incident
  """
  type: IncidentType!

  """
  A custom type of incident. Present only if type is 'CUSTOM'
  """
  customType: String

  """
  An optional title associated with the incident
  """
  title: String

  """
  An optional description associated with the incident
  """
  description: String

  """
  The status of an incident
  """
  status: IncidentStatus!

  """
  The entity that the incident is associated with.
  """
  entity: Entity!

  """
  The source of the incident, i.e. how it was generated
  """
  source: IncidentSource

  """
  The time at which the incident was initially created
  """
  created: AuditStamp!
}

"""
The state of an incident.
"""
enum IncidentState {
  """
  The incident is ongoing, or active.
  """
  ACTIVE
  """
  The incident is resolved.
  """
  RESOLVED
}

"""
A specific type of incident
"""
enum IncidentType {
  """
  An operational incident, e.g. failure to materialize a dataset, or failure to execute a task / pipeline.
  """
  OPERATIONAL
  """
  A custom type of incident
  """
  CUSTOM
}

"""
Details about the status of an asset incident
"""
type IncidentStatus {
  """
  The state of the incident
  """
  state: IncidentState!
  """
  An optional message associated with the status
  """
  message: String
  """
  The time that the status last changed
  """
  lastUpdated: AuditStamp!
}

"""
The source type of an incident, implying how it was created.
"""
enum IncidentSourceType {
  """
  The incident was created manually, from either the API or the UI.
  """
  MANUAL
}

"""
Details about the source of an incident, e.g. how it was created.
"""
type IncidentSource {
  """
  The type of the incident source
  """
  type: IncidentSourceType!
}

"""
Input required to create a new incident in the 'Active' state.
"""
input RaiseIncidentInput {
  """
  The type of incident
  """
  type: IncidentType!
  """
  A custom type of incident. Present only if type is 'CUSTOM'
  """
  customType: String
  """
  An optional title associated with the incident
  """
  title: String
  """
  An optional description associated with the incident
  """
  description: String
  """
  The resource (dataset, dashboard, chart, dataFlow, etc) that the incident is associated with.
  """
  resourceUrn: String!

  """
  The source of the incident, i.e. how it was generated
  """
  source: IncidentSourceInput
}

"""
Input required to create an incident source
"""
input IncidentSourceInput {
  """
  The type of the incident source
  """
  type: IncidentSourceType!
}

"""
Input required to update status of an existing incident
"""
input UpdateIncidentStatusInput {
  """
  The new state of the incident
  """
  state: IncidentState!
  """
  An optional message associated with the new state
  """
  message: String
}

"""
Information about an individual subscription association
"""
type SubscriptionAssociation {
  """
  The entity being referenced
  """
  entity: Entity!
  """
  When the subscription was created
  """
  created: AuditStamp!
}

"""
A set of asset subscriptions
"""
type Subscriptions {
  """
  A set of asset subscriptions
  """
  subscriptions: [SubscriptionAssociation!]!
}

"""
Input provided when creating a subscription between an actor and an asset / resource
"""
input AddSubscriptionInput {
    """
    Actor urn that is subscribing, currently only users are supported.
    """
    actorUrn: String!
    """
    The urn of the resource (asset) to subscribe to, e.g. a dataset, chart, dashboard, data flow, or data job.
    """
    resourceUrn: String!
}

"""
Input provided when removing an existing subscription between an actor and an asset / resource
"""
input RemoveSubscriptionInput {
    """
    Actor urn that is subscribed, currently only users are supported.
    """
    actorUrn: String!
    """
    The urn of the resource (asset) that is subscribed to, e.g. a dataset, chart, dashboard, data flow, or data job.
    """
    resourceUrn: String!
}

"""
Token that allows users to sign up as a native user
"""
type InviteToken {
    """
    The invite token
    """
    inviteToken: String!
}

"""
Input required to generate a password reset token for a native user.
"""
input CreateNativeUserResetTokenInput {
    """
    The urn of the user to reset the password of
    """
    userUrn: String!
}

"""
Token that allows native users to reset their credentials
"""
type ResetToken {
    """
    The reset token
    """
    resetToken: String!
}

"""
Carries information about where an entity originated from.
"""
type Origin {
    """
    Where an entity originated from. Either NATIVE or EXTERNAL
    """
    type: OriginType!

    """
    Only populated if type is EXTERNAL. The externalType of the entity, such as the name of the identity provider.
    """
    externalType: String
}

"""
Enum to define where an entity originated from.
"""
enum OriginType {
    """
    The entity is native to DataHub.
    """
    NATIVE
    """
    The entity is external to DataHub.
    """
    EXTERNAL
    """
    The entity is of unknown origin.
    """
    UNKNOWN
}

"""
Input provided when updating the soft-deleted status for a batch of assets
"""
input BatchUpdateSoftDeletedInput {
    """
    The urns of the assets to soft delete
    """
    urns: [String!]!

    """
    Whether to mark the asset as soft-deleted (hidden)
    """
    deleted: Boolean!
}<|MERGE_RESOLUTION|>--- conflicted
+++ resolved
@@ -525,7 +525,11 @@
     createNativeUserResetToken(input: CreateNativeUserResetTokenInput!): ResetToken
 
     """
-<<<<<<< HEAD
+    Updates the soft deleted status for a batch of assets
+    """
+    batchUpdateSoftDeleted(input: BatchUpdateSoftDeletedInput!): Boolean
+
+    """
     Create a new incident for a resource (asset)
     """
     raiseIncident(
@@ -547,11 +551,6 @@
       Input required to update the state of an existing incident
       """
       input: UpdateIncidentStatusInput!): Boolean
-=======
-    Updates the soft deleted status for a batch of assets
-    """
-    batchUpdateSoftDeleted(input: BatchUpdateSoftDeletedInput!): Boolean
->>>>>>> e9494f50
 }
 
 """
