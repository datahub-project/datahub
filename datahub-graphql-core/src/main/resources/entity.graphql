--- conflicted
+++ resolved
@@ -5167,15 +5167,14 @@
     structuredProperties: StructuredProperties
 
     """
-<<<<<<< HEAD
     Experimental! The resolved health statuses of the asset
     """
     health: [Health!]
-=======
+
+    """
     The forms associated with the Dataset
     """
     forms: Forms
->>>>>>> ea4a9b28
 }
 
 """
@@ -5499,15 +5498,14 @@
     structuredProperties: StructuredProperties
 
     """
-<<<<<<< HEAD
     Experimental! The resolved health statuses of the asset
     """
     health: [Health!]
-=======
+
+    """
     The forms associated with the Dataset
     """
     forms: Forms
->>>>>>> ea4a9b28
 }
 
 """
@@ -5878,15 +5876,14 @@
     structuredProperties: StructuredProperties
 
     """
-<<<<<<< HEAD
     Experimental! The resolved health statuses of the asset
     """
     health: [Health!]
-=======
+
+    """
     The forms associated with the Dataset
     """
     forms: Forms
->>>>>>> ea4a9b28
 }
 
 """
@@ -6100,15 +6097,14 @@
     structuredProperties: StructuredProperties
 
     """
-<<<<<<< HEAD
     Experimental! The resolved health statuses of the asset
     """
     health: [Health!]
-=======
+
+    """
     The forms associated with the Dataset
     """
     forms: Forms
->>>>>>> ea4a9b28
 }
 
 """
