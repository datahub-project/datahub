--- conflicted
+++ resolved
@@ -43,11 +43,7 @@
     QueryContext mockContext = getMockAllowContext();
     when(_dataFetchingEnvironment.getContext()).thenReturn(mockContext);
     when(mockContext.getAuthentication()).thenReturn(_authentication);
-<<<<<<< HEAD
-    when(_inviteTokenService.getInviteToken(any(), any(), eq(true)))
-=======
     when(_inviteTokenService.getInviteToken(any(OperationContext.class), any(), eq(true)))
->>>>>>> c47db24b
         .thenReturn(INVITE_TOKEN_STRING);
 
     CreateInviteTokenInput input = new CreateInviteTokenInput();
