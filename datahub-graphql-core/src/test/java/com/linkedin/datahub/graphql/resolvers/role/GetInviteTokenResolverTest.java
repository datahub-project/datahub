package com.linkedin.datahub.graphql.resolvers.role;

import static com.linkedin.datahub.graphql.TestUtils.*;
import static org.mockito.Mockito.*;
import static org.testng.Assert.*;

import com.datahub.authentication.Authentication;
import com.datahub.authentication.invite.InviteTokenService;
import com.linkedin.datahub.graphql.QueryContext;
import com.linkedin.datahub.graphql.generated.GetInviteTokenInput;
import graphql.schema.DataFetchingEnvironment;
import io.datahubproject.metadata.context.OperationContext;
import org.testng.annotations.BeforeMethod;
import org.testng.annotations.Test;

public class GetInviteTokenResolverTest {
  private static final String ROLE_URN_STRING = "urn:li:dataHubRole:Admin";
  private static final String INVITE_TOKEN_STRING = "inviteToken";
  private InviteTokenService _inviteTokenService;
  private GetInviteTokenResolver _resolver;
  private DataFetchingEnvironment _dataFetchingEnvironment;
  private Authentication _authentication;
  private OperationContext opContext;

  @BeforeMethod
  public void setupTest() throws Exception {
    _inviteTokenService = mock(InviteTokenService.class);
    _dataFetchingEnvironment = mock(DataFetchingEnvironment.class);
    _authentication = mock(Authentication.class);
    opContext = mock(OperationContext.class);
    when(opContext.getAuthentication()).thenReturn(_authentication);
    _resolver = new GetInviteTokenResolver(_inviteTokenService);
  }

  @Test
  public void testNotAuthorizedFails() {
    QueryContext mockContext = getMockDenyContext();
    when(_dataFetchingEnvironment.getContext()).thenReturn(mockContext);

    assertThrows(() -> _resolver.get(_dataFetchingEnvironment).join());
  }

  @Test
  public void testPasses() throws Exception {
    QueryContext mockContext = getMockAllowContext();
    when(_dataFetchingEnvironment.getContext()).thenReturn(mockContext);
    when(mockContext.getAuthentication()).thenReturn(_authentication);
<<<<<<< HEAD
    when(_inviteTokenService.getInviteToken(any(), any(), eq(false)))
=======
    when(_inviteTokenService.getInviteToken(any(OperationContext.class), any(), eq(false)))
>>>>>>> c47db24b
        .thenReturn(INVITE_TOKEN_STRING);

    GetInviteTokenInput input = new GetInviteTokenInput();
    input.setRoleUrn(ROLE_URN_STRING);
    when(_dataFetchingEnvironment.getArgument(eq("input"))).thenReturn(input);

    assertEquals(
        _resolver.get(_dataFetchingEnvironment).join().getInviteToken(), INVITE_TOKEN_STRING);
  }
}<|MERGE_RESOLUTION|>--- conflicted
+++ resolved
@@ -45,11 +45,7 @@
     QueryContext mockContext = getMockAllowContext();
     when(_dataFetchingEnvironment.getContext()).thenReturn(mockContext);
     when(mockContext.getAuthentication()).thenReturn(_authentication);
-<<<<<<< HEAD
-    when(_inviteTokenService.getInviteToken(any(), any(), eq(false)))
-=======
     when(_inviteTokenService.getInviteToken(any(OperationContext.class), any(), eq(false)))
->>>>>>> c47db24b
         .thenReturn(INVITE_TOKEN_STRING);
 
     GetInviteTokenInput input = new GetInviteTokenInput();
