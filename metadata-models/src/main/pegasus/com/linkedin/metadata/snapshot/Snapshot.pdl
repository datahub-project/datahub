--- conflicted
+++ resolved
@@ -3,13 +3,11 @@
 /**
  * A union of all supported metadata snapshot types.
  */
-<<<<<<< HEAD
-typeref Snapshot = union[CorpUserSnapshot, DatasetSnapshot, MLModelSnapshot, DataProcessSnapshot, MLFeatureSnapshot]
-=======
 typeref Snapshot = union[
   CorpGroupSnapshot,
   CorpUserSnapshot,
   DatasetSnapshot,
   DataProcessSnapshot,
-]
->>>>>>> e8a1d619
+  MLModelSnapshot,
+  MLFeatureSnapshot
+]