--- conflicted
+++ resolved
@@ -10,13 +10,12 @@
   EQUALS
 
   /**
-<<<<<<< HEAD
    * Whether the field does not match the value
    */
   NOT_EQUALS
-=======
+
+  /**
    * Whether the field value starts with the value
    */
   STARTS_WITH
->>>>>>> 32b654ce
 }