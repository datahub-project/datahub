--- conflicted
+++ resolved
@@ -136,15 +136,9 @@
     aspects:
       - assertionInfo
       - dataPlatformInstance
-<<<<<<< HEAD
       - assertionRunEvent
-  - name: corpGroup
-    doc: CorpGroup represents an identity of a group of users in the enterprise.
-    keyAspect: corpGroupKey
-=======
   - name: dataHubRetention
     category: internal
     keyAspect: dataHubRetentionKey
->>>>>>> 49a8ece0
     aspects:
       - dataHubRetentionConfig