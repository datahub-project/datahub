--- conflicted
+++ resolved
@@ -160,16 +160,12 @@
     keyAspect: dataHubRetentionKey
     aspects:
       - dataHubRetentionConfig
-<<<<<<< HEAD
   - name: dataPlatformInstance
     category: internal
     keyAspect: dataPlatformInstanceKey
     aspects:
       - status
-## Not in OSS
-=======
   ## Not in OSS
->>>>>>> 8179fd77
   - name: constraint
     keyAspect: constraintKey
     aspects:
