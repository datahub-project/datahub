entities:
  - name: dataPlatform
    category: core
    keyAspect: dataPlatformKey
    aspects:
      - dataPlatformInfo
  - name: dataset
    doc: Datasets represent logical or physical data assets stored or represented in various data platforms. Tables, Views, Streams are all instances of datasets.
    category: core
    keyAspect: datasetKey
    aspects:
      - viewProperties
      - subTypes
      - datasetProfile
      - datasetUsageStatistics
      - operation
      - domains
      - proposals
      - schemaProposals
      - schemaMetadata
      - status
      - container
      - deprecation
      - usageFeatures
      - siblings
  - name: dataHubPolicy
    doc: DataHub Policies represent access policies granted to users or groups on metadata operations like edit, view etc.
    category: internal
    keyAspect: dataHubPolicyKey
    aspects:
      - dataHubPolicyInfo
  - name: dataJob
    keyAspect: dataJobKey
    aspects:
      - datahubIngestionRunSummary
      - datahubIngestionCheckpoint
      - domains
      - deprecation
      - versionInfo
  - name: dataFlow
    category: core
    keyAspect: dataFlowKey
    aspects:
      - domains
      - deprecation
      - versionInfo
  - name: dataProcessInstance
    doc: DataProcessInstance represents an instance of a datajob/jobflow run
    keyAspect: dataProcessInstanceKey
    aspects:
      - dataProcessInstanceInput
      - dataProcessInstanceOutput
      - dataProcessInstanceProperties
      - dataProcessInstanceRelationships
      - dataProcessInstanceRunEvent
  - name: chart
    keyAspect: chartKey
    aspects:
      - domains
      - container
      - deprecation
  - name: dashboard
    keyAspect: dashboardKey
    aspects:
      - domains
      - container
      - deprecation
  - name: notebook
    doc: Notebook represents a combination of query, text, chart and etc. This is in BETA version
    keyAspect: notebookKey
    aspects:
      - notebookInfo
      - notebookContent
      - editableNotebookProperties
      - ownership
      - status
      - globalTags
      - glossaryTerms
      - browsePaths
      - institutionalMemory
      - domains
      - subTypes
      - dataPlatformInstance
  - name: corpuser
    doc: CorpUser represents an identity of a person (or an account) in the enterprise.
    keyAspect: corpUserKey
    aspects:
      - corpUserInfo
      - corpUserEditableInfo
      - corpUserStatus
      - groupMembership
      - globalTags
      - status
  - name: corpGroup
    doc: CorpGroup represents an identity of a group of users in the enterprise.
    keyAspect: corpGroupKey
    aspects:
      - corpGroupInfo
      - corpGroupEditableInfo
      - globalTags
      - ownership
      - status
  - name: domain
    doc: A data domain within an organization.
    keyAspect: domainKey
    aspects:
      - domainProperties
      - institutionalMemory
      - ownership
  - name: container
    doc: A container of related data assets.
    keyAspect: containerKey
    aspects:
      - containerProperties
      - editableContainerProperties
      - dataPlatformInstance
      - subTypes
      - ownership
      - container
      - globalTags
      - glossaryTerms
      - institutionalMemory
      - browsePaths # unclear if this will be used
      - status
      - domains
  - name: tag
    keyAspect: tagKey
    aspects:
      - tagProperties
      - ownership
      - deprecation
  - name: glossaryTerm
    keyAspect: glossaryTermKey
    aspects:
      - glossaryTermInfo
      - institutionalMemory
      - schemaMetadata
      - ownership
      - deprecation
  - name: glossaryNode
    keyAspect: glossaryNodeKey
    aspects:
      - glossaryNodeInfo
      - ownership
      - status
  - name: dataHubIngestionSource
    category: internal
    keyAspect: dataHubIngestionSourceKey
    aspects:
      - dataHubIngestionSourceInfo
  - name: dataHubSecret
    category: internal
    keyAspect: dataHubSecretKey
    aspects:
      - dataHubSecretValue
  - name: dataHubExecutionRequest
    category: internal
    keyAspect: dataHubExecutionRequestKey
    aspects:
      - dataHubExecutionRequestInput
      - dataHubExecutionRequestSignal
      - dataHubExecutionRequestResult
  - name: assertion
    doc: Assertion represents a data quality rule applied on one or more dataset.
    category: core
    keyAspect: assertionKey
    aspects:
      - assertionInfo
      - dataPlatformInstance
      - assertionRunEvent
  - name: dataHubRetention
    category: internal
    keyAspect: dataHubRetentionKey
    aspects:
      - dataHubRetentionConfig
  - name: dataPlatformInstance
    category: internal
    keyAspect: dataPlatformInstanceKey
    aspects:
      - status
  - name: mlModel
    category: core
    keyAspect: mlModelKey
    aspects:
      - glossaryTerms
      - editableMlModelProperties
      - domains
  - name: mlModelGroup
    category: core
    keyAspect: mlModelGroupKey
    aspects:
      - glossaryTerms
      - editableMlModelGroupProperties
      - domains
  - name: mlFeatureTable
    category: core
    keyAspect: mlFeatureTableKey
    aspects:
      - glossaryTerms
      - editableMlFeatureTableProperties
      - domains
  - name: mlFeature
    category: core
    keyAspect: mlFeatureKey
    aspects:
      - glossaryTerms
      - editableMlFeatureProperties
      - domains
  - name: mlPrimaryKey
    category: core
    keyAspect: mlPrimaryKeyKey
    aspects:
      - glossaryTerms
      - editableMlPrimaryKeyProperties
      - domains

        
  ## Not in OSS
  - name: constraint
    keyAspect: constraintKey
    aspects:
      - constraintInfo
  - name: recommendationModule
    keyAspect: recommendationModuleKey
    aspects:
      - recommendationModule
  - name: incident
    doc: An incident for an asset.
    category: core
    keyAspect: incidentKey
    aspects:
      - incidentInfo
  - name: globalSettings
    doc: Global settings for an the platform
    category: internal
    keyAspect: globalSettingsKey
    aspects:
      - globalSettingsInfo
  - name: telemetry
    category: internal
    keyAspect: telemetryKey
    aspects:
      - telemetryClientId
<<<<<<< HEAD

events:
  - name: notificationRequest
=======
  - name: dataHubAccessToken
    category: internal
    keyAspect: dataHubAccessTokenKey
    aspects:
      - dataHubAccessTokenInfo
events:
>>>>>>> b77f3814
<|MERGE_RESOLUTION|>--- conflicted
+++ resolved
@@ -213,6 +213,11 @@
       - glossaryTerms
       - editableMlPrimaryKeyProperties
       - domains
+  - name: dataHubAccessToken
+    category: internal
+    keyAspect: dataHubAccessTokenKey
+    aspects:
+      - dataHubAccessTokenInfo
 
         
   ## Not in OSS
@@ -241,15 +246,5 @@
     keyAspect: telemetryKey
     aspects:
       - telemetryClientId
-<<<<<<< HEAD
-
 events:
-  - name: notificationRequest
-=======
-  - name: dataHubAccessToken
-    category: internal
-    keyAspect: dataHubAccessTokenKey
-    aspects:
-      - dataHubAccessTokenInfo
-events:
->>>>>>> b77f3814
+  - name: notificationRequest