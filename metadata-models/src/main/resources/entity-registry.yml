--- conflicted
+++ resolved
@@ -92,11 +92,8 @@
       - dataPlatformInstance
       - browsePathsV2
       - structuredProperties
-<<<<<<< HEAD
       - incidentsSummary
-=======
-      - forms
->>>>>>> ea4a9b28
+      - forms
   - name: dataProcess
     keyAspect: dataProcessKey
     aspects:
@@ -135,11 +132,8 @@
       - browsePathsV2
       - subTypes
       - structuredProperties
-<<<<<<< HEAD
       - incidentsSummary
-=======
-      - forms
->>>>>>> ea4a9b28
+      - forms
   - name: dashboard
     keyAspect: dashboardKey
     aspects:
@@ -161,11 +155,8 @@
       - dataPlatformInstance
       - browsePathsV2
       - structuredProperties
-<<<<<<< HEAD
       - incidentsSummary
-=======
-      - forms
->>>>>>> ea4a9b28
+      - forms
   - name: notebook
     doc: Notebook represents a combination of query, text, chart and etc. This is in BETA version
     keyAspect: notebookKey
