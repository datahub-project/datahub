--- conflicted
+++ resolved
@@ -66,11 +66,8 @@
       - container
       - deprecation
       - dashboardUsageStatistics
-<<<<<<< HEAD
-=======
       - inputFields
       - subTypes
->>>>>>> af6a423f
   - name: notebook
     doc: Notebook represents a combination of query, text, chart and etc. This is in BETA version
     keyAspect: notebookKey
@@ -99,12 +96,9 @@
       - status
       - corpUserCredentials
       - nativeGroupMembership
-<<<<<<< HEAD
-=======
       - corpUserSettings
       - origin
       - roleMembership
->>>>>>> af6a423f
   - name: corpGroup
     doc: CorpGroup represents an identity of a group of users in the enterprise.
     keyAspect: corpGroupKey
@@ -256,8 +250,6 @@
     keyAspect: inviteTokenKey
     aspects:
       - inviteToken
-<<<<<<< HEAD
-=======
   - name: schemaField
     category: core
     keyAspect: schemaFieldKey
@@ -267,5 +259,4 @@
     keyAspect: dataHubRoleKey
     aspects:
       - dataHubRoleInfo
->>>>>>> af6a423f
 events: