apply plugin: 'scala'

def findPlayHome(){
    project.ext.playHome = System.getenv()['ACTIVATOR_HOME']
    if (null == project.ext.playHome) {
        throw new GradleException('ACTIVATOR_HOME env variable not set!')
    }
    project.ext.playExec = "${playHome}/bin/activator"
}

findPlayHome()

configurations{
    //Configuration containing sbt generated .class files
    //This is needed for IDEs, because they cannot compile
    //play templates by themselves.
    playManaged

    //Libraries needed at compilation time but not to be
    //exported as part of the distribution
    provided

    all*.exclude group: 'org.slf4j', module: 'slf4j-log4j12'
    all*.exclude group: 'log4j', module: 'log4j'
}

dependencies{
    // User defined libraries (will be copied to lib/ before `play compile`)
    compile externalDependency.play
    compile externalDependency.play_java_jdbc
    compile externalDependency.play_java_ws
    compile externalDependency.play_cache
    compile externalDependency.play_filter
    compile externalDependency.spring_jdbc
    compile externalDependency.mockito

    provided project(":wherehows-common")

    // playManaged files('target/scala-2.9.1/classes_managed')
}

// optional: if using 'idea' plugin
idea {
    module{
        scopes.COMPILE.plus += [configurations.playManaged]
        scopes.PROVIDED.plus += [configurations.provided]
    }
}

task copyPlayLibs(type: Copy){
    from configurations.provided
    into 'lib'
}

task compileJava (overwrite: true, type: Exec, dependsOn: copyPlayLibs) {
    commandLine playExec, 'compile'
}

<<<<<<< HEAD
task "playTest" (type: Exec, dependsOn: playCompile) {
    commandLine playExec, 'test'
}

task "playCoverage" (type: Exec) {
    commandLine playExec, 'jacoco:cover'
}

task "playClean" (type: Exec) {
    commandLine playExec, 'clean'
=======
task test (overwrite: true, type: Exec, dependsOn: compileJava) {
    commandLine playExec, 'jacoco:cover'
}

jacocoTestReport {
    dependsOn "test"
    sourceDirectories = files("src/main/java")
    classDirectories = files("target/scala-2.10/classes")
    executionData = files("target/scala-2.10/jacoco/jacoco.exec")
>>>>>>> 4b8a6f86
}

sourceSets.main{
    java.srcDir 'app'
    compileClasspath += configurations.provided
}

// delegate gradle java task to play command

task clean (overwrite: true, type: Exec) {
    delete "lib/"
    delete "build/"
    commandLine playExec, 'clean'
}

task "build" (type: Exec, dependsOn: clean, overwrite: true) {
    commandLine playExec, 'stage'
}

task "assemble" (type: Exec, dependsOn: clean, overwrite: true) {
    commandLine playExec, 'stage'
}

task "dist" (type: Exec, overwrite: true) {
    commandLine playExec, 'dist'
}<|MERGE_RESOLUTION|>--- conflicted
+++ resolved
@@ -56,18 +56,6 @@
     commandLine playExec, 'compile'
 }
 
-<<<<<<< HEAD
-task "playTest" (type: Exec, dependsOn: playCompile) {
-    commandLine playExec, 'test'
-}
-
-task "playCoverage" (type: Exec) {
-    commandLine playExec, 'jacoco:cover'
-}
-
-task "playClean" (type: Exec) {
-    commandLine playExec, 'clean'
-=======
 task test (overwrite: true, type: Exec, dependsOn: compileJava) {
     commandLine playExec, 'jacoco:cover'
 }
@@ -77,7 +65,6 @@
     sourceDirectories = files("src/main/java")
     classDirectories = files("target/scala-2.10/classes")
     executionData = files("target/scala-2.10/jacoco/jacoco.exec")
->>>>>>> 4b8a6f86
 }
 
 sourceSets.main{
