--- conflicted
+++ resolved
@@ -42,11 +42,7 @@
               <Link className="cta__primary" to="/cloud">Book a Demo</Link>
               <Link className="cta__secondary" to="https://www.acryldata.io/tour">Product Tour</Link>
             </div>
-<<<<<<< HEAD
-            <div className="hero__footer">Get started with Core → </div>
-=======
             <Link className="hero__footer_cta" to="/docs">Get started with Core →</Link>
->>>>>>> 3d7b8a03
           </div>
           <div className="hero__img">
             <img src={useBaseUrl("/img/hero.png")} />
