--- conflicted
+++ resolved
@@ -15,15 +15,9 @@
     "lint-check": "prettier -l generateDocsDir.ts sidebars.js src/pages/index.js"
   },
   "dependencies": {
-<<<<<<< HEAD
     "@docusaurus/core": "^2.0.0-alpha.75",
     "@docusaurus/plugin-ideal-image": "^2.0.0-alpha.75",
     "@docusaurus/preset-classic": "^2.0.0-alpha.75",
-=======
-    "@docusaurus/core": "2.0.0-alpha.69",
-    "@docusaurus/plugin-ideal-image": "2.0.0-alpha.69",
-    "@docusaurus/preset-classic": "2.0.0-alpha.69",
->>>>>>> 35841d2d
     "clsx": "^1.1.1",
     "react": "^16.12.0",
     "react-dom": "^16.12.0"
