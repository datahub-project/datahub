--- conflicted
+++ resolved
@@ -15,16 +15,10 @@
     "lint-check": "prettier -l generateDocsDir.ts sidebars.js src/pages/index.js"
   },
   "dependencies": {
-<<<<<<< HEAD
     "@brainhubeu/react-carousel": "^2.0.3",
-    "@docusaurus/core": "2.0.0-alpha.69",
-    "@docusaurus/plugin-ideal-image": "2.0.0-alpha.69",
-    "@docusaurus/preset-classic": "2.0.0-alpha.69",
-=======
     "@docusaurus/core": "^2.0.0-alpha.75",
     "@docusaurus/plugin-ideal-image": "^2.0.0-alpha.75",
     "@docusaurus/preset-classic": "^2.0.0-alpha.75",
->>>>>>> 18ac4f31
     "clsx": "^1.1.1",
     "exenv": "^1.2.2",
     "react": "^16.12.0",
