--- conflicted
+++ resolved
@@ -91,13 +91,9 @@
     generateGraphQLSchema, generateJsonSchema,
     ':metadata-ingestion:modelDocGen', ':metadata-ingestion:docGen',
     ':metadata-ingestion:buildWheel',
-<<<<<<< HEAD
-    airflowPluginBuild, dagsterPluginBuild] ) {
-=======
     ':metadata-ingestion-modules:airflow-plugin:buildWheel',
     ':metadata-ingestion-modules:dagster-plugin:buildWheel',
     ]) {
->>>>>>> d559656a
   inputs.files(projectMdFiles)
   outputs.cacheIf { true }
   args = ['run', 'generate']
