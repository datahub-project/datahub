--- conflicted
+++ resolved
@@ -62,7 +62,7 @@
           position: "right",
           items: [
             {
-              href: "https://slack.datahubproject.io",
+              to: "/slacksurvey",
               label: "Join Slack",
             },
             {
@@ -93,13 +93,6 @@
               label: "Roadmap",
             },
             {
-<<<<<<< HEAD
-              to: "/slacksurvey",
-              label: "Slack",
-            },
-            {
-=======
->>>>>>> 943bb57c
               href: "https://github.com/datahub-project/datahub",
               label: "GitHub",
             },
