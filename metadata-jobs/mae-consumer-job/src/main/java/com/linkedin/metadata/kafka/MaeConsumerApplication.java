--- conflicted
+++ resolved
@@ -20,18 +20,12 @@
         "com.linkedin.gms.factory.kafka",
         "com.linkedin.metadata.boot.kafka",
         "com.linkedin.metadata.kafka",
-<<<<<<< HEAD
-        "com.linkedin.metadata.dao.producer"
+        "com.linkedin.metadata.dao.producer",
+        "com.linkedin.gms.factory.config"
 },
     excludeFilters = {@ComponentScan.Filter(type = FilterType.ASSIGNABLE_TYPE, classes = ScheduledAnalyticsFactory.class),
 @ComponentScan.Filter(type = FilterType.ASSIGNABLE_TYPE, classes = SiblingGraphServiceFactory.class)}
     )
-=======
-        "com.linkedin.metadata.dao.producer",
-        "com.linkedin.gms.factory.config"
-}, excludeFilters = {
-    @ComponentScan.Filter(type = FilterType.ASSIGNABLE_TYPE, classes = ScheduledAnalyticsFactory.class)})
->>>>>>> 4f591695
 public class MaeConsumerApplication {
   public static void main(String[] args) {
     Class<?>[] primarySources = {MaeConsumerApplication.class, MclConsumerConfig.class};
