--- conflicted
+++ resolved
@@ -42,15 +42,10 @@
 
 bootJar {
     mainClassName = 'com.linkedin.metadata.kafka.MceConsumerApplication'
-<<<<<<< HEAD
-    requiresUnpack '**/restli-servlet-impl.jar'
-    archiveFileName = "${project.name}.jar"
-=======
     archiveFileName = "${project.name}.jar"
 
     // working around the restli error when it tries to open a jar within the spring boot fat jar
     requiresUnpack '**/restli-servlet-impl.jar'
->>>>>>> 31260888
 }
 
 docker {
