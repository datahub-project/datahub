package com.linkedin.metadata.kafka.hook;

import static com.linkedin.metadata.Constants.*;
import static com.linkedin.metadata.kafka.hook.EntityRegistryTestUtil.ENTITY_REGISTRY;
import static com.linkedin.metadata.kafka.hook.MCLProcessingTestDataGenerator.*;
import static com.linkedin.metadata.search.utils.QueryUtils.newRelationshipFilter;

import com.linkedin.common.AuditStamp;
import com.linkedin.common.InputField;
import com.linkedin.common.InputFieldArray;
import com.linkedin.common.InputFields;
import com.linkedin.common.UrnArray;
import com.linkedin.common.urn.DatasetUrn;
import com.linkedin.common.urn.Urn;
import com.linkedin.common.urn.UrnUtils;
import com.linkedin.data.schema.RecordDataSchema;
import com.linkedin.data.template.RecordTemplate;
import com.linkedin.data.template.StringMap;
import com.linkedin.dataset.DatasetLineageType;
import com.linkedin.dataset.FineGrainedLineage;
import com.linkedin.dataset.FineGrainedLineageArray;
import com.linkedin.dataset.FineGrainedLineageDownstreamType;
import com.linkedin.dataset.FineGrainedLineageUpstreamType;
import com.linkedin.dataset.Upstream;
import com.linkedin.dataset.UpstreamArray;
import com.linkedin.dataset.UpstreamLineage;
import com.linkedin.events.metadata.ChangeType;
import com.linkedin.gms.factory.config.ConfigurationProvider;
import com.linkedin.metadata.Constants;
import com.linkedin.metadata.boot.kafka.DataHubUpgradeKafkaListener;
import com.linkedin.metadata.client.EntityClientAspectRetriever;
import com.linkedin.metadata.config.SystemUpdateConfiguration;
import com.linkedin.metadata.config.search.ElasticSearchConfiguration;
import com.linkedin.metadata.graph.Edge;
import com.linkedin.metadata.graph.GraphService;
import com.linkedin.metadata.graph.elastic.ElasticSearchGraphService;
import com.linkedin.metadata.key.ChartKey;
import com.linkedin.metadata.models.AspectSpec;
import com.linkedin.metadata.models.EntitySpec;
import com.linkedin.metadata.models.registry.EntityRegistry;
import com.linkedin.metadata.query.filter.ConjunctiveCriterionArray;
import com.linkedin.metadata.query.filter.Filter;
import com.linkedin.metadata.query.filter.RelationshipDirection;
import com.linkedin.metadata.search.EntitySearchService;
import com.linkedin.metadata.search.elasticsearch.indexbuilder.EntityIndexBuilders;
import com.linkedin.metadata.search.transformer.SearchDocumentTransformer;
import com.linkedin.metadata.service.UpdateIndicesService;
import com.linkedin.metadata.systemmetadata.SystemMetadataService;
import com.linkedin.metadata.timeseries.TimeseriesAspectService;
import com.linkedin.metadata.utils.GenericRecordUtils;
import com.linkedin.mxe.MetadataChangeLog;
import com.linkedin.mxe.SystemMetadata;
import com.linkedin.schema.NumberType;
import com.linkedin.schema.SchemaField;
import com.linkedin.schema.SchemaFieldDataType;
import java.net.URISyntaxException;
import java.net.URLEncoder;
import java.nio.charset.StandardCharsets;
import java.util.ArrayList;
import java.util.Collections;
import org.mockito.Mockito;
import org.springframework.beans.factory.annotation.Value;
import org.testng.annotations.BeforeMethod;
import org.testng.annotations.Test;

public class UpdateIndicesHookTest {
  //  going to want a test where we have an upstreamLineage aspect with finegrained, check that we
  // call _graphService.addEdge for each edge
  //  as well as _graphService.removeEdgesFromNode for each field and their relationships

  static final long EVENT_TIME = 123L;
  static final String TEST_DATASET_URN =
      "urn:li:dataset:(urn:li:dataPlatform:hive,SampleCypressHiveDataset,PROD)";
  static final String TEST_DATASET_URN_2 =
      "urn:li:dataset:(urn:li:dataPlatform:hdfs,SampleCypressHdfsDataset,PROD)";
  static final String TEST_DATASET_URN_3 =
      "urn:li:dataset:(urn:li:dataPlatform:hdfs,SampleCypressKafkaDataset,PROD)";
  static final String TEST_CHART_URN = "urn:li:chart:(looker,dashboard_elements.1)";
  static final String TEST_ACTOR_URN = "urn:li:corpuser:test";
  static final String DOWNSTREAM_OF = "DownstreamOf";
  static final String RUN_ID_1 = "123";
  static final String RUN_ID_2 = "456";
  static final String RUN_ID_3 = "789";
  static final long LAST_OBSERVED_1 = 123L;
  static final long LAST_OBSERVED_2 = 456L;
  static final long LAST_OBSERVED_3 = 789L;
  private UpdateIndicesHook updateIndicesHook;
  private GraphService mockGraphService;
  private EntitySearchService mockEntitySearchService;
  private TimeseriesAspectService mockTimeseriesAspectService;
  private SystemMetadataService mockSystemMetadataService;
  private SearchDocumentTransformer searchDocumentTransformer;
  private DataHubUpgradeKafkaListener mockDataHubUpgradeKafkaListener;
  private ConfigurationProvider mockConfigurationProvider;
  private EntityIndexBuilders mockEntityIndexBuilders;
  private Urn actorUrn;
  private UpdateIndicesService updateIndicesService;
  private UpdateIndicesHook reprocessUIHook;

  @Value("${elasticsearch.index.maxArrayLength}")
  private int maxArrayLength;

  @BeforeMethod
  public void setupTest() {
    actorUrn = UrnUtils.getUrn(TEST_ACTOR_URN);
    mockGraphService = Mockito.mock(ElasticSearchGraphService.class);
    mockEntitySearchService = Mockito.mock(EntitySearchService.class);
    mockTimeseriesAspectService = Mockito.mock(TimeseriesAspectService.class);
    mockSystemMetadataService = Mockito.mock(SystemMetadataService.class);
    searchDocumentTransformer = new SearchDocumentTransformer(1000, 1000, 1000);
    mockDataHubUpgradeKafkaListener = Mockito.mock(DataHubUpgradeKafkaListener.class);
    mockConfigurationProvider = Mockito.mock(ConfigurationProvider.class);
    mockEntityIndexBuilders = Mockito.mock(EntityIndexBuilders.class);

    ElasticSearchConfiguration elasticSearchConfiguration = new ElasticSearchConfiguration();
    SystemUpdateConfiguration systemUpdateConfiguration = new SystemUpdateConfiguration();
    systemUpdateConfiguration.setWaitForSystemUpdate(false);
    Mockito.when(mockConfigurationProvider.getElasticSearch())
        .thenReturn(elasticSearchConfiguration);
    updateIndicesService =
        new UpdateIndicesService(
            mockGraphService,
            mockEntitySearchService,
            mockTimeseriesAspectService,
            mockSystemMetadataService,
            searchDocumentTransformer,
            mockEntityIndexBuilders);
    updateIndicesService.initializeAspectRetriever(
        EntityClientAspectRetriever.builder().entityRegistry(ENTITY_REGISTRY).build());
    updateIndicesHook = new UpdateIndicesHook(updateIndicesService, true, false);
    reprocessUIHook = new UpdateIndicesHook(updateIndicesService, true, true);
  }

  @Test
  public void testFineGrainedLineageEdgesAreAdded() throws Exception {
    updateIndicesService.setGraphDiffMode(false);
    Urn upstreamUrn =
        UrnUtils.getUrn(
            "urn:li:schemaField:(urn:li:dataset:(urn:li:dataPlatform:hdfs,SampleCypressHdfsDataset,PROD),foo_info)");
    Urn downstreamUrn =
        UrnUtils.getUrn(
            "urn:li:schemaField:(urn:li:dataset:(urn:li:dataPlatform:hive,SampleCypressHiveDataset,PROD),field_foo)");
    Urn lifeCycleOwner =
        UrnUtils.getUrn("urn:li:dataset:(urn:li:dataPlatform:hive,SampleCypressHiveDataset,PROD)");
    MetadataChangeLog event = createUpstreamLineageMCL(upstreamUrn, downstreamUrn);
    updateIndicesHook.invoke(event);

<<<<<<< HEAD
    Edge edge =
        new Edge(
            downstreamUrn,
            upstreamUrn,
            DOWNSTREAM_OF,
            null,
            null,
            null,
            null,
            null,
            lifeCycleOwner,
            null);
    Mockito.verify(_mockGraphService, Mockito.times(1)).addEdge(Mockito.eq(edge));
    Mockito.verify(_mockGraphService, Mockito.times(1))
=======
    Edge edge = new Edge(downstreamUrn, upstreamUrn, DOWNSTREAM_OF, null, null, null, null, null);
    Mockito.verify(mockGraphService, Mockito.times(1)).addEdge(Mockito.eq(edge));
    Mockito.verify(mockGraphService, Mockito.times(1))
>>>>>>> 4535f2ad
        .removeEdgesFromNode(
            Mockito.eq(downstreamUrn),
            Mockito.eq(new ArrayList<>(Collections.singleton(DOWNSTREAM_OF))),
            Mockito.eq(
                newRelationshipFilter(
                    new Filter().setOr(new ConjunctiveCriterionArray()),
                    RelationshipDirection.OUTGOING)));
  }

  @Test
  public void testFineGrainedLineageEdgesAreAddedRestate() throws Exception {
    updateIndicesService.setGraphDiffMode(false);
    Urn upstreamUrn =
        UrnUtils.getUrn(
            "urn:li:schemaField:(urn:li:dataset:(urn:li:dataPlatform:hdfs,SampleCypressHdfsDataset,PROD),foo_info)");
    Urn downstreamUrn =
        UrnUtils.getUrn(
            "urn:li:schemaField:(urn:li:dataset:(urn:li:dataPlatform:hive,SampleCypressHiveDataset,PROD),field_foo)");
    Urn lifeCycleOwner =
        UrnUtils.getUrn("urn:li:dataset:(urn:li:dataPlatform:hive,SampleCypressHiveDataset,PROD)");
    MetadataChangeLog event =
        createUpstreamLineageMCL(upstreamUrn, downstreamUrn, ChangeType.RESTATE);
    updateIndicesHook.invoke(event);

<<<<<<< HEAD
    Edge edge =
        new Edge(
            downstreamUrn,
            upstreamUrn,
            DOWNSTREAM_OF,
            null,
            null,
            null,
            null,
            null,
            lifeCycleOwner,
            null);
    Mockito.verify(_mockGraphService, Mockito.times(1)).addEdge(Mockito.eq(edge));
    Mockito.verify(_mockGraphService, Mockito.times(1))
=======
    Edge edge = new Edge(downstreamUrn, upstreamUrn, DOWNSTREAM_OF, null, null, null, null, null);
    Mockito.verify(mockGraphService, Mockito.times(1)).addEdge(Mockito.eq(edge));
    Mockito.verify(mockGraphService, Mockito.times(1))
>>>>>>> 4535f2ad
        .removeEdgesFromNode(
            Mockito.eq(downstreamUrn),
            Mockito.eq(new ArrayList<>(Collections.singleton(DOWNSTREAM_OF))),
            Mockito.eq(
                newRelationshipFilter(
                    new Filter().setOr(new ConjunctiveCriterionArray()),
                    RelationshipDirection.OUTGOING)));
    Mockito.verify(mockEntitySearchService, Mockito.times(1))
        .upsertDocument(
            Mockito.eq(DATASET_ENTITY_NAME),
            Mockito.any(),
            Mockito.eq(
                URLEncoder.encode(
                    "urn:li:dataset:(urn:li:dataPlatform:hive,SampleCypressHiveDataset,PROD)",
                    StandardCharsets.UTF_8)));
  }

  @Test
  public void testInputFieldsEdgesAreAdded() throws Exception {
    Urn upstreamUrn =
        UrnUtils.getUrn(
            "urn:li:schemaField:(urn:li:dataset:(urn:li:dataPlatform:looker,thelook.explore.order_items,PROD),users.count)");
    String downstreamFieldPath = "users.count";
    MetadataChangeLog event = createInputFieldsMCL(upstreamUrn, downstreamFieldPath);
    EntityRegistry mockEntityRegistry = createMockEntityRegistry();
    updateIndicesService =
        new UpdateIndicesService(
            mockGraphService,
            mockEntitySearchService,
            mockTimeseriesAspectService,
            mockSystemMetadataService,
            searchDocumentTransformer,
            mockEntityIndexBuilders);
    updateIndicesService.initializeAspectRetriever(
        EntityClientAspectRetriever.builder().entityRegistry(mockEntityRegistry).build());
    updateIndicesHook = new UpdateIndicesHook(updateIndicesService, true, false);

    updateIndicesHook.invoke(event);

    Urn downstreamUrn =
        UrnUtils.getUrn(
            String.format("urn:li:schemaField:(%s,%s)", TEST_CHART_URN, downstreamFieldPath));

    Edge edge = new Edge(downstreamUrn, upstreamUrn, DOWNSTREAM_OF, null, null, null, null, null);
    Mockito.verify(mockGraphService, Mockito.times(1)).addEdge(Mockito.eq(edge));
    Mockito.verify(mockGraphService, Mockito.times(1))
        .removeEdgesFromNode(
            Mockito.eq(downstreamUrn),
            Mockito.eq(new ArrayList<>(Collections.singleton(DOWNSTREAM_OF))),
            Mockito.eq(
                newRelationshipFilter(
                    new Filter().setOr(new ConjunctiveCriterionArray()),
                    RelationshipDirection.OUTGOING)));
  }

  @Test
  public void testMCLProcessExhaustive() throws URISyntaxException {

    updateIndicesService.setGraphDiffMode(true);
    updateIndicesService.setSearchDiffMode(true);
    /*
     * newLineage
     */
    MetadataChangeLog changeLog = createBaseChangeLog();

    updateIndicesHook.invoke(changeLog);

    // One new edge added
    Mockito.verify(mockGraphService, Mockito.times(1)).addEdge(Mockito.any());
    // Update document
    Mockito.verify(mockEntitySearchService, Mockito.times(1))
        .upsertDocument(
            Mockito.eq(DATASET_ENTITY_NAME),
            Mockito.any(),
            Mockito.eq(URLEncoder.encode(TEST_DATASET_URN, StandardCharsets.UTF_8)));

    /*
     * restateNewLineage
     */
    Mockito.clearInvocations(mockGraphService, mockEntitySearchService);
    changeLog = setSystemMetadata(changeLog);
    changeLog = setPreviousData(setToRestate(changeLog), changeLog);

    updateIndicesHook.invoke(changeLog);

    // No edges added
    Mockito.verify(mockGraphService, Mockito.times(0)).addEdge(Mockito.any());
    // Timestamp updated
    Mockito.verify(mockGraphService, Mockito.times(1)).upsertEdge(Mockito.any());
    // No document change
    Mockito.verify(mockEntitySearchService, Mockito.times(0))
        .upsertDocument(Mockito.any(), Mockito.any(), Mockito.any());

    /*
     * addLineage
     */
    Mockito.clearInvocations(mockGraphService, mockEntitySearchService);
    changeLog = setPreviousData(setToUpsert(changeLog), changeLog);
    UpstreamLineage currentLineage = addLineageEdge(createBaseLineageAspect());
    changeLog = modifyAspect(changeLog, currentLineage);

    updateIndicesHook.invoke(changeLog);

    // New edge added
    Mockito.verify(mockGraphService, Mockito.times(1)).addEdge(Mockito.any());
    // Update timestamp of old edge
    Mockito.verify(mockGraphService, Mockito.times(1)).upsertEdge(Mockito.any());
    // Document update for new upstream
    Mockito.verify(mockEntitySearchService, Mockito.times(1))
        .upsertDocument(Mockito.any(), Mockito.any(), Mockito.any());

    /*
     * restateAddLineage
     */
    Mockito.clearInvocations(mockGraphService, mockEntitySearchService);
    changeLog = setPreviousData(setToRestate(changeLog), changeLog);

    updateIndicesHook.invoke(changeLog);

    // No new edges
    Mockito.verify(mockGraphService, Mockito.times(0)).addEdge(Mockito.any());
    // Update timestamps of old edges
    Mockito.verify(mockGraphService, Mockito.times(2)).upsertEdge(Mockito.any());
    // No document update
    Mockito.verify(mockEntitySearchService, Mockito.times(0))
        .upsertDocument(Mockito.any(), Mockito.any(), Mockito.any());

    /*
     * noOpUpsert
     */
    Mockito.clearInvocations(mockGraphService, mockEntitySearchService);
    changeLog = setPreviousData(setToUpsert(changeLog), changeLog);

    updateIndicesHook.invoke(changeLog);

    // No new edges
    Mockito.verify(mockGraphService, Mockito.times(0)).addEdge(Mockito.any());
    // Update timestamps of old edges
    Mockito.verify(mockGraphService, Mockito.times(2)).upsertEdge(Mockito.any());
    // No document update
    Mockito.verify(mockEntitySearchService, Mockito.times(0))
        .upsertDocument(Mockito.any(), Mockito.any(), Mockito.any());

    /*
     * restateNoOp
     */
    Mockito.clearInvocations(mockGraphService, mockEntitySearchService);
    changeLog = setPreviousData(setToRestate(changeLog), changeLog);

    updateIndicesHook.invoke(changeLog);

    // No new edges
    Mockito.verify(mockGraphService, Mockito.times(0)).addEdge(Mockito.any());
    // Update timestamps of old edges
    Mockito.verify(mockGraphService, Mockito.times(2)).upsertEdge(Mockito.any());
    // No document update
    Mockito.verify(mockEntitySearchService, Mockito.times(0))
        .upsertDocument(Mockito.any(), Mockito.any(), Mockito.any());

    /*
     * systemMetadataChange
     */
    Mockito.clearInvocations(mockGraphService, mockEntitySearchService);
    changeLog = setPreviousData(setToUpsert(changeLog), changeLog);
    changeLog = modifySystemMetadata(changeLog);

    updateIndicesHook.invoke(changeLog);

    // No new edges
    Mockito.verify(mockGraphService, Mockito.times(0)).addEdge(Mockito.any());
    // Update timestamps of old edges
    Mockito.verify(mockGraphService, Mockito.times(2)).upsertEdge(Mockito.any());
    // No document update
    Mockito.verify(mockEntitySearchService, Mockito.times(0))
        .upsertDocument(Mockito.any(), Mockito.any(), Mockito.any());

    /*
     * restateSystemMetadataChange
     */
    Mockito.clearInvocations(mockGraphService, mockEntitySearchService);
    changeLog = setPreviousData(setToRestate(changeLog), changeLog);
    changeLog = modifySystemMetadata2(changeLog);

    updateIndicesHook.invoke(changeLog);

    // No new edges
    Mockito.verify(mockGraphService, Mockito.times(0)).addEdge(Mockito.any());
    // Update timestamps of old edges
    Mockito.verify(mockGraphService, Mockito.times(2)).upsertEdge(Mockito.any());
    // No document update
    Mockito.verify(mockEntitySearchService, Mockito.times(0))
        .upsertDocument(Mockito.any(), Mockito.any(), Mockito.any());

    /*
     * modifyNonSearchableField
     */
    Mockito.clearInvocations(mockGraphService, mockEntitySearchService);
    changeLog = setPreviousData(setToUpsert(changeLog), changeLog);
    currentLineage = modifyNonSearchableField(currentLineage);
    changeLog = modifyAspect(changeLog, currentLineage);

    updateIndicesHook.invoke(changeLog);

    // No new edges
    Mockito.verify(mockGraphService, Mockito.times(0)).addEdge(Mockito.any());
    // Update timestamps of old edges
    Mockito.verify(mockGraphService, Mockito.times(2)).upsertEdge(Mockito.any());
    // No document update
    Mockito.verify(mockEntitySearchService, Mockito.times(0))
        .upsertDocument(Mockito.any(), Mockito.any(), Mockito.any());

    /*
     * force reindexing
     */
    Mockito.clearInvocations(mockGraphService, mockEntitySearchService);
    changeLog = setPreviousDataToEmpty(setToRestate(changeLog));
    changeLog = setSystemMetadataWithForceIndexing(changeLog);

    updateIndicesHook.invoke(changeLog);

    // Forced removal of all edges
    Mockito.verify(mockGraphService, Mockito.times(1))
        .removeEdgesFromNode(Mockito.any(), Mockito.any(), Mockito.any());
    // Forced add of edges
    Mockito.verify(mockGraphService, Mockito.times(2)).addEdge(Mockito.any());
    // Forced document update
    Mockito.verify(mockEntitySearchService, Mockito.times(1))
        .upsertDocument(Mockito.any(), Mockito.any(), Mockito.any());
  }

  @Test
  public void testMCLUIPreProcessed() throws Exception {
    updateIndicesService.setGraphDiffMode(true);
    updateIndicesService.setSearchDiffMode(true);
    Urn upstreamUrn =
        UrnUtils.getUrn(
            "urn:li:schemaField:(urn:li:dataset:(urn:li:dataPlatform:hdfs,SampleCypressHdfsDataset,PROD),foo_info)");
    Urn downstreamUrn =
        UrnUtils.getUrn(
            "urn:li:schemaField:(urn:li:dataset:(urn:li:dataPlatform:hive,SampleCypressHiveDataset,PROD),field_foo)");

    MetadataChangeLog changeLog =
        createUpstreamLineageMCLUIPreProcessed(upstreamUrn, downstreamUrn, ChangeType.UPSERT);
    updateIndicesHook.invoke(changeLog);
    Mockito.verifyNoInteractions(
        mockEntitySearchService,
        mockGraphService,
        mockTimeseriesAspectService,
        mockSystemMetadataService);
  }

  @Test
  public void testMCLUIPreProcessedReprocess() throws Exception {
    updateIndicesService.setGraphDiffMode(true);
    updateIndicesService.setSearchDiffMode(true);
    Urn upstreamUrn =
        UrnUtils.getUrn(
            "urn:li:schemaField:(urn:li:dataset:(urn:li:dataPlatform:hdfs,SampleCypressHdfsDataset,PROD),foo_info2)");
    Urn downstreamUrn =
        UrnUtils.getUrn(
            "urn:li:schemaField:(urn:li:dataset:(urn:li:dataPlatform:hive,SampleCypressHiveDataset,PROD),field_foo2)");

    MetadataChangeLog changeLog =
        createUpstreamLineageMCLUIPreProcessed(upstreamUrn, downstreamUrn, ChangeType.UPSERT);
    reprocessUIHook.invoke(changeLog);
    Mockito.verify(mockGraphService, Mockito.times(3)).addEdge(Mockito.any());
    Mockito.verify(mockEntitySearchService, Mockito.times(1))
        .upsertDocument(Mockito.any(), Mockito.any(), Mockito.any());
  }

  private EntityRegistry createMockEntityRegistry() {
    // need to mock this registry instead of using test-entity-registry.yml because inputFields does
    // not work due to a known bug
    EntityRegistry mockEntityRegistry = Mockito.mock(EntityRegistry.class);
    EntitySpec entitySpec = Mockito.mock(EntitySpec.class);
    AspectSpec aspectSpec = createMockAspectSpec(InputFields.class, InputFields.dataSchema());
    AspectSpec upstreamLineageAspectSpec =
        createMockAspectSpec(UpstreamLineage.class, UpstreamLineage.dataSchema());
    Mockito.when(mockEntityRegistry.getEntitySpec(Constants.CHART_ENTITY_NAME))
        .thenReturn(entitySpec);
    Mockito.when(mockEntityRegistry.getEntitySpec(Constants.DATASET_ENTITY_NAME))
        .thenReturn(entitySpec);
    Mockito.when(mockEntityRegistry.getEntitySpec(SCHEMA_FIELD_ENTITY_NAME)).thenReturn(entitySpec);
    Mockito.when(mockEntityRegistry.getEntitySpec(DATA_PLATFORM_ENTITY_NAME))
        .thenReturn(entitySpec);
    Mockito.when(entitySpec.getAspectSpec(Constants.INPUT_FIELDS_ASPECT_NAME))
        .thenReturn(aspectSpec);
    Mockito.when(entitySpec.getAspectSpec(Constants.UPSTREAM_LINEAGE_ASPECT_NAME))
        .thenReturn(upstreamLineageAspectSpec);
    Mockito.when(aspectSpec.isTimeseries()).thenReturn(false);
    Mockito.when(aspectSpec.getName()).thenReturn(Constants.INPUT_FIELDS_ASPECT_NAME);
    Mockito.when(upstreamLineageAspectSpec.isTimeseries()).thenReturn(false);
    Mockito.when(upstreamLineageAspectSpec.getName())
        .thenReturn(Constants.UPSTREAM_LINEAGE_ASPECT_NAME);
    AspectSpec chartKeyAspectSpec = createMockAspectSpec(ChartKey.class, ChartKey.dataSchema());
    Mockito.when(entitySpec.getKeyAspectSpec()).thenReturn(chartKeyAspectSpec);
    return mockEntityRegistry;
  }

  private <T extends RecordTemplate> AspectSpec createMockAspectSpec(
      Class<T> clazz, RecordDataSchema schema) {
    AspectSpec mockSpec = Mockito.mock(AspectSpec.class);
    Mockito.when(mockSpec.getDataTemplateClass()).thenReturn((Class<RecordTemplate>) clazz);
    Mockito.when(mockSpec.getPegasusSchema()).thenReturn(schema);
    return mockSpec;
  }

  private MetadataChangeLog createUpstreamLineageMCL(Urn upstreamUrn, Urn downstreamUrn)
      throws Exception {
    return createUpstreamLineageMCL(upstreamUrn, downstreamUrn, ChangeType.UPSERT);
  }

  private MetadataChangeLog createUpstreamLineageMCL(
      Urn upstreamUrn, Urn downstreamUrn, ChangeType changeType) throws Exception {
    MetadataChangeLog event = new MetadataChangeLog();
    event.setEntityType(Constants.DATASET_ENTITY_NAME);
    event.setAspectName(Constants.UPSTREAM_LINEAGE_ASPECT_NAME);
    event.setChangeType(changeType);

    UpstreamLineage upstreamLineage = new UpstreamLineage();
    FineGrainedLineageArray fineGrainedLineages = new FineGrainedLineageArray();
    FineGrainedLineage fineGrainedLineage = new FineGrainedLineage();
    fineGrainedLineage.setDownstreamType(FineGrainedLineageDownstreamType.FIELD);
    fineGrainedLineage.setUpstreamType(FineGrainedLineageUpstreamType.DATASET);
    UrnArray upstreamUrns = new UrnArray();
    upstreamUrns.add(upstreamUrn);
    fineGrainedLineage.setUpstreams(upstreamUrns);
    UrnArray downstreamUrns = new UrnArray();
    downstreamUrns.add(downstreamUrn);
    fineGrainedLineage.setDownstreams(downstreamUrns);
    fineGrainedLineages.add(fineGrainedLineage);
    upstreamLineage.setFineGrainedLineages(fineGrainedLineages);
    final UpstreamArray upstreamArray = new UpstreamArray();
    final Upstream upstream = new Upstream();
    upstream.setType(DatasetLineageType.TRANSFORMED);
    upstream.setDataset(
        DatasetUrn.createFromString(
            "urn:li:dataset:(urn:li:dataPlatform:hdfs,SampleCypressHdfsDataset,PROD)"));
    upstreamArray.add(upstream);
    upstreamLineage.setUpstreams(upstreamArray);

    event.setAspect(GenericRecordUtils.serializeAspect(upstreamLineage));
    event.setEntityUrn(Urn.createFromString(TEST_DATASET_URN));
    event.setEntityType(DATASET_ENTITY_NAME);
    event.setCreated(new AuditStamp().setActor(actorUrn).setTime(EVENT_TIME));
    return event;
  }

  private MetadataChangeLog createUpstreamLineageMCLUIPreProcessed(
      Urn upstreamUrn, Urn downstreamUrn, ChangeType changeType) throws Exception {
    final MetadataChangeLog metadataChangeLog =
        createUpstreamLineageMCL(upstreamUrn, downstreamUrn, changeType);
    final StringMap properties = new StringMap();
    properties.put(APP_SOURCE, UI_SOURCE);
    final SystemMetadata systemMetadata = new SystemMetadata().setProperties(properties);
    metadataChangeLog.setSystemMetadata(systemMetadata);
    return metadataChangeLog;
  }

  private MetadataChangeLog createInputFieldsMCL(Urn upstreamUrn, String downstreamFieldPath)
      throws Exception {
    MetadataChangeLog event = new MetadataChangeLog();
    event.setEntityType(Constants.CHART_ENTITY_NAME);
    event.setAspectName(Constants.INPUT_FIELDS_ASPECT_NAME);
    event.setChangeType(ChangeType.UPSERT);
    InputFields inputFields = new InputFields();
    InputFieldArray inputFieldsArray = new InputFieldArray();
    InputField inputField = new InputField();
    inputField.setSchemaFieldUrn(upstreamUrn);
    SchemaField schemaField = new SchemaField();
    schemaField.setFieldPath(downstreamFieldPath);
    schemaField.setNativeDataType("int");
    schemaField.setType(
        new SchemaFieldDataType().setType(SchemaFieldDataType.Type.create(new NumberType())));
    inputField.setSchemaField(schemaField);
    inputFieldsArray.add(inputField);
    inputFields.setFields(inputFieldsArray);

    event.setAspect(GenericRecordUtils.serializeAspect(inputFields));
    event.setEntityUrn(Urn.createFromString(TEST_CHART_URN));
    event.setEntityType(Constants.CHART_ENTITY_NAME);
    event.setCreated(new AuditStamp().setActor(actorUrn).setTime(EVENT_TIME));
    return event;
  }
}<|MERGE_RESOLUTION|>--- conflicted
+++ resolved
@@ -145,7 +145,6 @@
     MetadataChangeLog event = createUpstreamLineageMCL(upstreamUrn, downstreamUrn);
     updateIndicesHook.invoke(event);
 
-<<<<<<< HEAD
     Edge edge =
         new Edge(
             downstreamUrn,
@@ -160,11 +159,6 @@
             null);
     Mockito.verify(_mockGraphService, Mockito.times(1)).addEdge(Mockito.eq(edge));
     Mockito.verify(_mockGraphService, Mockito.times(1))
-=======
-    Edge edge = new Edge(downstreamUrn, upstreamUrn, DOWNSTREAM_OF, null, null, null, null, null);
-    Mockito.verify(mockGraphService, Mockito.times(1)).addEdge(Mockito.eq(edge));
-    Mockito.verify(mockGraphService, Mockito.times(1))
->>>>>>> 4535f2ad
         .removeEdgesFromNode(
             Mockito.eq(downstreamUrn),
             Mockito.eq(new ArrayList<>(Collections.singleton(DOWNSTREAM_OF))),
@@ -189,7 +183,6 @@
         createUpstreamLineageMCL(upstreamUrn, downstreamUrn, ChangeType.RESTATE);
     updateIndicesHook.invoke(event);
 
-<<<<<<< HEAD
     Edge edge =
         new Edge(
             downstreamUrn,
@@ -204,11 +197,6 @@
             null);
     Mockito.verify(_mockGraphService, Mockito.times(1)).addEdge(Mockito.eq(edge));
     Mockito.verify(_mockGraphService, Mockito.times(1))
-=======
-    Edge edge = new Edge(downstreamUrn, upstreamUrn, DOWNSTREAM_OF, null, null, null, null, null);
-    Mockito.verify(mockGraphService, Mockito.times(1)).addEdge(Mockito.eq(edge));
-    Mockito.verify(mockGraphService, Mockito.times(1))
->>>>>>> 4535f2ad
         .removeEdgesFromNode(
             Mockito.eq(downstreamUrn),
             Mockito.eq(new ArrayList<>(Collections.singleton(DOWNSTREAM_OF))),
