--- conflicted
+++ resolved
@@ -62,12 +62,10 @@
     _graphService = graphService;
     _searchService = searchService;
     _usageService = usageService;
+
+    _graphService.configure();
     _searchService.configure();
-<<<<<<< HEAD
     _usageService.configure();
-=======
-    _graphService.configure();
->>>>>>> 22a2ed81
   }
 
   @KafkaListener(id = "${KAFKA_CONSUMER_GROUP_ID:mae-consumer-job-client}", topics = "${KAFKA_TOPIC_NAME:"
