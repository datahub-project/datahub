name: build & test
on:
  push:
    branches:
      - master
    paths-ignore:
      - "docs/**"
      - "**.md"
  pull_request:
    branches:
      - master
    paths-ignore:
      - "docs/**"
      - "**.md"
  release:
    types: [published, edited]

jobs:
  build:
    runs-on: ubuntu-latest
    timeout-minutes: 60
    steps:
      - uses: actions/checkout@v2
      - name: Set up JDK 1.8
        uses: actions/setup-java@v1
        with:
          java-version: 1.8
      - uses: actions/setup-python@v2
        with:
          python-version: "3.6"
      - name: Gradle build (and test)
        # there is some race condition in gradle build, which makes gradle never terminate in ~30% of the runs
        # running build first without datahub-web-react:yarnBuild and then with it is 100% stable
        # datahub-frontend:unzipAssets depends on datahub-web-react:yarnBuild but gradle does not know about it
        run: |
          ./gradlew build -x :metadata-ingestion:build -x :metadata-ingestion:check -x docs-website:build -x datahub-web-react:yarnBuild -x datahub-frontend:unzipAssets
          ./gradlew build -x :metadata-ingestion:build -x :metadata-ingestion:check -x docs-website:build -x :metadata-integration:java:spark-lineage:test
      - uses: actions/upload-artifact@v2
        if: always()
        with:
          name: Test Results (build)
          path: |
            **/build/reports/tests/test/**
            **/build/test-results/test/**
            **/junit.*.xml
      - name: Ensure codegen is updated
        run: |
          if output=$(git status --porcelain) && [ ! -z "$output" ]; then
            # See https://unix.stackexchange.com/a/155077/378179.
            echo 'There are uncommitted changes:'
            echo $output
            exit 1
          else
            echo 'All good!'
          fi
      - name: Slack failure notification
        if: failure() && github.event_name == 'push'
        uses: kpritam/slack-job-status-action@v1
        with:
          job-status: ${{ job.status }}
          slack-bot-token: ${{ secrets.SLACK_BOT_TOKEN }}
          channel: github-activities

<<<<<<< HEAD
  metadata-ingestion-general:
    runs-on: ubuntu-latest
    strategy:
      matrix:
        python-version: ["3.6", "3.9.9"]
    steps:
      - uses: actions/checkout@v2
      - uses: actions/setup-python@v2
        with:
          python-version: ${{ matrix.python-version }}
      - name: Install dependencies
        run: ./metadata-ingestion/scripts/install_deps.sh
      - name: Run metadata-ingestion tests
        run: ./gradlew :metadata-ingestion:build :metadata-ingestion:check
      - uses: actions/upload-artifact@v2
        if: always()
        with:
          name: Test Results (metadata ingestion general)
          path: |
            **/build/reports/tests/test/**
            **/build/test-results/test/**
            **/junit.*.xml

  metadata-ingestion-by-version:
    runs-on: ubuntu-latest
    strategy:
      matrix:
        python-version: ["3.6", "3.9.9"]
      fail-fast: false
    steps:
      - uses: actions/checkout@v2
      - uses: actions/setup-python@v2
        with:
          python-version: ${{ matrix.python-version }}
      - name: Install dependencies
        run: ./metadata-ingestion/scripts/install_deps.sh && python -m pip install --upgrade pip && pip install tox tox-gh-actions
      - name: Codegen
        run: ./gradlew :metadata-ingestion:codegen
      - name: Run tox tests
        run: cd metadata-ingestion && tox
      - uses: actions/upload-artifact@v2
        if: always()
        with:
          name: Test Results (metadata ingestion ${{ matrix.python-version }})
          path: |
            **/build/reports/tests/test/**
            **/build/test-results/test/**
            **/junit.*.xml

=======
>>>>>>> 3668de85
  smoke-test:
    runs-on: ubuntu-latest
    steps:
      - uses: actions/checkout@v2
      - name: Set up JDK 1.8
        uses: actions/setup-java@v1
        with:
          java-version: 1.8
      - uses: actions/setup-python@v2
        with:
          python-version: "3.6"
      - name: Install dependencies
        run: ./metadata-ingestion/scripts/install_deps.sh
      - name: Gradle build
        run: ./gradlew build -x check -x docs-website:build
      - name: Smoke test
        run: ./smoke-test/smoke.sh
      - uses: actions/upload-artifact@v2
        if: always()
        with:
          name: Test Results (smoke tests)
          path: |
            **/build/reports/tests/test/**
            **/build/test-results/test/**
            **/junit.*.xml
      - name: Slack failure notification
        if: failure() && github.event_name == 'push'
        uses: kpritam/slack-job-status-action@v1
        with:
          job-status: ${{ job.status }}
          slack-bot-token: ${{ secrets.SLACK_BOT_TOKEN }}
          channel: github-activities

  quickstart-compose-validation:
    runs-on: ubuntu-latest
    steps:
      - uses: actions/checkout@v2
      - uses: actions/setup-python@v2
        with:
          python-version: "3.6"
      - name: Quickstart Compose Validation
        run: ./docker/quickstart/generate_and_compare.sh

  event-file:
    runs-on: ubuntu-latest
    steps:
      - name: Upload
        uses: actions/upload-artifact@v2
        with:
          name: Event File
          path: ${{ github.event_path }}
  sync:
    runs-on: ubuntu-latest
    name: Git Repo Sync
    steps:
    - uses: actions/checkout@v2
      with:
        fetch-depth: 0
    - uses: wangchucheng/git-repo-sync@v0.1.0
      with:
        target-url: ${{ secrets.GITLAB_URL }}
        target-username: ${{ secrets.USERNAME }}
        target-token: ${{ secrets.GITLAB_TOKEN }}<|MERGE_RESOLUTION|>--- conflicted
+++ resolved
@@ -61,58 +61,6 @@
           slack-bot-token: ${{ secrets.SLACK_BOT_TOKEN }}
           channel: github-activities
 
-<<<<<<< HEAD
-  metadata-ingestion-general:
-    runs-on: ubuntu-latest
-    strategy:
-      matrix:
-        python-version: ["3.6", "3.9.9"]
-    steps:
-      - uses: actions/checkout@v2
-      - uses: actions/setup-python@v2
-        with:
-          python-version: ${{ matrix.python-version }}
-      - name: Install dependencies
-        run: ./metadata-ingestion/scripts/install_deps.sh
-      - name: Run metadata-ingestion tests
-        run: ./gradlew :metadata-ingestion:build :metadata-ingestion:check
-      - uses: actions/upload-artifact@v2
-        if: always()
-        with:
-          name: Test Results (metadata ingestion general)
-          path: |
-            **/build/reports/tests/test/**
-            **/build/test-results/test/**
-            **/junit.*.xml
-
-  metadata-ingestion-by-version:
-    runs-on: ubuntu-latest
-    strategy:
-      matrix:
-        python-version: ["3.6", "3.9.9"]
-      fail-fast: false
-    steps:
-      - uses: actions/checkout@v2
-      - uses: actions/setup-python@v2
-        with:
-          python-version: ${{ matrix.python-version }}
-      - name: Install dependencies
-        run: ./metadata-ingestion/scripts/install_deps.sh && python -m pip install --upgrade pip && pip install tox tox-gh-actions
-      - name: Codegen
-        run: ./gradlew :metadata-ingestion:codegen
-      - name: Run tox tests
-        run: cd metadata-ingestion && tox
-      - uses: actions/upload-artifact@v2
-        if: always()
-        with:
-          name: Test Results (metadata ingestion ${{ matrix.python-version }})
-          path: |
-            **/build/reports/tests/test/**
-            **/build/test-results/test/**
-            **/junit.*.xml
-
-=======
->>>>>>> 3668de85
   smoke-test:
     runs-on: ubuntu-latest
     steps:
