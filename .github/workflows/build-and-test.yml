--- conflicted
+++ resolved
@@ -85,11 +85,7 @@
             -x :metadata-ingestion-modules:airflow-plugin:build \
             -x :metadata-ingestion-modules:airflow-plugin:check \
             -x :metadata-ingestion-modules:dagster-plugin:build \
-<<<<<<< HEAD
-            -x :metadata-ingestion-modules:dagster-plugin:check \            
-=======
             -x :metadata-ingestion-modules:dagster-plugin:check \
->>>>>>> d559656a
             -x :datahub-frontend:build \
             -x :datahub-web-react:build \
             --parallel
