--- conflicted
+++ resolved
@@ -40,15 +40,11 @@
       tag: ${{ steps.tag.outputs.tag }}
     steps:
       - name: Checkout
-<<<<<<< HEAD
-        uses: acryldata/sane-checkout-action@v3
+        uses: acryldata/sane-checkout-action@v4
       - name: Validate ref format
         run: |
           source .github/scripts/docker_helpers.sh
           validate_github_ref_for_python_tag
-=======
-        uses: acryldata/sane-checkout-action@v4
->>>>>>> c8b7b056
       - name: Compute Tag
         id: tag
         env:
