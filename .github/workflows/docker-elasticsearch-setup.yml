name: datahub-elasticsearch-setup docker
on:
  push:
    branches:
      - acryl-main
    paths-ignore:
      - 'docs/**'
      - '**.md'
  pull_request:
    branches:
      - acryl-main
    paths:
      - 'docker/elasticsearch-setup/**'
      - '.github/workflows/docker-elasticsearch-setup.yml'
      - 'metadata-service/restli-impl/src/main/resources/index/**'
  release:
    types: [published, edited]

jobs:
  setup:
    runs-on: ubuntu-latest
    outputs:
      tag: ${{ steps.tag.outputs.tag }}
      publish: ${{ steps.publish.outputs.publish }}
    steps:
      - name: Checkout
        uses: actions/checkout@v2
      - name: Compute Tag
        id: tag
        run: |
          echo "GITHUB_REF: $GITHUB_REF"
          SHORT_SHA=$(git rev-parse --short "$GITHUB_SHA")
          TAG=$(echo ${GITHUB_REF} | sed -e "s,refs/heads/acryl-main,head\,${SHORT_SHA},g" -e 's,refs/tags/,,g' -e 's,refs/pull/\([0-9]*\).*,pr\1,g')
          echo "tag=$TAG"
          echo "::set-output name=tag::$TAG"
      - name: Check whether publishing enabled
        id: publish
        env:
          ENABLE_PUBLISH: true
        run: |
          echo "Enable publish: ${{ env.ENABLE_PUBLISH != '' }}"
          echo "::set-output name=publish::${{ env.ENABLE_PUBLISH != '' }}"
  push_to_registries:
    name: Build and Push Docker Image to Docker Hub
    runs-on: ubuntu-latest
    needs: setup
    steps:
      - name: Check out the repo
        uses: actions/checkout@v2
      - name: Docker meta
        id: docker_meta
        uses: crazy-max/ghaction-docker-meta@v1
        with:
          # list of Docker images to use as base name for tags
          images: |
            795586375822.dkr.ecr.us-west-2.amazonaws.com/datahub-elasticsearch-setup
          # add git short SHA as Docker tag
          tag-custom: ${{ needs.setup.outputs.tag }}
          tag-custom-only: true
<<<<<<< HEAD
      - name: Login to AWS ECR
=======
      - name: Set up QEMU
        uses: docker/setup-qemu-action@v1
      - name: Set up Docker Buildx
        uses: docker/setup-buildx-action@v1
      - name: Login to DockerHub
        if: ${{ needs.setup.outputs.publish == 'true' }}
>>>>>>> b02cd5fb
        uses: docker/login-action@v1
        with:
          registry: 795586375822.dkr.ecr.us-west-2.amazonaws.com
          username: ${{ secrets.AWS_ECR_ACCESS_KEY_ID }}
          password: ${{ secrets.AWS_ECR_SECRET_ACCESS_KEY }}
      - name: Build and Push image
        uses: docker/build-push-action@v2
        with:
          file: ./docker/elasticsearch-setup/Dockerfile
          platforms: linux/amd64,linux/arm64
          tags: ${{ steps.docker_meta.outputs.tags }}
          push: ${{ needs.setup.outputs.publish == 'true' }}<|MERGE_RESOLUTION|>--- conflicted
+++ resolved
@@ -57,16 +57,11 @@
           # add git short SHA as Docker tag
           tag-custom: ${{ needs.setup.outputs.tag }}
           tag-custom-only: true
-<<<<<<< HEAD
-      - name: Login to AWS ECR
-=======
       - name: Set up QEMU
         uses: docker/setup-qemu-action@v1
       - name: Set up Docker Buildx
         uses: docker/setup-buildx-action@v1
-      - name: Login to DockerHub
-        if: ${{ needs.setup.outputs.publish == 'true' }}
->>>>>>> b02cd5fb
+      - name: Login to AWS ECR
         uses: docker/login-action@v1
         with:
           registry: 795586375822.dkr.ecr.us-west-2.amazonaws.com
