name: metadata ingestion
on:
  push:
    branches:
      - master
    paths:
      - "metadata-ingestion/**"
      - "metadata-models/**"
  pull_request:
    branches:
      - master
    paths:
      - "metadata-ingestion/**"
      - "metadata-models/**"
  release:
    types: [published, edited]

concurrency:
  group: ${{ github.workflow }}-${{ github.event.pull_request.number || github.ref }}
  cancel-in-progress: true
<<<<<<< HEAD

jobs:
=======
>>>>>>> af6a423f

jobs:
  metadata-ingestion-general:
    runs-on: ubuntu-latest
    env:
      SPARK_VERSION: 3.0.3
      DATAHUB_TELEMETRY_ENABLED: false
    strategy:
      matrix:
        python-version: ["3.7", "3.10.6"]
    steps:
      - uses: actions/checkout@v2
      - uses: actions/setup-python@v2
        with:
          python-version: ${{ matrix.python-version }}
      - name: Install dependencies
        run: ./metadata-ingestion/scripts/install_deps.sh
      - name: Run metadata-ingestion tests
        run: ./gradlew :metadata-ingestion:build :metadata-ingestion:testQuick :metadata-ingestion:check
      - uses: actions/upload-artifact@v2
        if: always()
        with:
          name: Test Results (metadata ingestion ${{ matrix.python-version }} testQuick)
          path: |
            **/build/reports/tests/test/**
            **/build/test-results/test/**
            **/junit.*.xml

  metadata-ingestion:
    runs-on: ubuntu-latest
    env:
      SPARK_VERSION: 3.0.3
      DATAHUB_TELEMETRY_ENABLED: false
<<<<<<< HEAD
    strategy:
      matrix:
        python-version: ["3.6", "3.9"]
        command: ["installAirflow1", "testIntegration", "testIntegrationBatch1", "testSlowIntegration"]
=======
      DATAHUB_LOOKML_GIT_TEST_SSH_KEY: ${{ secrets.DATAHUB_LOOKML_GIT_TEST_SSH_KEY }}
    strategy:
      matrix:
        python-version: ["3.7", "3.10"]
        command:
          [
            "installAirflow1",
            "testIntegration",
            "testIntegrationBatch1",
            "testSlowIntegration",
          ]
>>>>>>> af6a423f
      fail-fast: false
    steps:
      - uses: actions/checkout@v2
      - uses: actions/setup-python@v2
        with:
          python-version: ${{ matrix.python-version }}
      - uses: vemonet/setup-spark@v1 # spark is required for pyspark+pydeequ data lake profiling
        with:
          spark-version: "3.0.3"
          hadoop-version: "3.2"
      - name: Install dependencies
        run: ./metadata-ingestion/scripts/install_deps.sh
      - name: Run metadata-ingestion tests
        run: ./gradlew :metadata-ingestion:build :metadata-ingestion:${{ matrix.command }} -x:metadata-ingestion:testQuick -x:metadata-ingestion:check
      - name: pip freeze show list installed
        if: always()
        run: source metadata-ingestion/venv/bin/activate && pip freeze
      - uses: actions/upload-artifact@v2
        if: always()
        with:
          name: Test Results (metadata ingestion ${{ matrix.python-version }})
          path: |
            **/build/reports/tests/test/**
            **/build/test-results/test/**
            **/junit.*.xml

  event-file:
    runs-on: ubuntu-latest
    steps:
      - name: Upload
        uses: actions/upload-artifact@v2
        with:
          name: Event File
          path: ${{ github.event_path }}<|MERGE_RESOLUTION|>--- conflicted
+++ resolved
@@ -18,11 +18,6 @@
 concurrency:
   group: ${{ github.workflow }}-${{ github.event.pull_request.number || github.ref }}
   cancel-in-progress: true
-<<<<<<< HEAD
-
-jobs:
-=======
->>>>>>> af6a423f
 
 jobs:
   metadata-ingestion-general:
@@ -56,12 +51,6 @@
     env:
       SPARK_VERSION: 3.0.3
       DATAHUB_TELEMETRY_ENABLED: false
-<<<<<<< HEAD
-    strategy:
-      matrix:
-        python-version: ["3.6", "3.9"]
-        command: ["installAirflow1", "testIntegration", "testIntegrationBatch1", "testSlowIntegration"]
-=======
       DATAHUB_LOOKML_GIT_TEST_SSH_KEY: ${{ secrets.DATAHUB_LOOKML_GIT_TEST_SSH_KEY }}
     strategy:
       matrix:
@@ -73,7 +62,6 @@
             "testIntegrationBatch1",
             "testSlowIntegration",
           ]
->>>>>>> af6a423f
       fail-fast: false
     steps:
       - uses: actions/checkout@v2
