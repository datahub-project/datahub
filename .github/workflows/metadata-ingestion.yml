name: metadata ingestion
on:
  push:
    branches:
      - master
    paths:
      - ".github/workflows/metadata-ingestion.yml"
      - "metadata-ingestion/**"
      - "metadata-ingestion-modules/**"
      - "metadata-models/**"
  pull_request:
    branches:
      - "**"
    paths:
      - ".github/workflows/metadata-ingestion.yml"
      - "metadata-ingestion/**"
      - "metadata-ingestion-modules/**"
      - "metadata-models/**"
  release:
    types: [published]

concurrency:
  group: ${{ github.workflow }}-${{ github.event.pull_request.number || github.ref }}
  cancel-in-progress: true

jobs:
  metadata-ingestion:
    runs-on: ubuntu-latest
    timeout-minutes: 40
    env:
<<<<<<< HEAD
      SPARK_VERSION: 3.5.3
=======
>>>>>>> 87e7b58a
      DATAHUB_TELEMETRY_ENABLED: false
      # TODO: Enable this once the test is fixed.
      # DATAHUB_LOOKML_GIT_TEST_SSH_KEY: ${{ secrets.DATAHUB_LOOKML_GIT_TEST_SSH_KEY }}
    strategy:
      matrix:
        python-version: ["3.8", "3.11"]
        command:
          [
            "testQuick",
            "testIntegrationBatch0",
            "testIntegrationBatch1",
            "testIntegrationBatch2",
          ]
        include:
          - python-version: "3.8"
          - python-version: "3.11"
      fail-fast: false
    steps:
      - name: Free up disk space
        run: |
          sudo apt-get remove 'dotnet-*' azure-cli || true
          sudo rm -rf /usr/local/lib/android/ || true
          sudo docker image prune -a -f || true
      - name: Set up JDK 17
        uses: actions/setup-java@v4
        with:
          distribution: "zulu"
          java-version: 17
      - uses: gradle/actions/setup-gradle@v3
      - uses: acryldata/sane-checkout-action@v3
      - uses: actions/setup-python@v5
        with:
          python-version: ${{ matrix.python-version }}
      - uses: actions/cache@v4
        with:
          path: |
            ~/.cache/uv
          key: ${{ runner.os }}-uv-${{ hashFiles('**/requirements.txt') }}
      - name: Install dependencies
        run: ./metadata-ingestion/scripts/install_deps.sh
      - name: Install package
        run: ./gradlew :metadata-ingestion:installPackageOnly
      - name: Run lint alongwith testQuick
        if: ${{  matrix.command == 'testQuick' }}
        run: ./gradlew :metadata-ingestion:lint
      - name: Run metadata-ingestion tests
        run: ./gradlew :metadata-ingestion:${{ matrix.command }}
      - name: Debug info
        if: always()
        run: |
          source metadata-ingestion/venv/bin/activate && uv pip freeze
          set -x
          df -hl
          docker image ls
          docker system df
      - uses: actions/upload-artifact@v4
        with:
          name: Test Results (metadata ingestion ${{ matrix.python-version }} ${{ matrix.command }})
          path: |
            **/build/reports/tests/test/**
            **/build/test-results/test/**
            **/junit.*.xml
            !**/binary/**
      - name: Upload coverage to Codecov
        if: ${{ always() && matrix.python-version == '3.10' }}
        uses: codecov/codecov-action@v5
        with:
          token: ${{ secrets.CODECOV_TOKEN }}
          directory: ./build/coverage-reports/
          fail_ci_if_error: false
          flags: pytest-${{ matrix.command }}
          name: pytest-${{ matrix.python-version }}-${{ matrix.command }}
          verbose: true

  event-file:
    runs-on: ubuntu-latest
    steps:
      - name: Upload
        uses: actions/upload-artifact@v4
        with:
          name: Event File
          path: ${{ github.event_path }}<|MERGE_RESOLUTION|>--- conflicted
+++ resolved
@@ -28,10 +28,6 @@
     runs-on: ubuntu-latest
     timeout-minutes: 40
     env:
-<<<<<<< HEAD
-      SPARK_VERSION: 3.5.3
-=======
->>>>>>> 87e7b58a
       DATAHUB_TELEMETRY_ENABLED: false
       # TODO: Enable this once the test is fixed.
       # DATAHUB_LOOKML_GIT_TEST_SSH_KEY: ${{ secrets.DATAHUB_LOOKML_GIT_TEST_SSH_KEY }}
