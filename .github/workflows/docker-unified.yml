--- conflicted
+++ resolved
@@ -567,11 +567,7 @@
         with:
           image: ${{ env.DATAHUB_INGESTION_BASE_IMAGE }}:${{ steps.filter.outputs.datahub-ingestion-base == 'true' && needs.setup.outputs.unique_tag || 'head' }}
       - name: Login to DockerHub
-<<<<<<< HEAD
-        uses: docker/login-action@v2
-=======
         uses: docker/login-action@v3
->>>>>>> 725c8581
         if: ${{ needs.setup.outputs.docker-login == 'true' && needs.setup.outputs.publish == 'false' && needs.setup.outputs.pr-publish == 'false' &&  steps.filter.outputs.datahub-ingestion-base == 'false' }}
         with:
           username: ${{ secrets.ACRYL_DOCKER_USERNAME }}
@@ -618,11 +614,7 @@
         with:
           image: ${{ env.DATAHUB_INGESTION_BASE_IMAGE }}:${{ steps.filter.outputs.datahub-ingestion-base == 'true' && needs.setup.outputs.unique_tag || 'head' }}
       - name: Login to DockerHub
-<<<<<<< HEAD
-        uses: docker/login-action@v2
-=======
         uses: docker/login-action@v3
->>>>>>> 725c8581
         if: ${{ needs.setup.outputs.docker-login == 'true' && needs.setup.outputs.publish == 'false' && needs.setup.outputs.pr-publish == 'false' &&  steps.filter.outputs.datahub-ingestion-base == 'false' }}
         with:
           username: ${{ secrets.ACRYL_DOCKER_USERNAME }}
@@ -682,11 +674,7 @@
         with:
           image: ${{ env.DATAHUB_INGESTION_BASE_IMAGE }}:${{ steps.filter.outputs.datahub-ingestion-base == 'true' && needs.setup.outputs.unique_slim_tag || 'head-slim' }}
       - name: Login to DockerHub
-<<<<<<< HEAD
-        uses: docker/login-action@v2
-=======
         uses: docker/login-action@v3
->>>>>>> 725c8581
         if: ${{ needs.setup.outputs.docker-login == 'true' && needs.setup.outputs.publish == 'false' && needs.setup.outputs.pr-publish == 'false' &&  steps.filter.outputs.datahub-ingestion-base == 'false' }}
         with:
           username: ${{ secrets.ACRYL_DOCKER_USERNAME }}
@@ -781,11 +769,7 @@
         with:
           image: ${{ env.DATAHUB_INGESTION_BASE_IMAGE }}:${{ steps.filter.outputs.datahub-ingestion-base == 'true' && needs.setup.outputs.unique_tag || 'head' }}
       - name: Login to DockerHub
-<<<<<<< HEAD
-        uses: docker/login-action@v2
-=======
         uses: docker/login-action@v3
->>>>>>> 725c8581
         if: ${{ needs.setup.outputs.docker-login == 'true' && needs.setup.outputs.publish == 'false' && needs.setup.outputs.pr-publish == 'false' &&  steps.filter.outputs.datahub-ingestion-base == 'false' }}
         with:
           username: ${{ secrets.ACRYL_DOCKER_USERNAME }}
@@ -911,11 +895,7 @@
         run: |
           ./gradlew :metadata-ingestion:install
       - name: Login to DockerHub
-<<<<<<< HEAD
-        uses: docker/login-action@v2
-=======
         uses: docker/login-action@v3
->>>>>>> 725c8581
         if: ${{ needs.setup.outputs.docker-login == 'true' }}
         with:
             username: ${{ secrets.ACRYL_DOCKER_USERNAME }}
