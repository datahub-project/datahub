name: Unified Docker Workflow
on:
  push:
    branches:
      - master
    paths-ignore:
      - 'docs/**'
      - '**.md'
  pull_request:
    branches:
      - master
    paths-ignore:
      - 'docs/**'
      - '**.md'
  release:
    types: [published, edited]

concurrency:
  group: ${{ github.workflow }}-${{ github.event.pull_request.number || github.ref }}
  cancel-in-progress: true

env:
  DATAHUB_GMS_IMAGE: 'acryldata/datahub-gms'
  DATAHUB_FRONTEND_IMAGE: 'acryldata/datahub-frontend-react'
  DATAHUB_MAE_CONSUMER_IMAGE: 'acryldata/datahub-mae-consumer'
  DATAHUB_MCE_CONSUMER_IMAGE: 'acryldata/datahub-mce-consumer'
  DATAHUB_KAFKA_SETUP_IMAGE: 'acryldata/datahub-kafka-setup'
  DATAHUB_ELASTIC_SETUP_IMAGE: 'acryldata/datahub-elasticsearch-setup'
  DATAHUB_MYSQL_SETUP_IMAGE: 'acryldata/datahub-mysql-setup'
  DATAHUB_UPGRADE_IMAGE: 'acryldata/datahub-upgrade'
  

jobs:
  setup:
    runs-on: ubuntu-latest
    outputs:
      tag: ${{ steps.tag.outputs.tag }}
      unique_tag: ${{ steps.tag.outputs.unique_tag }}
      publish: ${{ steps.publish.outputs.publish }}
    steps:
      - name: Checkout
        uses: actions/checkout@v2
      - name: Compute Tag
        id: tag
        run: |
          echo "GITHUB_REF: $GITHUB_REF"
          SHORT_SHA=$(git rev-parse --short "$GITHUB_SHA")
          TAG=$(echo ${GITHUB_REF} | sed -e "s,refs/heads/master,head\,${SHORT_SHA},g" -e 's,refs/tags/,,g' -e 's,refs/pull/\([0-9]*\).*,pr\1,g')
          UNIQUE_TAG=$(echo ${GITHUB_REF} | sed -e "s,refs/heads/master,${SHORT_SHA},g" -e 's,refs/tags/,,g' -e 's,refs/pull/\([0-9]*\).*,pr\1,g')
          echo "tag=$TAG"
          echo "unique_tag=$UNIQUE_TAG"
          echo "::set-output name=tag::$TAG"
          echo "::set-output name=unique_tag::$UNIQUE_TAG"
      - name: Check whether publishing enabled
        id: publish
        env:
          ENABLE_PUBLISH: ${{ secrets.ORG_DOCKER_PASSWORD }}
        run: |
          echo "Enable publish: ${{ env.ENABLE_PUBLISH != '' }}"
          echo "::set-output name=publish::${{ env.ENABLE_PUBLISH != '' }}"

  gms_build:
    name: Build and Push DataHub GMS Docker Image
    runs-on: ubuntu-latest
    needs: setup
    outputs:
      image_tag: ${{ steps.docker_meta.outputs.tags }}
      image_name: ${{ env.DATAHUB_GMS_IMAGE }}
    steps:
      - name: Check out the repo
        uses: actions/checkout@v2
        with:
          fetch-depth: 0
      - name: Build and push
        uses: ./.github/actions/docker-custom-build-and-push
        with:
          images: |
            ${{ env.DATAHUB_GMS_IMAGE }}
          tags: ${{ needs.setup.outputs.tag }}
          username: ${{ secrets.DOCKER_USERNAME }}
<<<<<<< HEAD
          password: ${{ secrets.DOCKER_PASSWORD }}
          publish: ${{ needs.setup.outputs.publish }}
=======
          password: ${{ secrets.ORG_DOCKER_PASSWORD }}
      - name: Build and Push MultiPlatform image
        uses: docker/build-push-action@v2
        if: ${{ needs.setup.outputs.publish == 'true' }}
        with:
>>>>>>> 8942e670
          context: .
          file: ./docker/datahub-gms/Dockerfile
          platforms: linux/amd64,linux/arm64
  gms_scan:
    name: "[Monitoring] Scan GMS images for vulnerabilities"
    runs-on: ubuntu-latest
    needs: [setup, gms_build]
    steps:
      - name: Download image
        uses: ishworkh/docker-image-artifact-download@v1
        if: ${{ needs.setup.outputs.publish != 'true' }}
        with:
          image: ${{ env.DATAHUB_GMS_IMAGE }}:${{ needs.setup.outputs.unique_tag }}
      - name: Run Trivy vulnerability scanner
        uses: aquasecurity/trivy-action@master
        with:
          image-ref: ${{ env.DATAHUB_GMS_IMAGE }}:${{ needs.setup.outputs.unique_tag }}
          format: 'table'
          ignore-unfixed: true
          vuln-type: 'os,library'
          severity: 'CRITICAL,HIGH'

  mae_consumer_build:
    name: Build and Push DataHub MAE Consumer Docker Image
    runs-on: ubuntu-latest
    needs: setup
    outputs:
      image_tag: ${{ steps.docker_meta.outputs.tags }}
      image_name: ${{ env.DATAHUB_MAE_CONSUMER_IMAGE }}
    steps:
      - name: Check out the repo
        uses: actions/checkout@v2
        with:
          fetch-depth: 0
      - name: Build and push
        uses: ./.github/actions/docker-custom-build-and-push
        with:
          images: |
            ${{ env.DATAHUB_MAE_CONSUMER_IMAGE }}
          tags: ${{ needs.setup.outputs.tag }}
          username: ${{ secrets.DOCKER_USERNAME }}
<<<<<<< HEAD
          password: ${{ secrets.DOCKER_PASSWORD }}
          publish: ${{ needs.setup.outputs.publish }}
=======
          password: ${{ secrets.ORG_DOCKER_PASSWORD }}
      - name: Build and Push Platform image
        uses: docker/build-push-action@v2
        if: ${{ needs.setup.outputs.publish == 'true' }}
        with:
>>>>>>> 8942e670
          context: .
          file: ./docker/datahub-mae-consumer/Dockerfile
          platforms: linux/amd64
  mae_consumer_scan:
    name: "[Monitoring] Scan MAE consumer images for vulnerabilities"
    runs-on: ubuntu-latest
    needs: [setup,mae_consumer_build]
    steps:
      - name: Download image
        uses: ishworkh/docker-image-artifact-download@v1
        if: ${{ needs.setup.outputs.publish != 'true' }}
        with:
          image: ${{ env.DATAHUB_MAE_CONSUMER_IMAGE }}:${{ needs.setup.outputs.unique_tag }}
      - name: Run Trivy vulnerability scanner
        uses: aquasecurity/trivy-action@master
        with:
          image-ref: ${{ env.DATAHUB_MAE_CONSUMER_IMAGE }}:${{ needs.setup.outputs.unique_tag }}
          format: 'table'
          ignore-unfixed: true
          vuln-type: 'os,library'
          severity: 'CRITICAL,HIGH'

  mce_consumer_build:
    name: Build and Push DataHub MCE Consumer Docker Image
    runs-on: ubuntu-latest
    needs: setup
    outputs:
      image_tag: ${{ steps.docker_meta.outputs.tags }}
      image_name: ${{ env.DATAHUB_MCE_CONSUMER_IMAGE }}
    steps:
      - name: Check out the repo
        uses: actions/checkout@v2
        with:
          fetch-depth: 0
      - name: Build and push
        uses: ./.github/actions/docker-custom-build-and-push
        with:
          images: |
            ${{ env.DATAHUB_MCE_CONSUMER_IMAGE }}
          tags: ${{ needs.setup.outputs.tag }}
          username: ${{ secrets.DOCKER_USERNAME }}
<<<<<<< HEAD
          password: ${{ secrets.DOCKER_PASSWORD }}
          publish: ${{ needs.setup.outputs.publish }}
=======
          password: ${{ secrets.ORG_DOCKER_PASSWORD }}
      - name: Build and Push Platform image
        uses: docker/build-push-action@v2
        if: ${{ needs.setup.outputs.publish == 'true' }}
        with:
>>>>>>> 8942e670
          context: .
          file: ./docker/datahub-mce-consumer/Dockerfile
          platforms: linux/amd64
  mce_consumer_scan:
    name: "[Monitoring] Scan MCE consumer images for vulnerabilities"
    runs-on: ubuntu-latest
    needs: [setup,mce_consumer_build]
    steps:
      - name: Download image
        uses: ishworkh/docker-image-artifact-download@v1
        if: ${{ needs.setup.outputs.publish != 'true' }}
        with:
          image: ${{ env.DATAHUB_MCE_CONSUMER_IMAGE }}:${{ needs.setup.outputs.unique_tag }}
      - name: Run Trivy vulnerability scanner
        uses: aquasecurity/trivy-action@master
        with:
          image-ref: ${{ env.DATAHUB_MCE_CONSUMER_IMAGE }}:${{ needs.setup.outputs.unique_tag }}
          format: 'table'
          ignore-unfixed: true
          vuln-type: 'os,library'
          severity: 'CRITICAL,HIGH'

  datahub_upgrade_build:
    name: Build and Push DataHub Upgrade Docker Image
    runs-on: ubuntu-latest
    needs: setup
    outputs:
      image_tag: ${{ steps.docker_meta.outputs.tags }}
      image_name: ${{ env.DATAHUB_UPGRADE_IMAGE }}
    steps:
      - name: Check out the repo
        uses: actions/checkout@v2
        with:
          fetch-depth: 0
      - name: Build and push
        uses: ./.github/actions/docker-custom-build-and-push
        with:
          images: |
            ${{ env.DATAHUB_UPGRADE_IMAGE }}
          tags: ${{ needs.setup.outputs.tag }}
          username: ${{ secrets.ACRYL_DOCKER_USERNAME }}
          password: ${{ secrets.ACRYL_DOCKER_PASSWORD }}
          publish: ${{ needs.setup.outputs.publish }}
          context: .
          file: ./docker/datahub-upgrade/Dockerfile
          platforms: linux/amd64,linux/arm64
  datahub_upgrade_scan:
    name: "[Monitoring] Scan DataHub Upgrade images for vulnerabilities"
    runs-on: ubuntu-latest
    needs: [setup, datahub_upgrade_build]
    steps:
      - name: Download image
        uses: ishworkh/docker-image-artifact-download@v1
        if: ${{ needs.setup.outputs.publish != 'true' }}
        with:
          image: ${{ env.DATAHUB_UPGRADE_IMAGE }}:${{ needs.setup.outputs.unique_tag }}
      - name: Run Trivy vulnerability scanner
        uses: aquasecurity/trivy-action@master
        with:
          image-ref: ${{ env.DATAHUB_UPGRADE_IMAGE }}:${{ needs.setup.outputs.unique_tag }}
          format: 'table'
          ignore-unfixed: true
          vuln-type: 'os,library'
          severity: 'CRITICAL,HIGH'

  frontend_build:
    name: Build and Push DataHub Frontend Docker Image
    runs-on: ubuntu-latest
    needs: setup
    outputs:
      image_tag: ${{ steps.docker_meta.outputs.tags }}
      image_name: ${{ env.DATAHUB_FRONTEND_IMAGE }}
    steps:
      - name: Check out the repo
        uses: actions/checkout@v2
        with:
          fetch-depth: 0
      - name: Build and push
        uses: ./.github/actions/docker-custom-build-and-push
        with:
          images: |
            ${{ env.DATAHUB_FRONTEND_IMAGE }}
          tags: ${{ needs.setup.outputs.tag }}
          username: ${{ secrets.DOCKER_USERNAME }}
<<<<<<< HEAD
          password: ${{ secrets.DOCKER_PASSWORD }}
          publish: ${{ needs.setup.outputs.publish }}
=======
          password: ${{ secrets.ORG_DOCKER_PASSWORD }}
      - name: Build and Push MultiPlatform image
        uses: docker/build-push-action@v2
        if: ${{ needs.setup.outputs.publish == 'true' }}
        with:
>>>>>>> 8942e670
          context: .
          file: ./docker/datahub-frontend/Dockerfile
          platforms: linux/amd64,linux/arm64
  frontend_scan:
    name: "[Monitoring] Scan Frontend images for vulnerabilities"
    runs-on: ubuntu-latest
    needs: [setup, frontend_build]
    steps:
      - name: Download image
        uses: ishworkh/docker-image-artifact-download@v1
        if: ${{ needs.setup.outputs.publish != 'true' }}
        with:
          image: ${{ env.DATAHUB_FRONTEND_IMAGE }}:${{ needs.setup.outputs.unique_tag }}
      - name: Run Trivy vulnerability scanner
        uses: aquasecurity/trivy-action@master
        with:
          image-ref: ${{ env.DATAHUB_FRONTEND_IMAGE }}:${{ needs.setup.outputs.unique_tag }}
          format: 'table'
          ignore-unfixed: true
          vuln-type: 'os,library'
          severity: 'CRITICAL,HIGH'

  kafka_setup_build:
    name: Build and Push DataHub Kafka Setup Docker Image
    runs-on: ubuntu-latest
    needs: setup
    outputs:
      image_tag: ${{ steps.docker_meta.outputs.tags }}
      image_name: ${{ env.DATAHUB_KAFKA_SETUP_IMAGE }}
    steps:
      - name: Check out the repo
        uses: actions/checkout@v2
        with:
          fetch-depth: 0
      - name: Build and push
        uses: ./.github/actions/docker-custom-build-and-push
        with:
          images: |
            ${{ env.DATAHUB_KAFKA_SETUP_IMAGE }}
          tags: ${{ needs.setup.outputs.tag }}
          username: ${{ secrets.DOCKER_USERNAME }}
<<<<<<< HEAD
          password: ${{ secrets.DOCKER_PASSWORD }}
          publish: ${{ needs.setup.outputs.publish }}
=======
          password: ${{ secrets.ORG_DOCKER_PASSWORD }}
      - name: Build and Push MultiPlatform image
        uses: docker/build-push-action@v2
        if: ${{ needs.setup.outputs.publish == 'true' }}
        with:
>>>>>>> 8942e670
          context: ./docker/kafka-setup
          file: ./docker/kafka-setup/Dockerfile
          platforms: linux/amd64,linux/arm64

  mysql_setup_build:
    name: Build and Push DataHub MySQL Setup Docker Image
    runs-on: ubuntu-latest
    needs: setup
    outputs:
      image_tag: ${{ steps.docker_meta.outputs.tags }}
      image_name: ${{ env.DATAHUB_MYSQL_SETUP_IMAGE }}
    steps:
      - name: Check out the repo
        uses: actions/checkout@v2
        with:
          fetch-depth: 0
      - name: Build and push
        uses: ./.github/actions/docker-custom-build-and-push
        with:
          images: |
            ${{ env.DATAHUB_MYSQL_SETUP_IMAGE }}
          tags: ${{ needs.setup.outputs.tag }}
          username: ${{ secrets.ACRYL_DOCKER_USERNAME }}
          password: ${{ secrets.ACRYL_DOCKER_PASSWORD }}
          publish: ${{ needs.setup.outputs.publish }}
          context: .
          file: ./docker/mysql-setup/Dockerfile
          platforms: linux/amd64,linux/arm64

  elasticsearch_setup_build:
    name: Build and Push DataHub Elasticsearch Setup Docker Image
    runs-on: ubuntu-latest
    needs: setup
    outputs:
      image_tag: ${{ steps.docker_meta.outputs.tags }}
      image_name: ${{ env.DATAHUB_ELASTIC_SETUP_IMAGE }}
    steps:
      - name: Check out the repo
        uses: actions/checkout@v2
        with:
          fetch-depth: 0
      - name: Build and push
        uses: ./.github/actions/docker-custom-build-and-push
        with:
          images: |
            ${{ env.DATAHUB_ELASTIC_SETUP_IMAGE }}
          tags: ${{ needs.setup.outputs.tag }}
          username: ${{ secrets.DOCKER_USERNAME }}
<<<<<<< HEAD
          password: ${{ secrets.DOCKER_PASSWORD }}
          publish: ${{ needs.setup.outputs.publish }}
=======
          password: ${{ secrets.ORG_DOCKER_PASSWORD }}
      - name: Build and Push MultiPlatform image
        uses: docker/build-push-action@v2
        if: ${{ needs.setup.outputs.publish == 'true' }}
        with:
>>>>>>> 8942e670
          context: .
          file: ./docker/elasticsearch-setup/Dockerfile
          platforms: linux/amd64,linux/arm64

  smoke_test:
    name: Run Smoke Tests
    runs-on: ubuntu-latest
    needs: [setup,gms_build,frontend_build,kafka_setup_build,mysql_setup_build,elasticsearch_setup_build]
    steps:
      - name: Check out the repo
        uses: actions/checkout@v2
      - name: Set up JDK 1.8
        uses: actions/setup-java@v1
        with:
          java-version: 1.8
      - uses: actions/setup-python@v2
        with:
          python-version: "3.6"
      - name: Install dependencies
        run: ./metadata-ingestion/scripts/install_deps.sh
      - name: Build datahub cli
        run: |
          ./gradlew :metadata-ingestion:install
      - name: Download GMS image
        uses: ishworkh/docker-image-artifact-download@v1
        if: ${{ needs.setup.outputs.publish != 'true' }}
        with:
          image: ${{ env.DATAHUB_GMS_IMAGE }}:${{ needs.setup.outputs.unique_tag }}
      - name: Download Frontend image
        uses: ishworkh/docker-image-artifact-download@v1
        if: ${{ needs.setup.outputs.publish != 'true' }}
        with:
          image:  ${{ env.DATAHUB_FRONTEND_IMAGE }}:${{ needs.setup.outputs.unique_tag }}
      - name: Download Kafka Setup image
        uses: ishworkh/docker-image-artifact-download@v1
        if: ${{ needs.setup.outputs.publish != 'true' }}
        with:
          image: ${{ env.DATAHUB_KAFKA_SETUP_IMAGE }}:${{ needs.setup.outputs.unique_tag }}
      - name: Download Mysql Setup image
        uses: ishworkh/docker-image-artifact-download@v1
        if: ${{ needs.setup.outputs.publish != 'true' }}
        with:
          image: ${{ env.DATAHUB_MYSQL_SETUP_IMAGE }}:${{ needs.setup.outputs.unique_tag }}
      - name: Download Elastic Setup image
        uses: ishworkh/docker-image-artifact-download@v1
        if: ${{ needs.setup.outputs.publish != 'true' }}
        with:
          image: ${{ env.DATAHUB_ELASTIC_SETUP_IMAGE }}:${{ needs.setup.outputs.unique_tag }}
      - name: Smoke test
        env:
          DATAHUB_VERSION: ${{ needs.setup.outputs.unique_tag }}
          CYPRESS_RECORD_KEY: ${{ secrets.CYPRESS_RECORD_KEY }}
        run: |
          echo "$DATAHUB_VERSION"
          ./smoke-test/smoke.sh
      - name: store logs
        if: failure()
        run: |
          docker ps -a
          docker logs datahub-gms >& gms.log
      - name: Upload logs
        uses: actions/upload-artifact@v2
        if: failure()
        with:
          name: docker logs
          path: "*.log"
      - name: Upload screenshots
        uses: actions/upload-artifact@v2
        if: failure()
        with:
          name: cypress-snapshots
          path: smoke-test/tests/cypress/cypress/screenshots/
      - uses: actions/upload-artifact@v2
        if: always()
        with:
          name: Test Results (smoke tests)
          path: |
            **/build/reports/tests/test/**
            **/build/test-results/test/**
            **/junit.*.xml
      - name: Slack failure notification
        if: failure() && github.event_name == 'push'
        uses: kpritam/slack-job-status-action@v1
        with:
          job-status: ${{ job.status }}
          slack-bot-token: ${{ secrets.SLACK_BOT_TOKEN }}
          channel: github-activities
<|MERGE_RESOLUTION|>--- conflicted
+++ resolved
@@ -78,16 +78,8 @@
             ${{ env.DATAHUB_GMS_IMAGE }}
           tags: ${{ needs.setup.outputs.tag }}
           username: ${{ secrets.DOCKER_USERNAME }}
-<<<<<<< HEAD
-          password: ${{ secrets.DOCKER_PASSWORD }}
-          publish: ${{ needs.setup.outputs.publish }}
-=======
-          password: ${{ secrets.ORG_DOCKER_PASSWORD }}
-      - name: Build and Push MultiPlatform image
-        uses: docker/build-push-action@v2
-        if: ${{ needs.setup.outputs.publish == 'true' }}
-        with:
->>>>>>> 8942e670
+          password: ${{ secrets.ORG_DOCKER_PASSWORD }}
+          publish: ${{ needs.setup.outputs.publish }}
           context: .
           file: ./docker/datahub-gms/Dockerfile
           platforms: linux/amd64,linux/arm64
@@ -129,16 +121,8 @@
             ${{ env.DATAHUB_MAE_CONSUMER_IMAGE }}
           tags: ${{ needs.setup.outputs.tag }}
           username: ${{ secrets.DOCKER_USERNAME }}
-<<<<<<< HEAD
-          password: ${{ secrets.DOCKER_PASSWORD }}
-          publish: ${{ needs.setup.outputs.publish }}
-=======
-          password: ${{ secrets.ORG_DOCKER_PASSWORD }}
-      - name: Build and Push Platform image
-        uses: docker/build-push-action@v2
-        if: ${{ needs.setup.outputs.publish == 'true' }}
-        with:
->>>>>>> 8942e670
+          password: ${{ secrets.ORG_DOCKER_PASSWORD }}
+          publish: ${{ needs.setup.outputs.publish }}
           context: .
           file: ./docker/datahub-mae-consumer/Dockerfile
           platforms: linux/amd64
@@ -180,16 +164,8 @@
             ${{ env.DATAHUB_MCE_CONSUMER_IMAGE }}
           tags: ${{ needs.setup.outputs.tag }}
           username: ${{ secrets.DOCKER_USERNAME }}
-<<<<<<< HEAD
-          password: ${{ secrets.DOCKER_PASSWORD }}
-          publish: ${{ needs.setup.outputs.publish }}
-=======
-          password: ${{ secrets.ORG_DOCKER_PASSWORD }}
-      - name: Build and Push Platform image
-        uses: docker/build-push-action@v2
-        if: ${{ needs.setup.outputs.publish == 'true' }}
-        with:
->>>>>>> 8942e670
+          password: ${{ secrets.ORG_DOCKER_PASSWORD }}
+          publish: ${{ needs.setup.outputs.publish }}
           context: .
           file: ./docker/datahub-mce-consumer/Dockerfile
           platforms: linux/amd64
@@ -274,16 +250,8 @@
             ${{ env.DATAHUB_FRONTEND_IMAGE }}
           tags: ${{ needs.setup.outputs.tag }}
           username: ${{ secrets.DOCKER_USERNAME }}
-<<<<<<< HEAD
-          password: ${{ secrets.DOCKER_PASSWORD }}
-          publish: ${{ needs.setup.outputs.publish }}
-=======
-          password: ${{ secrets.ORG_DOCKER_PASSWORD }}
-      - name: Build and Push MultiPlatform image
-        uses: docker/build-push-action@v2
-        if: ${{ needs.setup.outputs.publish == 'true' }}
-        with:
->>>>>>> 8942e670
+          password: ${{ secrets.ORG_DOCKER_PASSWORD }}
+          publish: ${{ needs.setup.outputs.publish }}
           context: .
           file: ./docker/datahub-frontend/Dockerfile
           platforms: linux/amd64,linux/arm64
@@ -325,16 +293,8 @@
             ${{ env.DATAHUB_KAFKA_SETUP_IMAGE }}
           tags: ${{ needs.setup.outputs.tag }}
           username: ${{ secrets.DOCKER_USERNAME }}
-<<<<<<< HEAD
-          password: ${{ secrets.DOCKER_PASSWORD }}
-          publish: ${{ needs.setup.outputs.publish }}
-=======
-          password: ${{ secrets.ORG_DOCKER_PASSWORD }}
-      - name: Build and Push MultiPlatform image
-        uses: docker/build-push-action@v2
-        if: ${{ needs.setup.outputs.publish == 'true' }}
-        with:
->>>>>>> 8942e670
+          password: ${{ secrets.ORG_DOCKER_PASSWORD }}
+          publish: ${{ needs.setup.outputs.publish }}
           context: ./docker/kafka-setup
           file: ./docker/kafka-setup/Dockerfile
           platforms: linux/amd64,linux/arm64
@@ -383,16 +343,8 @@
             ${{ env.DATAHUB_ELASTIC_SETUP_IMAGE }}
           tags: ${{ needs.setup.outputs.tag }}
           username: ${{ secrets.DOCKER_USERNAME }}
-<<<<<<< HEAD
-          password: ${{ secrets.DOCKER_PASSWORD }}
-          publish: ${{ needs.setup.outputs.publish }}
-=======
-          password: ${{ secrets.ORG_DOCKER_PASSWORD }}
-      - name: Build and Push MultiPlatform image
-        uses: docker/build-push-action@v2
-        if: ${{ needs.setup.outputs.publish == 'true' }}
-        with:
->>>>>>> 8942e670
+          password: ${{ secrets.ORG_DOCKER_PASSWORD }}
+          publish: ${{ needs.setup.outputs.publish }}
           context: .
           file: ./docker/elasticsearch-setup/Dockerfile
           platforms: linux/amd64,linux/arm64
