name: Docker Build, Scan, Test
<<<<<<< HEAD
#### IMPORTANT ####
#### THIS IS A CHANGE TO PREVENT OSS QUICKSTART INSTABILITY, DO NOT OVERWRITE THIS CHANGE IN MERGES ####
#### IMPORTANT ####
on: workflow_dispatch
#### IMPORTANT ####
#### END CHANGES ####
#### IMPORTANT ####
=======
on:
  push:
    branches:
      - master
  pull_request:
    branches:
      - "**"
    types:
      - labeled
      - opened
      - synchronize
      - reopened
  release:
    types: [published]
>>>>>>> ae3f0fd5

concurrency:
  # Using `github.run_id` (unique val) instead of `github.ref` here
  # because we don't want to cancel this workflow on master only for PRs
  #   as that makes reproducing issues easier
  group: ${{ github.workflow }}-${{ github.event.pull_request.number || github.run_id }}
  cancel-in-progress: true

env:
  #### IMPORTANT ####
  #### THIS IS A CHANGE TO PREVENT OSS QUICKSTART INSTABILITY, DO NOT OVERWRITE THIS CHANGE IN MERGES ####
  #### IMPORTANT ####
  DATAHUB_GMS_IMAGE: "acryldata/acryl-datahub-gms"
  DATAHUB_FRONTEND_IMAGE: "acryldata/acryl-datahub-frontend-react"
  DATAHUB_MAE_CONSUMER_IMAGE: "acryldata/acryl-datahub-mae-consumer"
  DATAHUB_MCE_CONSUMER_IMAGE: "acryldata/acryl-datahub-mce-consumer"
  DATAHUB_KAFKA_SETUP_IMAGE: "acryldata/acryl-datahub-kafka-setup"
  DATAHUB_ELASTIC_SETUP_IMAGE: "acryldata/acryl-datahub-elasticsearch-setup"
  DATAHUB_MYSQL_SETUP_IMAGE: "acryldata/acryl-datahub-mysql-setup"
  DATAHUB_UPGRADE_IMAGE: "acryldata/acryl-datahub-upgrade"
  DATAHUB_INGESTION_BASE_IMAGE: "acryldata/acryl-datahub-ingestion-base"
  DATAHUB_INGESTION_IMAGE: "acryldata/acryl-datahub-ingestion"
  #### IMPORTANT ####
  #### END CHANGES ####
  #### IMPORTANT ####

jobs:
  setup:
    runs-on: ubuntu-latest
    outputs:
      tag: ${{ steps.tag.outputs.tag }}
      slim_tag: ${{ steps.tag.outputs.slim_tag }}
      full_tag: ${{ steps.tag.outputs.full_tag }}
      unique_tag: ${{ steps.tag.outputs.unique_tag }}
      unique_slim_tag: ${{ steps.tag.outputs.unique_slim_tag }}
      unique_full_tag: ${{ steps.tag.outputs.unique_full_tag }}
      docker-login: ${{ steps.docker-login.outputs.docker-login }}
      publish: ${{ steps.publish.outputs.publish }}
      pr-publish: ${{ steps.pr-publish.outputs.publish }}
      python_release_version: ${{ steps.tag.outputs.python_release_version }}
      short_sha: ${{ steps.tag.outputs.short_sha }}
      branch_name: ${{ steps.tag.outputs.branch_name }}
      repository_name: ${{ steps.tag.outputs.repository_name }}
      frontend_change: ${{ steps.ci-optimize.outputs.frontend-change == 'true' }}
      ingestion_change: ${{ steps.ci-optimize.outputs.ingestion-change == 'true' }}
      backend_change: ${{ steps.ci-optimize.outputs.backend-change == 'true' }}
      frontend_only: ${{ steps.ci-optimize.outputs.frontend-only == 'true' }}
      ingestion_only: ${{ steps.ci-optimize.outputs.ingestion-only == 'true' }}
      backend_only: ${{ steps.ci-optimize.outputs.backend-only == 'true' }}
      kafka_setup_change: ${{ steps.ci-optimize.outputs.kafka-setup-change == 'true' }}
      mysql_setup_change: ${{ steps.ci-optimize.outputs.mysql-setup-change == 'true' }}
      postgres_setup_change: ${{ steps.ci-optimize.outputs.postgres-setup-change == 'true' }}
      elasticsearch_setup_change: ${{ steps.ci-optimize.outputs.elasticsearch-setup-change == 'true' }}
    steps:
      - name: Check out the repo
        uses: acryldata/sane-checkout-action@v3
      - name: Compute Tag
        id: tag
        run: |
          source .github/scripts/docker_helpers.sh
          echo "short_sha=${SHORT_SHA}" >> $GITHUB_OUTPUT
          echo "tag=$(get_tag)" >> $GITHUB_OUTPUT
          echo "slim_tag=$(get_tag_slim)" >> $GITHUB_OUTPUT
          echo "full_tag=$(get_tag_full)" >> $GITHUB_OUTPUT
          echo "unique_tag=$(get_unique_tag)" >> $GITHUB_OUTPUT
          echo "unique_slim_tag=$(get_unique_tag_slim)" >> $GITHUB_OUTPUT
          echo "unique_full_tag=$(get_unique_tag_full)" >> $GITHUB_OUTPUT
          echo "python_release_version=$(get_python_docker_release_v)" >> $GITHUB_OUTPUT
          echo "branch_name=${GITHUB_HEAD_REF:-${GITHUB_REF#refs/heads/}}" >> $GITHUB_OUTPUT
          echo "repository_name=${GITHUB_REPOSITORY#*/}" >> $GITHUB_OUTPUT
      - name: Check whether docker login is possible
        id: docker-login
        env:
          ENABLE_DOCKER_LOGIN: ${{ secrets.ACRYL_DOCKER_PASSWORD != '' }}
        run: |
          echo "Enable Docker Login: ${{ env.ENABLE_DOCKER_LOGIN }}"
          echo "docker-login=${{ env.ENABLE_DOCKER_LOGIN }}" >> $GITHUB_OUTPUT
      - name: Check whether publishing enabled
        id: publish
        env:
          ENABLE_PUBLISH: >-
             ${{
                github.event_name != 'pull_request'
                && ( secrets.ACRYL_DOCKER_PASSWORD != '' )
             }}
        run: |
          echo "Enable publish: ${{ env.ENABLE_PUBLISH }}"
          echo "publish=${{ env.ENABLE_PUBLISH }}" >> $GITHUB_OUTPUT
      - name: Check whether PR publishing enabled
        id: pr-publish
        env:
          ENABLE_PUBLISH: >-
             ${{
                (github.event_name == 'pull_request' && (contains(github.event.pull_request.labels.*.name, 'publish') || contains(github.event.pull_request.labels.*.name, 'publish-docker')))
                && ( secrets.ACRYL_DOCKER_PASSWORD != '' )
             }}
        run: |
          echo "Enable PR publish: ${{ env.ENABLE_PUBLISH }}"
          echo "publish=${{ env.ENABLE_PUBLISH }}" >> $GITHUB_OUTPUT
      - uses: ./.github/actions/ci-optimization
        id: ci-optimize
      - uses: actions/setup-python@v4
        if: ${{ steps.ci-optimize.outputs.smoke-test-change == 'true' }}
        with:
          python-version: "3.10"
          cache: "pip"
      - uses: actions/cache@v4
        if: ${{ steps.ci-optimize.outputs.smoke-test-change == 'true' }}
        with:
          path: |
            ~/.cache/uv
          key: ${{ runner.os }}-uv-${{ hashFiles('**/requirements.txt') }}
      - name: Set up JDK 17
        uses: actions/setup-java@v3
        if: ${{ steps.ci-optimize.outputs.smoke-test-change == 'true' }}
        with:
          distribution: "zulu"
          java-version: 17
      - uses: gradle/gradle-build-action@v2
      - name: Run lint on smoke test
        if: ${{ steps.ci-optimize.outputs.smoke-test-change == 'true' }}
        run: |
          python ./.github/scripts/check_python_package.py
          ./gradlew :smoke-test:pythonLint
          ./gradlew :smoke-test:cypressLint

  gms_build:
    name: Build and Push DataHub GMS Docker Image
    runs-on: ubuntu-latest
    needs: setup
    if: ${{ needs.setup.outputs.backend_change == 'true' || needs.setup.outputs.publish == 'true' }}
    steps:
      - name: Set up JDK 17
        uses: actions/setup-java@v3
        with:
          distribution: "zulu"
          java-version: 17
      - uses: gradle/gradle-build-action@v2
      - name: Check out the repo
        uses: acryldata/sane-checkout-action@v3
      - name: Pre-build artifacts for docker image
        run: |
          ./gradlew :metadata-service:war:build -x test --parallel
          mv ./metadata-service/war/build/libs/war.war .
      - name: Build and push
        uses: ./.github/actions/docker-custom-build-and-push
        with:
          images: |
            ${{ env.DATAHUB_GMS_IMAGE }}
          tags: ${{ needs.setup.outputs.tag }}
          username: ${{ secrets.ACRYL_DOCKER_USERNAME }}
          password: ${{ secrets.ACRYL_DOCKER_PASSWORD }}
          publish: ${{ needs.setup.outputs.publish == 'true' || needs.setup.outputs.pr-publish == 'true' }}
          context: .
          file: ./docker/datahub-gms/Dockerfile
          platforms: linux/amd64,linux/arm64/v8
  gms_scan:
    permissions:
      contents: read # for actions/checkout to fetch code
      security-events: write # for github/codeql-action/upload-sarif to upload SARIF results
      actions: read # only required for a private repository by github/codeql-action/upload-sarif to get the Action run status
    name: "[Monitoring] Scan GMS images for vulnerabilities"
    runs-on: ubuntu-latest
    needs: [setup, gms_build]
    if: ${{ needs.setup.outputs.backend_change == 'true' || needs.setup.outputs.publish == 'true' }}
    steps:
      - name: Checkout # adding checkout step just to make trivy upload happy
        uses: acryldata/sane-checkout-action@v3
      - name: Download image
        uses: ishworkh/docker-image-artifact-download@v1
        if: ${{ needs.setup.outputs.publish != 'true' && needs.setup.outputs.pr-publish != 'true' }}
        with:
          image: ${{ env.DATAHUB_GMS_IMAGE }}:${{ needs.setup.outputs.unique_tag }}
      - name: Run Trivy vulnerability scanner
        uses: aquasecurity/trivy-action@0.8.0
        env:
          TRIVY_OFFLINE_SCAN: true
        with:
          image-ref: ${{ env.DATAHUB_GMS_IMAGE }}:${{ needs.setup.outputs.unique_tag }}
          format: "template"
          template: "@/contrib/sarif.tpl"
          output: "trivy-results.sarif"
          severity: "CRITICAL,HIGH"
          ignore-unfixed: true
          vuln-type: "os,library"
      - name: Upload Trivy scan results to GitHub Security tab
        uses: github/codeql-action/upload-sarif@v2
        with:
          sarif_file: "trivy-results.sarif"

  mae_consumer_build:
    name: Build and Push DataHub MAE Consumer Docker Image
    runs-on: ubuntu-latest
    needs: setup
    if: ${{ needs.setup.outputs.backend_change == 'true' || needs.setup.outputs.publish == 'true' }}
    steps:
      - name: Set up JDK 17
        uses: actions/setup-java@v3
        with:
          distribution: "zulu"
          java-version: 17
      - uses: gradle/gradle-build-action@v2
      - name: Check out the repo
        uses: acryldata/sane-checkout-action@v3
      - name: Pre-build artifacts for docker image
        run: |
          ./gradlew :metadata-jobs:mae-consumer-job:build -x test --parallel
          mv ./metadata-jobs/mae-consumer-job/build/libs/mae-consumer-job.jar .
      - name: Build and push
        uses: ./.github/actions/docker-custom-build-and-push
        with:
          images: |
            ${{ env.DATAHUB_MAE_CONSUMER_IMAGE }}
          tags: ${{ needs.setup.outputs.tag }}
          username: ${{ secrets.ACRYL_DOCKER_USERNAME }}
          password: ${{ secrets.ACRYL_DOCKER_PASSWORD }}
          publish: ${{ needs.setup.outputs.publish == 'true' || needs.setup.outputs.pr-publish == 'true' }}
          context: .
          file: ./docker/datahub-mae-consumer/Dockerfile
          platforms: linux/amd64,linux/arm64/v8
  mae_consumer_scan:
    name: "[Monitoring] Scan MAE consumer images for vulnerabilities"
    runs-on: ubuntu-latest
    needs: [setup, mae_consumer_build]
    if: ${{ needs.setup.outputs.backend_change == 'true' || needs.setup.outputs.publish == 'true' }}
    permissions:
      contents: read # for actions/checkout to fetch code
      security-events: write # for github/codeql-action/upload-sarif to upload SARIF results
      actions: read # only required for a private repository by github/codeql-action/upload-sarif to get the Action run status
    steps:
      - name: Checkout # adding checkout step just to make trivy upload happy
        uses: acryldata/sane-checkout-action@v3
      - name: Download image
        uses: ishworkh/docker-image-artifact-download@v1
        if: ${{ needs.setup.outputs.publish != 'true' && needs.setup.outputs.pr-publish != 'true' }}
        with:
          image: ${{ env.DATAHUB_MAE_CONSUMER_IMAGE }}:${{ needs.setup.outputs.unique_tag }}
      - name: Run Trivy vulnerability scanner
        uses: aquasecurity/trivy-action@0.8.0
        env:
          TRIVY_OFFLINE_SCAN: true
        with:
          image-ref: ${{ env.DATAHUB_MAE_CONSUMER_IMAGE }}:${{ needs.setup.outputs.unique_tag }}
          format: "template"
          template: "@/contrib/sarif.tpl"
          output: "trivy-results.sarif"
          severity: "CRITICAL,HIGH"
          ignore-unfixed: true
          vuln-type: "os,library"
      - name: Upload Trivy scan results to GitHub Security tab
        uses: github/codeql-action/upload-sarif@v2
        with:
          sarif_file: "trivy-results.sarif"

  mce_consumer_build:
    name: Build and Push DataHub MCE Consumer Docker Image
    runs-on: ubuntu-latest
    needs: setup
    if: ${{ needs.setup.outputs.backend_change == 'true' || needs.setup.outputs.publish == 'true' }}
    steps:
      - name: Set up JDK 17
        uses: actions/setup-java@v3
        with:
          distribution: "zulu"
          java-version: 17
      - uses: gradle/gradle-build-action@v2
      - name: Check out the repo
        uses: acryldata/sane-checkout-action@v3
      - name: Pre-build artifacts for docker image
        run: |
          ./gradlew :metadata-jobs:mce-consumer-job:build -x test --parallel
          mv ./metadata-jobs/mce-consumer-job/build/libs/mce-consumer-job.jar .
      - name: Build and push
        uses: ./.github/actions/docker-custom-build-and-push
        with:
          images: |
            ${{ env.DATAHUB_MCE_CONSUMER_IMAGE }}
          tags: ${{ needs.setup.outputs.tag }}
          username: ${{ secrets.ACRYL_DOCKER_USERNAME }}
          password: ${{ secrets.ACRYL_DOCKER_PASSWORD }}
          publish: ${{ needs.setup.outputs.publish == 'true' || needs.setup.outputs.pr-publish == 'true' }}
          context: .
          file: ./docker/datahub-mce-consumer/Dockerfile
          platforms: linux/amd64,linux/arm64/v8
  mce_consumer_scan:
    name: "[Monitoring] Scan MCE consumer images for vulnerabilities"
    runs-on: ubuntu-latest
    needs: [setup, mce_consumer_build]
    if: ${{ needs.setup.outputs.backend_change == 'true' || needs.setup.outputs.publish == 'true' }}
    permissions:
      contents: read # for actions/checkout to fetch code
      security-events: write # for github/codeql-action/upload-sarif to upload SARIF results
      actions: read # only required for a private repository by github/codeql-action/upload-sarif to get the Action run status
    steps:
      - name: Checkout # adding checkout step just to make trivy upload happy
        uses: acryldata/sane-checkout-action@v3
      - name: Download image
        uses: ishworkh/docker-image-artifact-download@v1
        if: ${{ needs.setup.outputs.publish != 'true' && needs.setup.outputs.pr-publish != 'true' }}
        with:
          image: ${{ env.DATAHUB_MCE_CONSUMER_IMAGE }}:${{ needs.setup.outputs.unique_tag }}
      - name: Run Trivy vulnerability scanner
        uses: aquasecurity/trivy-action@0.8.0
        env:
          TRIVY_OFFLINE_SCAN: true
        with:
          image-ref: ${{ env.DATAHUB_MCE_CONSUMER_IMAGE }}:${{ needs.setup.outputs.unique_tag }}
          format: "template"
          template: "@/contrib/sarif.tpl"
          output: "trivy-results.sarif"
          severity: "CRITICAL,HIGH"
          ignore-unfixed: true
          vuln-type: "os,library"
      - name: Upload Trivy scan results to GitHub Security tab
        uses: github/codeql-action/upload-sarif@v2
        with:
          sarif_file: "trivy-results.sarif"

  datahub_upgrade_build:
    name: Build and Push DataHub Upgrade Docker Image
    runs-on: ubuntu-latest
    needs: setup
    if: ${{ needs.setup.outputs.backend_change == 'true' || needs.setup.outputs.publish == 'true' }}
    steps:
      - name: Set up JDK 17
        uses: actions/setup-java@v3
        with:
          distribution: "zulu"
          java-version: 17
      - uses: gradle/gradle-build-action@v2
      - name: Check out the repo
        uses: acryldata/sane-checkout-action@v3
      - name: Pre-build artifacts for docker image
        run: |
          ./gradlew :datahub-upgrade:build -x test --parallel
          mv ./datahub-upgrade/build/libs/datahub-upgrade.jar .
      - name: Build and push
        uses: ./.github/actions/docker-custom-build-and-push
        with:
          images: |
            ${{ env.DATAHUB_UPGRADE_IMAGE }}
          tags: ${{ needs.setup.outputs.tag }}
          username: ${{ secrets.ACRYL_DOCKER_USERNAME }}
          password: ${{ secrets.ACRYL_DOCKER_PASSWORD }}
          publish: ${{ needs.setup.outputs.publish == 'true' || needs.setup.outputs.pr-publish == 'true' }}
          context: .
          file: ./docker/datahub-upgrade/Dockerfile
          platforms: linux/amd64,linux/arm64/v8
  datahub_upgrade_scan:
    name: "[Monitoring] Scan DataHub Upgrade images for vulnerabilities"
    runs-on: ubuntu-latest
    needs: [setup, datahub_upgrade_build]
    if: ${{ needs.setup.outputs.backend_change == 'true' || needs.setup.outputs.publish == 'true' }}
    permissions:
      contents: read # for actions/checkout to fetch code
      security-events: write # for github/codeql-action/upload-sarif to upload SARIF results
      actions: read # only required for a private repository by github/codeql-action/upload-sarif to get the Action run status
    steps:
      - name: Checkout # adding checkout step just to make trivy upload happy
        uses: acryldata/sane-checkout-action@v3
      - name: Download image
        uses: ishworkh/docker-image-artifact-download@v1
        if: ${{ needs.setup.outputs.publish != 'true' && needs.setup.outputs.pr-publish != 'true' }}
        with:
          image: ${{ env.DATAHUB_UPGRADE_IMAGE }}:${{ needs.setup.outputs.unique_tag }}
      - name: Run Trivy vulnerability scanner
        uses: aquasecurity/trivy-action@0.8.0
        env:
          TRIVY_OFFLINE_SCAN: true
        with:
          image-ref: ${{ env.DATAHUB_UPGRADE_IMAGE }}:${{ needs.setup.outputs.unique_tag }}
          format: "template"
          template: "@/contrib/sarif.tpl"
          output: "trivy-results.sarif"
          severity: "CRITICAL,HIGH"
          ignore-unfixed: true
          vuln-type: "os,library"
      - name: Upload Trivy scan results to GitHub Security tab
        uses: github/codeql-action/upload-sarif@v2
        with:
          sarif_file: "trivy-results.sarif"

  frontend_build:
    name: Build and Push DataHub Frontend Docker Image
    runs-on: ubuntu-latest
    needs: setup
    if: ${{ needs.setup.outputs.frontend_change == 'true' || needs.setup.outputs.publish == 'true' }}
    steps:
      - name: Set up JDK 17
        uses: actions/setup-java@v3
        with:
          distribution: "zulu"
          java-version: 17
      - uses: gradle/gradle-build-action@v2
      - name: Check out the repo
        uses: acryldata/sane-checkout-action@v3
      - name: Pre-build artifacts for docker image
        run: |
          ./gradlew :datahub-frontend:dist -x test -x yarnTest -x yarnLint --parallel
          mv ./datahub-frontend/build/distributions/datahub-frontend-*.zip datahub-frontend.zip
        env:
          NODE_OPTIONS: "--max-old-space-size=3072"
      - name: Build and push
        uses: ./.github/actions/docker-custom-build-and-push
        with:
          images: |
            ${{ env.DATAHUB_FRONTEND_IMAGE }}
          tags: ${{ needs.setup.outputs.tag }}
          username: ${{ secrets.ACRYL_DOCKER_USERNAME }}
          password: ${{ secrets.ACRYL_DOCKER_PASSWORD }}
          publish: ${{ needs.setup.outputs.publish == 'true' || needs.setup.outputs.pr-publish == 'true' }}
          context: .
          file: ./docker/datahub-frontend/Dockerfile
          platforms: linux/amd64,linux/arm64/v8
  frontend_scan:
    name: "[Monitoring] Scan Frontend images for vulnerabilities"
    runs-on: ubuntu-latest
    needs: [setup, frontend_build]
    if: ${{ needs.setup.outputs.frontend_change == 'true' || needs.setup.outputs.publish == 'true' }}
    permissions:
      contents: read # for actions/checkout to fetch code
      security-events: write # for github/codeql-action/upload-sarif to upload SARIF results
      actions: read # only required for a private repository by github/codeql-action/upload-sarif to get the Action run status
    steps:
      - name: Checkout # adding checkout step just to make trivy upload happy
        uses: actions/checkout@v3
      - name: Download image
        uses: ishworkh/docker-image-artifact-download@v1
        if: ${{ needs.setup.outputs.publish != 'true' && needs.setup.outputs.pr-publish != 'true' }}
        with:
          image: ${{ env.DATAHUB_FRONTEND_IMAGE }}:${{ needs.setup.outputs.unique_tag }}
      - name: Run Trivy vulnerability scanner
        uses: aquasecurity/trivy-action@0.8.0
        env:
          TRIVY_OFFLINE_SCAN: true
        with:
          image-ref: ${{ env.DATAHUB_FRONTEND_IMAGE }}:${{ needs.setup.outputs.unique_tag }}
          format: "template"
          template: "@/contrib/sarif.tpl"
          output: "trivy-results.sarif"
          severity: "CRITICAL,HIGH"
          ignore-unfixed: true
          vuln-type: "os,library"
      - name: Upload Trivy scan results to GitHub Security tab
        uses: github/codeql-action/upload-sarif@v2
        with:
          sarif_file: "trivy-results.sarif"

  kafka_setup_build:
    name: Build and Push DataHub Kafka Setup Docker Image
    runs-on: ubuntu-latest
    needs: setup
    if: ${{ needs.setup.outputs.kafka_setup_change == 'true' || (needs.setup.outputs.publish == 'true' || needs.setup.outputs.pr-publish == 'true') }}
    steps:
      - name: Check out the repo
        uses: acryldata/sane-checkout-action@v3
      - name: Build and push
        uses: ./.github/actions/docker-custom-build-and-push
        with:
          images: |
            ${{ env.DATAHUB_KAFKA_SETUP_IMAGE }}
          tags: ${{ needs.setup.outputs.tag }}
          username: ${{ secrets.ACRYL_DOCKER_USERNAME }}
          password: ${{ secrets.ACRYL_DOCKER_PASSWORD }}
          publish: ${{ needs.setup.outputs.publish == 'true' || needs.setup.outputs.pr-publish == 'true' }}
          context: .
          file: ./docker/kafka-setup/Dockerfile
          platforms: linux/amd64,linux/arm64/v8

  mysql_setup_build:
    name: Build and Push DataHub MySQL Setup Docker Image
    runs-on: ubuntu-latest
    needs: setup
    if: ${{ needs.setup.outputs.mysql_setup_change == 'true' || (needs.setup.outputs.publish == 'true' || needs.setup.outputs.pr-publish == 'true') }}
    steps:
      - name: Check out the repo
        uses: acryldata/sane-checkout-action@v3
      - name: Build and push
        uses: ./.github/actions/docker-custom-build-and-push
        with:
          images: |
            ${{ env.DATAHUB_MYSQL_SETUP_IMAGE }}
          tags: ${{ needs.setup.outputs.tag }}
          username: ${{ secrets.ACRYL_DOCKER_USERNAME }}
          password: ${{ secrets.ACRYL_DOCKER_PASSWORD }}
          publish: ${{ needs.setup.outputs.publish == 'true' || needs.setup.outputs.pr-publish == 'true' }}
          context: .
          file: ./docker/mysql-setup/Dockerfile
          platforms: linux/amd64,linux/arm64/v8

  elasticsearch_setup_build:
    name: Build and Push DataHub Elasticsearch Setup Docker Image
    runs-on: ubuntu-latest
    needs: setup
    if: ${{ needs.setup.outputs.elasticsearch_setup_change == 'true' || (needs.setup.outputs.publish == 'true' || needs.setup.outputs.pr-publish == 'true') }}
    steps:
      - name: Check out the repo
        uses: acryldata/sane-checkout-action@v3
      - name: Build and push
        uses: ./.github/actions/docker-custom-build-and-push
        with:
          images: |
            ${{ env.DATAHUB_ELASTIC_SETUP_IMAGE }}
          tags: ${{ needs.setup.outputs.tag }}
          username: ${{ secrets.ACRYL_DOCKER_USERNAME }}
          password: ${{ secrets.ACRYL_DOCKER_PASSWORD }}
          publish: ${{ needs.setup.outputs.publish == 'true' || needs.setup.outputs.pr-publish == 'true' }}
          context: .
          file: ./docker/elasticsearch-setup/Dockerfile
          platforms: linux/amd64,linux/arm64/v8

  datahub_ingestion_base_build:
    name: Build and Push DataHub Ingestion (Base) Docker Image
    runs-on: ubuntu-latest
    outputs:
      tag: ${{ steps.tag.outputs.tag }}
    needs: setup
    if: ${{ needs.setup.outputs.ingestion_change == 'true' || needs.setup.outputs.publish == 'true' }}
    steps:
      - name: Check out the repo
        uses: acryldata/sane-checkout-action@v3
      - uses: dorny/paths-filter@v2
        id: filter
        with:
          filters: |
            datahub-ingestion-base:
              - 'docker/datahub-ingestion-base/**'
      - name: Build and push Base Image
        if: ${{ steps.filter.outputs.datahub-ingestion-base == 'true' }}
        uses: ./.github/actions/docker-custom-build-and-push
        with:
          target: base
          images: |
            ${{ env.DATAHUB_INGESTION_BASE_IMAGE }}
          tags: ${{ needs.setup.outputs.tag }}
          username: ${{ secrets.ACRYL_DOCKER_USERNAME }}
          password: ${{ secrets.ACRYL_DOCKER_PASSWORD }}
          publish: ${{ needs.setup.outputs.publish == 'true' || needs.setup.outputs.pr-publish == 'true' }}
          context: .
          file: ./docker/datahub-ingestion-base/Dockerfile
          platforms: linux/amd64,linux/arm64/v8
      - name: Compute DataHub Ingestion (Base) Tag
        id: tag
        run: echo "tag=${{ steps.filter.outputs.datahub-ingestion-base == 'true' && needs.setup.outputs.unique_tag || 'head' }}" >> $GITHUB_OUTPUT
  datahub_ingestion_base_slim_build:
    name: Build and Push DataHub Ingestion (Base-Slim) Docker Image
    runs-on: ubuntu-latest
    outputs:
      tag: ${{ steps.tag.outputs.tag }}
    needs: [setup, datahub_ingestion_base_build]
    if: ${{ needs.setup.outputs.ingestion_change == 'true' || needs.setup.outputs.publish == 'true' }}
    steps:
      - name: Check out the repo
        uses: acryldata/sane-checkout-action@v3
      - uses: dorny/paths-filter@v2
        id: filter
        with:
          filters: |
            datahub-ingestion-base:
              - 'docker/datahub-ingestion-base/**'
      - name: Download Base Image
        uses: ishworkh/docker-image-artifact-download@v1
        if: ${{ needs.setup.outputs.publish != 'true' && needs.setup.outputs.pr-publish != 'true' && steps.filter.outputs.datahub-ingestion-base == 'true' }}
        with:
          image: ${{ env.DATAHUB_INGESTION_BASE_IMAGE }}:${{ steps.filter.outputs.datahub-ingestion-base == 'true' && needs.setup.outputs.unique_tag || 'head' }}
      - name: Login to DockerHub
        uses: docker/login-action@v3
        if: ${{ needs.setup.outputs.docker-login == 'true' && needs.setup.outputs.publish == 'false' && needs.setup.outputs.pr-publish == 'false' &&  steps.filter.outputs.datahub-ingestion-base == 'false' }}
        with:
          username: ${{ secrets.ACRYL_DOCKER_USERNAME }}
          password: ${{ secrets.ACRYL_DOCKER_PASSWORD }}
      - name: Build and push Base-Slim Image
        if: ${{ steps.filter.outputs.datahub-ingestion-base == 'true' }}
        uses: ./.github/actions/docker-custom-build-and-push
        with:
          target: slim-install
          images: |
            ${{ env.DATAHUB_INGESTION_BASE_IMAGE }}
          tags: ${{ needs.setup.outputs.slim_tag }}
          username: ${{ secrets.ACRYL_DOCKER_USERNAME }}
          password: ${{ secrets.ACRYL_DOCKER_PASSWORD }}
          build-args: |
            APP_ENV=slim
            BASE_IMAGE=${{ env.DATAHUB_INGESTION_BASE_IMAGE }}:${{ steps.filter.outputs.datahub-ingestion-base == 'true' && needs.setup.outputs.unique_tag || 'head' }}
          publish: ${{ needs.setup.outputs.publish == 'true' || needs.setup.outputs.pr-publish == 'true' }}
          context: .
          file: ./docker/datahub-ingestion-base/Dockerfile
          platforms: linux/amd64,linux/arm64/v8
      - name: Compute DataHub Ingestion (Base-Slim) Tag
        id: tag
        run: echo "tag=${{ steps.filter.outputs.datahub-ingestion-base == 'true' && needs.setup.outputs.unique_slim_tag || 'head-slim' }}" >> $GITHUB_OUTPUT
  datahub_ingestion_base_full_build:
    name: Build and Push DataHub Ingestion (Base-Full) Docker Image
    runs-on: ubuntu-latest
    outputs:
      tag: ${{ steps.tag.outputs.tag }}
    needs: [setup, datahub_ingestion_base_build]
    if: ${{ needs.setup.outputs.ingestion_change == 'true' || needs.setup.outputs.publish == 'true' }}
    steps:
      - name: Check out the repo
        uses: acryldata/sane-checkout-action@v3
      - uses: dorny/paths-filter@v2
        id: filter
        with:
          filters: |
            datahub-ingestion-base:
              - 'docker/datahub-ingestion-base/**'
      - name: Download Base Image
        uses: ishworkh/docker-image-artifact-download@v1
        if: ${{ needs.setup.outputs.publish != 'true' && needs.setup.outputs.pr-publish != 'true' && steps.filter.outputs.datahub-ingestion-base == 'true' }}
        with:
          image: ${{ env.DATAHUB_INGESTION_BASE_IMAGE }}:${{ steps.filter.outputs.datahub-ingestion-base == 'true' && needs.setup.outputs.unique_tag || 'head' }}
      - name: Login to DockerHub
        uses: docker/login-action@v3
        if: ${{ needs.setup.outputs.docker-login == 'true' && needs.setup.outputs.publish == 'false' && needs.setup.outputs.pr-publish == 'false' &&  steps.filter.outputs.datahub-ingestion-base == 'false' }}
        with:
          username: ${{ secrets.ACRYL_DOCKER_USERNAME }}
          password: ${{ secrets.ACRYL_DOCKER_PASSWORD }}
      - name: Build and push (Base-Full) Image
        if: ${{ steps.filter.outputs.datahub-ingestion-base == 'true' }}
        uses: ./.github/actions/docker-custom-build-and-push
        with:
          target: full-install
          images: |
            ${{ env.DATAHUB_INGESTION_BASE_IMAGE }}
          tags: ${{ needs.setup.outputs.full_tag }}
          username: ${{ secrets.ACRYL_DOCKER_USERNAME }}
          password: ${{ secrets.ACRYL_DOCKER_PASSWORD }}
          build-args: |
            APP_ENV=full
            BASE_IMAGE=${{ env.DATAHUB_INGESTION_BASE_IMAGE }}:${{ steps.filter.outputs.datahub-ingestion-base == 'true' && needs.setup.outputs.unique_tag || 'head' }}
          publish: ${{ needs.setup.outputs.publish == 'true' || needs.setup.outputs.pr-publish == 'true' }}
          context: .
          file: ./docker/datahub-ingestion-base/Dockerfile
          platforms: linux/amd64,linux/arm64/v8
      - name: Compute DataHub Ingestion (Base-Full) Tag
        id: tag
        run: echo "tag=${{ steps.filter.outputs.datahub-ingestion-base == 'true' && needs.setup.outputs.unique_full_tag || 'head' }}" >> $GITHUB_OUTPUT

  datahub_ingestion_slim_build:
    name: Build and Push DataHub Ingestion Docker Images
    runs-on: ubuntu-latest
    outputs:
      tag: ${{ steps.tag.outputs.tag }}
      needs_artifact_download: ${{ (steps.filter.outputs.datahub-ingestion-base == 'true' || steps.filter.outputs.datahub-ingestion == 'true') && ( needs.setup.outputs.publish != 'true' && needs.setup.outputs.pr-publish != 'true') }}
    needs: [setup, datahub_ingestion_base_slim_build]
    if: ${{ needs.setup.outputs.ingestion_change == 'true' || needs.setup.outputs.publish == 'true' }}
    steps:
      - name: Set up JDK 17
        uses: actions/setup-java@v3
        with:
          distribution: "zulu"
          java-version: 17
      - uses: gradle/gradle-build-action@v2
      - name: Check out the repo
        uses: acryldata/sane-checkout-action@v3
      - uses: dorny/paths-filter@v2
        id: filter
        with:
          filters: |
            datahub-ingestion-base:
              - 'docker/datahub-ingestion-base/**'
            datahub-ingestion:
              - 'docker/datahub-ingestion/**'
      - name: Build codegen
        if: ${{ steps.filter.outputs.datahub-ingestion-base == 'true' || steps.filter.outputs.datahub-ingestion == 'true' || needs.setup.outputs.publish }}
        run: ./gradlew :metadata-ingestion:codegen
      - name: Download Base Image
        uses: ishworkh/docker-image-artifact-download@v1
        if: ${{ needs.setup.outputs.publish != 'true' && needs.setup.outputs.pr-publish != 'true' && steps.filter.outputs.datahub-ingestion-base == 'true' }}
        with:
          image: ${{ env.DATAHUB_INGESTION_BASE_IMAGE }}:${{ steps.filter.outputs.datahub-ingestion-base == 'true' && needs.setup.outputs.unique_slim_tag || 'head-slim' }}
      - name: Login to DockerHub
        uses: docker/login-action@v3
        if: ${{ needs.setup.outputs.docker-login == 'true' && needs.setup.outputs.publish == 'false' && needs.setup.outputs.pr-publish == 'false' &&  steps.filter.outputs.datahub-ingestion-base == 'false' }}
        with:
          username: ${{ secrets.ACRYL_DOCKER_USERNAME }}
          password: ${{ secrets.ACRYL_DOCKER_PASSWORD }}
      - name: Build and push Slim Image
        if: ${{ steps.filter.outputs.datahub-ingestion-base == 'true' || steps.filter.outputs.datahub-ingestion == 'true' || needs.setup.outputs.publish }}
        uses: ./.github/actions/docker-custom-build-and-push
        with:
          target: final
          images: |
            ${{ env.DATAHUB_INGESTION_IMAGE }}
          build-args: |
            BASE_IMAGE=${{ env.DATAHUB_INGESTION_BASE_IMAGE }}
            DOCKER_VERSION=${{ steps.filter.outputs.datahub-ingestion-base == 'true' && needs.setup.outputs.unique_slim_tag || 'head-slim' }}
            RELEASE_VERSION=${{ needs.setup.outputs.python_release_version }}
            APP_ENV=slim
          tags: ${{ needs.setup.outputs.slim_tag }}
          username: ${{ secrets.ACRYL_DOCKER_USERNAME }}
          password: ${{ secrets.ACRYL_DOCKER_PASSWORD }}
          publish: ${{ needs.setup.outputs.publish == 'true' || needs.setup.outputs.pr-publish == 'true' }}
          context: .
          file: ./docker/datahub-ingestion/Dockerfile
          platforms: linux/amd64,linux/arm64/v8
      - name: Compute Tag
        id: tag
        run: echo "tag=${{ (steps.filter.outputs.datahub-ingestion-base == 'true' || steps.filter.outputs.datahub-ingestion == 'true') && needs.setup.outputs.unique_slim_tag || 'head-slim' }}" >> $GITHUB_OUTPUT
  datahub_ingestion_slim_scan:
    permissions:
      contents: read # for actions/checkout to fetch code
      security-events: write # for github/codeql-action/upload-sarif to upload SARIF results
      actions: read # only required for a private repository by github/codeql-action/upload-sarif to get the Action run status
    name: "[Monitoring] Scan Datahub Ingestion Slim images for vulnerabilities"
    runs-on: ubuntu-latest
    needs: [setup, datahub_ingestion_slim_build]
    if: ${{ needs.setup.outputs.ingestion_change == 'true' || needs.setup.outputs.publish == 'true' }}
    steps:
      - name: Checkout # adding checkout step just to make trivy upload happy
        uses: acryldata/sane-checkout-action@v3
      - name: Download image Slim Image
        uses: ishworkh/docker-image-artifact-download@v1
        if: ${{ needs.datahub_ingestion_slim_build.outputs.needs_artifact_download == 'true' }}
        with:
          image: ${{ env.DATAHUB_INGESTION_IMAGE }}:${{ needs.datahub_ingestion_slim_build.outputs.tag }}
      - name: Run Trivy vulnerability scanner Slim Image
        uses: aquasecurity/trivy-action@0.8.0
        env:
          TRIVY_OFFLINE_SCAN: true
        with:
          image-ref: ${{ env.DATAHUB_INGESTION_IMAGE }}:${{ needs.datahub_ingestion_slim_build.outputs.tag }}
          format: "template"
          template: "@/contrib/sarif.tpl"
          output: "trivy-results.sarif"
          severity: "CRITICAL,HIGH"
          ignore-unfixed: true
          vuln-type: "os,library"
      - name: Upload Trivy scan results to GitHub Security tab
        uses: github/codeql-action/upload-sarif@v2
        with:
          sarif_file: "trivy-results.sarif"

  datahub_ingestion_full_build:
    name: Build and Push DataHub Ingestion (Full) Docker Images
    runs-on: ubuntu-latest
    outputs:
      tag: ${{ steps.tag.outputs.tag }}
      needs_artifact_download: ${{ (steps.filter.outputs.datahub-ingestion-base == 'true' || steps.filter.outputs.datahub-ingestion == 'true') && ( needs.setup.outputs.publish != 'true' && needs.setup.outputs.pr-publish != 'true' ) }}
    needs: [setup, datahub_ingestion_base_full_build]
    if: ${{ needs.setup.outputs.ingestion_change == 'true' || needs.setup.outputs.publish == 'true' }}
    steps:
      - name: Set up JDK 17
        uses: actions/setup-java@v3
        with:
          distribution: "zulu"
          java-version: 17
      - uses: gradle/gradle-build-action@v2
      - name: Check out the repo
        uses: acryldata/sane-checkout-action@v3
      - uses: dorny/paths-filter@v2
        id: filter
        with:
          filters: |
            datahub-ingestion-base:
              - 'docker/datahub-ingestion-base/**'
            datahub-ingestion:
              - 'docker/datahub-ingestion/**'
      - name: Build codegen
        if: ${{ steps.filter.outputs.datahub-ingestion-base == 'true' || steps.filter.outputs.datahub-ingestion == 'true' || needs.setup.outputs.publish }}
        run: ./gradlew :metadata-ingestion:codegen
      - name: Download Base Image
        uses: ishworkh/docker-image-artifact-download@v1
        if: ${{ needs.setup.outputs.publish != 'true' && needs.setup.outputs.pr-publish != 'true' && steps.filter.outputs.datahub-ingestion-base == 'true' }}
        with:
          image: ${{ env.DATAHUB_INGESTION_BASE_IMAGE }}:${{ steps.filter.outputs.datahub-ingestion-base == 'true' && needs.setup.outputs.unique_tag || 'head' }}
      - name: Login to DockerHub
        uses: docker/login-action@v3
        if: ${{ needs.setup.outputs.docker-login == 'true' && needs.setup.outputs.publish == 'false' && needs.setup.outputs.pr-publish == 'false' &&  steps.filter.outputs.datahub-ingestion-base == 'false' }}
        with:
          username: ${{ secrets.ACRYL_DOCKER_USERNAME }}
          password: ${{ secrets.ACRYL_DOCKER_PASSWORD }}
      - name: Build and push Full Image
        if: ${{ steps.filter.outputs.datahub-ingestion-base == 'true' || steps.filter.outputs.datahub-ingestion == 'true' || needs.setup.outputs.publish }}
        uses: ./.github/actions/docker-custom-build-and-push
        with:
          target: final
          images: |
            ${{ env.DATAHUB_INGESTION_IMAGE }}
          build-args: |
            BASE_IMAGE=${{ env.DATAHUB_INGESTION_BASE_IMAGE }}
            DOCKER_VERSION=${{ steps.filter.outputs.datahub-ingestion-base == 'true' && needs.setup.outputs.unique_tag || 'head' }}
            RELEASE_VERSION=${{ needs.setup.outputs.python_release_version }}
          tags: ${{ needs.setup.outputs.tag }}
          username: ${{ secrets.ACRYL_DOCKER_USERNAME }}
          password: ${{ secrets.ACRYL_DOCKER_PASSWORD }}
          publish: ${{ needs.setup.outputs.publish == 'true' || needs.setup.outputs.pr-publish == 'true' }}
          context: .
          file: ./docker/datahub-ingestion/Dockerfile
          platforms: linux/amd64,linux/arm64/v8
      - name: Compute Tag (Full)
        id: tag
        run: echo "tag=${{ (steps.filter.outputs.datahub-ingestion-base == 'true' || steps.filter.outputs.datahub-ingestion == 'true') && needs.setup.outputs.unique_tag || 'head' }}" >> $GITHUB_OUTPUT
  datahub_ingestion_full_scan:
    permissions:
      contents: read # for actions/checkout to fetch code
      security-events: write # for github/codeql-action/upload-sarif to upload SARIF results
      actions: read # only required for a private repository by github/codeql-action/upload-sarif to get the Action run status
    name: "[Monitoring] Scan Datahub Ingestion images for vulnerabilities"
    runs-on: ubuntu-latest
    needs: [setup, datahub_ingestion_full_build]
    if: ${{ needs.setup.outputs.ingestion_change == 'true' || needs.setup.outputs.publish == 'true' }}
    steps:
      - name: Checkout # adding checkout step just to make trivy upload happy
        uses: acryldata/sane-checkout-action@v3
      - name: Download image Full Image
        uses: ishworkh/docker-image-artifact-download@v1
        if: ${{ needs.datahub_ingestion_full_build.outputs.needs_artifact_download == 'true' }}
        with:
          image: ${{ env.DATAHUB_INGESTION_IMAGE }}:${{ needs.datahub_ingestion_full_build.outputs.tag }}
      - name: Run Trivy vulnerability scanner Full Image
        uses: aquasecurity/trivy-action@0.8.0
        env:
          TRIVY_OFFLINE_SCAN: true
        with:
          image-ref: ${{ env.DATAHUB_INGESTION_IMAGE }}:${{ needs.datahub_ingestion_full_build.outputs.tag }}
          format: "template"
          template: "@/contrib/sarif.tpl"
          output: "trivy-results.sarif"
          severity: "CRITICAL,HIGH"
          ignore-unfixed: true
          vuln-type: "os,library"
      - name: Upload Trivy scan results to GitHub Security tab
        uses: github/codeql-action/upload-sarif@v2
        with:
          sarif_file: "trivy-results.sarif"

  smoke_test_matrix:
    runs-on: ubuntu-latest
    needs: setup
    outputs:
      matrix: ${{ steps.set-matrix.outputs.matrix }}
    steps:
      - id: set-matrix
        run: |
          if [ '${{ needs.setup.outputs.frontend_only }}' == 'true' ]; then
             echo 'matrix=["cypress_suite1","cypress_rest"]' >> $GITHUB_OUTPUT
          elif [ '${{ needs.setup.outputs.ingestion_only }}' == 'true' ]; then
             echo 'matrix=["no_cypress_suite0","no_cypress_suite1"]' >> $GITHUB_OUTPUT
          elif [ '${{ needs.setup.outputs.backend_change }}' == 'true' ]; then
             echo 'matrix=["no_cypress_suite0","no_cypress_suite1","cypress_suite1","cypress_rest"]' >> $GITHUB_OUTPUT
          else
             echo 'matrix=[]' >> $GITHUB_OUTPUT
          fi

  smoke_test:
    name: Run Smoke Tests
    runs-on: ubuntu-latest
    needs:
      [
        setup,
        smoke_test_matrix,
        gms_build,
        frontend_build,
        kafka_setup_build,
        mysql_setup_build,
        elasticsearch_setup_build,
        mae_consumer_build,
        mce_consumer_build,
        datahub_upgrade_build,
        datahub_ingestion_slim_build,
      ]
    strategy:
      fail-fast: false
      matrix:
        test_strategy: ${{ fromJson(needs.smoke_test_matrix.outputs.matrix) }}
    if: ${{ always() && !failure() && !cancelled() && needs.smoke_test_matrix.outputs.matrix != '[]' }}
    steps:
      - name: Free up disk space
        run: |
          sudo apt-get remove 'dotnet-*' azure-cli || true
          sudo rm -rf /usr/local/lib/android/ || true
          sudo docker image prune -a -f || true
      - name: Disk Check
        run: df -h . && docker images
      - name: Check out the repo
        uses: acryldata/sane-checkout-action@v3
      - name: Set up JDK 17
        uses: actions/setup-java@v3
        with:
          distribution: "zulu"
          java-version: 17
      - uses: gradle/gradle-build-action@v2
      - uses: actions/setup-python@v4
        with:
          python-version: "3.10"
          cache: "pip"
      - name: Install dependencies
        run: ./metadata-ingestion/scripts/install_deps.sh
      - name: Build datahub cli
        run: |
          ./gradlew :metadata-ingestion:install
      - name: Login to DockerHub
        uses: docker/login-action@v3
        if: ${{ needs.setup.outputs.docker-login == 'true' }}
        with:
            username: ${{ secrets.ACRYL_DOCKER_USERNAME }}
            password: ${{ secrets.ACRYL_DOCKER_PASSWORD }}
      - name: Disk Check
        run: df -h . && docker images
      - name: Remove images
        run: docker image prune -a -f || true
      - name: Disk Check
        run: df -h . && docker images
      - name: Download GMS image
        uses: ishworkh/docker-image-artifact-download@v1
        if: ${{ ( needs.setup.outputs.publish != 'true' && needs.setup.outputs.pr-publish != 'true' ) && needs.gms_build.result == 'success' }}
        with:
          image: ${{ env.DATAHUB_GMS_IMAGE }}:${{ needs.setup.outputs.unique_tag }}
      - name: Download Frontend image
        uses: ishworkh/docker-image-artifact-download@v1
        if: ${{ ( needs.setup.outputs.publish != 'true' && needs.setup.outputs.pr-publish != 'true' ) && needs.frontend_build.result == 'success' }}
        with:
          image: ${{ env.DATAHUB_FRONTEND_IMAGE }}:${{ needs.setup.outputs.unique_tag }}
      - name: Download Kafka Setup image
        uses: ishworkh/docker-image-artifact-download@v1
        if: ${{ ( needs.setup.outputs.publish != 'true' && needs.setup.outputs.pr-publish != 'true' ) && needs.kafka_setup_build.result == 'success' }}
        with:
          image: ${{ env.DATAHUB_KAFKA_SETUP_IMAGE }}:${{ needs.setup.outputs.unique_tag }}
      - name: Download Mysql Setup image
        uses: ishworkh/docker-image-artifact-download@v1
        if: ${{ ( needs.setup.outputs.publish != 'true' && needs.setup.outputs.pr-publish != 'true' ) && needs.mysql_setup_build.result == 'success' }}
        with:
          image: ${{ env.DATAHUB_MYSQL_SETUP_IMAGE }}:${{ needs.setup.outputs.unique_tag }}
      - name: Download Elastic Setup image
        uses: ishworkh/docker-image-artifact-download@v1
        if: ${{ ( needs.setup.outputs.publish != 'true' && needs.setup.outputs.pr-publish != 'true' ) && needs.elasticsearch_setup_build.result == 'success' }}
        with:
          image: ${{ env.DATAHUB_ELASTIC_SETUP_IMAGE }}:${{ needs.setup.outputs.unique_tag }}
      - name: Download MCE Consumer image
        uses: ishworkh/docker-image-artifact-download@v1
        if: ${{ ( needs.setup.outputs.publish != 'true' && needs.setup.outputs.pr-publish != 'true' ) && needs.mce_consumer_build.result == 'success' }}
        with:
          image: ${{ env.DATAHUB_MCE_CONSUMER_IMAGE }}:${{ needs.setup.outputs.unique_tag }}
      - name: Download MAE Consumer image
        uses: ishworkh/docker-image-artifact-download@v1
        if: ${{ ( needs.setup.outputs.publish != 'true' && needs.setup.outputs.pr-publish != 'true' ) && needs.mae_consumer_build.result == 'success' }}
        with:
          image: ${{ env.DATAHUB_MAE_CONSUMER_IMAGE }}:${{ needs.setup.outputs.unique_tag }}
      - name: Download upgrade image
        uses: ishworkh/docker-image-artifact-download@v1
        if: ${{ ( needs.setup.outputs.publish != 'true' && needs.setup.outputs.pr-publish != 'true' ) && needs.datahub_upgrade_build.result == 'success' }}
        with:
          image: ${{ env.DATAHUB_UPGRADE_IMAGE }}:${{ needs.setup.outputs.unique_tag }}
      - name: Download datahub-ingestion-slim image
        uses: ishworkh/docker-image-artifact-download@v1
        if: ${{ needs.datahub_ingestion_slim_build.outputs.needs_artifact_download == 'true' && needs.datahub_ingestion_slim_build.result == 'success' }}
        with:
          image: ${{ env.DATAHUB_INGESTION_IMAGE }}:${{ needs.datahub_ingestion_slim_build.outputs.tag }}
      - name: Disk Check
        run: df -h . && docker images
      - name: CI Optimization Head Images
        # When publishing all tests/images are built (no optimizations)
        if: ${{ needs.setup.outputs.publish != 'true' }}
        run: |
          if [ '${{ needs.setup.outputs.backend_change }}' == 'false' ]; then
             echo 'GMS/Upgrade/MCE/MAE head images'
             docker pull '${{ env.DATAHUB_GMS_IMAGE }}:head'
             docker pull '${{ env.DATAHUB_MCE_CONSUMER_IMAGE }}:head'
             docker pull '${{ env.DATAHUB_MAE_CONSUMER_IMAGE }}:head'
             docker pull '${{ env.DATAHUB_UPGRADE_IMAGE }}:head'
             docker tag '${{ env.DATAHUB_GMS_IMAGE }}:head' '${{ env.DATAHUB_GMS_IMAGE }}:${{ needs.setup.outputs.unique_tag }}'
             docker tag '${{ env.DATAHUB_MCE_CONSUMER_IMAGE }}:head' '${{ env.DATAHUB_MCE_CONSUMER_IMAGE }}:${{ needs.setup.outputs.unique_tag }}'
             docker tag '${{ env.DATAHUB_MAE_CONSUMER_IMAGE }}:head' '${{ env.DATAHUB_MAE_CONSUMER_IMAGE }}:${{ needs.setup.outputs.unique_tag }}'
             docker tag '${{ env.DATAHUB_UPGRADE_IMAGE }}:head' '${{ env.DATAHUB_UPGRADE_IMAGE }}:${{ needs.setup.outputs.unique_tag }}'
          fi
          if [ '${{ needs.setup.outputs.frontend_change }}' == 'false' ]; then
             echo 'Frontend head images'
             docker pull '${{ env.DATAHUB_FRONTEND_IMAGE }}:head'
             docker tag '${{ env.DATAHUB_FRONTEND_IMAGE }}:head' '${{ env.DATAHUB_FRONTEND_IMAGE }}:${{ needs.setup.outputs.unique_tag }}'
          fi
          if [ '${{ needs.setup.outputs.kafka_setup_change }}' == 'false' ]; then
            echo 'kafka-setup head images'
            docker pull '${{ env.DATAHUB_KAFKA_SETUP_IMAGE }}:head'
            docker tag '${{ env.DATAHUB_KAFKA_SETUP_IMAGE }}:head' '${{ env.DATAHUB_KAFKA_SETUP_IMAGE }}:${{ needs.setup.outputs.unique_tag }}'
          fi
          if [ '${{ needs.setup.outputs.mysql_setup_change }}' == 'false' ]; then
            echo 'mysql-setup head images'
            docker pull '${{ env.DATAHUB_MYSQL_SETUP_IMAGE }}:head'
            docker tag '${{ env.DATAHUB_MYSQL_SETUP_IMAGE }}:head' '${{ env.DATAHUB_MYSQL_SETUP_IMAGE }}:${{ needs.setup.outputs.unique_tag }}'
          fi
          if [ '${{ needs.setup.outputs.elasticsearch_setup_change }}' == 'false' ]; then
            echo 'elasticsearch-setup head images'
            docker pull '${{ env.DATAHUB_ELASTIC_SETUP_IMAGE }}:head'
            docker tag '${{ env.DATAHUB_ELASTIC_SETUP_IMAGE }}:head' '${{ env.DATAHUB_ELASTIC_SETUP_IMAGE }}:${{ needs.setup.outputs.unique_tag }}'
          fi
          if [ '${{ needs.setup.outputs.ingestion_change }}' == 'false' ]; then
            echo 'datahub-ingestion head-slim images'
            docker pull '${{ env.DATAHUB_INGESTION_IMAGE }}:head-slim'
            if [ '${{ needs.datahub_ingestion_slim_build.outputs.tag || 'head-slim' }}' != 'head-slim' ]; then
               docker tag '${{ env.DATAHUB_INGESTION_IMAGE }}:head-slim' '${{ env.DATAHUB_INGESTION_IMAGE }}:${{ needs.datahub_ingestion_slim_build.outputs.tag }}'
            fi
          fi
      - name: Disk Check
        run: df -h . && docker images
      - name: run quickstart
        env:
          DATAHUB_TELEMETRY_ENABLED: false
          DATAHUB_VERSION: ${{ needs.setup.outputs.unique_tag }}
          DATAHUB_ACTIONS_IMAGE: ${{ env.DATAHUB_INGESTION_IMAGE }}
          ACTIONS_VERSION: ${{ needs.datahub_ingestion_slim_build.outputs.tag || 'head-slim' }}
          ACTIONS_EXTRA_PACKAGES: "acryl-datahub-actions[executor]==0.0.13 acryl-datahub-actions==0.0.13 acryl-datahub==0.10.5"
          ACTIONS_CONFIG: "https://raw.githubusercontent.com/acryldata/datahub-actions/main/docker/config/executor.yaml"
        run: |
          ./smoke-test/run-quickstart.sh
      - name: Disk Check
        run: df -h . && docker images
      - name: Disable ES Disk Threshold
        run: |
          curl -XPUT "http://localhost:9200/_cluster/settings" \
          -H 'Content-Type: application/json' -d'{
            "persistent": {
              "cluster": {
                "routing": {
                  "allocation.disk.threshold_enabled": false
                }
              }
            }
          }'
      - name: Remove Source Code
        run: find ./*/* ! -path "./metadata-ingestion*" ! -path "./smoke-test*" ! -path "./gradle*" -delete
      - name: Disk Check
        run: df -h . && docker images
      - name: Smoke test
        env:
          RUN_QUICKSTART: false
          DATAHUB_VERSION: ${{ needs.setup.outputs.unique_tag }}
          CYPRESS_RECORD_KEY: ${{ secrets.CYPRESS_RECORD_KEY }}
          CLEANUP_DATA: "false"
          TEST_STRATEGY: ${{ matrix.test_strategy }}
        run: |
          echo "$DATAHUB_VERSION"
          ./smoke-test/smoke.sh
      - name: Disk Check
        run: df -h . && docker images
      - name: store logs
        if: failure()
        run: |
          docker ps -a
          docker logs datahub-datahub-gms-1 >& gms-${{ matrix.test_strategy }}.log || true
          docker logs datahub-datahub-actions-1 >& actions-${{ matrix.test_strategy }}.log || true
          docker logs datahub-datahub-mae-consumer-1 >& mae-${{ matrix.test_strategy }}.log || true
          docker logs datahub-datahub-mce-consumer-1 >& mce-${{ matrix.test_strategy }}.log || true
          docker logs datahub-broker-1 >& broker-${{ matrix.test_strategy }}.log || true
          docker logs datahub-mysql-1 >& mysql-${{ matrix.test_strategy }}.log || true
          docker logs datahub-elasticsearch-1 >& elasticsearch-${{ matrix.test_strategy }}.log || true
          docker logs datahub-datahub-frontend-react-1 >& frontend-${{ matrix.test_strategy }}.log || true
          docker logs datahub-upgrade-1 >& upgrade-${{ matrix.test_strategy }}.log || true
      - name: Upload logs
        uses: actions/upload-artifact@v3
        if: failure()
        with:
          name: docker logs
          path: "*.log"
      - name: Upload screenshots
        uses: actions/upload-artifact@v3
        if: failure()
        with:
          name: cypress-snapshots-${{ matrix.test_strategy }}
          path: smoke-test/tests/cypress/cypress/screenshots/
      - uses: actions/upload-artifact@v3
        if: always()
        with:
          name: Test Results (smoke tests) ${{ matrix.test_strategy }}
          path: |
            **/build/reports/tests/test/**
            **/build/test-results/test/**
            **/junit.*.xml
            !**/binary/**
  deploy_datahub_head:
    name: Deploy to Datahub HEAD
    runs-on: ubuntu-latest
    needs: [setup, smoke_test]
    steps:
      - uses: aws-actions/configure-aws-credentials@v1
        if: ${{ needs.setup.outputs.publish != 'false' && github.repository_owner == 'datahub-project' && needs.setup.outputs.repository_name == 'datahub' }}
        with:
          aws-access-key-id: ${{ secrets.AWS_SQS_ACCESS_KEY_ID }}
          aws-secret-access-key: ${{ secrets.AWS_SQS_ACCESS_KEY }}
          aws-region: us-west-2
      - uses: isbang/sqs-action@v0.2.0
        if: ${{ needs.setup.outputs.publish != 'false' && github.repository_owner == 'datahub-project' && needs.setup.outputs.repository_name == 'datahub' }}
        with:
          sqs-url: ${{ secrets.DATAHUB_HEAD_SYNC_QUEUE }}
          message: '{ "command": "git-sync", "args" : {"repoName": "${{ needs.setup.outputs.repository_name }}", "repoOrg": "${{ github.repository_owner }}", "repoBranch": "${{ needs.setup.outputs.branch_name }}", "repoShaShort": "${{ needs.setup.outputs.short_sha }}" }}'<|MERGE_RESOLUTION|>--- conflicted
+++ resolved
@@ -1,5 +1,4 @@
 name: Docker Build, Scan, Test
-<<<<<<< HEAD
 #### IMPORTANT ####
 #### THIS IS A CHANGE TO PREVENT OSS QUICKSTART INSTABILITY, DO NOT OVERWRITE THIS CHANGE IN MERGES ####
 #### IMPORTANT ####
@@ -7,22 +6,6 @@
 #### IMPORTANT ####
 #### END CHANGES ####
 #### IMPORTANT ####
-=======
-on:
-  push:
-    branches:
-      - master
-  pull_request:
-    branches:
-      - "**"
-    types:
-      - labeled
-      - opened
-      - synchronize
-      - reopened
-  release:
-    types: [published]
->>>>>>> ae3f0fd5
 
 concurrency:
   # Using `github.run_id` (unique val) instead of `github.ref` here
