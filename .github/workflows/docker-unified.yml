name: Docker Build, Scan, Test
<<<<<<< HEAD
#### IMPORTANT ####
#### THIS IS A CHANGE TO PREVENT OSS QUICKSTART INSTABILITY, DO NOT OVERWRITE THIS CHANGE IN MERGES ####
#### IMPORTANT ####
on: workflow_dispatch
#### IMPORTANT ####
#### END CHANGES ####
#### IMPORTANT ####
=======
on:
  workflow_dispatch:
    inputs:
      profileName:
        description: "Profile name for the smoke-test. Defaults to quickstart-consumers if not specified"
        required: false
        default: "quickstart-consumers"
        type: string
  push:
    branches:
      - master
      - releases/**
  pull_request:
    types: [opened, synchronize, reopened, labeled]
    branches:
      - "**"
  release:
    types: [published]
>>>>>>> d46c767a

concurrency:
  # Using `github.run_id` (unique val) instead of `github.ref` here
  # because we don't want to cancel this workflow on master only for PRs
  #   as that makes reproducing issues easier
  # Adding github.event.action == labeled as a means to differentiate the trigger due to adding a label -- most labels are
  # no-ops except for `depot`
  group: ${{ github.workflow }}-${{ github.event.pull_request.number || github.run_id }}-${{ github.event.action == 'labeled' }}
  cancel-in-progress: true

env:
  #### IMPORTANT ####
  #### THIS IS A CHANGE TO PREVENT OSS QUICKSTART INSTABILITY, DO NOT OVERWRITE THIS CHANGE IN MERGES ####
  #### IMPORTANT ####
  DOCKER_REGISTRY: "acryldata-do-not-publish"
  #### IMPORTANT ####
  #### END CHANGES ####
  #### IMPORTANT ####

  DOCKER_CACHE: "DEPOT"
  DEPOT_PROJECT_ID: "s0gr1cr3jd"
  HAS_DEPOT_LABEL: ${{ github.event_name == 'pull_request' && contains(github.event.pull_request.labels.*.name, 'depot') }}
  IS_FORK: ${{ github.event_name == 'pull_request' && github.event.pull_request.head.repo.full_name != github.repository }}
  DEPOT_TOKEN: "${{ secrets.DEPOT_TOKEN }}"

permissions:
  contents: read
  id-token: write

jobs:
  setup:
    runs-on: depot-ubuntu-24.04-small
    if: ${{ github.event_name != 'pull_request' || github.event.action != 'labeled' || github.event.label.name == 'depot' }}
    outputs:
      # TODO: Many of the vars below should not be required anymore.
      tag: ${{ steps.tag.outputs.tag }}
      slim_tag: ${{ steps.tag.outputs.slim_tag }}
      full_tag: ${{ steps.tag.outputs.full_tag }}
      short_sha: ${{ steps.tag.outputs.short_sha }} # needed for auto-deploy
      unique_tag: ${{ steps.tag.outputs.unique_tag }}
      unique_slim_tag: ${{ steps.tag.outputs.unique_slim_tag }}
      unique_full_tag: ${{ steps.tag.outputs.unique_full_tag }}
      docker-login: ${{ steps.docker-login.outputs.docker-login }}
      publish: ${{ steps.publish.outputs.publish }}
      pr-publish: ${{ steps.pr-publish.outputs.publish }}
      python_release_version: ${{ steps.tag.outputs.python_release_version }}
      branch_name: ${{ steps.tag.outputs.branch_name }}
      repository_name: ${{ steps.tag.outputs.repository_name }}
      frontend_change: ${{ steps.ci-optimize.outputs.frontend-change == 'true' || github.event_name != 'pull_request' }}
      actions_change: ${{ steps.ci-optimize.outputs.actions-change == 'true' || github.event_name != 'pull_request'}}
      ingestion_change: ${{ steps.ci-optimize.outputs.ingestion-change == 'true' || github.event_name != 'pull_request' }}
      ingestion_base_change: ${{ steps.ci-optimize.outputs.ingestion-base-change == 'true' }}
      backend_change: ${{ steps.ci-optimize.outputs.backend-change == 'true' || github.event_name != 'pull_request' }}
      frontend_only: ${{ steps.ci-optimize.outputs.frontend-only == 'true' }}
      ingestion_only: ${{ steps.ci-optimize.outputs.ingestion-only == 'true' }}
      backend_only: ${{ steps.ci-optimize.outputs.backend-only == 'true' }}
      kafka_setup_change: ${{ steps.ci-optimize.outputs.kafka-setup-change == 'true' }}
      mysql_setup_change: ${{ steps.ci-optimize.outputs.mysql-setup-change == 'true' }}
      postgres_setup_change: ${{ steps.ci-optimize.outputs.postgres-setup-change == 'true' }}
      elasticsearch_setup_change: ${{ steps.ci-optimize.outputs.elasticsearch-setup-change == 'true' }}
      smoke_test_change: ${{ steps.ci-optimize.outputs.smoke-test-change == 'true' }}
      integrations_service_change: "false"
      datahub_executor_change: "false"

      build_runner_type: ${{ steps.set-runner.outputs.build_runner_type }}
      test_runner_type: ${{ steps.set-runner.outputs.test_runner_type }}
      test_runner_type_small: ${{ steps.set-runner.outputs.test_runner_type_small }}
      use_depot_cache: ${{ steps.set-runner.outputs.use_depot_cache }}
      uv_cache_key: ${{ steps.uv-cache-key.outputs.uv_cache_key }}
      uv_cache_key_prefix: ${{ steps.uv-cache-key.outputs.uv_cache_key_prefix }}
      yarn_cache_key: ${{ steps.yarn-cache-key.outputs.yarn_cache_key }}
      yarn_cache_key_prefix: ${{ steps.yarn-cache-key.outputs.yarn_cache_key_prefix }}
    steps:
      - name: Check out the repo
        uses: acryldata/sane-checkout-action@v4
      - name: Compute Tag
        id: tag
        env:
          GITHUB_REF_FALLBACK: ${{ github.event_name == 'release' && format('refs/tags/{0}', github.event.release.tag_name) || github.ref}}
          GITHUB_EVENT_NAME: ${{ github.event_name }}
        run: |
          source .github/scripts/docker_helpers.sh
          {
            echo "short_sha=${SHORT_SHA}"
            echo "tag=$(get_tag)"
            echo "slim_tag=$(get_tag_slim)"
            echo "full_tag=$(get_tag_full)"
            echo "unique_tag=$(get_unique_tag)"
            echo "unique_slim_tag=$(get_unique_tag_slim)"
            echo "unique_full_tag=$(get_unique_tag_full)"
            echo "python_release_version=$(get_python_docker_release_v)"
            echo "branch_name=${GITHUB_HEAD_REF:-${GITHUB_REF#refs/heads/}}"
            echo "repository_name=${GITHUB_REPOSITORY#*/}"
          } >> "$GITHUB_OUTPUT"
      - name: Check whether docker login is possible
        id: docker-login
        env:
          ENABLE_DOCKER_LOGIN: ${{ secrets.ACRYL_DOCKER_PASSWORD != '' }}
        run: |
          echo "Enable Docker Login: ${{ env.ENABLE_DOCKER_LOGIN }}"
          echo "docker-login=${{ env.ENABLE_DOCKER_LOGIN }}" >> "$GITHUB_OUTPUT"
      - name: Check whether publishing enabled
        id: publish
        env:
          ENABLE_PUBLISH: >-
            ${{
               (github.event_name == 'release' || ((github.event_name == 'workflow_dispatch' || github.event_name == 'push')  && github.ref == 'refs/heads/master'))
               && ( secrets.ACRYL_DOCKER_PASSWORD != '' )
            }}
        run: |
          echo "Enable publish: ${{ env.ENABLE_PUBLISH }}"
          echo "publish=${{ env.ENABLE_PUBLISH }}" >> "$GITHUB_OUTPUT"
      - name: Check whether PR publishing enabled
        id: pr-publish
        env:
          ENABLE_PUBLISH: >-
            ${{
               (github.event_name == 'pull_request' && (contains(github.event.pull_request.labels.*.name, 'publish') || contains(github.event.pull_request.labels.*.name, 'publish-docker')))
               && ( secrets.ACRYL_DOCKER_PASSWORD != '' )
            }}
        run: |
          echo "Enable PR publish: ${{ env.ENABLE_PUBLISH }}"
          echo "publish=${{ env.ENABLE_PUBLISH }}" >> "$GITHUB_OUTPUT"
      - uses: ./.github/actions/ci-optimization
        id: ci-optimize

      - name: Determine runner type
        id: set-runner
        # This needs to handle two scenarios:
        # 1. Running on a PR from a fork. We use github runners, unless the "depot" label exists -- in which case, we run
        #    it on depotNote, concurrency is lower when using github runners, queue times can be longer, test time is longer
        #    due to fewer parallel jobs.
        # 3. Running on a PR from a branch in the datahub-project org and push/schedule events on master.
        #    Depot is used here for remote container builds in base_build and also for all runners. Depot runners support unlimited concurrency
        #    and hence short queue times and higher parallelism of smoke tests
        run: |
          if [[ "${{ env.DOCKER_CACHE }}" == "DEPOT" && "${{ env.IS_FORK }}" == "false" ]]; then
            echo "build_runner_type=depot-ubuntu-24.04-4" >> "$GITHUB_OUTPUT"
            echo "test_runner_type=depot-ubuntu-24.04-4" >> "$GITHUB_OUTPUT"
            echo "test_runner_type_small=depot-ubuntu-24.04-small" >> "$GITHUB_OUTPUT"
            echo "use_depot_cache=true" >> "$GITHUB_OUTPUT"
          else
            echo "build_runner_type=ubuntu-latest" >> "$GITHUB_OUTPUT"
            if [[ "${{ env.HAS_DEPOT_LABEL }}" == "true" ]]; then
              echo "test_runner_type=depot-ubuntu-24.04-4" >> "$GITHUB_OUTPUT"
            else
              echo "test_runner_type=ubuntu-latest" >> "$GITHUB_OUTPUT"
            fi
            echo "test_runner_type_small=ubuntu-latest" >> "$GITHUB_OUTPUT"
            echo "use_depot_cache=false" >> "$GITHUB_OUTPUT"
            # publishing is currently only supported via depot
          fi

      - name: Compute UV Cache Key
        id: uv-cache-key
        run: |
          echo "uv_cache_key=docker-unified-${{ runner.os }}-uv-${{ hashFiles(
            './datahub-actions/pyproject.toml',
            './datahub-actions/setup.py',
            './smoke-test/requirements.txt',
            './smoke-test/pyproject.toml',
            './metadata-ingestion/pyproject.toml',
            './metadata-ingestion/setup.py') }}" >> "$GITHUB_OUTPUT"
          echo "uv_cache_key_prefix=docker-unified-${{ runner.os }}-uv-" >> "$GITHUB_OUTPUT"

      - name: Compute Yarn Cache Key
        id: yarn-cache-key
        run: |
          echo "yarn_cache_key=docker-unified-${{ runner.os }}-yarn-${{ hashFiles('./smoke-test/tests/cypress/yarn.lock', './datahub-web-react/yarn.lock') }}" >> "$GITHUB_OUTPUT"
          echo "yarn_cache_key_prefix=docker-unified-${{ runner.os }}-yarn-" >> "$GITHUB_OUTPUT"

  smoke_test_lint:
    name: Lint on smoke tests
    runs-on: ${{ needs.setup.outputs.test_runner_type_small }}
    needs: setup
    if: ${{ needs.setup.outputs.smoke_test_change == 'true' }}
    steps:
      - name: Check out the repo
        uses: acryldata/sane-checkout-action@v4

      - uses: actions/setup-python@v6
        with:
          python-version: "3.11"
          cache: "pip"

      - uses: actions/cache/restore@v4
        with:
          path: |
            ~/.cache/uv
          key: ${{ needs.setup.outputs.uv_cache_key }}
          restore-keys: |
            ${{ needs.setup.outputs.uv_cache_key_prefix }}

      - uses: actions/cache/restore@v4
        with:
          path: |
            ~/.cache/yarn
          key: ${{ needs.setup.outputs.yarn_cache_key }}
          restore-keys: |
            ${{ needs.setup.outputs.yarn_cache_key_prefix }}

      - name: Run lint on smoke test
        run: |
          python ./.github/scripts/check_python_package.py
          ./gradlew :smoke-test:pythonLint
          ./gradlew :smoke-test:cypressLint

  base_build:
    name: Build all images
    runs-on: ${{ needs.setup.outputs.build_runner_type }}
    needs: setup
    if: ${{ needs.setup.outputs.use_depot_cache == 'true' }} # On fork, smoke test job does the build since depot cache is not available
    outputs:
      build_id: ${{ steps.capture-build-id.outputs.build_id }}
      matrix: ${{ steps.capture-build-id.outputs.matrix }}
    steps:
      - name: Set up JDK 17
        uses: actions/setup-java@v5
        with:
          distribution: "zulu"
          java-version: 17

      - uses: actions/cache/restore@v4
        with:
          path: |
            ~/.cache/uv
          key: ${{ needs.setup.outputs.uv_cache_key }}
          restore-keys: |
            ${{ needs.setup.outputs.uv_cache_key_prefix }}

      - uses: actions/cache/restore@v4
        with:
          path: |
            ~/.cache/yarn
          key: ${{ needs.setup.outputs.yarn_cache_key }}
          restore-keys: |
            ${{ needs.setup.outputs.yarn_cache_key_prefix }}

      - uses: actions/cache/restore@v4
        with:
          path: |
            ~/.gradle/wrapper
            ~/.gradle/caches/modules-2
            ~/.gradle/caches/jars-*
            ~/.gradle/caches/transforms-*
          key: gradle-plugins-cache
          restore-keys: |
            gradle-plugins-cache

      - name: Set up Depot CLI
        if: ${{ env.DOCKER_CACHE == 'DEPOT' }}
        uses: depot/setup-action@v1

      - name: Check out the repo
        uses: acryldata/sane-checkout-action@v4
        with:
          checkout-head-only: false

      - uses: actions/setup-python@v6
        with:
          python-version: "3.11"
          cache: "pip"

      - name: Login to DockerHub
        uses: docker/login-action@v3
        if: ${{ needs.setup.outputs.docker-login == 'true' }}
        with:
          username: ${{ secrets.ACRYL_DOCKER_USERNAME }}
          password: ${{ secrets.ACRYL_DOCKER_PASSWORD }}

      - name: Build all Images (For Smoke tests)
        if: ${{ needs.setup.outputs.publish != 'true' && needs.setup.outputs.pr-publish != 'true' }}
        # If not publishing, just a subset of images required for smoke tests is sufficient.
        # Use buildImagesAll for workflow_dispatch, otherwise buildImagesQuickStartDebugConsumers
        run: |
          if [[ "${{ github.event_name }}" == "workflow_dispatch" ]]; then
            # if triggered via workflow_dispatch, this can run other quickstart variants, so lets build all images to allow that.
            # we still dont need matrixed builds since this is for smoke test only.
            BUILD_TASK=":docker:buildImagesAll"
          else
            BUILD_TASK=":docker:buildImagesQuickstart"
          fi
          ./gradlew $BUILD_TASK -Ptag=${{ needs.setup.outputs.tag }} -PpythonDockerVersion=${{ needs.setup.outputs.python_release_version }} -PdockerRegistry=${{ env.DOCKER_REGISTRY }}

      - name: Build all Images (Publish)
        if: ${{ needs.setup.outputs.publish == 'true' || needs.setup.outputs.pr-publish == 'true' }}
        # since this is for publishing, we will build all images, not just those for smoke tests. But will publish only if tests pass for publish (head images, releases).
        # for pr-publish, publish images without waiting for tests to pass.
        run: |
          ./gradlew :docker:buildImagesAll -PmatrixBuild=true  -Ptag=${{ needs.setup.outputs.tag }} -PshaTag=${{ needs.setup.outputs.short_sha }} -PpythonDockerVersion=${{ needs.setup.outputs.python_release_version }} -PdockerRegistry=${{ env.DOCKER_REGISTRY }} -PdockerPush=${{ needs.setup.outputs.pr-publish }}

      - name: Capture build Id
        id: capture-build-id
        run: |
          pip install jq
          DEPOT_BUILD_ID=$(jq -r '.["depot.build"]?.buildID' ${{ github.workspace }}/build/build-metadata.json)

          echo "build_id=${DEPOT_BUILD_ID}" >> "$GITHUB_OUTPUT"
          echo "matrix=$(jq -c '{"target":.["depot.build"].targets}' ${{ github.workspace }}/build/build-metadata.json)" >> $GITHUB_OUTPUT

      - name: Save build Metadata
        if: ${{ needs.setup.outputs.publish == 'true' || needs.setup.outputs.pr-publish == 'true' }}
        uses: actions/upload-artifact@v4
        with:
          name: build-metadata-${{ needs.setup.outputs.tag }}
          path: |
            ${{ github.workspace }}/build/build-metadata.json
            ${{ github.workspace }}/build/bake-spec-allImages.json

      - uses: actions/cache/save@v4
        if: ${{ github.ref == 'refs/heads/master' }}
        with:
          path: |
            ~/.cache/uv
          key: ${{ needs.setup.outputs.uv_cache_key }}

      - uses: actions/cache/save@v4
        if: ${{ github.ref == 'refs/heads/master' }}
        with:
          path: |
            ~/.cache/yarn
          key: ${{ needs.setup.outputs.yarn_cache_key }}
      - uses: actions/cache/save@v4
        if: ${{ github.ref == 'refs/heads/master' }}
        with:
          path: |
            ~/.gradle/wrapper
            ~/.gradle/caches/modules-2
            ~/.gradle/caches/jars-*
            ~/.gradle/caches/transforms-*
          key: gradle-plugins-cache

  scan_images:
    permissions:
      contents: read # for actions/checkout to fetch code
      security-events: write # for github/codeql-action/upload-sarif to upload SARIF results
      actions: read # only required for a private repository by github/codeql-action/upload-sarif to get the Action run status
    name: Scan images for vulnerabilities
    runs-on: depot-ubuntu-24.04
    needs: [setup, base_build]
    if: ${{ needs.setup.outputs.publish == 'true' }}
    strategy:
      fail-fast: false
      matrix: ${{ fromJson(needs.base_build.outputs.matrix) }}
    steps:
      - name: Checkout # adding checkout step just to make trivy upload happy
        uses: acryldata/sane-checkout-action@v4
      - id: download_image
        name: Download images from depot
        if: ${{ needs.setup.outputs.use_depot_cache == 'true' }}
        run: |
          depot pull --project ${{ env.DEPOT_PROJECT_ID }} ${{ needs.base_build.outputs.build_id }} --target ${{ matrix.target}}
          docker images
          echo "docker_image=$(docker images --format '{{.Repository}}:{{.Tag}}'  | grep ${{ needs.setup.outputs.tag }} )" >> $GITHUB_OUTPUT

      - name: Run Trivy vulnerability scanner
        uses: aquasecurity/trivy-action@0.33.1
        env:
          TRIVY_OFFLINE_SCAN: true
          TRIVY_DB_REPOSITORY: public.ecr.aws/aquasecurity/trivy-db:2,ghcr.io/aquasecurity/trivy-db:2
          TRIVY_JAVA_DB_REPOSITORY: public.ecr.aws/aquasecurity/trivy-java-db:1,ghcr.io/aquasecurity/trivy-java-db:1
        with:
          image-ref: ${{ steps.download_image.outputs.docker_image }}
          format: "template"
          template: "@/contrib/sarif.tpl"
          output: "trivy-results.sarif"
          severity: "CRITICAL,HIGH"
          ignore-unfixed: true
          vuln-type: "os,library"
          trivy-config: "./trivy.yaml"
      - name: Upload Trivy scan results to GitHub Security tab
        uses: github/codeql-action/upload-sarif@v4
        with:
          sarif_file: "trivy-results.sarif"

  smoke_test_matrix:
    runs-on: ${{ needs.setup.outputs.test_runner_type_small }}
    needs: setup
    outputs:
      matrix: ${{ steps.set-matrix.outputs.matrix }}
      cypress_batch_count: ${{ steps.set-batch-count.outputs.cypress_batch_count }}
      python_batch_count: ${{ steps.set-batch-count.outputs.python_batch_count }}
    steps:
      - id: set-batch-count
        # Tests are split simply to ensure the configured number of batches for parallelization. This may need some
        # increase as a new tests added increase the duration where an additional parallel batch helps.
        # python_batch_count is used to split pytests in the smoke-test (batches of actual test functions)
        # cypress_batch_count is used to split the collection of cypress test specs into batches.
        run: |
          if [[ "${{ env.IS_FORK }}" == "true" ]]; then
            echo "cypress_batch_count=5" >> "$GITHUB_OUTPUT"
            echo "python_batch_count=3" >> "$GITHUB_OUTPUT"
          else
            echo "cypress_batch_count=8" >> "$GITHUB_OUTPUT"
            echo "python_batch_count=7" >> "$GITHUB_OUTPUT"
          fi

      - id: set-matrix
        # For m batches for python and n batches for cypress, we need a test matrix of python x m + cypress x n.
        # while the github action matrix generation can handle these two parts individually, there isnt a way to use the
        # two generated matrices for the same job. So, produce that matrix with scripting and use the include directive
        # to add it to the test matrix.
        run: |
          python_batch_count=${{ steps.set-batch-count.outputs.python_batch_count }}
          python_matrix='{"test_strategy":"pytests","batch":"0","batch_count":"'"$python_batch_count"'"}'
          for ((i=1;i<python_batch_count;i++)); do
            python_matrix="$python_matrix"',{"test_strategy":"pytests","batch_count":"'"$python_batch_count"'","batch":"'"$i"'"}'
          done

          cypress_batch_count=${{ steps.set-batch-count.outputs.cypress_batch_count }}
          cypress_matrix='{"test_strategy":"cypress","batch":"0","batch_count":"'"$cypress_batch_count"'"}'
          for ((i=1;i<cypress_batch_count;i++)); do
            cypress_matrix="$cypress_matrix"',{"test_strategy":"cypress","batch_count":"'"$cypress_batch_count"'","batch":"'"$i"'"}'
          done

          includes=''
          if [[ "${{ needs.setup.outputs.backend_change }}" == 'true' || "${{ needs.setup.outputs.smoke_test_change }}" == 'true' || "${{ needs.setup.outputs.publish }}" == 'true' ]]; then
            includes="$python_matrix,$cypress_matrix"
          elif [[  "${{ needs.setup.outputs.frontend_only }}" == 'true' ]]; then
            includes="$cypress_matrix"
          elif [[ "${{ needs.setup.outputs.ingestion_only }}" == 'true' ]]; then
            includes="$python_matrix"
          fi
          echo "matrix={\"include\":[$includes] }" >> "$GITHUB_OUTPUT"

  smoke_test:
    name: Run Smoke Tests (${{ matrix.test_strategy }}, Batch ${{ matrix.batch }}/${{ matrix.batch_count }})
    runs-on: ${{ needs.setup.outputs.test_runner_type }}
    needs: [setup, smoke_test_matrix, base_build]
    strategy:
      fail-fast: false
      matrix: ${{ fromJson(needs.smoke_test_matrix.outputs.matrix) }}
    if: ${{ always() && !failure() && !cancelled() && needs.smoke_test_matrix.outputs.matrix != '[]' }}
    env:
      # TODO Chakru: Review if required
      MIXPANEL_API_SECRET: ${{ secrets.MIXPANEL_API_SECRET }}
      MIXPANEL_PROJECT_ID: ${{ secrets.MIXPANEL_PROJECT_ID }}
    steps:
      - name: Free up disk space
        if: ${{ needs.setup.outputs.use_depot_cache != 'true' }}
        run: |
          sudo apt-get remove 'dotnet-*' azure-cli || true
          sudo rm -rf /usr/local/.ghcup || true
          sudo rm -rf /usr/share/dotnet || true
          sudo rm -rf /usr/share/swift || true
          sudo rm -rf /usr/local/julia* || true
          sudo rm -rf /usr/local/share/powershell || true
          sudo rm -rf /usr/share/miniconda || true
          sudo rm -rf /usr/local/lib/android/ || true
          sudo docker system prune -a -f || true
          df -h

      - uses: actions/cache/restore@v4
        with:
          path: |
            ~/.cache/uv
          key: ${{ needs.setup.outputs.uv_cache_key }}
          restore-keys: |
            ${{ needs.setup.outputs.uv_cache_key_prefix }}

      - uses: actions/cache/restore@v4
        with:
          path: |
            ~/.cache/yarn
          key: ${{ needs.setup.outputs.yarn_cache_key }}
          restore-keys: |
            ${{ needs.setup.outputs.yarn_cache_key_prefix }}

      - name: Check out the repo
        uses: acryldata/sane-checkout-action@v4
        with:
          checkout-head-only: false

      - name: Set up Depot CLI
        if: ${{ needs.setup.outputs.use_depot_cache == 'true' }}
        uses: depot/setup-action@v1

      - uses: actions/setup-python@v6
        with:
          python-version: "3.11"
          cache: "pip"

      - uses: gradle/actions/setup-gradle@v4
        if: ${{ needs.setup.outputs.use_depot_cache != 'true' }}

      - name: Login to DockerHub
        uses: docker/login-action@v3
        if: ${{ needs.setup.outputs.docker-login == 'true' }}
        with:
          username: ${{ secrets.ACRYL_DOCKER_USERNAME }}
          password: ${{ secrets.ACRYL_DOCKER_PASSWORD }}

      - name: Disk Space Analysis
        run: |
          echo "=== Disk Usage Overview ==="
          df -h

          echo -e "\n=== Docker Disk Usage ==="
          docker system df -v

      - name: build images
        if: ${{ needs.setup.outputs.use_depot_cache != 'true' }}
        run: |
          ./gradlew :docker:buildImagesQuickstartDebugConsumers -Ptag=${{ needs.setup.outputs.tag }} -PpythonDockerVersion=${{ needs.setup.outputs.python_release_version }} -PdockerRegistry=${{ env.DOCKER_REGISTRY }}
          docker images
        env:
          DOCKER_CACHE: GITHUB

      - name: pull images from depot
        if: ${{ needs.setup.outputs.use_depot_cache == 'true' }}
        run: |
          depot pull --project ${{ env.DEPOT_PROJECT_ID }} ${{ needs.base_build.outputs.build_id }}
          docker images

      - name: Disk Space Analysis
        run: |
          echo "=== Disk Usage Overview ==="
          df -h

          echo -e "\n=== Docker Disk Usage ==="
          docker system df -v
      - name: run quickstart
        env:
          DATAHUB_TELEMETRY_ENABLED: false
          DATAHUB_VERSION: ${{ needs.setup.outputs.tag }}
          DATAHUB_ACTIONS_IMAGE: ${{ env.DATAHUB_ACTIONS_IMAGE }}
          ACTIONS_EXTRA_PACKAGES: "acryl-datahub-actions[executor] acryl-datahub-actions"
          ACTIONS_CONFIG: "https://raw.githubusercontent.com/acryldata/datahub-actions/main/docker/config/executor.yaml"
        run: |
          # Quickstart uses PROFILE_NAME env if defined to start the profile specified. Defaults to quickstart-consumers
          ./smoke-test/run-quickstart.sh

      - name: Disk Check
        run: df -h . && docker images

      - name: Disable ES Disk Threshold
        run: |
          curl -XPUT "http://localhost:9200/_cluster/settings" \
          -H 'Content-Type: application/json' -d'{
            "persistent": {
              "cluster": {
                "routing": {
                  "allocation.disk.threshold_enabled": false
                }
              }
            }
          }'

      - name: Install dependencies
        run: ./metadata-ingestion/scripts/install_deps.sh

      - name: Build datahub cli
        run: |
          ./gradlew :metadata-ingestion:install

      - name: Smoke test
        env:
          RUN_QUICKSTART: false
          DATAHUB_VERSION: ${{ needs.setup.outputs.tag }}
          CYPRESS_RECORD_KEY: ${{ secrets.CYPRESS_RECORD_KEY }}
          CLEANUP_DATA: "false"
          TEST_STRATEGY: ${{ matrix.test_strategy }}
          BATCH_COUNT: ${{ matrix.batch_count }}
          BATCH_NUMBER: ${{ matrix.batch }}
        run: |
          echo "$DATAHUB_VERSION"
          ./gradlew --stop
          ./smoke-test/smoke.sh

      - name: Disk Check
        run: df -h . && docker images

      - name: store logs
        if: failure()
        run: |
          docker ps -a
          TEST_STRATEGY="-${{ matrix.test_strategy }}-${{ matrix.batch }}"
          source .github/scripts/docker_logs.sh
      - name: Upload logs
        uses: actions/upload-artifact@v4
        if: failure()
        with:
          name: docker-logs-${{ matrix.test_strategy }}-${{ matrix.batch }}
          path: "docker_logs/*.log"
          retention-days: 5
      - name: Upload screenshots
        uses: actions/upload-artifact@v4
        if: failure()
        with:
          name: cypress-snapshots-${{ matrix.test_strategy }}-${{ matrix.batch }}
          path: smoke-test/tests/cypress/cypress/screenshots/
      - uses: actions/upload-artifact@v4
        if: always()
        with:
          name: Test Results (smoke tests) ${{ matrix.test_strategy }} ${{ matrix.batch }}
          path: |
            **/build/reports/tests/test/**
            **/build/test-results/test/**
            **/smoke-test-results/cypress-test-*.xml
            **/junit.*.xml
            !**/binary/**
      - name: Upload test results to Codecov
        if: ${{ !cancelled() }}
        uses: codecov/test-results-action@v1
        with:
          token: ${{ secrets.CODECOV_TOKEN }}
          override_branch: ${{ github.head_ref || github.ref_name }}

      - uses: actions/cache/save@v4
        if: ${{ github.ref == 'refs/heads/master'  && matrix.batch == '0' }}
        # The cache does not need to be saved by all the parallel workers. The cache contents is not dependent on tests.
        with:
          path: |
            ~/.cache/uv
          key: ${{ needs.setup.outputs.uv_cache_key }}

      - uses: actions/cache/save@v4
        if: ${{ github.ref == 'refs/heads/master'  && matrix.batch == '0' }}
        with:
          path: |
            ~/.cache/yarn
          key: ${{ needs.setup.outputs.yarn_cache_key }}

  publish_images:
    name: Push images after tests pass
    runs-on: ${{ needs.setup.outputs.test_runner_type_small }}
    needs: [setup, smoke_test, base_build]
    if: ${{ always() && !failure() && !cancelled() }}
    steps:
      - name: Check if tests have passed
        id: tests_passed
        run: |
          # Check the overall result of the matrix job
          # Matrix jobs can have mixed results, so we check for any failures
          if [[ "${{ needs.smoke_test.result }}" == "failure" ]]; then
            echo "Smoke tests failed, skipping image pushing"
            echo "tests_passed=false" >> "$GITHUB_OUTPUT"
            exit 1
          elif [[ "${{ needs.smoke_test.result }}" == "cancelled" ]]; then
            echo "Smoke tests were cancelled, skipping image pushing"
            echo "tests_passed=false" >> "$GITHUB_OUTPUT"
            exit 1
          else
            echo "Smoke tests completed successfully, proceeding with image pushing"
            echo "tests_passed=true" >> "$GITHUB_OUTPUT"
          fi

      - name: Set up Depot CLI
        if: ${{ steps.tests_passed.outputs.tests_passed == 'true' && needs.setup.outputs.use_depot_cache == 'true' }}
        uses: depot/setup-action@v1

      - name: Login to DockerHub
        uses: docker/login-action@v3
        if: ${{ steps.tests_passed.outputs.tests_passed == 'true' && needs.setup.outputs.docker-login == 'true' }}
        with:
          username: ${{ secrets.ACRYL_DOCKER_USERNAME }}
          password: ${{ secrets.ACRYL_DOCKER_PASSWORD }}

      - name: Download build Metadata
        if: ${{ needs.setup.outputs.publish == 'true' || needs.setup.outputs.pr-publish == 'true' }}
        uses: actions/download-artifact@v6
        with:
          name: build-metadata-${{ needs.setup.outputs.tag }}
          path: ${{ github.workspace }}/build

      - name: Push images from depot builder
        if: ${{ steps.tests_passed.outputs.tests_passed == 'true' && needs.setup.outputs.use_depot_cache == 'true' && needs.setup.outputs.publish == 'true' }}
        run: |
          depot bake -f ${{ github.workspace }}/build/bake-spec-allImages.json --print | jq -c '.target | to_entries | map({target: .key, tags: .value.tags[]})'| jq -c '.[]' | while IFS= read -r line; do
            TARGET=$(echo "$line" | jq -r '.target')
            TAG=$(echo "$line" | jq -r '.tags')

            depot push --project ${{ env.DEPOT_PROJECT_ID }} ${{ needs.base_build.outputs.build_id }} --target $TARGET --tag $TAG
          done

  deploy_datahub_head:
    name: Deploy to Datahub HEAD
    runs-on: ubuntu-latest
    needs: [setup, smoke_test_lint, smoke_test, publish_images]
    steps:
      - uses: aws-actions/configure-aws-credentials@v5
        if: ${{ needs.setup.outputs.publish != 'false' && github.repository_owner == 'datahub-project' && needs.setup.outputs.repository_name == 'datahub' }}
        with:
          aws-access-key-id: ${{ secrets.AWS_SQS_ACCESS_KEY_ID }}
          aws-secret-access-key: ${{ secrets.AWS_SQS_ACCESS_KEY }}
          aws-region: us-west-2
      - uses: isbang/sqs-action@v0.2.0
        if: ${{ needs.setup.outputs.publish != 'false' && github.repository_owner == 'datahub-project' && needs.setup.outputs.repository_name == 'datahub' }}
        with:
          sqs-url: ${{ secrets.DATAHUB_HEAD_SYNC_QUEUE }}
          message: '{ "command": "git-sync", "args" : {"repoName": "${{ needs.setup.outputs.repository_name }}", "repoOrg": "${{ github.repository_owner }}", "repoBranch": "${{ needs.setup.outputs.branch_name }}", "repoShaShort": "${{ needs.setup.outputs.short_sha }}" }}'<|MERGE_RESOLUTION|>--- conflicted
+++ resolved
@@ -1,5 +1,4 @@
 name: Docker Build, Scan, Test
-<<<<<<< HEAD
 #### IMPORTANT ####
 #### THIS IS A CHANGE TO PREVENT OSS QUICKSTART INSTABILITY, DO NOT OVERWRITE THIS CHANGE IN MERGES ####
 #### IMPORTANT ####
@@ -7,26 +6,6 @@
 #### IMPORTANT ####
 #### END CHANGES ####
 #### IMPORTANT ####
-=======
-on:
-  workflow_dispatch:
-    inputs:
-      profileName:
-        description: "Profile name for the smoke-test. Defaults to quickstart-consumers if not specified"
-        required: false
-        default: "quickstart-consumers"
-        type: string
-  push:
-    branches:
-      - master
-      - releases/**
-  pull_request:
-    types: [opened, synchronize, reopened, labeled]
-    branches:
-      - "**"
-  release:
-    types: [published]
->>>>>>> d46c767a
 
 concurrency:
   # Using `github.run_id` (unique val) instead of `github.ref` here
