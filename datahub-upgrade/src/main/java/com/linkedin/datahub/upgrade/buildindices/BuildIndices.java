package com.linkedin.datahub.upgrade.buildindices;

import com.google.common.collect.ImmutableList;
import com.linkedin.datahub.upgrade.Upgrade;
import com.linkedin.datahub.upgrade.UpgradeCleanupStep;
import com.linkedin.datahub.upgrade.UpgradeStep;
import com.linkedin.gms.factory.config.ConfigurationProvider;
import com.linkedin.gms.factory.search.BaseElasticSearchComponentsFactory;
import com.linkedin.metadata.dao.producer.KafkaEventProducer;
import com.linkedin.metadata.dao.producer.KafkaHealthChecker;
import com.linkedin.metadata.graph.GraphService;
import com.linkedin.metadata.search.EntitySearchService;
import com.linkedin.metadata.shared.ElasticSearchIndexed;
import com.linkedin.metadata.systemmetadata.SystemMetadataService;
import com.linkedin.metadata.timeseries.TimeseriesAspectService;
import com.linkedin.metadata.version.GitVersion;
import com.linkedin.mxe.TopicConvention;
import java.util.ArrayList;
import java.util.List;
import java.util.stream.Collectors;
import java.util.stream.Stream;

import org.apache.avro.generic.IndexedRecord;
import org.apache.kafka.clients.producer.Producer;


public class BuildIndices implements Upgrade {

    private final List<UpgradeStep> _steps;

    public BuildIndices(final SystemMetadataService systemMetadataService, final TimeseriesAspectService timeseriesAspectService,
<<<<<<< HEAD
                        final EntitySearchService entitySearchService, final GraphService graphService,
                        final BaseElasticSearchComponentsFactory.BaseElasticSearchComponents baseElasticSearchComponents,
                        final Producer<String, ? extends IndexedRecord> producer,
                        final TopicConvention convention, final GitVersion gitVersion, final KafkaHealthChecker kafkaHealthChecker) {
        final KafkaEventProducer kafkaEventProducer = new KafkaEventProducer(producer, convention, kafkaHealthChecker);

        List<ElasticSearchIndexed> indexedServices = Stream.of(
                        graphService, entitySearchService, systemMetadataService, timeseriesAspectService)
                .filter(service -> service instanceof ElasticSearchIndexed)
                .map(service -> (ElasticSearchIndexed) service)
                .collect(Collectors.toList());

        _steps = buildSteps(indexedServices, baseElasticSearchComponents, kafkaEventProducer, gitVersion);
=======
        final EntitySearchService entitySearchService, final GraphService graphService,
        final BaseElasticSearchComponentsFactory.BaseElasticSearchComponents baseElasticSearchComponents,
        final EntityRegistry entityRegistry, final Producer<String, ? extends IndexedRecord> producer,
        final TopicConvention convention, final GitVersion gitVersion, final KafkaHealthChecker kafkaHealthChecker,
        final ConfigurationProvider configurationProvider) {
      final KafkaEventProducer kafkaEventProducer = new KafkaEventProducer(producer, convention, kafkaHealthChecker);
      _steps = buildSteps(systemMetadataService, timeseriesAspectService, entitySearchService, graphService,
          baseElasticSearchComponents, entityRegistry, kafkaEventProducer, gitVersion, configurationProvider);
>>>>>>> 98ce0223
    }

    @Override
    public String id() {
      return "BuildIndices";
    }

    @Override
    public List<UpgradeStep> steps() {
      return _steps;
    }

    private List<UpgradeStep> buildSteps(final List<ElasticSearchIndexed> indexedServices,
        final BaseElasticSearchComponentsFactory.BaseElasticSearchComponents baseElasticSearchComponents,
<<<<<<< HEAD
        final KafkaEventProducer eventProducer, final GitVersion gitVersion) {

      final List<UpgradeStep> steps = new ArrayList<>();
      // Disable ES write mode/change refresh rate and clone indices
      steps.add(new PreConfigureESStep(baseElasticSearchComponents, indexedServices));
=======
        final EntityRegistry entityRegistry, final KafkaEventProducer eventProducer, final GitVersion gitVersion,
        final ConfigurationProvider configurationProvider) {
      final List<UpgradeStep> steps = new ArrayList<>();
      // Disable ES write mode/change refresh rate and clone indices
      steps.add(new PreConfigureESStep(baseElasticSearchComponents, entityRegistry, configurationProvider));
>>>>>>> 98ce0223
      // Configure graphService, entitySearchService, systemMetadataService, timeseriesAspectService
      steps.add(new BuildIndicesStep(indexedServices));
      // Reset configuration (and delete clones? Or just do this regularly? Or delete clone in pre-configure step if it already exists?
      steps.add(new PostBuildIndicesStep(baseElasticSearchComponents, indexedServices, eventProducer, gitVersion));
      return steps;
    }

    @Override
    public List<UpgradeCleanupStep> cleanupSteps() {
      return ImmutableList.of();
    }

}<|MERGE_RESOLUTION|>--- conflicted
+++ resolved
@@ -29,11 +29,11 @@
     private final List<UpgradeStep> _steps;
 
     public BuildIndices(final SystemMetadataService systemMetadataService, final TimeseriesAspectService timeseriesAspectService,
-<<<<<<< HEAD
                         final EntitySearchService entitySearchService, final GraphService graphService,
                         final BaseElasticSearchComponentsFactory.BaseElasticSearchComponents baseElasticSearchComponents,
                         final Producer<String, ? extends IndexedRecord> producer,
-                        final TopicConvention convention, final GitVersion gitVersion, final KafkaHealthChecker kafkaHealthChecker) {
+                        final TopicConvention convention, final GitVersion gitVersion, final KafkaHealthChecker kafkaHealthChecker,
+                        final ConfigurationProvider configurationProvider) {
         final KafkaEventProducer kafkaEventProducer = new KafkaEventProducer(producer, convention, kafkaHealthChecker);
 
         List<ElasticSearchIndexed> indexedServices = Stream.of(
@@ -42,17 +42,7 @@
                 .map(service -> (ElasticSearchIndexed) service)
                 .collect(Collectors.toList());
 
-        _steps = buildSteps(indexedServices, baseElasticSearchComponents, kafkaEventProducer, gitVersion);
-=======
-        final EntitySearchService entitySearchService, final GraphService graphService,
-        final BaseElasticSearchComponentsFactory.BaseElasticSearchComponents baseElasticSearchComponents,
-        final EntityRegistry entityRegistry, final Producer<String, ? extends IndexedRecord> producer,
-        final TopicConvention convention, final GitVersion gitVersion, final KafkaHealthChecker kafkaHealthChecker,
-        final ConfigurationProvider configurationProvider) {
-      final KafkaEventProducer kafkaEventProducer = new KafkaEventProducer(producer, convention, kafkaHealthChecker);
-      _steps = buildSteps(systemMetadataService, timeseriesAspectService, entitySearchService, graphService,
-          baseElasticSearchComponents, entityRegistry, kafkaEventProducer, gitVersion, configurationProvider);
->>>>>>> 98ce0223
+        _steps = buildSteps(indexedServices, baseElasticSearchComponents, kafkaEventProducer, gitVersion, configurationProvider);
     }
 
     @Override
@@ -67,19 +57,11 @@
 
     private List<UpgradeStep> buildSteps(final List<ElasticSearchIndexed> indexedServices,
         final BaseElasticSearchComponentsFactory.BaseElasticSearchComponents baseElasticSearchComponents,
-<<<<<<< HEAD
-        final KafkaEventProducer eventProducer, final GitVersion gitVersion) {
+        final KafkaEventProducer eventProducer, final GitVersion gitVersion, final ConfigurationProvider configurationProvider) {
 
       final List<UpgradeStep> steps = new ArrayList<>();
       // Disable ES write mode/change refresh rate and clone indices
-      steps.add(new PreConfigureESStep(baseElasticSearchComponents, indexedServices));
-=======
-        final EntityRegistry entityRegistry, final KafkaEventProducer eventProducer, final GitVersion gitVersion,
-        final ConfigurationProvider configurationProvider) {
-      final List<UpgradeStep> steps = new ArrayList<>();
-      // Disable ES write mode/change refresh rate and clone indices
-      steps.add(new PreConfigureESStep(baseElasticSearchComponents, entityRegistry, configurationProvider));
->>>>>>> 98ce0223
+      steps.add(new PreConfigureESStep(baseElasticSearchComponents, indexedServices, configurationProvider));
       // Configure graphService, entitySearchService, systemMetadataService, timeseriesAspectService
       steps.add(new BuildIndicesStep(indexedServices));
       // Reset configuration (and delete clones? Or just do this regularly? Or delete clone in pre-configure step if it already exists?
