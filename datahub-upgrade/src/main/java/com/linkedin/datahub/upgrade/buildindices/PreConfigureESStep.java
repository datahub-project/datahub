package com.linkedin.datahub.upgrade.buildindices;

import com.google.common.collect.ImmutableMap;
import com.linkedin.datahub.upgrade.UpgradeContext;
import com.linkedin.datahub.upgrade.UpgradeStep;
import com.linkedin.datahub.upgrade.UpgradeStepResult;
import com.linkedin.datahub.upgrade.impl.DefaultUpgradeStepResult;
import com.linkedin.gms.factory.config.ConfigurationProvider;
import com.linkedin.gms.factory.search.BaseElasticSearchComponentsFactory;
import java.util.List;
import java.util.Map;
import java.util.function.Function;
import java.util.stream.Collectors;

import com.linkedin.metadata.search.elasticsearch.indexbuilder.ReindexConfig;
import com.linkedin.metadata.shared.ElasticSearchIndexed;
import lombok.RequiredArgsConstructor;
import lombok.extern.slf4j.Slf4j;
import org.elasticsearch.ElasticsearchStatusException;
import org.elasticsearch.action.admin.indices.settings.put.UpdateSettingsRequest;
import org.elasticsearch.client.RequestOptions;
import org.elasticsearch.client.indices.ResizeRequest;

import static com.linkedin.datahub.upgrade.buildindices.IndexUtils.*;


@RequiredArgsConstructor
@Slf4j
public class PreConfigureESStep implements UpgradeStep {

  private final BaseElasticSearchComponentsFactory.BaseElasticSearchComponents _esComponents;
<<<<<<< HEAD
  private final List<ElasticSearchIndexed> _services;
=======
  private final EntityRegistry _entityRegistry;
  private final ConfigurationProvider _configurationProvider;
>>>>>>> 98ce0223

  @Override
  public String id() {
    return "PreConfigureESStep";
  }

  @Override
  public int retryCount() {
    return 2;
  }

  @Override
  public Function<UpgradeContext, UpgradeStepResult> executable() {
    return (context) -> {
      try {
        // Get indices to update
        List<ReindexConfig> indexConfigs = getAllReindexConfigs(_services)
                .stream().filter(ReindexConfig::requiresReindex)
                .collect(Collectors.toList());

        for (ReindexConfig indexConfig : indexConfigs) {
          UpdateSettingsRequest request = new UpdateSettingsRequest(indexConfig.name());
          Map<String, Object> indexSettings = ImmutableMap.of("index.blocks.write", "true");

          request.settings(indexSettings);
          boolean ack;
          try {
            ack =
                _esComponents.getSearchClient().indices().putSettings(request, RequestOptions.DEFAULT).isAcknowledged();
          } catch (ElasticsearchStatusException ese) {
            // Cover first run case, indices won't exist so settings updates won't work nor will the rest of the preConfigure steps.
            // Since no data are in there they are skippable.
            // Have to hack around HighLevelClient not sending the actual Java type nor having an easy way to extract it :(
            if (ese.getMessage().contains("index_not_found")) {
              continue;
            }
            throw ese;
          }
          log.info("Updated index {} with new settings. Settings: {}, Acknowledged: {}", indexConfig.name(), indexSettings, ack);
          if (!ack) {
            log.error("Partial index settings update, some indices may still be blocking writes."
                + " Please fix the error and re-run the BuildIndices upgrade job.");
            return new DefaultUpgradeStepResult(id(), UpgradeStepResult.Result.FAILED);
          }

          // Clone indices
<<<<<<< HEAD
          String clonedName = indexConfig.name() + "_clone_" + System.currentTimeMillis();
          ResizeRequest resizeRequest = new ResizeRequest(clonedName, indexConfig.name());
          boolean cloneAck = _esComponents.getSearchClient().indices().clone(resizeRequest, RequestOptions.DEFAULT).isAcknowledged();
          log.info("Cloned index {} into {}, Acknowledged: {}", indexConfig.name(), clonedName, cloneAck);
          if (!cloneAck) {
            log.error("Partial index settings update, cloned indices may need to be cleaned up: {}", clonedName);
            return new DefaultUpgradeStepResult(id(), UpgradeStepResult.Result.FAILED);
=======
          if (_configurationProvider.getElasticSearch().getBuildIndices().isCloneIndices()) {
            String clonedName = indexName + "_clone_" + System.currentTimeMillis();
            ResizeRequest resizeRequest = new ResizeRequest(clonedName, indexName);
            boolean cloneAck =
                _esComponents.getSearchClient().indices().clone(resizeRequest, RequestOptions.DEFAULT).isAcknowledged();
            log.info("Cloned index {} into {}, Acknowledged: {}", indexName, clonedName, cloneAck);
            if (!cloneAck) {
              log.error("Partial index settings update, cloned indices may need to be cleaned up: {}", clonedName);
              return new DefaultUpgradeStepResult(id(), UpgradeStepResult.Result.FAILED);
            }
>>>>>>> 98ce0223
          }
        }
      } catch (Exception e) {
        log.error("PreConfigureESStep failed.", e);
        return new DefaultUpgradeStepResult(id(), UpgradeStepResult.Result.FAILED);
      }
      return new DefaultUpgradeStepResult(id(), UpgradeStepResult.Result.SUCCEEDED);
    };
  }
}<|MERGE_RESOLUTION|>--- conflicted
+++ resolved
@@ -29,12 +29,8 @@
 public class PreConfigureESStep implements UpgradeStep {
 
   private final BaseElasticSearchComponentsFactory.BaseElasticSearchComponents _esComponents;
-<<<<<<< HEAD
   private final List<ElasticSearchIndexed> _services;
-=======
-  private final EntityRegistry _entityRegistry;
   private final ConfigurationProvider _configurationProvider;
->>>>>>> 98ce0223
 
   @Override
   public String id() {
@@ -81,26 +77,16 @@
           }
 
           // Clone indices
-<<<<<<< HEAD
-          String clonedName = indexConfig.name() + "_clone_" + System.currentTimeMillis();
-          ResizeRequest resizeRequest = new ResizeRequest(clonedName, indexConfig.name());
-          boolean cloneAck = _esComponents.getSearchClient().indices().clone(resizeRequest, RequestOptions.DEFAULT).isAcknowledged();
-          log.info("Cloned index {} into {}, Acknowledged: {}", indexConfig.name(), clonedName, cloneAck);
-          if (!cloneAck) {
-            log.error("Partial index settings update, cloned indices may need to be cleaned up: {}", clonedName);
-            return new DefaultUpgradeStepResult(id(), UpgradeStepResult.Result.FAILED);
-=======
           if (_configurationProvider.getElasticSearch().getBuildIndices().isCloneIndices()) {
-            String clonedName = indexName + "_clone_" + System.currentTimeMillis();
-            ResizeRequest resizeRequest = new ResizeRequest(clonedName, indexName);
+            String clonedName = indexConfig.name() + "_clone_" + System.currentTimeMillis();
+            ResizeRequest resizeRequest = new ResizeRequest(clonedName, indexConfig.name());
             boolean cloneAck =
-                _esComponents.getSearchClient().indices().clone(resizeRequest, RequestOptions.DEFAULT).isAcknowledged();
-            log.info("Cloned index {} into {}, Acknowledged: {}", indexName, clonedName, cloneAck);
+                    _esComponents.getSearchClient().indices().clone(resizeRequest, RequestOptions.DEFAULT).isAcknowledged();
+            log.info("Cloned index {} into {}, Acknowledged: {}", indexConfig.name(), clonedName, cloneAck);
             if (!cloneAck) {
               log.error("Partial index settings update, cloned indices may need to be cleaned up: {}", clonedName);
               return new DefaultUpgradeStepResult(id(), UpgradeStepResult.Result.FAILED);
             }
->>>>>>> 98ce0223
           }
         }
       } catch (Exception e) {
