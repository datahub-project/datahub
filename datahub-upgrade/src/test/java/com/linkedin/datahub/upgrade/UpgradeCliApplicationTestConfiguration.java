--- conflicted
+++ resolved
@@ -32,11 +32,6 @@
   // to instantiate
   //       see: https://github.com/spring-projects/spring-framework/issues/33934
   @MockBean public UpgradeCli upgradeCli;
-<<<<<<< HEAD
-=======
-  @MockBean public Database ebeanServer;
->>>>>>> 3eac7fab
-
   @MockBean public SearchService searchService;
 
   @MockBean public GraphService graphService;
@@ -45,12 +40,9 @@
 
   @MockBean public ConfigEntityRegistry configEntityRegistry;
 
-<<<<<<< HEAD
-  @Primary
-=======
   @MockBean public SearchClientShim<?> searchClientShim;
 
->>>>>>> 3eac7fab
+  @Primary
   @Bean
   public MeterRegistry meterRegistry() {
     return new SimpleMeterRegistry();
