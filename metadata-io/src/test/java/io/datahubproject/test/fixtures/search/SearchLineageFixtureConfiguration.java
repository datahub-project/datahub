--- conflicted
+++ resolved
@@ -127,24 +127,7 @@
             false,
             new ElasticSearchConfiguration(),
             gitVersion);
-<<<<<<< HEAD
     SettingsBuilder settingsBuilder = new SettingsBuilder(null);
-=======
-    IndexConfiguration indexConfiguration = new IndexConfiguration();
-    indexConfiguration.setMinSearchFilterLength(3);
-    SettingsBuilder settingsBuilder = new SettingsBuilder(null, indexConfiguration);
-    return new EntityIndexBuilders(
-        indexBuilder,
-        opContext.getEntityRegistry(),
-        opContext.getSearchContext().getIndexConvention(),
-        settingsBuilder);
-  }
-
-  @Bean(name = "searchLineageEntitySearchService")
-  protected ElasticSearchService entitySearchService(
-      @Qualifier("searchLineageEntityIndexBuilders") EntityIndexBuilders indexBuilders,
-      final QueryFilterRewriteChain queryFilterRewriteChain) {
->>>>>>> 2a8c7b2a
     ESSearchDAO searchDAO =
         new ESSearchDAO(
             searchClient,
