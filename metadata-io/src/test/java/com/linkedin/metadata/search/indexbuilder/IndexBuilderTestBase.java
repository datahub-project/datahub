package com.linkedin.metadata.search.indexbuilder;

import static com.linkedin.metadata.Constants.STRUCTURED_PROPERTY_MAPPING_FIELD;
import static org.testng.Assert.*;

import com.google.common.collect.ImmutableMap;
import com.linkedin.metadata.config.search.ElasticSearchConfiguration;
import com.linkedin.metadata.search.elasticsearch.indexbuilder.ESIndexBuilder;
import com.linkedin.metadata.search.elasticsearch.indexbuilder.ReindexConfig;
import com.linkedin.metadata.search.elasticsearch.indexbuilder.ReindexResult;
import com.linkedin.metadata.search.elasticsearch.indexbuilder.SettingsBuilder;
import com.linkedin.metadata.search.utils.ESUtils;
import com.linkedin.metadata.systemmetadata.SystemMetadataMappingsBuilder;
import com.linkedin.metadata.version.GitVersion;
import java.io.IOException;
import java.util.Arrays;
import java.util.HashMap;
import java.util.List;
import java.util.Map;
import java.util.Optional;
import java.util.stream.Collectors;
import javax.annotation.Nonnull;
import org.opensearch.OpenSearchException;
import org.opensearch.action.admin.indices.alias.get.GetAliasesRequest;
import org.opensearch.action.admin.indices.delete.DeleteIndexRequest;
import org.opensearch.action.index.IndexRequest;
import org.opensearch.action.index.IndexResponse;
import org.opensearch.client.IndicesClient;
import org.opensearch.client.RequestOptions;
import org.opensearch.client.RestHighLevelClient;
import org.opensearch.client.core.CountRequest;
import org.opensearch.client.indices.GetIndexRequest;
import org.opensearch.client.indices.GetIndexResponse;
import org.opensearch.cluster.metadata.AliasMetadata;
import org.opensearch.common.xcontent.XContentType;
import org.opensearch.core.rest.RestStatus;
import org.springframework.test.context.testng.AbstractTestNGSpringContextTests;
import org.testng.annotations.BeforeClass;
import org.testng.annotations.BeforeMethod;
import org.testng.annotations.Test;

public abstract class IndexBuilderTestBase extends AbstractTestNGSpringContextTests {

  @Nonnull
  protected abstract RestHighLevelClient getSearchClient();

  private IndicesClient _indexClient;
  protected static final String TEST_INDEX_NAME = "esindex_builder_test";
  private ESIndexBuilder testDefaultBuilder;
  private ESIndexBuilder testReplicasBuilder;
  protected static final int REPLICASTEST = 2;

  @BeforeClass
  public void setup() {
    _indexClient = getSearchClient().indices();
    GitVersion gitVersion = new GitVersion("0.0.0-test", "123456", Optional.empty());
    testDefaultBuilder =
        new ESIndexBuilder(
            getSearchClient(),
            1,
            0,
            0,
            0,
            Map.of(),
            false,
            false,
            false,
            new ElasticSearchConfiguration(),
            gitVersion);
    testReplicasBuilder =
        new ESIndexBuilder(
            getSearchClient(),
            1,
            REPLICASTEST,
            0,
            0,
            Map.of(),
            false,
            false,
            false,
            new ElasticSearchConfiguration(),
            gitVersion);
  }

  @BeforeMethod
  public void wipe() throws Exception {
    try {
      _indexClient
          .getAlias(new GetAliasesRequest(TEST_INDEX_NAME), RequestOptions.DEFAULT)
          .getAliases()
          .keySet()
          .forEach(
              index -> {
                try {
                  _indexClient.delete(new DeleteIndexRequest(index), RequestOptions.DEFAULT);
                } catch (IOException e) {
                  throw new RuntimeException(e);
                }
              });

      _indexClient.delete(new DeleteIndexRequest(TEST_INDEX_NAME), RequestOptions.DEFAULT);
    } catch (OpenSearchException exception) {
      if (exception.status() != RestStatus.NOT_FOUND) {
        throw exception;
      }
    }
  }

  public GetIndexResponse getTestIndex() throws IOException {
    return _indexClient.get(
        new GetIndexRequest(TEST_INDEX_NAME).includeDefaults(true), RequestOptions.DEFAULT);
  }

  @Test
<<<<<<< HEAD
  public void testESIndexBuilderNoSkipNdocs() throws Exception {
    // Set test defaults
    testDefaultBuilder.buildIndex(TEST_INDEX_NAME, Map.of(), Map.of());
    String beforeCreationDate = getTestIndex().getSetting(TEST_INDEX_NAME, "index.creation_date");
    String expectedShards = "2";
=======
  public void testTweakReplicasStepOps() throws Exception {
    testReplicasBuilder.buildIndex(TEST_INDEX_NAME, Map.of(), Map.of());
    ReindexConfig indexState =
        testReplicasBuilder.buildReindexState(
            TEST_INDEX_NAME, SystemMetadataMappingsBuilder.getMappings(), Map.of());
    // assert initial state, index has 0 docs, REPLICASTEST replica
    assertEquals(
        "" + REPLICASTEST, getTestIndex().getSetting(TEST_INDEX_NAME, "index.number_of_replicas"));
    long numDocs =
        getSearchClient()
            .count(new CountRequest(TEST_INDEX_NAME), RequestOptions.DEFAULT)
            .getCount();
    // 0,1 --> 0,1 with dryRun
    testReplicasBuilder.tweakReplicas(indexState, true);
    assertEquals(
        "" + REPLICASTEST, getTestIndex().getSetting(TEST_INDEX_NAME, "index.number_of_replicas"));
    // 0,1 --> 0,0
    testReplicasBuilder.tweakReplicas(indexState, false);
    assertEquals("0", getTestIndex().getSetting(TEST_INDEX_NAME, "index.number_of_replicas"));
    // 0,0 --> verify not undesired changes
    testReplicasBuilder.tweakReplicas(indexState, false);
    assertEquals("0", getTestIndex().getSetting(TEST_INDEX_NAME, "index.number_of_replicas"));
    // index one doc
    IndexRequest indexRequest =
        new IndexRequest(TEST_INDEX_NAME).id("1").source(new HashMap<>(), XContentType.JSON);
    IndexResponse indexResponse = getSearchClient().index(indexRequest, RequestOptions.DEFAULT);
    // make sure it will be counted
    getSearchClient()
        .indices()
        .refresh(
            new org.opensearch.action.admin.indices.refresh.RefreshRequest(TEST_INDEX_NAME),
            RequestOptions.DEFAULT);
    numDocs =
        getSearchClient()
            .count(new CountRequest(TEST_INDEX_NAME), RequestOptions.DEFAULT)
            .getCount();
    assertEquals(1, numDocs, "Expected 0 documents in the test index");
    // 1,0 --> 1,0 with dryRun
    testReplicasBuilder.tweakReplicas(indexState, true);
    assertEquals("0", getTestIndex().getSetting(TEST_INDEX_NAME, "index.number_of_replicas"));
    // 1,0 --> 1,1
    testReplicasBuilder.tweakReplicas(indexState, false);
    assertEquals(
        "" + REPLICASTEST, getTestIndex().getSetting(TEST_INDEX_NAME, "index.number_of_replicas"));
    // 1,1 --> verify not undesired changes
    testReplicasBuilder.tweakReplicas(indexState, false);
    assertEquals(
        "" + REPLICASTEST, getTestIndex().getSetting(TEST_INDEX_NAME, "index.number_of_replicas"));
  }

  @Test
  public void testESIndexBuilderCreation() throws Exception {
>>>>>>> 9584006a
    GitVersion gitVersion = new GitVersion("0.0.0-test", "123456", Optional.empty());
    ESIndexBuilder changedShardBuilder =
        new ESIndexBuilder(
            getSearchClient(),
            Integer.parseInt(expectedShards),
            testDefaultBuilder.getNumReplicas(),
            testDefaultBuilder.getNumRetries(),
            testDefaultBuilder.getRefreshIntervalSeconds(),
            Map.of(),
            true,
            false,
            false,
            new ElasticSearchConfiguration(),
            gitVersion);
    // add a doc
    // reindex
    ReindexResult rr = changedShardBuilder.buildIndex(TEST_INDEX_NAME, Map.of(), Map.of());
    Map.Entry<String, List<AliasMetadata>> newIndex =
        getTestIndex().getAliases().entrySet().stream()
            .filter(
                e ->
                    e.getValue().stream()
                        .anyMatch(aliasMeta -> aliasMeta.alias().equals(TEST_INDEX_NAME)))
            .findFirst()
            .get();
    String afterCreationDate = getTestIndex().getSetting(newIndex.getKey(), "index.creation_date");
    assertNotEquals(
        beforeCreationDate, afterCreationDate, "Expected reindex to result in different timestamp");
    assertNotEquals(rr, ReindexResult.REINDEXED_SKIPPED_0DOCS);
  }

  @Test
  public void testESIndexBuilderSkip0docs() throws Exception {
    // Set test defaults
    testDefaultBuilder.buildIndex(TEST_INDEX_NAME, Map.of(), Map.of());
    String beforeCreationDate = getTestIndex().getSetting(TEST_INDEX_NAME, "index.creation_date");
    String expectedShards = "2";
    GitVersion gitVersion = new GitVersion("0.0.0-test", "123456", Optional.empty());
    ESIndexBuilder changedShardBuilder =
        new ESIndexBuilder(
            getSearchClient(),
            Integer.parseInt(expectedShards),
            testDefaultBuilder.getNumReplicas(),
            testDefaultBuilder.getNumRetries(),
            testDefaultBuilder.getRefreshIntervalSeconds(),
            Map.of(),
            true,
            false,
            false,
            new ElasticSearchConfiguration(),
            gitVersion);
    // reindex
    ReindexResult rr = changedShardBuilder.buildIndex(TEST_INDEX_NAME, Map.of(), Map.of());
    Map.Entry<String, List<AliasMetadata>> newIndex =
        getTestIndex().getAliases().entrySet().stream()
            .filter(
                e ->
                    e.getValue().stream()
                        .anyMatch(aliasMeta -> aliasMeta.alias().equals(TEST_INDEX_NAME)))
            .findFirst()
            .get();
    String afterCreationDate = getTestIndex().getSetting(newIndex.getKey(), "index.creation_date");
    assertNotEquals(
        beforeCreationDate, afterCreationDate, "Expected reindex to result in different timestamp");
    assertEquals(rr, ReindexResult.REINDEXED_SKIPPED_0DOCS);
  }

  @Test
  protected abstract void testCodec() throws Exception;

  @Test
  public void testMappingReindex() throws Exception {
    GitVersion gitVersion = new GitVersion("0.0.0-test", "123456", Optional.empty());
    ESIndexBuilder enabledMappingReindex =
        new ESIndexBuilder(
            getSearchClient(),
            1,
            0,
            0,
            0,
            Map.of(),
            false,
            true,
            false,
            new ElasticSearchConfiguration(),
            gitVersion);

    // No mappings
    enabledMappingReindex.buildIndex(TEST_INDEX_NAME, Map.of(), Map.of());
    String beforeCreationDate = getTestIndex().getSetting(TEST_INDEX_NAME, "index.creation_date");

    // add new mappings
    enabledMappingReindex.buildIndex(
        TEST_INDEX_NAME, SystemMetadataMappingsBuilder.getMappings(), Map.of());

    String afterAddedMappingCreationDate =
        getTestIndex().getSetting(TEST_INDEX_NAME, "index.creation_date");
    assertEquals(
        beforeCreationDate,
        afterAddedMappingCreationDate,
        "Expected no reindex on *adding* mappings");

    // change mappings
    Map<String, Object> newProps =
        ((Map<String, Object>) SystemMetadataMappingsBuilder.getMappings().get("properties"))
            .entrySet().stream()
                .map(
                    m ->
                        !m.getKey().equals("urn")
                            ? m
                            : Map.entry(
                                "urn",
                                ImmutableMap.<String, Object>builder().put("type", "text").build()))
                .collect(Collectors.toMap(Map.Entry::getKey, Map.Entry::getValue));
    enabledMappingReindex.buildIndex(TEST_INDEX_NAME, Map.of("properties", newProps), Map.of());

    assertTrue(
        Arrays.stream(getTestIndex().getIndices()).noneMatch(name -> name.equals(TEST_INDEX_NAME)),
        "Expected original index to be replaced with alias");

    Map.Entry<String, List<AliasMetadata>> newIndex =
        getTestIndex().getAliases().entrySet().stream()
            .filter(
                e ->
                    e.getValue().stream()
                        .anyMatch(aliasMeta -> aliasMeta.alias().equals(TEST_INDEX_NAME)))
            .findFirst()
            .get();
    String afterChangedMappingCreationDate =
        getTestIndex().getSetting(newIndex.getKey(), "index.creation_date");
    assertNotEquals(
        beforeCreationDate,
        afterChangedMappingCreationDate,
        "Expected reindex on *changing* mappings");
  }

  @Test
  public void testSettingsNumberOfReplicasReindex() throws Exception {
    // Set test defaults
    String expectedReplicas = "0";
    testDefaultBuilder.buildIndex(TEST_INDEX_NAME, Map.of(), Map.of());
    assertEquals(
        expectedReplicas, getTestIndex().getSetting(TEST_INDEX_NAME, "index.number_of_replicas"));
    String beforeCreationDate = getTestIndex().getSetting(TEST_INDEX_NAME, "index.creation_date");

    GitVersion gitVersion = new GitVersion("0.0.0-test", "123456", Optional.empty());
    ESIndexBuilder changedShardBuilder =
        new ESIndexBuilder(
            getSearchClient(),
            testDefaultBuilder.getNumShards(),
            REPLICASTEST,
            testDefaultBuilder.getNumRetries(),
            testDefaultBuilder.getRefreshIntervalSeconds(),
            Map.of(),
            true,
            false,
            false,
            new ElasticSearchConfiguration(),
            gitVersion);

    // add new replicas
    changedShardBuilder.buildIndex(TEST_INDEX_NAME, Map.of(), Map.of());
    // but we keep original replica count
    assertEquals(
        getTestIndex().getSetting(TEST_INDEX_NAME, "index.number_of_replicas"),
        expectedReplicas,
        "Expected number of replicas: " + expectedReplicas);
  }

  @Test
  public void testSettingsNumberOfShardsReindex() throws Exception {
    // Set test defaults
    testDefaultBuilder.buildIndex(TEST_INDEX_NAME, Map.of(), Map.of());
    assertEquals("1", getTestIndex().getSetting(TEST_INDEX_NAME, "index.number_of_shards"));
    String beforeCreationDate = getTestIndex().getSetting(TEST_INDEX_NAME, "index.creation_date");

    String expectedShards = "5";
    GitVersion gitVersion = new GitVersion("0.0.0-test", "123456", Optional.empty());
    ESIndexBuilder changedShardBuilder =
        new ESIndexBuilder(
            getSearchClient(),
            Integer.parseInt(expectedShards),
            testDefaultBuilder.getNumReplicas(),
            testDefaultBuilder.getNumRetries(),
            testDefaultBuilder.getRefreshIntervalSeconds(),
            Map.of(),
            true,
            false,
            false,
            new ElasticSearchConfiguration(),
            gitVersion);

    // add new shard setting
    changedShardBuilder.buildIndex(TEST_INDEX_NAME, Map.of(), Map.of());
    assertTrue(
        Arrays.stream(getTestIndex().getIndices()).noneMatch(name -> name.equals(TEST_INDEX_NAME)),
        "Expected original index to be replaced with alias");

    Map.Entry<String, List<AliasMetadata>> newIndex =
        getTestIndex().getAliases().entrySet().stream()
            .filter(
                e ->
                    e.getValue().stream()
                        .anyMatch(aliasMeta -> aliasMeta.alias().equals(TEST_INDEX_NAME)))
            .findFirst()
            .get();

    String afterCreationDate = getTestIndex().getSetting(newIndex.getKey(), "index.creation_date");
    assertNotEquals(
        beforeCreationDate, afterCreationDate, "Expected reindex to result in different timestamp");
    assertEquals(
        expectedShards,
        getTestIndex().getSetting(newIndex.getKey(), "index.number_of_shards"),
        "Expected number of shards: " + expectedShards);
  }

  @Test
  public void testSettingsNoReindex() throws Exception {
    GitVersion gitVersion = new GitVersion("0.0.0-test", "123456", Optional.empty());
    List<ESIndexBuilder> noReindexBuilders =
        List.of(
            new ESIndexBuilder(
                getSearchClient(),
                testDefaultBuilder.getNumShards(),
                testDefaultBuilder.getNumReplicas() + 1,
                testDefaultBuilder.getNumRetries(),
                testDefaultBuilder.getRefreshIntervalSeconds(),
                Map.of(),
                true,
                false,
                false,
                new ElasticSearchConfiguration(),
                gitVersion),
            new ESIndexBuilder(
                getSearchClient(),
                testDefaultBuilder.getNumShards(),
                testDefaultBuilder.getNumReplicas(),
                testDefaultBuilder.getNumRetries(),
                testDefaultBuilder.getRefreshIntervalSeconds() + 10,
                Map.of(),
                true,
                false,
                false,
                new ElasticSearchConfiguration(),
                gitVersion),
            new ESIndexBuilder(
                getSearchClient(),
                testDefaultBuilder.getNumShards() + 1,
                testDefaultBuilder.getNumReplicas(),
                testDefaultBuilder.getNumRetries(),
                testDefaultBuilder.getRefreshIntervalSeconds(),
                Map.of(),
                false,
                false,
                false,
                new ElasticSearchConfiguration(),
                gitVersion),
            new ESIndexBuilder(
                getSearchClient(),
                testDefaultBuilder.getNumShards(),
                testDefaultBuilder.getNumReplicas() + 1,
                testDefaultBuilder.getNumRetries(),
                testDefaultBuilder.getRefreshIntervalSeconds(),
                Map.of(),
                false,
                false,
                false,
                new ElasticSearchConfiguration(),
                gitVersion));

    for (ESIndexBuilder builder : noReindexBuilders) {
      // Set test defaults
      testDefaultBuilder.buildIndex(TEST_INDEX_NAME, Map.of(), Map.of());
      assertEquals("0", getTestIndex().getSetting(TEST_INDEX_NAME, "index.number_of_replicas"));
      assertEquals("0s", getTestIndex().getSetting(TEST_INDEX_NAME, "index.refresh_interval"));
      String beforeCreationDate = getTestIndex().getSetting(TEST_INDEX_NAME, "index.creation_date");

      // build index with builder
      builder.buildIndex(TEST_INDEX_NAME, Map.of(), Map.of());
      assertTrue(
          Arrays.asList(getTestIndex().getIndices()).contains(TEST_INDEX_NAME),
          "Expected original index to remain");
      String afterCreationDate = getTestIndex().getSetting(TEST_INDEX_NAME, "index.creation_date");

      assertEquals(
          beforeCreationDate, afterCreationDate, "Expected no difference in index timestamp");
      // we remove this assert, after https://github.com/datahub-project/datahub/pull/13296 replicas
      // will be set by our cron job
      //      assertEquals(
      //          String.valueOf(builder.getNumReplicas()),
      //          getTestIndex().getSetting(TEST_INDEX_NAME, "index.number_of_replicas"));
      assertEquals(
          builder.getRefreshIntervalSeconds() + "s",
          getTestIndex().getSetting(TEST_INDEX_NAME, "index.refresh_interval"));

      wipe();
    }
  }

  @Test
  public void testCopyStructuredPropertyMappings() throws Exception {
    GitVersion gitVersion = new GitVersion("0.0.0-test", "123456", Optional.empty());
    ESIndexBuilder enabledMappingReindex =
        new ESIndexBuilder(
            getSearchClient(),
            1,
            0,
            0,
            0,
            Map.of(),
            false,
            true,
            false,
            new ElasticSearchConfiguration(),
            gitVersion);

    ReindexConfig reindexConfigNoIndexBefore =
        enabledMappingReindex.buildReindexState(
            TEST_INDEX_NAME, SystemMetadataMappingsBuilder.getMappings(), Map.of());
    assertNull(reindexConfigNoIndexBefore.currentMappings());
    assertEquals(
        reindexConfigNoIndexBefore.targetMappings(), SystemMetadataMappingsBuilder.getMappings());
    assertFalse(reindexConfigNoIndexBefore.requiresApplyMappings());
    assertFalse(reindexConfigNoIndexBefore.isPureMappingsAddition());

    // Create index
    enabledMappingReindex.buildIndex(
        TEST_INDEX_NAME, SystemMetadataMappingsBuilder.getMappings(), Map.of());

    // Test build reindex config with no structured properties added
    ReindexConfig reindexConfigNoChange =
        enabledMappingReindex.buildReindexState(
            TEST_INDEX_NAME, SystemMetadataMappingsBuilder.getMappings(), Map.of());
    assertEquals(
        reindexConfigNoChange.currentMappings(), SystemMetadataMappingsBuilder.getMappings());
    assertEquals(
        reindexConfigNoChange.targetMappings(), SystemMetadataMappingsBuilder.getMappings());
    assertFalse(reindexConfigNoIndexBefore.requiresApplyMappings());
    assertFalse(reindexConfigNoIndexBefore.isPureMappingsAddition());

    // Test add new field to the mappings
    Map<String, Object> targetMappingsNewField =
        new HashMap<>(SystemMetadataMappingsBuilder.getMappings());
    ((Map<String, Object>) targetMappingsNewField.get("properties"))
        .put("myNewField", Map.of(SettingsBuilder.TYPE, SettingsBuilder.KEYWORD));

    // Test build reindex config for new fields with no structured properties added
    ReindexConfig reindexConfigNewField =
        enabledMappingReindex.buildReindexState(TEST_INDEX_NAME, targetMappingsNewField, Map.of());
    assertEquals(
        reindexConfigNewField.currentMappings(), SystemMetadataMappingsBuilder.getMappings());
    assertEquals(reindexConfigNewField.targetMappings(), targetMappingsNewField);
    assertTrue(reindexConfigNewField.requiresApplyMappings());
    assertTrue(reindexConfigNewField.isPureMappingsAddition());

    // Add structured properties to index
    Map<String, Object> mappingsWithStructuredProperties =
        new HashMap<>(SystemMetadataMappingsBuilder.getMappings());
    ((Map<String, Object>) mappingsWithStructuredProperties.get("properties"))
        .put(
            STRUCTURED_PROPERTY_MAPPING_FIELD + ".myStringProp",
            Map.of(SettingsBuilder.TYPE, SettingsBuilder.KEYWORD));
    ((Map<String, Object>) mappingsWithStructuredProperties.get("properties"))
        .put(
            STRUCTURED_PROPERTY_MAPPING_FIELD + ".myNumberProp",
            Map.of(SettingsBuilder.TYPE, ESUtils.DOUBLE_FIELD_TYPE));

    enabledMappingReindex.buildIndex(TEST_INDEX_NAME, mappingsWithStructuredProperties, Map.of());

    // Test build reindex config with structured properties not copied
    ReindexConfig reindexConfigNoCopy =
        enabledMappingReindex.buildReindexState(
            TEST_INDEX_NAME, SystemMetadataMappingsBuilder.getMappings(), Map.of());
    Map<String, Object> expectedMappingsStructPropsNested =
        new HashMap<>(SystemMetadataMappingsBuilder.getMappings());
    ((Map<String, Object>) expectedMappingsStructPropsNested.get("properties"))
        .put(
            "structuredProperties",
            Map.of(
                "properties",
                Map.of(
                    "myNumberProp",
                    Map.of(SettingsBuilder.TYPE, ESUtils.DOUBLE_FIELD_TYPE),
                    "myStringProp",
                    Map.of(SettingsBuilder.TYPE, SettingsBuilder.KEYWORD))));
    assertEquals(reindexConfigNoCopy.currentMappings(), expectedMappingsStructPropsNested);
    assertEquals(reindexConfigNoCopy.targetMappings(), SystemMetadataMappingsBuilder.getMappings());
    assertFalse(reindexConfigNoCopy.isPureMappingsAddition());

    // Test build reindex config with structured properties copied
    ReindexConfig reindexConfigCopy =
        enabledMappingReindex.buildReindexState(
            TEST_INDEX_NAME, SystemMetadataMappingsBuilder.getMappings(), Map.of(), true);
    assertEquals(reindexConfigCopy.currentMappings(), expectedMappingsStructPropsNested);
    assertEquals(reindexConfigCopy.targetMappings(), expectedMappingsStructPropsNested);
    assertFalse(reindexConfigCopy.requiresApplyMappings());
    assertFalse(reindexConfigCopy.isPureMappingsAddition());

    // Test build reindex config with new field added and structured properties copied
    ReindexConfig reindexConfigCopyAndNewField =
        enabledMappingReindex.buildReindexState(
            TEST_INDEX_NAME, targetMappingsNewField, Map.of(), true);
    assertEquals(reindexConfigCopyAndNewField.currentMappings(), expectedMappingsStructPropsNested);
    Map<String, Object> targetMappingsNewFieldAndStructProps =
        new HashMap<>(expectedMappingsStructPropsNested);
    ((Map<String, Object>) targetMappingsNewFieldAndStructProps.get("properties"))
        .put("myNewField", Map.of(SettingsBuilder.TYPE, SettingsBuilder.KEYWORD));
    assertEquals(
        reindexConfigCopyAndNewField.targetMappings(), targetMappingsNewFieldAndStructProps);
    assertTrue(reindexConfigCopyAndNewField.requiresApplyMappings());
    assertTrue(reindexConfigCopyAndNewField.isPureMappingsAddition());
  }
}<|MERGE_RESOLUTION|>--- conflicted
+++ resolved
@@ -112,13 +112,6 @@
   }
 
   @Test
-<<<<<<< HEAD
-  public void testESIndexBuilderNoSkipNdocs() throws Exception {
-    // Set test defaults
-    testDefaultBuilder.buildIndex(TEST_INDEX_NAME, Map.of(), Map.of());
-    String beforeCreationDate = getTestIndex().getSetting(TEST_INDEX_NAME, "index.creation_date");
-    String expectedShards = "2";
-=======
   public void testTweakReplicasStepOps() throws Exception {
     testReplicasBuilder.buildIndex(TEST_INDEX_NAME, Map.of(), Map.of());
     ReindexConfig indexState =
@@ -170,8 +163,11 @@
   }
 
   @Test
-  public void testESIndexBuilderCreation() throws Exception {
->>>>>>> 9584006a
+  public void testESIndexBuilderNoSkipNdocs() throws Exception {
+    // Set test defaults
+    testDefaultBuilder.buildIndex(TEST_INDEX_NAME, Map.of(), Map.of());
+    String beforeCreationDate = getTestIndex().getSetting(TEST_INDEX_NAME, "index.creation_date");
+    String expectedShards = "2";
     GitVersion gitVersion = new GitVersion("0.0.0-test", "123456", Optional.empty());
     ESIndexBuilder changedShardBuilder =
         new ESIndexBuilder(
