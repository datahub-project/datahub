--- conflicted
+++ resolved
@@ -24,11 +24,7 @@
   public void testTransform() throws IOException {
     TestEntitySnapshot snapshot = TestEntityUtil.getSnapshot();
     EntitySpec testEntitySpec = TestEntitySpecBuilder.getSpec();
-<<<<<<< HEAD
-    Optional<String> result = SearchDocumentTransformer.transformSnapshot(snapshot, testEntitySpec);
-=======
-    Optional<String> result = SearchDocumentTransformer.transform(snapshot, testEntitySpec, false);
->>>>>>> aa253f5b
+    Optional<String> result = SearchDocumentTransformer.transformSnapshot(snapshot, testEntitySpec, false);
     assertTrue(result.isPresent());
     ObjectNode parsedJson = (ObjectNode) OBJECT_MAPPER.readTree(result.get());
     assertEquals(parsedJson.get("urn").asText(), snapshot.getUrn().toString());
@@ -52,14 +48,12 @@
     assertEquals(browsePaths.get(0).asText(), "/a/b/c");
     assertEquals(browsePaths.get(1).asText(), "d/e/f");
   }
-<<<<<<< HEAD
-=======
 
   @Test
   public void testTransformForDelete() throws IOException {
-    TestEntitySnapshot snapshot = buildSnapshot();
+    TestEntitySnapshot snapshot = TestEntityUtil.getSnapshot();
     EntitySpec testEntitySpec = TestEntitySpecBuilder.getSpec();
-    Optional<String> result = SearchDocumentTransformer.transform(snapshot, testEntitySpec, true);
+    Optional<String> result = SearchDocumentTransformer.transformSnapshot(snapshot, testEntitySpec, true);
     assertTrue(result.isPresent());
     ObjectNode parsedJson = (ObjectNode) OBJECT_MAPPER.readTree(result.get());
     assertEquals(parsedJson.get("urn").asText(), snapshot.getUrn().toString());
@@ -72,30 +66,4 @@
     parsedJson.get("nestedArrayStringField").getNodeType().equals(JsonNodeType.NULL);
     parsedJson.get("nestedIntegerField").getNodeType().equals(JsonNodeType.NULL);
   }
-
-  private TestEntitySnapshot buildSnapshot() {
-    TestEntitySnapshot snapshot = new TestEntitySnapshot();
-    TestEntityUrn urn = new TestEntityUrn("key", "urn", "VALUE_1");
-    snapshot.setUrn(urn);
-
-    TestEntityKey testEntityKey =
-        new TestEntityKey().setKeyPart1("key").setKeyPart2(urn).setKeyPart3(KeyPartEnum.VALUE_1);
-
-    TestEntityInfo testEntityInfo = new TestEntityInfo();
-    testEntityInfo.setTextField("test");
-    testEntityInfo.setTextArrayField(new StringArray(ImmutableList.of("testArray1", "testArray2")));
-    testEntityInfo.setNestedRecordField(new SimpleNestedRecord1().setNestedIntegerField(1).setNestedForeignKey(urn));
-    testEntityInfo.setNestedRecordArrayField(new SimpleNestedRecord2Array(
-        ImmutableList.of(new SimpleNestedRecord2().setNestedArrayStringField("nestedArray1"),
-            new SimpleNestedRecord2().setNestedArrayStringField("nestedArray2"))));
-
-    BrowsePaths browsePaths = new BrowsePaths().setPaths(new StringArray(ImmutableList.of("/a/b/c", "d/e/f")));
-
-    TestEntityAspectArray aspects = new TestEntityAspectArray(
-        ImmutableList.of(TestEntityAspect.create(testEntityKey), TestEntityAspect.create(testEntityInfo),
-            TestEntityAspect.create(browsePaths)));
-    snapshot.setAspects(aspects);
-    return snapshot;
-  }
->>>>>>> aa253f5b
 }