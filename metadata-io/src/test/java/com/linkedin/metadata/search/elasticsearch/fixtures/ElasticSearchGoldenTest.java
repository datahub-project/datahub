--- conflicted
+++ resolved
@@ -15,7 +15,6 @@
 import org.springframework.beans.factory.annotation.Qualifier;
 import org.springframework.context.annotation.Import;
 import org.springframework.test.context.testng.AbstractTestNGSpringContextTests;
-import org.testng.annotations.Ignore;
 import org.testng.annotations.Test;
 
 import java.util.List;
@@ -80,27 +79,6 @@
     }
 
     @Test
-<<<<<<< HEAD
-=======
-    public void testNameMatchMemberInWorkspace() {
-        /*
-          Searching for "collaborative actionitems" should return "collaborative_actionitems" as the first search
-          result, followed by "collaborative_actionitems_old"
-         */
-        assertNotNull(searchService);
-        SearchResult searchResult = searchAcrossEntities(searchService, "collaborative actionitems", SEARCHABLE_LONGTAIL_ENTITIES);
-        assertTrue(searchResult.getEntities().size() >= 2);
-        Urn firstResultUrn = searchResult.getEntities().get(0).getEntity();
-        Urn secondResultUrn = searchResult.getEntities().get(1).getEntity();
-
-        // Checks that the table name is not suffixed with anything
-        assertTrue(firstResultUrn.toString().contains("collaborative_actionitems,"));
-        assertTrue(secondResultUrn.toString().contains("collaborative_actionitems_old"));
-    }
-
-    @Test
-    @Ignore("unstable")
->>>>>>> 65591484
     public void testGlossaryTerms() {
         /*
           Searching for "ReturnRate" should return all tables that have the glossary term applied before
@@ -121,12 +99,25 @@
         assertTrue(fourthResultMatchedFields.toString().contains("ReturnRate"));
     }
 
-<<<<<<< HEAD
+    @Test
+    public void testNameMatchPartiallyQualified() {
+        /*
+          Searching for "analytics.pet_details" (partially qualified) should return the fully qualified table
+          name as the first search results before any others
+         */
+        assertNotNull(searchService);
+        SearchResult searchResult = searchAcrossEntities(searchService, "analytics.pet_details", SEARCHABLE_LONGTAIL_ENTITIES);
+        assertTrue(searchResult.getEntities().size() >= 2);
+        Urn firstResultUrn = searchResult.getEntities().get(0).getEntity();
+        Urn secondResultUrn = searchResult.getEntities().get(1).getEntity();
+
+        assertTrue(firstResultUrn.toString().contains("snowflake,long_tail_companions.analytics.pet_details"));
+        assertTrue(secondResultUrn.toString().contains("dbt,long_tail_companions.analytics.pet_details"));
+    }
+
     /**
-     *
-     * The test below should be added back in as improvements are made to search,
-     * via the linked tickets.
-     *
+     * Tests that should pass but do not yet can be added below here, with the following annotation:
+     * @Test(enabled = false)
      **/
 
     // TODO: enable once PRD-505 is complete
@@ -175,29 +166,4 @@
         assertTrue(firstResultScore > secondResultScore);
     }
 
-    // TODO: enable once PFP-481 is complete
-    @Test(enabled = false)
-=======
-    @Test
->>>>>>> 65591484
-    public void testNameMatchPartiallyQualified() {
-        /*
-          Searching for "analytics.pet_details" (partially qualified) should return the fully qualified table
-          name as the first search results before any others
-         */
-        assertNotNull(searchService);
-        SearchResult searchResult = searchAcrossEntities(searchService, "analytics.pet_details", SEARCHABLE_LONGTAIL_ENTITIES);
-        assertTrue(searchResult.getEntities().size() >= 2);
-        Urn firstResultUrn = searchResult.getEntities().get(0).getEntity();
-        Urn secondResultUrn = searchResult.getEntities().get(1).getEntity();
-
-        assertTrue(firstResultUrn.toString().contains("snowflake,long_tail_companions.analytics.pet_details"));
-        assertTrue(secondResultUrn.toString().contains("dbt,long_tail_companions.analytics.pet_details"));
-    }
-
-    /*
-     * Tests that should pass but do not yet can be added below here, with the following annotation:
-     * @Test(enabled = false)
-     **/
-
 }