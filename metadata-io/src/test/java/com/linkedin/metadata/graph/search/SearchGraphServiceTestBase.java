--- conflicted
+++ resolved
@@ -336,42 +336,12 @@
         Arrays.asList(
             // One upstream edge
             new Edge(
-<<<<<<< HEAD
-                dataset2Urn,
-                dataset1Urn,
-                downstreamOf,
-                initialTime,
-                null,
-                initialTime,
-                null,
-                null),
-            // Two downstream
-            new Edge(
-                dataset3Urn,
-                dataset2Urn,
-                downstreamOf,
-                initialTime,
-                null,
-                initialTime,
-                null,
-                null),
-            new Edge(
-                dataset4Urn,
-                dataset2Urn,
-                downstreamOf,
-                initialTime,
-                null,
-                initialTime,
-                null,
-                null),
-=======
                 dataset2Urn, dataset1Urn, downstreamOf, initialTime, null, initialTime, null, null),
             // Two downstream
             new Edge(
                 dataset3Urn, dataset2Urn, downstreamOf, initialTime, null, initialTime, null, null),
             new Edge(
                 dataset4Urn, dataset2Urn, downstreamOf, initialTime, null, initialTime, null, null),
->>>>>>> 9a0a53bb
             // One with null values, should always be returned
             new Edge(dataset5Urn, dataset2Urn, downstreamOf, null, null, null, null, null));
 
@@ -407,18 +377,7 @@
     edges =
         Arrays.asList(
             new Edge(
-<<<<<<< HEAD
-                dataset2Urn,
-                dataset1Urn,
-                downstreamOf,
-                initialTime,
-                null,
-                updatedTime,
-                null,
-                null),
-=======
                 dataset2Urn, dataset1Urn, downstreamOf, initialTime, null, updatedTime, null, null),
->>>>>>> 9a0a53bb
             new Edge(
                 dataset3Urn,
                 dataset2Urn,
@@ -514,14 +473,11 @@
 
   private EntityLineageResult getUpstreamLineage(Urn urn, Long startTime, Long endTime, int count) {
     return getLineage(urn, LineageDirection.UPSTREAM, startTime, endTime, count, null);
-<<<<<<< HEAD
-=======
   }
 
   private EntityLineageResult getUpstreamLineage(
       Urn urn, Long startTime, Long endTime, int count, int exploreLimit) {
     return getLineage(urn, LineageDirection.UPSTREAM, startTime, endTime, count, exploreLimit);
->>>>>>> 9a0a53bb
   }
 
   private EntityLineageResult getUpstreamLineage(Urn urn, Long startTime, Long endTime, int count, int exploreLimit) {
@@ -537,11 +493,7 @@
    * @return The Downstream lineage for urn from the window from startTime to endTime
    */
   private EntityLineageResult getDownstreamLineage(Urn urn, Long startTime, Long endTime) {
-<<<<<<< HEAD
-      return getLineage(urn, LineageDirection.DOWNSTREAM, startTime, endTime, 0, null);
-=======
     return getLineage(urn, LineageDirection.DOWNSTREAM, startTime, endTime, 0, null);
->>>>>>> 9a0a53bb
   }
 
   /**
