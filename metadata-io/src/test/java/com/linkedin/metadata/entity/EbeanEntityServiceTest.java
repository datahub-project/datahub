--- conflicted
+++ resolved
@@ -23,21 +23,16 @@
 import com.linkedin.metadata.entity.ebean.EbeanUtils;
 import com.linkedin.metadata.event.EntityEventProducer;
 import com.linkedin.metadata.key.CorpUserKey;
-<<<<<<< HEAD
 import com.linkedin.metadata.models.registry.ConfigEntityRegistry;
 import com.linkedin.metadata.models.registry.EntityRegistry;
 import com.linkedin.metadata.models.registry.MergedEntityRegistry;
+import com.linkedin.metadata.run.AspectRowSummary;
 import com.linkedin.metadata.snapshot.CorpUserSnapshot;
 import com.linkedin.metadata.snapshot.Snapshot;
 import com.linkedin.mxe.GenericAspect;
+import com.linkedin.mxe.MetadataAuditOperation;
 import com.linkedin.mxe.MetadataChangeProposal;
-=======
-import com.linkedin.metadata.run.AspectRowSummary;
-import com.linkedin.metadata.snapshot.CorpUserSnapshot;
-import com.linkedin.metadata.snapshot.Snapshot;
-import com.linkedin.mxe.MetadataAuditOperation;
 import com.linkedin.mxe.SystemMetadata;
->>>>>>> aa253f5b
 import io.ebean.EbeanServer;
 import io.ebean.EbeanServerFactory;
 import io.ebean.config.ServerConfig;
@@ -129,21 +124,11 @@
         readEntity.getValue().getCorpUserSnapshot().getAspects().get(1)));
     CorpUserKey expectedKey = new CorpUserKey();
     expectedKey.setUsername("test");
-<<<<<<< HEAD
     assertTrue(DataTemplateUtil.areEqual(expectedKey,
         readEntity.getValue().getCorpUserSnapshot().getAspects().get(0).getCorpUserKey())); // Key + Info aspect.
 
-    verify(_mockProducer, times(1)).produceMetadataAuditEvent(Mockito.eq(entityUrn), Mockito.eq(null), Mockito.any());
-=======
-    assertTrue(DataTemplateUtil.areEqual(
-        expectedKey,
-        readEntity.getValue().getCorpUserSnapshot().getAspects().get(0).getCorpUserKey()
-    )); // Key + Info aspect.
-
-    verify(_mockProducer, times(2)).produceMetadataAuditEvent(
-        Mockito.eq(entityUrn),
-        Mockito.eq(null),
-        Mockito.any(), Mockito.any(), Mockito.any(), Mockito.eq(MetadataAuditOperation.UPDATE));
+    verify(_mockProducer, times(2)).produceMetadataAuditEvent(Mockito.eq(entityUrn), Mockito.eq(null), Mockito.any(),
+        Mockito.any(), Mockito.any(), Mockito.eq(MetadataAuditOperation.UPDATE));
     verifyNoMoreInteractions(_mockProducer);
   }
 
@@ -165,21 +150,15 @@
 
     // 3. Compare Entity Objects
     assertEquals(2, readEntity.getValue().getCorpUserSnapshot().getAspects().size()); // Key + Info aspect.
-    assertTrue(DataTemplateUtil.areEqual(
-        writeEntity.getValue().getCorpUserSnapshot().getAspects().get(0),
+    assertTrue(DataTemplateUtil.areEqual(writeEntity.getValue().getCorpUserSnapshot().getAspects().get(0),
         readEntity.getValue().getCorpUserSnapshot().getAspects().get(1)));
     CorpUserKey expectedKey = new CorpUserKey();
     expectedKey.setUsername("test");
-    assertTrue(DataTemplateUtil.areEqual(
-        expectedKey,
-        readEntity.getValue().getCorpUserSnapshot().getAspects().get(0).getCorpUserKey()
-    )); // Key + Info aspect.
-
-    verify(_mockProducer, times(2)).produceMetadataAuditEvent(
-        Mockito.eq(entityUrn),
-        Mockito.eq(null),
-        Mockito.any(), Mockito.any(), Mockito.any(), Mockito.eq(MetadataAuditOperation.UPDATE));
->>>>>>> aa253f5b
+    assertTrue(DataTemplateUtil.areEqual(expectedKey,
+        readEntity.getValue().getCorpUserSnapshot().getAspects().get(0).getCorpUserKey())); // Key + Info aspect.
+
+    verify(_mockProducer, times(2)).produceMetadataAuditEvent(Mockito.eq(entityUrn), Mockito.eq(null), Mockito.any(),
+        Mockito.any(), Mockito.any(), Mockito.eq(MetadataAuditOperation.UPDATE));
     verifyNoMoreInteractions(_mockProducer);
   }
 
@@ -201,8 +180,7 @@
     metadata2.setRunId("run-123");
 
     // 1. Ingest Entities
-    _entityService.ingestEntities(ImmutableList.of(writeEntity1, writeEntity2),
-        TEST_AUDIT_STAMP,
+    _entityService.ingestEntities(ImmutableList.of(writeEntity1, writeEntity2), TEST_AUDIT_STAMP,
         ImmutableList.of(metadata1, metadata2));
 
     // 2. Retrieve Entities
@@ -231,21 +209,11 @@
     assertTrue(DataTemplateUtil.areEqual(expectedKey2,
         readEntity2.getValue().getCorpUserSnapshot().getAspects().get(0).getCorpUserKey())); // Key + Info aspect.
 
-<<<<<<< HEAD
-    verify(_mockProducer, times(1)).produceMetadataAuditEvent(Mockito.eq(entityUrn1), Mockito.eq(null), Mockito.any());
-
-    verify(_mockProducer, times(1)).produceMetadataAuditEvent(Mockito.eq(entityUrn2), Mockito.eq(null), Mockito.any());
-=======
-    verify(_mockProducer, times(2)).produceMetadataAuditEvent(
-        Mockito.eq(entityUrn1),
-        Mockito.eq(null),
-        Mockito.any(), Mockito.any(), Mockito.any(), Mockito.eq(MetadataAuditOperation.UPDATE));
-
-    verify(_mockProducer, times(2)).produceMetadataAuditEvent(
-        Mockito.eq(entityUrn2),
-        Mockito.eq(null),
-        Mockito.any(), Mockito.any(), Mockito.any(), Mockito.eq(MetadataAuditOperation.UPDATE));
->>>>>>> aa253f5b
+    verify(_mockProducer, times(2)).produceMetadataAuditEvent(Mockito.eq(entityUrn1), Mockito.eq(null), Mockito.any(),
+        Mockito.any(), Mockito.any(), Mockito.eq(MetadataAuditOperation.UPDATE));
+
+    verify(_mockProducer, times(2)).produceMetadataAuditEvent(Mockito.eq(entityUrn2), Mockito.eq(null), Mockito.any(),
+        Mockito.any(), Mockito.any(), Mockito.eq(MetadataAuditOperation.UPDATE));
 
     verifyNoMoreInteractions(_mockProducer);
   }
@@ -284,20 +252,11 @@
     assertTrue(DataTemplateUtil.areEqual(EbeanUtils.parseSystemMetadata(readEbean2.getSystemMetadata()), metadata2));
     assertTrue(DataTemplateUtil.areEqual(EbeanUtils.parseSystemMetadata(readEbean1.getSystemMetadata()), metadata1));
 
-<<<<<<< HEAD
-    verify(_mockProducer, times(1)).produceMetadataAuditEvent(Mockito.eq(entityUrn), Mockito.eq(null), Mockito.any());
-
-    verify(_mockProducer, times(1)).produceMetadataAuditEvent(Mockito.eq(entityUrn), Mockito.notNull(), Mockito.any());
-=======
-    verify(_mockProducer, times(1)).produceMetadataAuditEvent(
-        Mockito.eq(entityUrn),
-        Mockito.eq(null),
-        Mockito.any(), Mockito.any(), Mockito.any(), Mockito.eq(MetadataAuditOperation.UPDATE));
-
-    verify(_mockProducer, times(1)).produceMetadataAuditEvent(
-        Mockito.eq(entityUrn),
-        Mockito.notNull(),
-        Mockito.any(), Mockito.any(), Mockito.any(), Mockito.eq(MetadataAuditOperation.UPDATE));
+    verify(_mockProducer, times(1)).produceMetadataAuditEvent(Mockito.eq(entityUrn), Mockito.eq(null), Mockito.any(),
+        Mockito.any(), Mockito.any(), Mockito.eq(MetadataAuditOperation.UPDATE));
+
+    verify(_mockProducer, times(1)).produceMetadataAuditEvent(Mockito.eq(entityUrn), Mockito.notNull(), Mockito.any(),
+        Mockito.any(), Mockito.any(), Mockito.eq(MetadataAuditOperation.UPDATE));
 
     verifyNoMoreInteractions(_mockProducer);
   }
@@ -341,16 +300,11 @@
 
     assertTrue(DataTemplateUtil.areEqual(EbeanUtils.parseSystemMetadata(readEbean2.getSystemMetadata()), metadata3));
 
-    verify(_mockProducer, times(1)).produceMetadataAuditEvent(
-        Mockito.eq(entityUrn),
-        Mockito.eq(null),
-        Mockito.any(), Mockito.any(), Mockito.any(), Mockito.eq(MetadataAuditOperation.UPDATE));
-
-    verify(_mockProducer, times(0)).produceMetadataAuditEvent(
-        Mockito.eq(entityUrn),
-        Mockito.notNull(),
-        Mockito.any(), Mockito.any(), Mockito.any(), Mockito.eq(MetadataAuditOperation.UPDATE));
->>>>>>> aa253f5b
+    verify(_mockProducer, times(1)).produceMetadataAuditEvent(Mockito.eq(entityUrn), Mockito.eq(null), Mockito.any(),
+        Mockito.any(), Mockito.any(), Mockito.eq(MetadataAuditOperation.UPDATE));
+
+    verify(_mockProducer, times(0)).produceMetadataAuditEvent(Mockito.eq(entityUrn), Mockito.notNull(), Mockito.any(),
+        Mockito.any(), Mockito.any(), Mockito.eq(MetadataAuditOperation.UPDATE));
 
     verifyNoMoreInteractions(_mockProducer);
   }
@@ -429,14 +383,8 @@
     _entityService.updateAspect(entityUrn, aspectName, writeAspect, TEST_AUDIT_STAMP, 1, true);
     RecordTemplate readAspect1 = _entityService.getAspect(entityUrn, aspectName, 1);
     assertTrue(DataTemplateUtil.areEqual(writeAspect, readAspect1));
-<<<<<<< HEAD
-    verify(_mockProducer, times(1)).produceMetadataAuditEvent(Mockito.eq(entityUrn), Mockito.eq(null), Mockito.any());
-=======
-    verify(_mockProducer, times(1)).produceMetadataAuditEvent(
-        Mockito.eq(entityUrn),
-        Mockito.eq(null),
-        Mockito.any(), Mockito.any(), Mockito.any(), Mockito.eq(MetadataAuditOperation.UPDATE));
->>>>>>> aa253f5b
+    verify(_mockProducer, times(1)).produceMetadataAuditEvent(Mockito.eq(entityUrn), Mockito.eq(null), Mockito.any(),
+        Mockito.any(), Mockito.any(), Mockito.eq(MetadataAuditOperation.UPDATE));
     // Ingest CorpUserInfo Aspect #2
     writeAspect.setEmail("newemail@test.com");
 
@@ -466,14 +414,8 @@
 
     VersionedAspect readAspect1 = _entityService.getVersionedAspect(entityUrn, aspectName, 1);
     assertTrue(DataTemplateUtil.areEqual(writtenVersionedAspect, readAspect1));
-<<<<<<< HEAD
-    verify(_mockProducer, times(1)).produceMetadataAuditEvent(Mockito.eq(entityUrn), Mockito.eq(null), Mockito.any());
-=======
-    verify(_mockProducer, times(1)).produceMetadataAuditEvent(
-        Mockito.eq(entityUrn),
-        Mockito.eq(null),
-        Mockito.any(), Mockito.any(), Mockito.any(), Mockito.eq(MetadataAuditOperation.UPDATE));
->>>>>>> aa253f5b
+    verify(_mockProducer, times(1)).produceMetadataAuditEvent(Mockito.eq(entityUrn), Mockito.eq(null), Mockito.any(),
+        Mockito.any(), Mockito.any(), Mockito.eq(MetadataAuditOperation.UPDATE));
 
     VersionedAspect readAspect2 = _entityService.getVersionedAspect(entityUrn, aspectName, -1);
     assertTrue(DataTemplateUtil.areEqual(writtenVersionedAspect, readAspect2));
@@ -504,11 +446,9 @@
     CorpUserInfo writeAspect1 = createCorpUserInfo("email@test.com");
     _entityService.ingestAspect(entityUrn1, aspectName, writeAspect1, TEST_AUDIT_STAMP, metadata1);
 
-
     // Ingest CorpUserInfo Aspect #2
     CorpUserInfo writeAspect2 = createCorpUserInfo("email2@test.com");
     _entityService.ingestAspect(entityUrn2, aspectName, writeAspect2, TEST_AUDIT_STAMP, metadata1);
-
 
     // Ingest CorpUserInfo Aspect #3
     CorpUserInfo writeAspect3 = createCorpUserInfo("email3@test.com");
@@ -624,11 +564,9 @@
     RecordTemplate writeKey1 = _entityService.buildKeyAspect(entityUrn1);
     _entityService.ingestAspect(entityUrn1, keyAspectName, writeKey1, TEST_AUDIT_STAMP, metadata1);
 
-
     // Ingest CorpUserInfo Aspect #2
     CorpUserInfo writeAspect2 = createCorpUserInfo("email2@test.com");
     _entityService.ingestAspect(entityUrn2, aspectName, writeAspect2, TEST_AUDIT_STAMP, metadata1);
-
 
     // Ingest CorpUserInfo Aspect #3
     CorpUserInfo writeAspect3 = createCorpUserInfo("email3@test.com");
@@ -646,7 +584,6 @@
 
     // this should delete all related aspects
     _entityService.deleteUrn(Urn.createFromString("urn:li:corpuser:test1"));
-
 
     // assert the new most recent aspect is null
     RecordTemplate readNewRecentAspect = _entityService.getAspect(entityUrn1, aspectName, 0);
