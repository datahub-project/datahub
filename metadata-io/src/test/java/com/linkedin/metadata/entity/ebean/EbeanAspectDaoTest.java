--- conflicted
+++ resolved
@@ -46,11 +46,8 @@
 public class EbeanAspectDaoTest {
 
   private EbeanAspectDao testDao;
-<<<<<<< HEAD
   private OperationContext opContext = TestOperationContexts.systemContextNoValidate();
-=======
   private Database server;
->>>>>>> c50bc847
 
   @BeforeMethod
   public void setupTest() {
