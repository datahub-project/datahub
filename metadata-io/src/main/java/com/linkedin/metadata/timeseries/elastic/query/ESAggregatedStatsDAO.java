package com.linkedin.metadata.timeseries.elastic.query;

import com.google.common.collect.ImmutableList;
import com.linkedin.data.schema.DataSchema;
import com.linkedin.data.template.StringArray;
import com.linkedin.data.template.StringArrayArray;
import com.linkedin.metadata.dao.exception.ESQueryException;
import com.linkedin.metadata.models.AspectSpec;
import com.linkedin.metadata.models.EntitySpec;
import com.linkedin.metadata.models.TimeseriesFieldCollectionSpec;
import com.linkedin.metadata.models.TimeseriesFieldSpec;
import com.linkedin.metadata.models.registry.EntityRegistry;
import com.linkedin.metadata.query.filter.Filter;
import com.linkedin.metadata.search.utils.ESUtils;
import com.linkedin.metadata.utils.elasticsearch.IndexConvention;
import com.linkedin.timeseries.AggregationSpec;
import com.linkedin.timeseries.GenericTable;
import com.linkedin.timeseries.GroupingBucket;
import com.linkedin.timeseries.GroupingBucketType;
import com.linkedin.timeseries.TimeWindowSize;
import java.time.ZonedDateTime;
import java.util.ArrayList;
import java.util.Arrays;
import java.util.List;
import java.util.Stack;
import java.util.stream.Collectors;
import java.util.stream.Stream;
import javax.annotation.Nonnull;
import javax.annotation.Nullable;
import lombok.extern.slf4j.Slf4j;
import org.elasticsearch.action.search.SearchRequest;
import org.elasticsearch.action.search.SearchResponse;
import org.elasticsearch.client.RequestOptions;
import org.elasticsearch.client.RestHighLevelClient;
import org.elasticsearch.index.query.BoolQueryBuilder;
import org.elasticsearch.search.aggregations.AggregationBuilder;
import org.elasticsearch.search.aggregations.AggregationBuilders;
import org.elasticsearch.search.aggregations.Aggregations;
import org.elasticsearch.search.aggregations.BucketOrder;
import org.elasticsearch.search.aggregations.PipelineAggregatorBuilders;
import org.elasticsearch.search.aggregations.bucket.MultiBucketsAggregation;
import org.elasticsearch.search.aggregations.bucket.filter.ParsedFilter;
import org.elasticsearch.search.aggregations.bucket.histogram.DateHistogramInterval;
import org.elasticsearch.search.aggregations.metrics.ParsedCardinality;
import org.elasticsearch.search.aggregations.metrics.ParsedSum;
import org.elasticsearch.search.aggregations.pipeline.MaxBucketPipelineAggregationBuilder;
import org.elasticsearch.search.aggregations.pipeline.ParsedBucketMetricValue;
import org.elasticsearch.search.builder.SearchSourceBuilder;


@Slf4j
public class ESAggregatedStatsDAO {
  private static final String ES_FILTERED_STATS = "filtered_stats";
  private static final String ES_AGGREGATION_PREFIX = "agg_";
  private static final String ES_TERMS_AGGREGATION_PREFIX = "terms_";
  private static final String ES_MAX_AGGREGATION_PREFIX = "max_";
  private static final String ES_FIELD_TIMESTAMP = "timestampMillis";
  private static final String ES_FIELD_URN = "urn";
  private static final String ES_AGG_TIMESTAMP = ES_AGGREGATION_PREFIX + ES_FIELD_TIMESTAMP;
  private static final String ES_AGG_MAX_TIMESTAMP =
      ES_AGGREGATION_PREFIX + ES_MAX_AGGREGATION_PREFIX + ES_FIELD_TIMESTAMP;
  private static final int MAX_TERM_BUCKETS = 24 * 60; // minutes in a day.

  private final IndexConvention _indexConvention;
  private final RestHighLevelClient _searchClient;
  private final EntityRegistry _entityRegistry;

  public ESAggregatedStatsDAO(@Nonnull IndexConvention indexConvention, @Nonnull RestHighLevelClient searchClient,
      @Nonnull EntityRegistry entityRegistry) {
    _indexConvention = indexConvention;
    _searchClient = searchClient;
    _entityRegistry = entityRegistry;
  }

  private static String toEsAggName(final String aggName) {
    return aggName.replace(".", "_");
  }

  private static String getAggregationSpecAggESName(final AggregationSpec aggregationSpec) {
    return toEsAggName(getAggregationSpecAggDisplayName(aggregationSpec));
  }

  private static String getAggregationSpecAggDisplayName(final AggregationSpec aggregationSpec) {
    String prefix;
    switch (aggregationSpec.getAggregationType()) {
      case LATEST:
        prefix = "latest_";
        break;
      case SUM:
        prefix = "sum_";
        break;
      case CARDINALITY:
        prefix = "cardinality_";
        break;
      default:
        throw new IllegalArgumentException("Unknown AggregationSpec type" + aggregationSpec.getAggregationType());
    }
    return prefix + aggregationSpec.getFieldPath();
  }

  private static String getGroupingBucketAggName(final GroupingBucket groupingBucket) {
    if (groupingBucket.getType() == GroupingBucketType.DATE_GROUPING_BUCKET) {
      return toEsAggName(ES_AGGREGATION_PREFIX + groupingBucket.getKey());
    }
    return toEsAggName(ES_AGGREGATION_PREFIX + ES_TERMS_AGGREGATION_PREFIX + groupingBucket.getKey());
  }

  private static void rowGenHelper(final Aggregations lowestAggs, final int curLevel, final int lastLevel,
      final List<StringArray> rows, final Stack<String> row, final ImmutableList<GroupingBucket> groupingBuckets,
      final ImmutableList<AggregationSpec> aggregationSpecs, AspectSpec aspectSpec) {
    if (curLevel == lastLevel) {
      // (Base-case): We are at the lowest level of nested bucket aggregations.
      // Append member aggregation values to the row and add the row to the output.
      for (AggregationSpec aggregationSpec : aggregationSpecs) {
        String value = extractAggregationValue(lowestAggs, aspectSpec, aggregationSpec);
        row.push(value);
      }
      // We have a full row now. Append it to the output.
      rows.add(new StringArray(row));
      // prepare for next recursion.
      for (int i = 0; i < aggregationSpecs.size(); ++i) {
        row.pop();
      }
    } else if (curLevel < lastLevel) {
      //(Recursive-case): We are still processing the nested group-by multi-bucket aggregations.
      // For each bucket, add the key to the row and recurse-down for full row construction.
      GroupingBucket curGroupingBucket = groupingBuckets.get(curLevel);
      String curGroupingBucketAggName = getGroupingBucketAggName(curGroupingBucket);
      MultiBucketsAggregation nestedMBAgg = lowestAggs.get(curGroupingBucketAggName);
      for (MultiBucketsAggregation.Bucket b : nestedMBAgg.getBuckets()) {
        if (curGroupingBucket.getType() == GroupingBucketType.DATE_GROUPING_BUCKET) {
          long curDateValue = ((ZonedDateTime) b.getKey()).toInstant().toEpochMilli();
          row.push(String.valueOf(curDateValue));
        } else {
          row.push(b.getKeyAsString());
        }
        // Recurse down
        rowGenHelper(b.getAggregations(), curLevel + 1, lastLevel, rows, row, groupingBuckets, aggregationSpecs,
            aspectSpec);
        // Remove the row value we have added for this level.
        row.pop();
      }
    } else {
      throw new IllegalArgumentException("curLevel:" + curLevel + "> lastLevel:" + lastLevel);
    }
  }

  private static DateHistogramInterval getHistogramInterval(TimeWindowSize timeWindowSize) {
    int multiple = timeWindowSize.getMultiple();
    switch (timeWindowSize.getUnit()) {
      case MINUTE:
        return DateHistogramInterval.minutes(multiple);
      case HOUR:
        return DateHistogramInterval.hours(multiple);
      case WEEK:
        return DateHistogramInterval.weeks(multiple);
      case DAY:
        return DateHistogramInterval.days(multiple);
      case MONTH:
        return new DateHistogramInterval(multiple + "M");
      case QUARTER:
        return new DateHistogramInterval(multiple + "q");
      case YEAR:
        return new DateHistogramInterval(multiple + "y");
      default:
        throw new IllegalArgumentException(
            "Unknown date grouping bucking time window size unit: " + timeWindowSize.getUnit());
    }
  }

  private static DataSchema.Type getTimeseriesFieldType(AspectSpec aspectSpec, String fieldPath) {
    if (fieldPath.equals(ES_FIELD_TIMESTAMP)) {
      return DataSchema.Type.LONG;
    }
<<<<<<< HEAD
    if (fieldPath.equals(ES_FIELD_URN)) {
      return DataSchema.Type.STRING;
    }
=======
    /* TODO: Remove if not needed after merge.
    if (fieldPath.equals(MappingsBuilder.EVENT_GRANULARITY)) {
      return DataSchema.Type.RECORD;
    }
    */
>>>>>>> 77e3641a
    String[] memberParts = fieldPath.split("\\.");
    if (memberParts.length == 1) {
      // Search in the timeseriesFieldSpecs.
      TimeseriesFieldSpec timeseriesFieldSpec = aspectSpec.getTimeseriesFieldSpecMap().get(memberParts[0]);
      if (timeseriesFieldSpec != null) {
        return timeseriesFieldSpec.getPegasusSchema().getType();
      }
      // Could be the collection itself.
      TimeseriesFieldCollectionSpec timeseriesFieldCollectionSpec =
          aspectSpec.getTimeseriesFieldCollectionSpecMap().get(memberParts[0]);
      if (timeseriesFieldCollectionSpec != null) {
        return timeseriesFieldCollectionSpec.getPegasusSchema().getType();
      }
    } else if (memberParts.length == 2) {
      // This is either a collection key/stat.
      TimeseriesFieldCollectionSpec timeseriesFieldCollectionSpec =
          aspectSpec.getTimeseriesFieldCollectionSpecMap().get(memberParts[0]);
      if (timeseriesFieldCollectionSpec != null) {
        if (timeseriesFieldCollectionSpec.getTimeseriesFieldCollectionAnnotation().getKey().equals(memberParts[1])) {
          // Matched against the collection stat key.
          return DataSchema.Type.STRING;
        }
        TimeseriesFieldSpec tsFieldSpec = timeseriesFieldCollectionSpec.getTimeseriesFieldSpecMap().get(memberParts[1]);
        if (tsFieldSpec != null) {
          // Matched against a collection stat field.
          return tsFieldSpec.getPegasusSchema().getType();
        }
      }
    }
    throw new IllegalArgumentException("Unknown TimeseriesField or TimeseriesFieldCollection: " + fieldPath);
  }

  private static DataSchema.Type getGroupingBucketKeyType(@Nonnull AspectSpec aspectSpec,
      @Nonnull GroupingBucket groupingBucket) {
    return getTimeseriesFieldType(aspectSpec, groupingBucket.getKey());
  }

  private static DataSchema.Type getAggregationSpecMemberType(@Nonnull AspectSpec aspectSpec,
      @Nonnull AggregationSpec aggregationSpec) {
    return getTimeseriesFieldType(aspectSpec, aggregationSpec.getFieldPath());
  }

  private static List<String> genColumnNames(GroupingBucket[] groupingBuckets, AggregationSpec[] aggregationSpecs) {
    List<String> groupingBucketNames = Arrays.stream(groupingBuckets).map(t -> t.getKey()).collect(Collectors.toList());

    List<String> aggregationNames = Arrays.stream(aggregationSpecs)
        .map(ESAggregatedStatsDAO::getAggregationSpecAggDisplayName)
        .collect(Collectors.toList());

    List<String> columnNames =
        Stream.concat(groupingBucketNames.stream(), aggregationNames.stream()).collect(Collectors.toList());
    return columnNames;
  }

  private static List<String> genColumnTypes(AspectSpec aspectSpec, GroupingBucket[] groupingBuckets,
      AggregationSpec[] aggregationSpecs) {
    List<String> columnTypes = new ArrayList<>();
    for (GroupingBucket g : groupingBuckets) {
      DataSchema.Type type = getGroupingBucketKeyType(aspectSpec, g);
      String typeStr;
      switch (type) {
        case INT:
        case LONG:
        case DOUBLE:
        case FLOAT:
          typeStr = type.toString().toLowerCase();
          break;
        default:
          // All non-numeric are string types for grouping fields.
          typeStr = "string";
          break;
      }
      columnTypes.add(typeStr);
    }

    for (AggregationSpec aggregationSpec : aggregationSpecs) {
      DataSchema.Type memberType = getAggregationSpecMemberType(aspectSpec, aggregationSpec);
      switch (aggregationSpec.getAggregationType()) {
        case LATEST:
          // same as underlying type
          columnTypes.add(memberType.toString().toLowerCase());
          break;
        case SUM:
          // always a double
          columnTypes.add("double");
          break;
        case CARDINALITY:
          // always a long
          columnTypes.add("long");
          break;
        default:
          throw new IllegalArgumentException(
              "Type generation not yet supported for aggregation type: " + aggregationSpec.getAggregationType());
      }
    }
    return columnTypes;
  }

  private static String extractAggregationValue(@Nonnull final Aggregations aggregations,
      @Nonnull final AspectSpec aspectSpec, @Nonnull final AggregationSpec aggregationSpec) {
    String memberAggName = getAggregationSpecAggESName(aggregationSpec);
    Object memberAgg = aggregations.get(memberAggName);
    DataSchema.Type memberType = getAggregationSpecMemberType(aspectSpec, aggregationSpec);
    String defaultValue = "NULL";
    if (memberAgg instanceof ParsedBucketMetricValue) {
      String[] values = ((ParsedBucketMetricValue) memberAgg).keys();
      if (values.length > 0) {
        return values[0];
      }
    } else if (memberAgg instanceof ParsedSum) {
      // Underling integral type.
      switch (memberType) {
        case INT:
        case LONG:
          return String.valueOf((long) ((ParsedSum) memberAgg).getValue());
        case DOUBLE:
        case FLOAT:
          return String.valueOf(((ParsedSum) memberAgg).getValue());
        default:
          throw new IllegalArgumentException("Unexpected type encountered for sum aggregation: " + memberType);
      }
    } else if (memberAgg instanceof ParsedCardinality) {
      // This will always be a long value as string.
      return String.valueOf(((ParsedCardinality) memberAgg).getValue());
    } else {
      throw new UnsupportedOperationException("Member aggregations other than latest and sum not supported yet.");
    }
    return defaultValue;
  }

  private AspectSpec getTimeseriesAspectSpec(@Nonnull String entityName, @Nonnull String aspectName) {
    EntitySpec entitySpec = _entityRegistry.getEntitySpec(entityName);
    AspectSpec aspectSpec = entitySpec.getAspectSpec(aspectName);
    if (aspectSpec == null) {
      new IllegalArgumentException(String.format("Unrecognized aspect name {} for entity {}", aspectName, entityName));
    } else if (!aspectSpec.isTimeseries()) {
      new IllegalArgumentException(
          String.format("aspect name {} for entity {} is not a timeseries aspect", aspectName, entityName));
    }

    return aspectSpec;
  }

  /**
   * Get the aggregated metrics for the given dataset or column from a time series aspect.
   */
  @Nonnull
  public GenericTable getAggregatedStats(@Nonnull String entityName, @Nonnull String aspectName,
      @Nonnull AggregationSpec[] aggregationSpecs, @Nullable Filter filter,
      @Nullable GroupingBucket[] groupingBuckets) {

    // Setup the filter query builder using the input filter provided.
    final BoolQueryBuilder filterQueryBuilder = ESUtils.buildFilterQuery(filter);
    // Create the high-level aggregation builder with the filter.
    final AggregationBuilder filteredAggBuilder = AggregationBuilders.filter(ES_FILTERED_STATS, filterQueryBuilder);

    AspectSpec aspectSpec = getTimeseriesAspectSpec(entityName, aspectName);
    // Build and attach the grouping aggregations
    final AggregationBuilder baseAggregationForMembers =
        makeGroupingAggregationBuilder(aspectSpec, filteredAggBuilder, groupingBuckets);

    // Add the aggregations for members.
    for (AggregationSpec aggregationSpec : aggregationSpecs) {
      addAggregationBuildersFromAggregationSpec(aspectSpec, baseAggregationForMembers, aggregationSpec);
    }

    final SearchSourceBuilder searchSourceBuilder = new SearchSourceBuilder();
    searchSourceBuilder.aggregation(filteredAggBuilder);

    final SearchRequest searchRequest = new SearchRequest();
    searchRequest.source(searchSourceBuilder);

    final String indexName = _indexConvention.getTimeseriesAspectIndexName(entityName, aspectName);
    searchRequest.indices(indexName);

    log.debug("Search request is: " + searchRequest);

    try {
      final SearchResponse searchResponse = _searchClient.search(searchRequest, RequestOptions.DEFAULT);
      return generateResponseFromElastic(searchResponse, groupingBuckets, aggregationSpecs, aspectSpec);
    } catch (Exception e) {
      log.error("Search query failed: " + e.getMessage());
      throw new ESQueryException("Search query failed:", e);
    }
  }

  private void addAggregationBuildersFromAggregationSpec(AspectSpec aspectSpec, AggregationBuilder baseAggregation,
      AggregationSpec aggregationSpec) {
    String fieldPath = aggregationSpec.getFieldPath();
    String esFieldName = fieldPath;

    switch (aggregationSpec.getAggregationType()) {
      case LATEST:
        // Construct the terms aggregation with a max timestamp sub-aggregation.
        String termsAggName = toEsAggName(ES_AGGREGATION_PREFIX + ES_TERMS_AGGREGATION_PREFIX + fieldPath);
        AggregationBuilder termsAgg = AggregationBuilders.terms(termsAggName)
            .field(esFieldName)
            .size(MAX_TERM_BUCKETS)
            .subAggregation(AggregationBuilders.max(ES_AGG_MAX_TIMESTAMP).field(ES_FIELD_TIMESTAMP));
        baseAggregation.subAggregation(termsAgg);
        // Construct the max_bucket pipeline aggregation
        MaxBucketPipelineAggregationBuilder maxBucketPipelineAgg =
            PipelineAggregatorBuilders.maxBucket(getAggregationSpecAggESName(aggregationSpec),
                termsAggName + ">" + ES_AGG_MAX_TIMESTAMP);
        baseAggregation.subAggregation(maxBucketPipelineAgg);
        break;
      case SUM:
        AggregationBuilder sumAgg =
            AggregationBuilders.sum(getAggregationSpecAggESName(aggregationSpec)).field(esFieldName);
        baseAggregation.subAggregation(sumAgg);
        break;
      case CARDINALITY:
        AggregationBuilder cardinalityAgg =
            AggregationBuilders.cardinality(getAggregationSpecAggESName(aggregationSpec)).field(esFieldName);
        baseAggregation.subAggregation(cardinalityAgg);
        break;
      default:
        throw new IllegalStateException("Unexpected value: " + aggregationSpec.getAggregationType());
    }
  }

  private AggregationBuilder makeGroupingAggregationBuilder(AspectSpec aspectSpec,
      AggregationBuilder baseAggregationBuilder, GroupingBucket[] groupingBuckets) {

    AggregationBuilder lastAggregationBuilder = baseAggregationBuilder;
    for (int i = 0; i < groupingBuckets.length; ++i) {
      AggregationBuilder curAggregationBuilder = null;
      GroupingBucket curGroupingBucket = groupingBuckets[i];
      if (curGroupingBucket.getType() == GroupingBucketType.DATE_GROUPING_BUCKET) {
        // Process the date grouping bucket using 'date-histogram' aggregation.
        if (!curGroupingBucket.getKey().equals(ES_FIELD_TIMESTAMP)) {
          throw new IllegalArgumentException("Date Grouping bucket is not:" + ES_FIELD_TIMESTAMP);
        }
        curAggregationBuilder = AggregationBuilders.dateHistogram(ES_AGG_TIMESTAMP)
            .field(ES_FIELD_TIMESTAMP)
            .calendarInterval(getHistogramInterval(curGroupingBucket.getTimeWindowSize()));
      } else if (curGroupingBucket.getType() == GroupingBucketType.STRING_GROUPING_BUCKET) {
        // Process the string grouping bucket using the 'terms' aggregation.
        String fieldName = curGroupingBucket.getKey();
        DataSchema.Type fieldType = getGroupingBucketKeyType(aspectSpec, curGroupingBucket);
        curAggregationBuilder = AggregationBuilders.terms(getGroupingBucketAggName(curGroupingBucket))
            .field(fieldName)
            .size(MAX_TERM_BUCKETS)
            .order(BucketOrder.aggregation("_key", true));
      }
      lastAggregationBuilder.subAggregation(curAggregationBuilder);
      lastAggregationBuilder = curAggregationBuilder;
    }

    return lastAggregationBuilder;
  }

  private GenericTable generateResponseFromElastic(SearchResponse searchResponse, GroupingBucket[] groupingBuckets,
      AggregationSpec[] aggregationSpecs, AspectSpec aspectSpec) {
    GenericTable resultTable = new GenericTable();

    // 1. Generate the column names.
    List<String> columnNames = genColumnNames(groupingBuckets, aggregationSpecs);
    resultTable.setColumnNames(new StringArray(columnNames));

    // 2. Generate the column types.
    List<String> columnTypes = genColumnTypes(aspectSpec, groupingBuckets, aggregationSpecs);
    resultTable.setColumnTypes(new StringArray(columnTypes));

    // 3. Extract and populate the table rows.
    List<StringArray> rows = new ArrayList<>();

    Aggregations aggregations = searchResponse.getAggregations();
    ParsedFilter filterAgg = aggregations.get(ES_FILTERED_STATS);
    Stack<String> rowAcc = new Stack<>();
    // 3.1 Do a DFS of the aggregation tree and generate the rows.
    rowGenHelper(filterAgg.getAggregations(), 0, groupingBuckets.length, rows, rowAcc,
        ImmutableList.copyOf(groupingBuckets), ImmutableList.copyOf(aggregationSpecs), aspectSpec);
    assert (rowAcc.isEmpty());

    resultTable.setRows(new StringArrayArray(rows));
    return resultTable;
  }
}<|MERGE_RESOLUTION|>--- conflicted
+++ resolved
@@ -172,17 +172,10 @@
     if (fieldPath.equals(ES_FIELD_TIMESTAMP)) {
       return DataSchema.Type.LONG;
     }
-<<<<<<< HEAD
+    // Why is this not in OSS?
     if (fieldPath.equals(ES_FIELD_URN)) {
       return DataSchema.Type.STRING;
     }
-=======
-    /* TODO: Remove if not needed after merge.
-    if (fieldPath.equals(MappingsBuilder.EVENT_GRANULARITY)) {
-      return DataSchema.Type.RECORD;
-    }
-    */
->>>>>>> 77e3641a
     String[] memberParts = fieldPath.split("\\.");
     if (memberParts.length == 1) {
       // Search in the timeseriesFieldSpecs.
