--- conflicted
+++ resolved
@@ -234,18 +234,13 @@
     return _defaultQueryFieldNames.stream().filter(matchedField::startsWith).findFirst();
   }
 
-<<<<<<< HEAD
   private double hasOwners(@Nonnull SearchHit searchHit) {
     return ((Boolean) searchHit.getSourceAsMap().getOrDefault("hasOwners", false)) ? 1 : 0;
   }
 
   private Map<String, Double> extractFeatures(@Nonnull SearchHit searchHit) {
-    return ImmutableMap.of(Features.Name.ELASTICSEARCH_SCORE.toString(), (double) searchHit.getScore(),
+    return ImmutableMap.of(Features.Name.SEARCH_BACKEND_SCORE.toString(), (double) searchHit.getScore(),
         Features.Name.HAS_OWNERS.toString(), hasOwners(searchHit));
-=======
-  private Map<String, Double> extractFeatures(@Nonnull SearchHit searchHit) {
-    return ImmutableMap.of(Features.Name.SEARCH_BACKEND_SCORE.toString(), (double) searchHit.getScore());
->>>>>>> d0548408
   }
 
   private SearchEntity getResult(@Nonnull SearchHit hit) {
