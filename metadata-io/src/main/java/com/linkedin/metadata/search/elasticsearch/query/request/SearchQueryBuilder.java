--- conflicted
+++ resolved
@@ -115,26 +115,14 @@
     return fields;
   }
 
-<<<<<<< HEAD
   private static Optional<QueryBuilder> getPrefixQuery(@Nonnull List<EntitySpec> entitySpecs, String query) {
     BoolQueryBuilder finalQuery =  QueryBuilders.boolQuery();
-    if (query.contains("\"")) {
-      finalQuery.should(QueryBuilders.termQuery("urn", query.replaceAll("\"", ""))
-          .boost(Float.parseFloat((String) PRIMARY_URN_SEARCH_PROPERTIES.get("boostScore")) * EXACT_MATCH_BOOST_FACTOR)
-          .queryName("urn"));
-    }
+    finalQuery.should(QueryBuilders.termQuery("urn", query.replaceAll("\"", ""))
+        .boost(Float.parseFloat((String) PRIMARY_URN_SEARCH_PROPERTIES.get("boostScore")) * EXACT_MATCH_BOOST_FACTOR)
+        .queryName("urn"));
     entitySpecs.stream()
         .map(EntitySpec::getSearchableFieldSpecs)
         .flatMap(List::stream)
-=======
-  private static Optional<QueryBuilder> getPrefixQuery(@Nonnull EntitySpec entitySpec, String query) {
-    BoolQueryBuilder finalQuery = QueryBuilders.boolQuery();
-    finalQuery.should(QueryBuilders.termQuery("urn", query.replaceAll("\"", ""))
-            .boost(Float.parseFloat((String) PRIMARY_URN_SEARCH_PROPERTIES.get("boostScore")) * EXACT_MATCH_BOOST_FACTOR)
-            .queryName("urn"));
-
-    entitySpec.getSearchableFieldSpecs().stream()
->>>>>>> 36037cf2
             .map(SearchableFieldSpec::getSearchableAnnotation)
             .filter(SearchableAnnotation::isQueryByDefault)
             .filter(SearchableAnnotation::isEnableAutocomplete) // Proxy for identifying likely exact match fields
