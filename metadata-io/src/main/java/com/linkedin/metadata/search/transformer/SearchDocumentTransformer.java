package com.linkedin.metadata.search.transformer;

import com.fasterxml.jackson.databind.JsonNode;
import com.linkedin.data.template.RecordTemplate;
import com.linkedin.metadata.extractor.FieldExtractor;
import com.linkedin.metadata.models.EntitySpec;
import com.linkedin.metadata.models.SearchableFieldSpec;
import java.util.List;
import java.util.Map;
import java.util.stream.Collectors;


public class SearchDocumentTransformer {
<<<<<<< HEAD
  public static JsonNode transform(final RecordTemplate snapshot, final EntitySpec entitySpec) {
    Map<String, List<SearchableFieldSpec>> searchableFieldSpecsPerAspect = entitySpec.getAspectSpecMap()
        .entrySet()
        .stream()
        .collect(Collectors.toMap(Map.Entry::getKey, entry -> entry.getValue().getSearchableFieldSpecs()));
    Map<SearchableFieldSpec, Object> extractedFields =
        FieldExtractor.extractFields(snapshot, searchableFieldSpecsPerAspect);
=======

  private SearchDocumentTransformer() { }

  public static JsonNode transform(final RecordTemplate snapshot) {
>>>>>>> c1d878d6
    return null;
  }
}<|MERGE_RESOLUTION|>--- conflicted
+++ resolved
@@ -11,7 +11,8 @@
 
 
 public class SearchDocumentTransformer {
-<<<<<<< HEAD
+  private SearchDocumentTransformer() { }
+
   public static JsonNode transform(final RecordTemplate snapshot, final EntitySpec entitySpec) {
     Map<String, List<SearchableFieldSpec>> searchableFieldSpecsPerAspect = entitySpec.getAspectSpecMap()
         .entrySet()
@@ -19,12 +20,6 @@
         .collect(Collectors.toMap(Map.Entry::getKey, entry -> entry.getValue().getSearchableFieldSpecs()));
     Map<SearchableFieldSpec, Object> extractedFields =
         FieldExtractor.extractFields(snapshot, searchableFieldSpecsPerAspect);
-=======
-
-  private SearchDocumentTransformer() { }
-
-  public static JsonNode transform(final RecordTemplate snapshot) {
->>>>>>> c1d878d6
     return null;
   }
 }