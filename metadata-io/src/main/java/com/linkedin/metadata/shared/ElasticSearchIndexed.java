--- conflicted
+++ resolved
@@ -28,7 +28,6 @@
   void reindexAll(Collection<Pair<Urn, StructuredPropertyDefinition>> properties)
       throws IOException;
 
-<<<<<<< HEAD
   public default void tweakReplicasAll(
       Collection<Pair<Urn, StructuredPropertyDefinition>> properties, boolean dryRun) {
     try {
@@ -39,7 +38,5 @@
       throw new RuntimeException(e);
     }
   }
-=======
-  ESIndexBuilder getIndexBuilder();
->>>>>>> 064e3618
+
 }