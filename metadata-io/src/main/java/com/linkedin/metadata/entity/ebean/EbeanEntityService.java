package com.linkedin.metadata.entity.ebean;

import com.linkedin.common.AuditStamp;
import com.linkedin.common.urn.Urn;
import com.linkedin.data.template.DataTemplateUtil;
import com.linkedin.data.template.RecordTemplate;
import com.linkedin.metadata.aspect.Aspect;
import com.linkedin.metadata.aspect.VersionedAspect;
import com.linkedin.metadata.dao.utils.RecordUtils;
import com.linkedin.metadata.entity.EntityService;
import com.linkedin.metadata.entity.ListResult;
import com.linkedin.metadata.event.EntityEventProducer;
import com.linkedin.metadata.models.registry.EntityRegistry;
import java.sql.Timestamp;
import java.util.ArrayList;
import java.util.HashMap;
import java.util.List;
import java.util.Map;
import java.util.Optional;
import java.util.Set;
import java.util.function.Function;
import java.util.stream.Collectors;
import javax.annotation.Nonnull;
import javax.annotation.Nullable;
import lombok.Value;

import static com.linkedin.metadata.entity.ebean.EbeanUtils.toAspectRecord;
import static com.linkedin.metadata.entity.ebean.EbeanUtils.toJsonAspect;


/**
 * Ebean-based implementation of {@link EntityService}, serving entity and aspect {@link RecordTemplate}s
 * based on data stored in a relational table supported by Ebean ORM.
 */
public class EbeanEntityService extends EntityService {

  private static final int DEFAULT_MAX_TRANSACTION_RETRY = 3;

  private final EbeanAspectDao _entityDao;

  private Boolean _alwaysEmitAuditEvent = false;

  public EbeanEntityService(@Nonnull final EbeanAspectDao entityDao, @Nonnull final EntityEventProducer eventProducer,
      @Nonnull final EntityRegistry entityRegistry) {
    super(eventProducer, entityRegistry);
    _entityDao = entityDao;
  }

  @Override
  @Nonnull
  public Map<Urn, List<RecordTemplate>> getLatestAspects(@Nonnull final Set<Urn> urns,
      @Nonnull final Set<String> aspectNames) {
    // Create DB keys
    final Set<EbeanAspectV2.PrimaryKey> dbKeys = urns.stream().map(urn -> {
      final Set<String> aspectsToFetch = aspectNames.isEmpty() ? getEntityAspectNames(urn) : aspectNames;
      return aspectsToFetch.stream()
          .map(aspectName -> new EbeanAspectV2.PrimaryKey(urn.toString(), aspectName, LATEST_ASPECT_VERSION))
          .collect(Collectors.toList());
    }).flatMap(List::stream).collect(Collectors.toSet());

    // Fetch from db and populate urn -> aspect map.
    final Map<Urn, List<RecordTemplate>> urnToAspects = new HashMap<>();

    // Each urn should have some result, regardless of whether aspects are found in the DB.
    for (Urn urn : urns) {
      urnToAspects.putIfAbsent(urn, new ArrayList<>());
    }

    // Add "key" aspects for each urn. TODO: Replace this with a materialized key aspect.
    urnToAspects.keySet().forEach(key -> {
      final RecordTemplate keyAspect = buildKeyAspect(key);
      urnToAspects.get(key).add(keyAspect);
    });

    _entityDao.batchGet(dbKeys).forEach((key, aspectEntry) -> {
      final Urn urn = toUrn(key.getUrn());
      final String aspectName = key.getAspect();
      final RecordTemplate aspectRecord =
          toAspectRecord(urn, aspectName, aspectEntry.getMetadata(), getEntityRegistry());
      urnToAspects.putIfAbsent(urn, new ArrayList<>());
      urnToAspects.get(urn).add(aspectRecord);
    });

    return urnToAspects;
  }

  @Override
  @Nullable
  public RecordTemplate getAspect(@Nonnull final Urn urn, @Nonnull final String aspectName, @Nonnull long version) {
    if (version < 0) {
      version = _entityDao.getMaxVersion(urn.toString(), aspectName) - version + 1;
    }
    final EbeanAspectV2.PrimaryKey primaryKey = new EbeanAspectV2.PrimaryKey(urn.toString(), aspectName, version);
    final Optional<EbeanAspectV2> maybeAspect = Optional.ofNullable(_entityDao.getAspect(primaryKey));
<<<<<<< HEAD
    return maybeAspect.map(
        ebeanAspect -> toAspectRecord(urn, aspectName, ebeanAspect.getMetadata(), getEntityRegistry())).orElse(null);
=======
    return maybeAspect
        .map(ebeanAspect -> toAspectRecord(urn, aspectName, ebeanAspect.getMetadata(), getEntityRegistry()))
        .orElse(null);
>>>>>>> 0486c204
  }

  @Override
  public VersionedAspect getVersionedAspect(@Nonnull Urn urn, @Nonnull String aspectName, long version) {
    VersionedAspect result = new VersionedAspect();

    if (version < 0) {
      version = _entityDao.getMaxVersion(urn.toString(), aspectName) + version + 1;
    }

    final EbeanAspectV2.PrimaryKey primaryKey = new EbeanAspectV2.PrimaryKey(urn.toString(), aspectName, version);
    final Optional<EbeanAspectV2> maybeAspect = Optional.ofNullable(_entityDao.getAspect(primaryKey));
<<<<<<< HEAD
    RecordTemplate aspect =
        maybeAspect.map(ebeanAspect -> toAspectRecord(urn, aspectName, ebeanAspect.getMetadata(), getEntityRegistry()))
            .orElse(null);
=======
    RecordTemplate aspect = maybeAspect
        .map(ebeanAspect -> toAspectRecord(urn, aspectName, ebeanAspect.getMetadata(), getEntityRegistry()))
        .orElse(null);
>>>>>>> 0486c204

    if (aspect == null) {
      return null;
    }

    Aspect resultAspect = new Aspect();

    RecordUtils.setSelectedRecordTemplateInUnion(resultAspect, aspect);
    ;
    result.setAspect(resultAspect);
    result.setVersion(version);

    return result;
  }

  @Override
  @Nonnull
  public ListResult<RecordTemplate> listLatestAspects(@Nonnull final String aspectName, final int start, int count) {

    final ListResult<String> aspectMetadataList = _entityDao.listLatestAspectMetadata(aspectName, start, count);

    final List<RecordTemplate> aspects = new ArrayList<>();
    for (int i = 0; i < aspectMetadataList.getValues().size(); i++) {
      aspects.add(toAspectRecord(aspectMetadataList.getMetadata().getExtraInfos().get(i).getUrn(), aspectName,
          aspectMetadataList.getValues().get(i), getEntityRegistry()));
    }

    return new ListResult<>(aspects, aspectMetadataList.getMetadata(), aspectMetadataList.getNextStart(),
        aspectMetadataList.isHasNext(), aspectMetadataList.getTotalCount(), aspectMetadataList.getTotalPageCount(),
        aspectMetadataList.getPageSize());
  }

  @Override
  @Nonnull
  public RecordTemplate ingestAspect(@Nonnull final Urn urn, @Nonnull final String aspectName,
      @Nonnull final RecordTemplate newValue, @Nonnull final AuditStamp auditStamp) {
    return ingestAspect(urn, aspectName, ignored -> newValue, auditStamp, DEFAULT_MAX_TRANSACTION_RETRY);
  }

  @Nonnull
  private RecordTemplate ingestAspect(@Nonnull final Urn urn, @Nonnull final String aspectName,
      @Nonnull final Function<Optional<RecordTemplate>, RecordTemplate> updateLambda,
      @Nonnull final AuditStamp auditStamp, final int maxTransactionRetry) {

    final AddAspectResult result = _entityDao.runInTransactionWithRetry(() -> {

      // 1. Fetch the latest existing version of the aspect.
      final EbeanAspectV2 latest = _entityDao.getLatestAspect(urn.toString(), aspectName);

      // 2. Compare the latest existing and new.
      final RecordTemplate oldValue =
          latest == null ? null : toAspectRecord(urn, aspectName, latest.getMetadata(), getEntityRegistry());
      final RecordTemplate newValue = updateLambda.apply(Optional.ofNullable(oldValue));

      // 3. Skip updating if there is no difference between existing and new.
      if (oldValue != null && DataTemplateUtil.areEqual(oldValue, newValue)) {
        return new AddAspectResult(urn, oldValue, oldValue);
      }

      // 4. Save the newValue as the latest version
      _entityDao.saveLatestAspect(urn.toString(), aspectName, latest == null ? null : toJsonAspect(oldValue),
          latest == null ? null : latest.getCreatedBy(), latest == null ? null : latest.getCreatedFor(),
          latest == null ? null : latest.getCreatedOn(), toJsonAspect(newValue), auditStamp.getActor().toString(),
          auditStamp.hasImpersonator() ? auditStamp.getImpersonator().toString() : null,
          new Timestamp(auditStamp.getTime()));

      return new AddAspectResult(urn, oldValue, newValue);
    }, maxTransactionRetry);

    final RecordTemplate oldValue = result.getOldValue();
    final RecordTemplate newValue = result.getNewValue();

    // 5. Produce MAE after a successful update
    if (oldValue != newValue || _alwaysEmitAuditEvent) {
      produceMetadataAuditEvent(urn, oldValue, newValue);
    }

    return newValue;
  }

  @Override
  @Nonnull
  public RecordTemplate updateAspect(@Nonnull final Urn urn, @Nonnull final String aspectName,
      @Nonnull final RecordTemplate newValue, @Nonnull final AuditStamp auditStamp, @Nonnull final long version,
      @Nonnull final boolean emitMae) {
    return updateAspect(urn, aspectName, newValue, auditStamp, version, emitMae, DEFAULT_MAX_TRANSACTION_RETRY);
  }

  @Nonnull
  private RecordTemplate updateAspect(@Nonnull final Urn urn, @Nonnull final String aspectName,
      @Nonnull final RecordTemplate value, @Nonnull final AuditStamp auditStamp, @Nonnull final long version,
      @Nonnull final boolean emitMae, final int maxTransactionRetry) {

    final AddAspectResult result = _entityDao.runInTransactionWithRetry(() -> {

      final EbeanAspectV2 oldAspect = _entityDao.getAspect(urn.toString(), aspectName, version);
<<<<<<< HEAD
      final RecordTemplate oldValue =
          oldAspect == null ? null : toAspectRecord(urn, aspectName, oldAspect.getMetadata(), getEntityRegistry());

      _entityDao.saveAspect(urn.toString(), aspectName, toJsonAspect(value), auditStamp.getActor().toString(),
=======
      final RecordTemplate oldValue = oldAspect == null ? null
          : toAspectRecord(urn, aspectName, oldAspect.getMetadata(), getEntityRegistry());

      _entityDao.saveAspect(
          urn.toString(),
          aspectName,
          toJsonAspect(value),
          auditStamp.getActor().toString(),
>>>>>>> 0486c204
          auditStamp.hasImpersonator() ? auditStamp.getImpersonator().toString() : null,
          new Timestamp(auditStamp.getTime()), version, oldAspect == null);

      return new AddAspectResult(urn, oldValue, value);
    }, maxTransactionRetry);

    final RecordTemplate oldValue = result.getOldValue();
    final RecordTemplate newValue = result.getNewValue();

    if (emitMae) {
      produceMetadataAuditEvent(urn, oldValue, newValue);
    }

    return newValue;
  }

  public void setAlwaysEmitAuditEvent(Boolean alwaysEmitAuditEvent) {
    _alwaysEmitAuditEvent = alwaysEmitAuditEvent;
  }

  public Boolean getAlwaysEmitAuditEvent() {
    return _alwaysEmitAuditEvent;
  }

  @Value
  private static class AddAspectResult {
    Urn urn;
    RecordTemplate oldValue;
    RecordTemplate newValue;
  }

  @Nonnull
  public void setWritable() {
    _entityDao.setWritable();
  }

  @Nonnull
  public void disableWrite() {
    _entityDao.disableWrite();
  }
}<|MERGE_RESOLUTION|>--- conflicted
+++ resolved
@@ -40,7 +40,9 @@
 
   private Boolean _alwaysEmitAuditEvent = false;
 
-  public EbeanEntityService(@Nonnull final EbeanAspectDao entityDao, @Nonnull final EntityEventProducer eventProducer,
+  public EbeanEntityService(
+      @Nonnull final EbeanAspectDao entityDao,
+      @Nonnull final EntityEventProducer eventProducer,
       @Nonnull final EntityRegistry entityRegistry) {
     super(eventProducer, entityRegistry);
     _entityDao = entityDao;
@@ -48,21 +50,25 @@
 
   @Override
   @Nonnull
-  public Map<Urn, List<RecordTemplate>> getLatestAspects(@Nonnull final Set<Urn> urns,
-      @Nonnull final Set<String> aspectNames) {
+  public Map<Urn, List<RecordTemplate>> getLatestAspects(@Nonnull final Set<Urn> urns, @Nonnull final Set<String> aspectNames) {
     // Create DB keys
-    final Set<EbeanAspectV2.PrimaryKey> dbKeys = urns.stream().map(urn -> {
-      final Set<String> aspectsToFetch = aspectNames.isEmpty() ? getEntityAspectNames(urn) : aspectNames;
-      return aspectsToFetch.stream()
-          .map(aspectName -> new EbeanAspectV2.PrimaryKey(urn.toString(), aspectName, LATEST_ASPECT_VERSION))
-          .collect(Collectors.toList());
-    }).flatMap(List::stream).collect(Collectors.toSet());
+    final Set<EbeanAspectV2.PrimaryKey> dbKeys = urns.stream()
+        .map(urn -> {
+          final Set<String> aspectsToFetch = aspectNames.isEmpty()
+            ? getEntityAspectNames(urn)
+            : aspectNames;
+          return aspectsToFetch.stream()
+            .map(aspectName -> new EbeanAspectV2.PrimaryKey(urn.toString(), aspectName, LATEST_ASPECT_VERSION))
+            .collect(Collectors.toList());
+        })
+        .flatMap(List::stream)
+        .collect(Collectors.toSet());
 
     // Fetch from db and populate urn -> aspect map.
     final Map<Urn, List<RecordTemplate>> urnToAspects = new HashMap<>();
 
     // Each urn should have some result, regardless of whether aspects are found in the DB.
-    for (Urn urn : urns) {
+    for (Urn urn: urns) {
       urnToAspects.putIfAbsent(urn, new ArrayList<>());
     }
 
@@ -92,14 +98,9 @@
     }
     final EbeanAspectV2.PrimaryKey primaryKey = new EbeanAspectV2.PrimaryKey(urn.toString(), aspectName, version);
     final Optional<EbeanAspectV2> maybeAspect = Optional.ofNullable(_entityDao.getAspect(primaryKey));
-<<<<<<< HEAD
-    return maybeAspect.map(
-        ebeanAspect -> toAspectRecord(urn, aspectName, ebeanAspect.getMetadata(), getEntityRegistry())).orElse(null);
-=======
     return maybeAspect
         .map(ebeanAspect -> toAspectRecord(urn, aspectName, ebeanAspect.getMetadata(), getEntityRegistry()))
         .orElse(null);
->>>>>>> 0486c204
   }
 
   @Override
@@ -112,15 +113,9 @@
 
     final EbeanAspectV2.PrimaryKey primaryKey = new EbeanAspectV2.PrimaryKey(urn.toString(), aspectName, version);
     final Optional<EbeanAspectV2> maybeAspect = Optional.ofNullable(_entityDao.getAspect(primaryKey));
-<<<<<<< HEAD
-    RecordTemplate aspect =
-        maybeAspect.map(ebeanAspect -> toAspectRecord(urn, aspectName, ebeanAspect.getMetadata(), getEntityRegistry()))
-            .orElse(null);
-=======
     RecordTemplate aspect = maybeAspect
         .map(ebeanAspect -> toAspectRecord(urn, aspectName, ebeanAspect.getMetadata(), getEntityRegistry()))
         .orElse(null);
->>>>>>> 0486c204
 
     if (aspect == null) {
       return null;
@@ -128,8 +123,11 @@
 
     Aspect resultAspect = new Aspect();
 
-    RecordUtils.setSelectedRecordTemplateInUnion(resultAspect, aspect);
-    ;
+    RecordUtils.setSelectedRecordTemplateInUnion(
+        resultAspect,
+        aspect
+    );
+;
     result.setAspect(resultAspect);
     result.setVersion(version);
 
@@ -138,7 +136,10 @@
 
   @Override
   @Nonnull
-  public ListResult<RecordTemplate> listLatestAspects(@Nonnull final String aspectName, final int start, int count) {
+  public ListResult<RecordTemplate> listLatestAspects(
+      @Nonnull final String aspectName,
+      final int start,
+      int count) {
 
     final ListResult<String> aspectMetadataList = _entityDao.listLatestAspectMetadata(aspectName, start, count);
 
@@ -148,22 +149,34 @@
           aspectMetadataList.getValues().get(i), getEntityRegistry()));
     }
 
-    return new ListResult<>(aspects, aspectMetadataList.getMetadata(), aspectMetadataList.getNextStart(),
-        aspectMetadataList.isHasNext(), aspectMetadataList.getTotalCount(), aspectMetadataList.getTotalPageCount(),
-        aspectMetadataList.getPageSize());
-  }
-
-  @Override
-  @Nonnull
-  public RecordTemplate ingestAspect(@Nonnull final Urn urn, @Nonnull final String aspectName,
-      @Nonnull final RecordTemplate newValue, @Nonnull final AuditStamp auditStamp) {
+    return new ListResult<>(
+        aspects,
+        aspectMetadataList.getMetadata(),
+        aspectMetadataList.getNextStart(),
+        aspectMetadataList.isHasNext(),
+        aspectMetadataList.getTotalCount(),
+        aspectMetadataList.getTotalPageCount(),
+        aspectMetadataList.getPageSize()
+    );
+  }
+
+  @Override
+  @Nonnull
+  public RecordTemplate ingestAspect(
+      @Nonnull final Urn urn,
+      @Nonnull final String aspectName,
+      @Nonnull final RecordTemplate newValue,
+      @Nonnull final AuditStamp auditStamp) {
     return ingestAspect(urn, aspectName, ignored -> newValue, auditStamp, DEFAULT_MAX_TRANSACTION_RETRY);
   }
 
   @Nonnull
-  private RecordTemplate ingestAspect(@Nonnull final Urn urn, @Nonnull final String aspectName,
+  private RecordTemplate ingestAspect(
+      @Nonnull final Urn urn,
+      @Nonnull final String aspectName,
       @Nonnull final Function<Optional<RecordTemplate>, RecordTemplate> updateLambda,
-      @Nonnull final AuditStamp auditStamp, final int maxTransactionRetry) {
+      @Nonnull final AuditStamp auditStamp,
+      final int maxTransactionRetry) {
 
     final AddAspectResult result = _entityDao.runInTransactionWithRetry(() -> {
 
@@ -181,13 +194,21 @@
       }
 
       // 4. Save the newValue as the latest version
-      _entityDao.saveLatestAspect(urn.toString(), aspectName, latest == null ? null : toJsonAspect(oldValue),
-          latest == null ? null : latest.getCreatedBy(), latest == null ? null : latest.getCreatedFor(),
-          latest == null ? null : latest.getCreatedOn(), toJsonAspect(newValue), auditStamp.getActor().toString(),
+      _entityDao.saveLatestAspect(
+          urn.toString(),
+          aspectName,
+          latest == null ? null : toJsonAspect(oldValue),
+          latest == null ? null : latest.getCreatedBy(),
+          latest == null ? null : latest.getCreatedFor(),
+          latest == null ? null : latest.getCreatedOn(),
+          toJsonAspect(newValue),
+          auditStamp.getActor().toString(),
           auditStamp.hasImpersonator() ? auditStamp.getImpersonator().toString() : null,
-          new Timestamp(auditStamp.getTime()));
+          new Timestamp(auditStamp.getTime())
+      );
 
       return new AddAspectResult(urn, oldValue, newValue);
+
     }, maxTransactionRetry);
 
     final RecordTemplate oldValue = result.getOldValue();
@@ -203,26 +224,36 @@
 
   @Override
   @Nonnull
-  public RecordTemplate updateAspect(@Nonnull final Urn urn, @Nonnull final String aspectName,
-      @Nonnull final RecordTemplate newValue, @Nonnull final AuditStamp auditStamp, @Nonnull final long version,
+  public RecordTemplate updateAspect(
+      @Nonnull final Urn urn,
+      @Nonnull final String aspectName,
+      @Nonnull final RecordTemplate newValue,
+      @Nonnull final AuditStamp auditStamp,
+      @Nonnull final long version,
       @Nonnull final boolean emitMae) {
-    return updateAspect(urn, aspectName, newValue, auditStamp, version, emitMae, DEFAULT_MAX_TRANSACTION_RETRY);
-  }
-
-  @Nonnull
-  private RecordTemplate updateAspect(@Nonnull final Urn urn, @Nonnull final String aspectName,
-      @Nonnull final RecordTemplate value, @Nonnull final AuditStamp auditStamp, @Nonnull final long version,
-      @Nonnull final boolean emitMae, final int maxTransactionRetry) {
+    return updateAspect(
+        urn,
+        aspectName,
+        newValue,
+        auditStamp,
+        version,
+        emitMae,
+        DEFAULT_MAX_TRANSACTION_RETRY);
+  }
+
+  @Nonnull
+  private RecordTemplate updateAspect(
+      @Nonnull final Urn urn,
+      @Nonnull final String aspectName,
+      @Nonnull final RecordTemplate value,
+      @Nonnull final AuditStamp auditStamp,
+      @Nonnull final long version,
+      @Nonnull final boolean emitMae,
+      final int maxTransactionRetry) {
 
     final AddAspectResult result = _entityDao.runInTransactionWithRetry(() -> {
 
       final EbeanAspectV2 oldAspect = _entityDao.getAspect(urn.toString(), aspectName, version);
-<<<<<<< HEAD
-      final RecordTemplate oldValue =
-          oldAspect == null ? null : toAspectRecord(urn, aspectName, oldAspect.getMetadata(), getEntityRegistry());
-
-      _entityDao.saveAspect(urn.toString(), aspectName, toJsonAspect(value), auditStamp.getActor().toString(),
-=======
       final RecordTemplate oldValue = oldAspect == null ? null
           : toAspectRecord(urn, aspectName, oldAspect.getMetadata(), getEntityRegistry());
 
@@ -231,11 +262,14 @@
           aspectName,
           toJsonAspect(value),
           auditStamp.getActor().toString(),
->>>>>>> 0486c204
           auditStamp.hasImpersonator() ? auditStamp.getImpersonator().toString() : null,
-          new Timestamp(auditStamp.getTime()), version, oldAspect == null);
+          new Timestamp(auditStamp.getTime()),
+          version,
+          oldAspect == null
+      );
 
       return new AddAspectResult(urn, oldValue, value);
+
     }, maxTransactionRetry);
 
     final RecordTemplate oldValue = result.getOldValue();
