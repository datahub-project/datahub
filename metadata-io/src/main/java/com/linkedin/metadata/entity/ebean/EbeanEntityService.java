package com.linkedin.metadata.entity.ebean;

import com.fasterxml.jackson.databind.ObjectMapper;
import com.linkedin.common.AuditStamp;
import com.linkedin.common.urn.Urn;
import com.linkedin.data.template.DataTemplateUtil;
import com.linkedin.data.template.JacksonDataTemplateCodec;
import com.linkedin.data.template.RecordTemplate;
import com.linkedin.events.metadata.ChangeType;
import com.linkedin.metadata.aspect.Aspect;
import com.linkedin.metadata.aspect.VersionedAspect;
import com.linkedin.metadata.dao.exception.ModelConversionException;
import com.linkedin.metadata.dao.utils.RecordUtils;
import com.linkedin.metadata.entity.EntityService;
import com.linkedin.metadata.entity.ListResult;
import com.linkedin.metadata.entity.RollbackResult;
import com.linkedin.metadata.entity.RollbackRunResult;
import com.linkedin.metadata.event.EntityEventProducer;
import com.linkedin.metadata.models.AspectSpec;
import com.linkedin.metadata.models.EntitySpec;
import com.linkedin.metadata.models.registry.EntityRegistry;
<<<<<<< HEAD
import com.linkedin.metadata.util.GenericAspectUtils;
import com.linkedin.metadata.utils.mxe.EntityKeyUtils;
import com.linkedin.mxe.MetadataChangeLog;
import com.linkedin.mxe.MetadataChangeProposal;
=======
import com.linkedin.metadata.run.AspectRowSummary;
import com.linkedin.mxe.MetadataAuditOperation;
import com.linkedin.mxe.SystemMetadata;
import java.net.URISyntaxException;
>>>>>>> aa253f5b
import java.sql.Timestamp;
import java.util.ArrayList;
import java.util.HashMap;
import java.util.List;
import java.util.Map;
import java.util.Optional;
import java.util.Set;
import java.util.concurrent.atomic.AtomicInteger;
import java.util.function.Function;
import java.util.stream.Collectors;
import javax.annotation.Nonnull;
import javax.annotation.Nullable;
import lombok.Value;
import lombok.extern.slf4j.Slf4j;

import static com.linkedin.metadata.entity.ebean.EbeanUtils.*;


/**
 * Ebean-based implementation of {@link EntityService}, serving entity and aspect {@link RecordTemplate}s
 * based on data stored in a relational table supported by Ebean ORM.
 */
@Slf4j
public class EbeanEntityService extends EntityService {

  private static final int DEFAULT_MAX_TRANSACTION_RETRY = 3;

  private final EbeanAspectDao _entityDao;
  private final JacksonDataTemplateCodec _dataTemplateCodec = new JacksonDataTemplateCodec();
  private Boolean _alwaysEmitAuditEvent = false;

<<<<<<< HEAD
  public EbeanEntityService(@Nonnull final EbeanAspectDao entityDao, @Nonnull final EntityEventProducer eventProducer,
=======
  private final ObjectMapper objectMapper = new ObjectMapper();

  public EbeanEntityService(
      @Nonnull final EbeanAspectDao entityDao,
      @Nonnull final EntityEventProducer eventProducer,
>>>>>>> aa253f5b
      @Nonnull final EntityRegistry entityRegistry) {
    super(eventProducer, entityRegistry);
    _entityDao = entityDao;
  }

  @Override
  @Nonnull
  public Map<Urn, List<RecordTemplate>> getLatestAspects(@Nonnull final Set<Urn> urns,
      @Nonnull final Set<String> aspectNames) {

    log.debug(String.format("Invoked getLatestAspects with urns: %s, aspectNames: %s", urns, aspectNames));

    // Create DB keys
    final Set<EbeanAspectV2.PrimaryKey> dbKeys = urns.stream().map(urn -> {
      final Set<String> aspectsToFetch = aspectNames.isEmpty() ? getEntityAspectNames(urn) : aspectNames;
      return aspectsToFetch.stream()
          .map(aspectName -> new EbeanAspectV2.PrimaryKey(urn.toString(), aspectName, LATEST_ASPECT_VERSION))
          .collect(Collectors.toList());
    }).flatMap(List::stream).collect(Collectors.toSet());

    // Fetch from db and populate urn -> aspect map.
    final Map<Urn, List<RecordTemplate>> urnToAspects = new HashMap<>();

    // Each urn should have some result, regardless of whether aspects are found in the DB.
    for (Urn urn : urns) {
      urnToAspects.putIfAbsent(urn, new ArrayList<>());
    }

    // Add "key" aspects for each urn. TODO: Replace this with a materialized key aspect.
    urnToAspects.keySet().forEach(key -> {
      final RecordTemplate keyAspect = buildKeyAspect(key);
      urnToAspects.get(key).add(keyAspect);
    });

    _entityDao.batchGet(dbKeys).forEach((key, aspectEntry) -> {
      final Urn urn = toUrn(key.getUrn());
      final String aspectName = key.getAspect();
      // for now, don't add the key aspect here- we have already added it above
      if (aspectName.equals(getKeyAspectName(urn))) {
        return;
      }

      final RecordTemplate aspectRecord =
          toAspectRecord(urn, aspectName, aspectEntry.getMetadata(), getEntityRegistry());
      urnToAspects.putIfAbsent(urn, new ArrayList<>());
      urnToAspects.get(urn).add(aspectRecord);
    });

    return urnToAspects;
  }

  /*
   * When a user tries to fetch a negative version, we want to index most recent to least recent snapshots.
   * To do this, we want to fetch the maximum version and subtract the negative version from that. Since -1 represents
   * the maximum version, we need to add 1 to the final result.
   */
  private long calculateVersionNumber(@Nonnull final Urn urn, @Nonnull final String aspectName, @Nonnull long version) {
    if (version < 0) {
      return _entityDao.getMaxVersion(urn.toString(), aspectName) + version + 1;
    }
    return version;
  }

  @Override
  @Nullable
  public RecordTemplate getAspect(@Nonnull final Urn urn, @Nonnull final String aspectName, @Nonnull long version) {

    log.debug(String.format("Invoked getAspect with urn: %s, aspectName: %s, version: %s", urn, aspectName, version));

    version = calculateVersionNumber(urn, aspectName, version);
    final EbeanAspectV2.PrimaryKey primaryKey = new EbeanAspectV2.PrimaryKey(urn.toString(), aspectName, version);
    final Optional<EbeanAspectV2> maybeAspect = Optional.ofNullable(_entityDao.getAspect(primaryKey));
    return maybeAspect.map(
        ebeanAspect -> toAspectRecord(urn, aspectName, ebeanAspect.getMetadata(), getEntityRegistry())).orElse(null);
  }

  @Override
  public VersionedAspect getVersionedAspect(@Nonnull Urn urn, @Nonnull String aspectName, long version) {

    log.debug(String.format("Invoked getVersionedAspect with urn: %s, aspectName: %s, version: %s", urn, aspectName,
        version));

    VersionedAspect result = new VersionedAspect();

    version = calculateVersionNumber(urn, aspectName, version);

    final EbeanAspectV2.PrimaryKey primaryKey = new EbeanAspectV2.PrimaryKey(urn.toString(), aspectName, version);
    final Optional<EbeanAspectV2> maybeAspect = Optional.ofNullable(_entityDao.getAspect(primaryKey));
    RecordTemplate aspect =
        maybeAspect.map(ebeanAspect -> toAspectRecord(urn, aspectName, ebeanAspect.getMetadata(), getEntityRegistry()))
            .orElse(null);

    if (aspect == null) {
      return null;
    }

    Aspect resultAspect = new Aspect();

    RecordUtils.setSelectedRecordTemplateInUnion(resultAspect, aspect);
    result.setAspect(resultAspect);
    result.setVersion(version);

    return result;
  }

  @Override
  @Nonnull
  public ListResult<RecordTemplate> listLatestAspects(@Nonnull final String entityName,
      @Nonnull final String aspectName, final int start, int count) {

    log.debug(
        String.format("Invoked listLatestAspects with entityName: %s, aspectName: %s, start: %s, count: %s", entityName,
            aspectName, start, count));

    final ListResult<String> aspectMetadataList =
        _entityDao.listLatestAspectMetadata(entityName, aspectName, start, count);

    final List<RecordTemplate> aspects = new ArrayList<>();
    for (int i = 0; i < aspectMetadataList.getValues().size(); i++) {
      aspects.add(toAspectRecord(aspectMetadataList.getMetadata().getExtraInfos().get(i).getUrn(), aspectName,
          aspectMetadataList.getValues().get(i), getEntityRegistry()));
    }

    return new ListResult<>(aspects, aspectMetadataList.getMetadata(), aspectMetadataList.getNextStart(),
        aspectMetadataList.isHasNext(), aspectMetadataList.getTotalCount(), aspectMetadataList.getTotalPageCount(),
        aspectMetadataList.getPageSize());
  }

  @Override
  @Nonnull
  public RecordTemplate ingestAspect(@Nonnull final Urn urn, @Nonnull final String aspectName,
<<<<<<< HEAD
      @Nonnull final RecordTemplate newValue, @Nonnull final AuditStamp auditStamp) {
    log.debug("Invoked ingestAspect with urn: {}, aspectName: {}, newValue: {}", urn, aspectName, newValue);
    AddAspectResult result =
        ingestAspectToLocalDB(urn, aspectName, ignored -> newValue, auditStamp, DEFAULT_MAX_TRANSACTION_RETRY);

    final RecordTemplate oldValue = result.getOldValue();
    final RecordTemplate updatedValue = result.getNewValue();

    if (oldValue != updatedValue || _alwaysEmitAuditEvent) {
      log.debug(String.format("Producing MetadataAuditEvent for ingested aspect %s, urn %s", aspectName, urn));
      produceMetadataAuditEvent(urn, oldValue, updatedValue);
    } else {
      log.debug(
          String.format("Skipped producing MetadataAuditEvent for ingested aspect %s, urn %s. Aspect has not changed.",
              aspectName, urn));
    }

    return updatedValue;
=======
      @Nonnull final RecordTemplate newValue, @Nonnull final AuditStamp auditStamp, @Nonnull final SystemMetadata systemMetadata) {
    log.debug(String.format(
        "Invoked ingestAspect with urn: %s, aspectName: %s, newValue: %s",
        urn, aspectName, newValue));
    return ingestAspect(urn, aspectName, ignored -> newValue, auditStamp, systemMetadata, DEFAULT_MAX_TRANSACTION_RETRY);
>>>>>>> aa253f5b
  }

  @Nonnull
  private AddAspectResult ingestAspectToLocalDB(@Nonnull final Urn urn, @Nonnull final String aspectName,
      @Nonnull final Function<Optional<RecordTemplate>, RecordTemplate> updateLambda,
<<<<<<< HEAD
      @Nonnull final AuditStamp auditStamp, final int maxTransactionRetry) {

    return _entityDao.runInTransactionWithRetry(() -> {
=======
      @Nonnull final AuditStamp auditStamp,
      @Nonnull final SystemMetadata providedSystemMetadata,
      final int maxTransactionRetry) {

    final UpdateAspectResult result = _entityDao.runInTransactionWithRetry(() -> {
      Boolean keyAdded = false;
>>>>>>> aa253f5b

      // 1. Fetch the latest existing version of the aspect.
      final EbeanAspectV2 latest = _entityDao.getLatestAspect(urn.toString(), aspectName);
      final EbeanAspectV2 keyAspect = _entityDao.getLatestAspect(urn.toString(), getKeyAspectName(urn));

      // 2. Compare the latest existing and new.
      final RecordTemplate oldValue =
          latest == null ? null : toAspectRecord(urn, aspectName, latest.getMetadata(), getEntityRegistry());
      final RecordTemplate newValue = updateLambda.apply(Optional.ofNullable(oldValue));

      // 3. If there is no difference between existing and new, we just update
      // the lastObserved in system metadata. RunId should stay as the original runId
      if (oldValue != null && DataTemplateUtil.areEqual(oldValue, newValue)) {
        SystemMetadata latestSystemMetadata = EbeanUtils.parseSystemMetadata(latest.getSystemMetadata());
        latestSystemMetadata.setLastObserved(providedSystemMetadata.getLastObserved());

        latest.setSystemMetadata(RecordUtils.toJsonString(latestSystemMetadata));

        _entityDao.saveAspect(latest, false);

        return new UpdateAspectResult(
            urn,
            oldValue,
            oldValue,
            EbeanUtils.parseSystemMetadata(latest.getSystemMetadata()),
            latestSystemMetadata,
            MetadataAuditOperation.UPDATE
        );
      }

      // 4. Save the newValue as the latest version
      log.debug(String.format("Ingesting aspect with name %s, urn %s", aspectName, urn));
<<<<<<< HEAD
      _entityDao.saveLatestAspect(urn.toString(), aspectName, latest == null ? null : toJsonAspect(oldValue),
          latest == null ? null : latest.getCreatedBy(), latest == null ? null : latest.getCreatedFor(),
          latest == null ? null : latest.getCreatedOn(), toJsonAspect(newValue), auditStamp.getActor().toString(),
          auditStamp.hasImpersonator() ? auditStamp.getImpersonator().toString() : null,
          new Timestamp(auditStamp.getTime()));

      return new AddAspectResult(urn, oldValue, newValue);
    }, maxTransactionRetry);
=======
      _entityDao.saveLatestAspect(
          urn.toString(),
          aspectName,
          latest == null ? null : toJsonAspect(oldValue),
          latest == null ? null : latest.getCreatedBy(),
          latest == null ? null : latest.getCreatedFor(),
          latest == null ? null : latest.getCreatedOn(),
          latest == null ? null : latest.getSystemMetadata(),
          toJsonAspect(newValue),
          auditStamp.getActor().toString(),
          auditStamp.hasImpersonator() ? auditStamp.getImpersonator().toString() : null,
          new Timestamp(auditStamp.getTime()),
          toJsonAspect(providedSystemMetadata)
      );

      return new UpdateAspectResult(
          urn,
          oldValue,
          newValue,
          latest == null ? null : EbeanUtils.parseSystemMetadata(latest.getSystemMetadata()),
          providedSystemMetadata,
          MetadataAuditOperation.UPDATE
      );

    }, maxTransactionRetry);

    final RecordTemplate oldValue = result.getOldValue();
    final RecordTemplate newValue = result.getNewValue();

    // 5. Produce MAE after a successful update
    if (oldValue != newValue || _alwaysEmitAuditEvent) {
      log.debug(String.format("Producing MetadataAuditEvent for ingested aspect %s, urn %s", aspectName, urn));
      if (aspectName == getKeyAspectName(urn)) {
        produceMetadataAuditEventForKey(
            urn,
            result.getNewSystemMetadata()
        );
      } else {
        produceMetadataAuditEvent(
            urn,
            oldValue,
            newValue,
            result.getOldSystemMetadata(),
            result.getNewSystemMetadata(),
            MetadataAuditOperation.UPDATE
        );
      }
    } else {
      log.debug(String.format("Skipped producing MetadataAuditEvent for ingested aspect %s, urn %s. Aspect has not changed.", aspectName, urn));
    }

    return newValue;
>>>>>>> aa253f5b
  }

  @Override
  @Nonnull
  public RecordTemplate updateAspect(@Nonnull final Urn urn, @Nonnull final String aspectName,
      @Nonnull final RecordTemplate newValue, @Nonnull final AuditStamp auditStamp, @Nonnull final long version,
      @Nonnull final boolean emitMae) {
    log.debug(
        String.format("Invoked updateAspect with urn: %s, aspectName: %s, newValue: %s, version: %s, emitMae: %s", urn,
            aspectName, newValue, version, emitMae));
    return updateAspect(urn, aspectName, newValue, auditStamp, version, emitMae, DEFAULT_MAX_TRANSACTION_RETRY);
  }

  @Nonnull
  private RecordTemplate updateAspect(@Nonnull final Urn urn, @Nonnull final String aspectName,
      @Nonnull final RecordTemplate value, @Nonnull final AuditStamp auditStamp, @Nonnull final long version,
      @Nonnull final boolean emitMae, final int maxTransactionRetry) {

    final UpdateAspectResult result = _entityDao.runInTransactionWithRetry(() -> {

      final EbeanAspectV2 oldAspect = _entityDao.getAspect(urn.toString(), aspectName, version);
      final RecordTemplate oldValue =
          oldAspect == null ? null : toAspectRecord(urn, aspectName, oldAspect.getMetadata(), getEntityRegistry());

      SystemMetadata oldSystemMetadata = oldAspect == null ? new SystemMetadata() : EbeanUtils.parseSystemMetadata(oldAspect.getSystemMetadata());
      // create a duplicate of the old system metadata to update and write back
      SystemMetadata newSystemMetadata = oldAspect == null ? new SystemMetadata() : EbeanUtils.parseSystemMetadata(oldAspect.getSystemMetadata());
      newSystemMetadata.setLastObserved(System.currentTimeMillis());

      log.debug(String.format("Updating aspect with name %s, urn %s", aspectName, urn));
      _entityDao.saveAspect(urn.toString(), aspectName, toJsonAspect(value), auditStamp.getActor().toString(),
          auditStamp.hasImpersonator() ? auditStamp.getImpersonator().toString() : null,
<<<<<<< HEAD
          new Timestamp(auditStamp.getTime()), version, oldAspect == null);

      return new AddAspectResult(urn, oldValue, value);
=======
          new Timestamp(auditStamp.getTime()),
          toJsonAspect(newSystemMetadata),
          version,
          oldAspect == null
      );

      return new UpdateAspectResult(
          urn,
          oldValue,
          value,
          oldSystemMetadata,
          newSystemMetadata,
          MetadataAuditOperation.UPDATE
      );

>>>>>>> aa253f5b
    }, maxTransactionRetry);

    final RecordTemplate oldValue = result.getOldValue();
    final RecordTemplate newValue = result.getNewValue();

    if (emitMae) {
      log.debug(String.format("Producing MetadataAuditEvent for updated aspect %s, urn %s", aspectName, urn));
      produceMetadataAuditEvent(
          urn,
          oldValue,
          newValue,
          result.getOldSystemMetadata(),
          result.getNewSystemMetadata(),
          MetadataAuditOperation.UPDATE
      );
    } else {
      log.debug(String.format("Skipped producing MetadataAuditEvent for updated aspect %s, urn %s. emitMAE is false.",
          aspectName, urn));
    }

    return newValue;
  }

  public Boolean getAlwaysEmitAuditEvent() {
    return _alwaysEmitAuditEvent;
  }

  public void setAlwaysEmitAuditEvent(Boolean alwaysEmitAuditEvent) {
    _alwaysEmitAuditEvent = alwaysEmitAuditEvent;
  }

  public void setWritable(boolean canWrite) {
    log.debug("Enabling writes");
    _entityDao.setWritable(canWrite);
  }

  @Override
  public void ingestProposal(@Nonnull MetadataChangeProposal metadataChangeProposal, AuditStamp auditStamp) {
    log.debug("entity type = {}", metadataChangeProposal.getEntityType());
    EntitySpec entitySpec = getEntityRegistry().getEntitySpec(metadataChangeProposal.getEntityType());
    log.debug("entity spec = {}", entitySpec);

    Urn entityUrn = EntityKeyUtils.getUrnFromProposal(metadataChangeProposal);

    // Validate Key
    try {
      RecordTemplate entityKey =
          com.linkedin.metadata.models.EntityKeyUtils.convertUrnToEntityKey(entityUrn, entitySpec.getKeyAspectSpec().getPegasusSchema());
    } catch (RuntimeException re) {
      log.warn("Failed to validate key {}", entityUrn);
      throw new RuntimeException("Failed to validate key", re);
    }

    if (metadataChangeProposal.getChangeType() != ChangeType.UPSERT) {
      log.error("Only upsert operation is supported");
      return;
    }

    if (!metadataChangeProposal.hasAspectName() || !metadataChangeProposal.hasAspect()) {
      log.error("Aspect and aspect name is required for create and update operations");
      return;
    }

    AspectSpec aspectSpec = entitySpec.getAspectSpec(metadataChangeProposal.getAspectName());

    if (aspectSpec == null) {
      log.error("Unknown aspect {} for entity {}", metadataChangeProposal.getAspectName(),
          metadataChangeProposal.getEntityType());
      return;
    }
    log.debug("aspect spec = {}", aspectSpec);

    RecordTemplate aspect;
    try {
      aspect = GenericAspectUtils.deserializeAspect(metadataChangeProposal.getAspect().getValue(),
          metadataChangeProposal.getAspect().getContentType(), aspectSpec);
    } catch (ModelConversionException e) {
      log.error("Could not deserialize {} for aspect {}", metadataChangeProposal.getAspect().getValue(),
          metadataChangeProposal.getAspectName());
      return;
    }
    log.debug("aspect = {}", aspect);

    RecordTemplate oldAspect = null;
    RecordTemplate newAspect = aspect;

    if (!aspectSpec.isTimeseries()) {
      AddAspectResult result =
          ingestAspectToLocalDB(entityUrn, metadataChangeProposal.getAspectName(), ignored -> aspect, auditStamp,
              DEFAULT_MAX_TRANSACTION_RETRY);
      oldAspect = result.oldValue;
      newAspect = result.newValue;
    }

    if (oldAspect != newAspect || _alwaysEmitAuditEvent) {
      log.debug(String.format("Producing MetadataChangeLog for ingested aspect %s, urn %s",
          metadataChangeProposal.getAspectName(), entityUrn));

      final MetadataChangeLog metadataChangeLog = new MetadataChangeLog(metadataChangeProposal.data());
      if (oldAspect != null) {
        metadataChangeLog.setPreviousAspectValue(GenericAspectUtils.serializeAspect(oldAspect));
      }
      if (newAspect != null) {
        metadataChangeLog.setAspect(GenericAspectUtils.serializeAspect(newAspect));
      }

      log.debug(String.format("Serialized MCL event: %s", metadataChangeLog.toString()));
      // Since only temporal aspect are ingested as of now, simply produce mae event for it
      produceMetadataChangeLog(entityUrn, aspectSpec, metadataChangeLog);
    } else {
      log.debug(
          String.format("Skipped producing MetadataAuditEvent for ingested aspect %s, urn %s. Aspect has not changed.",
              metadataChangeProposal.getAspectName(), entityUrn));
    }
  }

  @Value
  private static class UpdateAspectResult {
    Urn urn;
    RecordTemplate oldValue;
    RecordTemplate newValue;
    SystemMetadata oldSystemMetadata;
    SystemMetadata newSystemMetadata;
    MetadataAuditOperation operation;
  }
<<<<<<< HEAD
=======

  public void setWritable(boolean canWrite) {
    log.debug("Enabling writes");
    _entityDao.setWritable(canWrite);
  }

  public RollbackResult deleteAspect(String urn, String aspectName, String runId) {
    final RollbackResult result = _entityDao.runInTransactionWithRetry(() -> {
      Integer additionalRowsDeleted = 0;

      // 1. Fetch the latest existing version of the aspect.
      final EbeanAspectV2 latest =
          _entityDao.getLatestAspect(urn, aspectName);

      // 1.1 If no latest exists, skip this aspect
      if (latest == null) {
        return null;
      }

      // 2. Compare the latest run id. If the run id does not match this run, ignore.
      SystemMetadata latestSystemMetadata = EbeanUtils.parseSystemMetadata(latest.getSystemMetadata());
      String latestMetadata = latest.getMetadata();
      if (!latestSystemMetadata.getRunId().equals(runId)) {
        return null;
      }

      // 3. Fetch what precedes it, if there is another aspect
      final long maxVersion = _entityDao.getMaxVersion(urn, aspectName);
      EbeanAspectV2 previousAspect = null;
      String previousMetadata = null;
      if (maxVersion > 0) {
        previousAspect =
            _entityDao.getAspect(urn, aspectName, maxVersion);
        previousMetadata = previousAspect.getMetadata();
      }


      // 4. Update the mysql table
      Boolean isKeyAspect = false;
      try {
        isKeyAspect =
            getKeyAspectName(Urn.createFromString(urn)).equals(aspectName);
      } catch (URISyntaxException e) {
        e.printStackTrace();
      }

      if (previousAspect != null) {
        // if there was a previous aspect, delete it and them write it to version 0
        latest.setMetadata(previousAspect.getMetadata());
        latest.setSystemMetadata(previousAspect.getSystemMetadata());
        _entityDao.saveAspect(latest, false);
        _entityDao.deleteAspect(previousAspect);
      } else {
        // if this is the key aspect, we also want to delete the entity entirely
        if (isKeyAspect) {
          if (
              _entityDao.getEarliestAspect(urn).get().getCreatedOn()
                  .equals(latest.getCreatedOn())
          ) {
            additionalRowsDeleted = _entityDao.deleteUrn(urn);
            _entityDao.deleteAspect(latest);
          } else {
            return null;
          }
        } else {
          // if there was not a previous aspect, just delete the latest one
          _entityDao.deleteAspect(latest);
        }
      }

      // 5. Emit the Update
      try {
        final RecordTemplate latestValue = latest == null ? null
            : toAspectRecord(
                Urn.createFromString(latest.getKey().getUrn()),
                latest.getKey().getAspect(),
                latestMetadata,
                getEntityRegistry()
            );


        final RecordTemplate previousValue = previousAspect == null ? null
            : toAspectRecord(
                Urn.createFromString(previousAspect.getKey().getUrn()),
                previousAspect.getKey().getAspect(),
                previousMetadata,
                getEntityRegistry()
            );


        return new RollbackResult(
            Urn.createFromString(urn),
            latestValue,
            previousValue == null ? latestValue : previousValue,
            latestSystemMetadata,
            previousValue == null ? null : parseSystemMetadata(previousAspect.getSystemMetadata()),
            previousAspect == null ? MetadataAuditOperation.DELETE : MetadataAuditOperation.UPDATE,
            isKeyAspect,
            additionalRowsDeleted
        );

      } catch (URISyntaxException e) {
        e.printStackTrace();
      }

      return null;
    }, DEFAULT_MAX_TRANSACTION_RETRY);

    return result;
  }

  @Override
  public RollbackRunResult rollbackRun(List<AspectRowSummary> aspectRows, String runId) {
    List<AspectRowSummary> removedAspects = new ArrayList<>();
    AtomicInteger rowsDeletedFromEntityDeletion = new AtomicInteger(0);

    aspectRows.forEach(aspectToRemove -> {

      RollbackResult result =
          deleteAspect(aspectToRemove.getUrn(), aspectToRemove.getAspectName(), runId);


      if (result != null) {
        rowsDeletedFromEntityDeletion.addAndGet(result.additionalRowsAffected);
        removedAspects.add(aspectToRemove);
        produceMetadataAuditEvent(
            result.getUrn(),
            result.getOldValue(),
            result.getNewValue(),
            result.getOldSystemMetadata(),
            result.getNewSystemMetadata(),
            result.getOperation()
        );
      }
    });

    return new RollbackRunResult(removedAspects, rowsDeletedFromEntityDeletion.get());
  }

  @Override
  public RollbackRunResult deleteUrn(Urn urn) {
    List<AspectRowSummary> removedAspects = new ArrayList<>();
    Integer rowsDeletedFromEntityDeletion = 0;

    String keyAspectName = getKeyAspectName(urn);
    EbeanAspectV2 latestKey = _entityDao.getLatestAspect(urn.toString(), keyAspectName);
    if (latestKey == null || latestKey.getSystemMetadata() == null) {
      return new RollbackRunResult(removedAspects, rowsDeletedFromEntityDeletion);
    }

    SystemMetadata latestKeySystemMetadata = parseSystemMetadata(latestKey.getSystemMetadata());

    RollbackResult result = deleteAspect(urn.toString(), keyAspectName, latestKeySystemMetadata.getRunId());

    if (result != null) {
      AspectRowSummary summary = new AspectRowSummary();
      summary.setUrn(urn.toString());
      summary.setKeyAspect(true);
      summary.setAspectName(keyAspectName);
      summary.setVersion(0);
      summary.setTimestamp(latestKey.getCreatedOn().getTime());

      rowsDeletedFromEntityDeletion = result.additionalRowsAffected;
      removedAspects.add(summary);
      produceMetadataAuditEvent(
          result.getUrn(),
          result.getOldValue(),
          result.getNewValue(),
          result.getOldSystemMetadata(),
          result.getNewSystemMetadata(),
          result.getOperation()
      );
    }

    return new RollbackRunResult(removedAspects, rowsDeletedFromEntityDeletion);
  }
>>>>>>> aa253f5b
}<|MERGE_RESOLUTION|>--- conflicted
+++ resolved
@@ -1,6 +1,5 @@
 package com.linkedin.metadata.entity.ebean;
 
-import com.fasterxml.jackson.databind.ObjectMapper;
 import com.linkedin.common.AuditStamp;
 import com.linkedin.common.urn.Urn;
 import com.linkedin.data.template.DataTemplateUtil;
@@ -19,17 +18,14 @@
 import com.linkedin.metadata.models.AspectSpec;
 import com.linkedin.metadata.models.EntitySpec;
 import com.linkedin.metadata.models.registry.EntityRegistry;
-<<<<<<< HEAD
+import com.linkedin.metadata.run.AspectRowSummary;
 import com.linkedin.metadata.util.GenericAspectUtils;
 import com.linkedin.metadata.utils.mxe.EntityKeyUtils;
+import com.linkedin.mxe.MetadataAuditOperation;
 import com.linkedin.mxe.MetadataChangeLog;
 import com.linkedin.mxe.MetadataChangeProposal;
-=======
-import com.linkedin.metadata.run.AspectRowSummary;
-import com.linkedin.mxe.MetadataAuditOperation;
 import com.linkedin.mxe.SystemMetadata;
 import java.net.URISyntaxException;
->>>>>>> aa253f5b
 import java.sql.Timestamp;
 import java.util.ArrayList;
 import java.util.HashMap;
@@ -45,7 +41,9 @@
 import lombok.Value;
 import lombok.extern.slf4j.Slf4j;
 
-import static com.linkedin.metadata.entity.ebean.EbeanUtils.*;
+import static com.linkedin.metadata.entity.ebean.EbeanUtils.parseSystemMetadata;
+import static com.linkedin.metadata.entity.ebean.EbeanUtils.toAspectRecord;
+import static com.linkedin.metadata.entity.ebean.EbeanUtils.toJsonAspect;
 
 
 /**
@@ -61,15 +59,7 @@
   private final JacksonDataTemplateCodec _dataTemplateCodec = new JacksonDataTemplateCodec();
   private Boolean _alwaysEmitAuditEvent = false;
 
-<<<<<<< HEAD
   public EbeanEntityService(@Nonnull final EbeanAspectDao entityDao, @Nonnull final EntityEventProducer eventProducer,
-=======
-  private final ObjectMapper objectMapper = new ObjectMapper();
-
-  public EbeanEntityService(
-      @Nonnull final EbeanAspectDao entityDao,
-      @Nonnull final EntityEventProducer eventProducer,
->>>>>>> aa253f5b
       @Nonnull final EntityRegistry entityRegistry) {
     super(eventProducer, entityRegistry);
     _entityDao = entityDao;
@@ -201,18 +191,24 @@
   @Override
   @Nonnull
   public RecordTemplate ingestAspect(@Nonnull final Urn urn, @Nonnull final String aspectName,
-<<<<<<< HEAD
-      @Nonnull final RecordTemplate newValue, @Nonnull final AuditStamp auditStamp) {
+      @Nonnull final RecordTemplate newValue, @Nonnull final AuditStamp auditStamp,
+      @Nonnull final SystemMetadata systemMetadata) {
     log.debug("Invoked ingestAspect with urn: {}, aspectName: {}, newValue: {}", urn, aspectName, newValue);
-    AddAspectResult result =
-        ingestAspectToLocalDB(urn, aspectName, ignored -> newValue, auditStamp, DEFAULT_MAX_TRANSACTION_RETRY);
+    UpdateAspectResult result = ingestAspectToLocalDB(urn, aspectName, ignored -> newValue, auditStamp, systemMetadata,
+        DEFAULT_MAX_TRANSACTION_RETRY);
 
     final RecordTemplate oldValue = result.getOldValue();
     final RecordTemplate updatedValue = result.getNewValue();
 
+    // 5. Produce MAE after a successful update
     if (oldValue != updatedValue || _alwaysEmitAuditEvent) {
       log.debug(String.format("Producing MetadataAuditEvent for ingested aspect %s, urn %s", aspectName, urn));
-      produceMetadataAuditEvent(urn, oldValue, updatedValue);
+      if (aspectName == getKeyAspectName(urn)) {
+        produceMetadataAuditEventForKey(urn, result.getNewSystemMetadata());
+      } else {
+        produceMetadataAuditEvent(urn, oldValue, updatedValue, result.getOldSystemMetadata(),
+            result.getNewSystemMetadata(), MetadataAuditOperation.UPDATE);
+      }
     } else {
       log.debug(
           String.format("Skipped producing MetadataAuditEvent for ingested aspect %s, urn %s. Aspect has not changed.",
@@ -220,30 +216,15 @@
     }
 
     return updatedValue;
-=======
-      @Nonnull final RecordTemplate newValue, @Nonnull final AuditStamp auditStamp, @Nonnull final SystemMetadata systemMetadata) {
-    log.debug(String.format(
-        "Invoked ingestAspect with urn: %s, aspectName: %s, newValue: %s",
-        urn, aspectName, newValue));
-    return ingestAspect(urn, aspectName, ignored -> newValue, auditStamp, systemMetadata, DEFAULT_MAX_TRANSACTION_RETRY);
->>>>>>> aa253f5b
   }
 
   @Nonnull
-  private AddAspectResult ingestAspectToLocalDB(@Nonnull final Urn urn, @Nonnull final String aspectName,
+  private UpdateAspectResult ingestAspectToLocalDB(@Nonnull final Urn urn, @Nonnull final String aspectName,
       @Nonnull final Function<Optional<RecordTemplate>, RecordTemplate> updateLambda,
-<<<<<<< HEAD
-      @Nonnull final AuditStamp auditStamp, final int maxTransactionRetry) {
+      @Nonnull final AuditStamp auditStamp, @Nonnull final SystemMetadata providedSystemMetadata,
+      final int maxTransactionRetry) {
 
     return _entityDao.runInTransactionWithRetry(() -> {
-=======
-      @Nonnull final AuditStamp auditStamp,
-      @Nonnull final SystemMetadata providedSystemMetadata,
-      final int maxTransactionRetry) {
-
-    final UpdateAspectResult result = _entityDao.runInTransactionWithRetry(() -> {
-      Boolean keyAdded = false;
->>>>>>> aa253f5b
 
       // 1. Fetch the latest existing version of the aspect.
       final EbeanAspectV2 latest = _entityDao.getLatestAspect(urn.toString(), aspectName);
@@ -264,81 +245,24 @@
 
         _entityDao.saveAspect(latest, false);
 
-        return new UpdateAspectResult(
-            urn,
-            oldValue,
-            oldValue,
-            EbeanUtils.parseSystemMetadata(latest.getSystemMetadata()),
-            latestSystemMetadata,
-            MetadataAuditOperation.UPDATE
-        );
+        return new UpdateAspectResult(urn, oldValue, oldValue,
+            EbeanUtils.parseSystemMetadata(latest.getSystemMetadata()), latestSystemMetadata,
+            MetadataAuditOperation.UPDATE);
       }
 
       // 4. Save the newValue as the latest version
       log.debug(String.format("Ingesting aspect with name %s, urn %s", aspectName, urn));
-<<<<<<< HEAD
       _entityDao.saveLatestAspect(urn.toString(), aspectName, latest == null ? null : toJsonAspect(oldValue),
           latest == null ? null : latest.getCreatedBy(), latest == null ? null : latest.getCreatedFor(),
-          latest == null ? null : latest.getCreatedOn(), toJsonAspect(newValue), auditStamp.getActor().toString(),
+          latest == null ? null : latest.getCreatedOn(), latest == null ? null : latest.getSystemMetadata(),
+          toJsonAspect(newValue), auditStamp.getActor().toString(),
           auditStamp.hasImpersonator() ? auditStamp.getImpersonator().toString() : null,
-          new Timestamp(auditStamp.getTime()));
-
-      return new AddAspectResult(urn, oldValue, newValue);
+          new Timestamp(auditStamp.getTime()), toJsonAspect(providedSystemMetadata));
+
+      return new UpdateAspectResult(urn, oldValue, newValue,
+          latest == null ? null : EbeanUtils.parseSystemMetadata(latest.getSystemMetadata()), providedSystemMetadata,
+          MetadataAuditOperation.UPDATE);
     }, maxTransactionRetry);
-=======
-      _entityDao.saveLatestAspect(
-          urn.toString(),
-          aspectName,
-          latest == null ? null : toJsonAspect(oldValue),
-          latest == null ? null : latest.getCreatedBy(),
-          latest == null ? null : latest.getCreatedFor(),
-          latest == null ? null : latest.getCreatedOn(),
-          latest == null ? null : latest.getSystemMetadata(),
-          toJsonAspect(newValue),
-          auditStamp.getActor().toString(),
-          auditStamp.hasImpersonator() ? auditStamp.getImpersonator().toString() : null,
-          new Timestamp(auditStamp.getTime()),
-          toJsonAspect(providedSystemMetadata)
-      );
-
-      return new UpdateAspectResult(
-          urn,
-          oldValue,
-          newValue,
-          latest == null ? null : EbeanUtils.parseSystemMetadata(latest.getSystemMetadata()),
-          providedSystemMetadata,
-          MetadataAuditOperation.UPDATE
-      );
-
-    }, maxTransactionRetry);
-
-    final RecordTemplate oldValue = result.getOldValue();
-    final RecordTemplate newValue = result.getNewValue();
-
-    // 5. Produce MAE after a successful update
-    if (oldValue != newValue || _alwaysEmitAuditEvent) {
-      log.debug(String.format("Producing MetadataAuditEvent for ingested aspect %s, urn %s", aspectName, urn));
-      if (aspectName == getKeyAspectName(urn)) {
-        produceMetadataAuditEventForKey(
-            urn,
-            result.getNewSystemMetadata()
-        );
-      } else {
-        produceMetadataAuditEvent(
-            urn,
-            oldValue,
-            newValue,
-            result.getOldSystemMetadata(),
-            result.getNewSystemMetadata(),
-            MetadataAuditOperation.UPDATE
-        );
-      }
-    } else {
-      log.debug(String.format("Skipped producing MetadataAuditEvent for ingested aspect %s, urn %s. Aspect has not changed.", aspectName, urn));
-    }
-
-    return newValue;
->>>>>>> aa253f5b
   }
 
   @Override
@@ -363,35 +287,20 @@
       final RecordTemplate oldValue =
           oldAspect == null ? null : toAspectRecord(urn, aspectName, oldAspect.getMetadata(), getEntityRegistry());
 
-      SystemMetadata oldSystemMetadata = oldAspect == null ? new SystemMetadata() : EbeanUtils.parseSystemMetadata(oldAspect.getSystemMetadata());
+      SystemMetadata oldSystemMetadata =
+          oldAspect == null ? new SystemMetadata() : EbeanUtils.parseSystemMetadata(oldAspect.getSystemMetadata());
       // create a duplicate of the old system metadata to update and write back
-      SystemMetadata newSystemMetadata = oldAspect == null ? new SystemMetadata() : EbeanUtils.parseSystemMetadata(oldAspect.getSystemMetadata());
+      SystemMetadata newSystemMetadata =
+          oldAspect == null ? new SystemMetadata() : EbeanUtils.parseSystemMetadata(oldAspect.getSystemMetadata());
       newSystemMetadata.setLastObserved(System.currentTimeMillis());
 
       log.debug(String.format("Updating aspect with name %s, urn %s", aspectName, urn));
       _entityDao.saveAspect(urn.toString(), aspectName, toJsonAspect(value), auditStamp.getActor().toString(),
           auditStamp.hasImpersonator() ? auditStamp.getImpersonator().toString() : null,
-<<<<<<< HEAD
-          new Timestamp(auditStamp.getTime()), version, oldAspect == null);
-
-      return new AddAspectResult(urn, oldValue, value);
-=======
-          new Timestamp(auditStamp.getTime()),
-          toJsonAspect(newSystemMetadata),
-          version,
-          oldAspect == null
-      );
-
-      return new UpdateAspectResult(
-          urn,
-          oldValue,
-          value,
-          oldSystemMetadata,
-          newSystemMetadata,
-          MetadataAuditOperation.UPDATE
-      );
-
->>>>>>> aa253f5b
+          new Timestamp(auditStamp.getTime()), toJsonAspect(newSystemMetadata), version, oldAspect == null);
+
+      return new UpdateAspectResult(urn, oldValue, value, oldSystemMetadata, newSystemMetadata,
+          MetadataAuditOperation.UPDATE);
     }, maxTransactionRetry);
 
     final RecordTemplate oldValue = result.getOldValue();
@@ -399,14 +308,8 @@
 
     if (emitMae) {
       log.debug(String.format("Producing MetadataAuditEvent for updated aspect %s, urn %s", aspectName, urn));
-      produceMetadataAuditEvent(
-          urn,
-          oldValue,
-          newValue,
-          result.getOldSystemMetadata(),
-          result.getNewSystemMetadata(),
-          MetadataAuditOperation.UPDATE
-      );
+      produceMetadataAuditEvent(urn, oldValue, newValue, result.getOldSystemMetadata(), result.getNewSystemMetadata(),
+          MetadataAuditOperation.UPDATE);
     } else {
       log.debug(String.format("Skipped producing MetadataAuditEvent for updated aspect %s, urn %s. emitMAE is false.",
           aspectName, urn));
@@ -438,8 +341,8 @@
 
     // Validate Key
     try {
-      RecordTemplate entityKey =
-          com.linkedin.metadata.models.EntityKeyUtils.convertUrnToEntityKey(entityUrn, entitySpec.getKeyAspectSpec().getPegasusSchema());
+      RecordTemplate entityKey = com.linkedin.metadata.models.EntityKeyUtils.convertUrnToEntityKey(entityUrn,
+          entitySpec.getKeyAspectSpec().getPegasusSchema());
     } catch (RuntimeException re) {
       log.warn("Failed to validate key {}", entityUrn);
       throw new RuntimeException("Failed to validate key", re);
@@ -475,15 +378,26 @@
     }
     log.debug("aspect = {}", aspect);
 
+    SystemMetadata systemMetadata = metadataChangeProposal.getSystemMetadata();
+    if (systemMetadata == null) {
+      systemMetadata = new SystemMetadata();
+      systemMetadata.setRunId(DEFAULT_RUN_ID);
+      systemMetadata.setLastObserved(System.currentTimeMillis());
+    }
+
     RecordTemplate oldAspect = null;
+    SystemMetadata oldSystemMetadata = null;
     RecordTemplate newAspect = aspect;
+    SystemMetadata newSystemMetadata = systemMetadata;
 
     if (!aspectSpec.isTimeseries()) {
-      AddAspectResult result =
+      UpdateAspectResult result =
           ingestAspectToLocalDB(entityUrn, metadataChangeProposal.getAspectName(), ignored -> aspect, auditStamp,
-              DEFAULT_MAX_TRANSACTION_RETRY);
+              systemMetadata, DEFAULT_MAX_TRANSACTION_RETRY);
       oldAspect = result.oldValue;
+      oldSystemMetadata = result.oldSystemMetadata;
       newAspect = result.newValue;
+      newSystemMetadata = result.newSystemMetadata;
     }
 
     if (oldAspect != newAspect || _alwaysEmitAuditEvent) {
@@ -494,8 +408,14 @@
       if (oldAspect != null) {
         metadataChangeLog.setPreviousAspectValue(GenericAspectUtils.serializeAspect(oldAspect));
       }
+      if (oldSystemMetadata != null) {
+        metadataChangeLog.setPreviousSystemMetadata(oldSystemMetadata);
+      }
       if (newAspect != null) {
         metadataChangeLog.setAspect(GenericAspectUtils.serializeAspect(newAspect));
+      }
+      if (newSystemMetadata != null) {
+        metadataChangeLog.setSystemMetadata(newSystemMetadata);
       }
 
       log.debug(String.format("Serialized MCL event: %s", metadataChangeLog.toString()));
@@ -517,21 +437,13 @@
     SystemMetadata newSystemMetadata;
     MetadataAuditOperation operation;
   }
-<<<<<<< HEAD
-=======
-
-  public void setWritable(boolean canWrite) {
-    log.debug("Enabling writes");
-    _entityDao.setWritable(canWrite);
-  }
 
   public RollbackResult deleteAspect(String urn, String aspectName, String runId) {
     final RollbackResult result = _entityDao.runInTransactionWithRetry(() -> {
       Integer additionalRowsDeleted = 0;
 
       // 1. Fetch the latest existing version of the aspect.
-      final EbeanAspectV2 latest =
-          _entityDao.getLatestAspect(urn, aspectName);
+      final EbeanAspectV2 latest = _entityDao.getLatestAspect(urn, aspectName);
 
       // 1.1 If no latest exists, skip this aspect
       if (latest == null) {
@@ -550,17 +462,14 @@
       EbeanAspectV2 previousAspect = null;
       String previousMetadata = null;
       if (maxVersion > 0) {
-        previousAspect =
-            _entityDao.getAspect(urn, aspectName, maxVersion);
+        previousAspect = _entityDao.getAspect(urn, aspectName, maxVersion);
         previousMetadata = previousAspect.getMetadata();
       }
-
 
       // 4. Update the mysql table
       Boolean isKeyAspect = false;
       try {
-        isKeyAspect =
-            getKeyAspectName(Urn.createFromString(urn)).equals(aspectName);
+        isKeyAspect = getKeyAspectName(Urn.createFromString(urn)).equals(aspectName);
       } catch (URISyntaxException e) {
         e.printStackTrace();
       }
@@ -574,10 +483,7 @@
       } else {
         // if this is the key aspect, we also want to delete the entity entirely
         if (isKeyAspect) {
-          if (
-              _entityDao.getEarliestAspect(urn).get().getCreatedOn()
-                  .equals(latest.getCreatedOn())
-          ) {
+          if (_entityDao.getEarliestAspect(urn).get().getCreatedOn().equals(latest.getCreatedOn())) {
             additionalRowsDeleted = _entityDao.deleteUrn(urn);
             _entityDao.deleteAspect(latest);
           } else {
@@ -592,34 +498,18 @@
       // 5. Emit the Update
       try {
         final RecordTemplate latestValue = latest == null ? null
-            : toAspectRecord(
-                Urn.createFromString(latest.getKey().getUrn()),
-                latest.getKey().getAspect(),
-                latestMetadata,
-                getEntityRegistry()
-            );
-
+            : toAspectRecord(Urn.createFromString(latest.getKey().getUrn()), latest.getKey().getAspect(),
+                latestMetadata, getEntityRegistry());
 
         final RecordTemplate previousValue = previousAspect == null ? null
-            : toAspectRecord(
-                Urn.createFromString(previousAspect.getKey().getUrn()),
-                previousAspect.getKey().getAspect(),
-                previousMetadata,
-                getEntityRegistry()
-            );
-
-
-        return new RollbackResult(
-            Urn.createFromString(urn),
-            latestValue,
-            previousValue == null ? latestValue : previousValue,
-            latestSystemMetadata,
+            : toAspectRecord(Urn.createFromString(previousAspect.getKey().getUrn()),
+                previousAspect.getKey().getAspect(), previousMetadata, getEntityRegistry());
+
+        return new RollbackResult(Urn.createFromString(urn), latestValue,
+            previousValue == null ? latestValue : previousValue, latestSystemMetadata,
             previousValue == null ? null : parseSystemMetadata(previousAspect.getSystemMetadata()),
-            previousAspect == null ? MetadataAuditOperation.DELETE : MetadataAuditOperation.UPDATE,
-            isKeyAspect,
-            additionalRowsDeleted
-        );
-
+            previousAspect == null ? MetadataAuditOperation.DELETE : MetadataAuditOperation.UPDATE, isKeyAspect,
+            additionalRowsDeleted);
       } catch (URISyntaxException e) {
         e.printStackTrace();
       }
@@ -637,21 +527,13 @@
 
     aspectRows.forEach(aspectToRemove -> {
 
-      RollbackResult result =
-          deleteAspect(aspectToRemove.getUrn(), aspectToRemove.getAspectName(), runId);
-
+      RollbackResult result = deleteAspect(aspectToRemove.getUrn(), aspectToRemove.getAspectName(), runId);
 
       if (result != null) {
         rowsDeletedFromEntityDeletion.addAndGet(result.additionalRowsAffected);
         removedAspects.add(aspectToRemove);
-        produceMetadataAuditEvent(
-            result.getUrn(),
-            result.getOldValue(),
-            result.getNewValue(),
-            result.getOldSystemMetadata(),
-            result.getNewSystemMetadata(),
-            result.getOperation()
-        );
+        produceMetadataAuditEvent(result.getUrn(), result.getOldValue(), result.getNewValue(),
+            result.getOldSystemMetadata(), result.getNewSystemMetadata(), result.getOperation());
       }
     });
 
@@ -683,17 +565,10 @@
 
       rowsDeletedFromEntityDeletion = result.additionalRowsAffected;
       removedAspects.add(summary);
-      produceMetadataAuditEvent(
-          result.getUrn(),
-          result.getOldValue(),
-          result.getNewValue(),
-          result.getOldSystemMetadata(),
-          result.getNewSystemMetadata(),
-          result.getOperation()
-      );
+      produceMetadataAuditEvent(result.getUrn(), result.getOldValue(), result.getNewValue(),
+          result.getOldSystemMetadata(), result.getNewSystemMetadata(), result.getOperation());
     }
 
     return new RollbackRunResult(removedAspects, rowsDeletedFromEntityDeletion);
   }
->>>>>>> aa253f5b
 }