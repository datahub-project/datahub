package com.linkedin.metadata.entity;

import com.google.common.collect.ImmutableList;

import com.google.common.collect.Streams;
import com.linkedin.common.AuditStamp;
import com.linkedin.common.urn.Urn;
import com.linkedin.data.schema.RecordDataSchema;
import com.linkedin.data.schema.TyperefDataSchema;
import com.linkedin.data.template.RecordTemplate;
import com.linkedin.data.template.UnionTemplate;
import com.linkedin.entity.Entity;
import com.linkedin.metadata.PegasusUtils;
import com.linkedin.metadata.aspect.VersionedAspect;
import com.linkedin.metadata.dao.exception.ModelConversionException;
import com.linkedin.metadata.dao.utils.RecordUtils;
import com.linkedin.metadata.event.EntityEventProducer;
import com.linkedin.metadata.models.AspectSpec;
import com.linkedin.metadata.models.EntityKeyUtils;
import com.linkedin.metadata.models.EntitySpec;
import com.linkedin.metadata.models.registry.EntityRegistry;
import com.linkedin.metadata.run.AspectRowSummary;
import com.linkedin.metadata.snapshot.Snapshot;
<<<<<<< HEAD
import com.linkedin.mxe.MetadataChangeLog;
import com.linkedin.mxe.MetadataChangeProposal;
=======
import com.linkedin.mxe.MetadataAuditOperation;
import com.linkedin.mxe.SystemMetadata;
>>>>>>> aa253f5b
import java.net.URISyntaxException;
import java.util.Collections;
import java.util.List;
import java.util.Map;
import java.util.Set;
import java.util.stream.Collectors;
import javax.annotation.Nonnull;
import javax.annotation.Nullable;
import lombok.extern.slf4j.Slf4j;
import com.linkedin.util.Pair;

import static com.linkedin.metadata.PegasusUtils.getDataTemplateClassFromSchema;
import static com.linkedin.metadata.PegasusUtils.urnToEntityName;


/**
 * An abstract base class specifying create, update, and read operations against metadata entities and aspects
 * by primary key (urn).
 *
 * This interface is meant to abstract away the storage concerns of these pieces of metadata, permitting
 * any underlying storage system to be used in materializing GMS domain objects, which are implemented using Pegasus
 * {@link RecordTemplate}s.
 *
 * A key requirement of any implementation is being able to bind what is persisted in storage to an aspect
 * {@link RecordTemplate}, using help from the {@link EntityRegistry}.
 *
 * Another requirement is that any implementation honors the internal versioning semantics. The latest version of any aspect
 * is set to 0 for efficient retrieval; in most cases the latest state of an aspect will be the only fetched.
 *
 * As such, 0 is treated as a special number. Once an aspect is no longer the latest, versions will increment
 * monotonically, starting from 1. Thus, the second-to-last version of an aspect will be equal to total # versions
 * of the aspect - 1.
 *
 * For example, if there are 5 instances of a single aspect, the latest will have version 0, and the second-to-last
 * will have version 4. The "true" latest version of an aspect is always equal to the highest stored version
 * of a given aspect + 1.
 *
 * Note that currently, implementations of this interface are responsible for producing Metadata Audit Events on
 * ingestion using {@link #produceMetadataAuditEvent(
 * Urn, RecordTemplate, RecordTemplate, SystemMetadata, SystemMetadata, MetadataAuditOperation)}.
 *
 * TODO: Consider whether we can abstract away virtual versioning semantics to subclasses of this class.
 * TODO: Extract out a nested 'AspectService'.
 */
@Slf4j
public abstract class EntityService {

  /**
   * As described above, the latest version of an aspect should <b>always</b> take the value 0, with
   * monotonically increasing version incrementing as usual once the latest version is replaced.
   */
  public static final long LATEST_ASPECT_VERSION = 0;

  private final EntityEventProducer _producer;
  private final EntityRegistry _entityRegistry;
  private final Map<String, Set<String>> _entityToValidAspects;
  private Boolean _emitAspectSpecificAuditEvent = false;
  public static final String DEFAULT_RUN_ID = "no-run-id-provided";

  protected EntityService(@Nonnull final EntityEventProducer producer, @Nonnull final EntityRegistry entityRegistry) {
    _producer = producer;
    _entityRegistry = entityRegistry;
    _entityToValidAspects = buildEntityToValidAspects(entityRegistry);
  }

  /**
   * Retrieves the latest aspects corresponding to a batch of {@link Urn}s based on a provided
   * set of aspect names.
   *
   * @param urns set of urns to fetch aspects for
   * @param aspectNames aspects to fetch for each urn in urns set
   * @return a map of provided {@link Urn} to a List containing the requested aspects.
   */
  protected abstract Map<Urn, List<RecordTemplate>> getLatestAspects(@Nonnull final Set<Urn> urns,
      @Nonnull final Set<String> aspectNames);

  /**
   * Retrieves an aspect having a specific {@link Urn}, name, & version.
   *
   * Note that once we drop support for legacy aspect-specific resources,
   * we should make this a protected method. Only visible for backwards compatibility.
   *
   * @param urn an urn associated with the requested aspect
   * @param aspectName name of the aspect requested
   * @param version specific version of the aspect being requests
   * @return the {@link RecordTemplate} representation of the requested aspect object
   */
  public abstract RecordTemplate getAspect(@Nonnull final Urn urn, @Nonnull final String aspectName, long version);

  public abstract VersionedAspect getVersionedAspect(@Nonnull final Urn urn, @Nonnull final String aspectName,
      long version);

  /**
   * Retrieves a list of all aspects belonging to an entity of a particular type, sorted by urn.
   *
   * Note that once we drop support for legacy 'getAllDataPlatforms' endpoint,
   * we can drop support for this unless otherwise required. Only visible for backwards compatibility.
   *
   * @param entityName name of the entity type the aspect belongs to, e.g. 'dataset'
   * @param aspectName name of the aspect requested, e.g. 'ownership'
   * @param start the starting index of the returned aspects, used in pagination
   * @param count the count of the aspects to be returned, used in pagination
   * @return a {@link ListResult} of {@link RecordTemplate}s representing the requested aspect.
   */
  public abstract ListResult<RecordTemplate> listLatestAspects(@Nonnull final String entityName,
      @Nonnull final String aspectName, final int start, int count);

  /**
   * Ingests (inserts) a new version of an entity aspect & emits a {@link com.linkedin.mxe.MetadataAuditEvent}.
   *
   * Note that in general, this should not be used externally. It is currently serving upgrade scripts and
   * is as such public.
   *
   * @param urn an urn associated with the new aspect
   * @param aspectName name of the aspect being inserted
   * @param newValue value of the aspect being inserted
   * @param auditStamp an {@link AuditStamp} containing metadata about the writer & current time
   * @param systemMetadata
   * @return the {@link RecordTemplate} representation of the written aspect object
   */
  public abstract RecordTemplate ingestAspect(@Nonnull final Urn urn, @Nonnull final String aspectName,
<<<<<<< HEAD
      @Nonnull final RecordTemplate newValue, @Nonnull final AuditStamp auditStamp);
=======
      @Nonnull final RecordTemplate newValue, @Nonnull final AuditStamp auditStamp, SystemMetadata systemMetadata);

  public RecordTemplate ingestAspect(@Nonnull final Urn urn, @Nonnull final String aspectName,
      @Nonnull final RecordTemplate newValue, @Nonnull final AuditStamp auditStamp) {

    SystemMetadata generatedSystemMetadata = new SystemMetadata();
    generatedSystemMetadata.setLastObserved(System.currentTimeMillis());

    return ingestAspect(urn, aspectName, newValue, auditStamp, generatedSystemMetadata);
  }
>>>>>>> aa253f5b

  /**
   * Updates a particular version of an aspect & optionally emits a {@link com.linkedin.mxe.MetadataAuditEvent}.
   *
   * Note that in general, this should not be used externally. It is currently serving upgrade scripts and
   * is as such public.
   *
   * @param urn an urn associated with the aspect to update
   * @param aspectName name of the aspect being updated
   * @param newValue new value of the aspect being updated
   * @param auditStamp an {@link AuditStamp} containing metadata about the writer & current time
   * @param version specific version of the aspect being requests
   * @param emitMae whether a {@link com.linkedin.mxe.MetadataAuditEvent} should be emitted in correspondence upon
   *                successful update
   * @return the {@link RecordTemplate} representation of the requested aspect object
   */
  public abstract RecordTemplate updateAspect(@Nonnull final Urn urn, @Nonnull final String aspectName,
      @Nonnull final RecordTemplate newValue, @Nonnull final AuditStamp auditStamp, final long version,
      final boolean emitMae);

  /**
   * Default implementations. Subclasses should feel free to override if it's more efficient to do so.
   */
  public Entity getEntity(@Nonnull final Urn urn, @Nonnull final Set<String> aspectNames) {
    return getEntities(Collections.singleton(urn), aspectNames).values().stream().findFirst().orElse(null);
  }

  /**
   * Retrieves multiple entities.
   *
   * @param urns set of urns to fetch
   * @param aspectNames set of aspects to fetch
   * @return a map of {@link Urn} to {@link Entity} object
   */
  public Map<Urn, Entity> getEntities(@Nonnull final Set<Urn> urns, @Nonnull Set<String> aspectNames) {
    log.debug(String.format("Invoked getEntities with urns %s, aspects %s", urns, aspectNames));
    if (urns.isEmpty()) {
      return Collections.emptyMap();
    }
    return getSnapshotUnions(urns, aspectNames).entrySet()
        .stream()
        .collect(Collectors.toMap(Map.Entry::getKey, entry -> toEntity(entry.getValue())));
  }

  /**
   * Produce metadata audit event and push.
   *
   * @param urn Urn to push
   * @param oldAspectValue Value of aspect before the update.
   * @param newAspectValue Value of aspect after the update
   */
  public void produceMetadataAuditEvent(
      @Nonnull final Urn urn,
      @Nullable final RecordTemplate oldAspectValue,
      @Nullable final RecordTemplate newAspectValue,
      @Nullable final SystemMetadata oldSystemMetadata,
      @Nullable final SystemMetadata newSystemMetadata,
      @Nullable final MetadataAuditOperation operation
  ) {

    final Snapshot newSnapshot = buildSnapshot(urn, newAspectValue);
    Snapshot oldSnapshot = null;
    if (oldAspectValue != null) {
      oldSnapshot = buildSnapshot(urn, oldAspectValue);
    }

    _producer.produceMetadataAuditEvent(urn, oldSnapshot, newSnapshot, oldSystemMetadata, newSystemMetadata, operation);

    // 4.1 Produce aspect specific MAE after a successful update
    if (_emitAspectSpecificAuditEvent) {
      _producer.produceAspectSpecificMetadataAuditEvent(
          urn,
          oldAspectValue,
          newAspectValue,
          oldSystemMetadata,
          newSystemMetadata,
          operation
      );
    }
  }

<<<<<<< HEAD
  /**
   * Produces a {@link com.linkedin.mxe.MetadataChangeLog} from a
   * new & previous aspect.
   *
   * @param urn the urn associated with the entity changed
   * @param aspectSpec AspectSpec of the aspect being updated
   * @param metadataChangeLog metadata change log to push into MCL kafka topic
   */
  public void produceMetadataChangeLog(@Nonnull final Urn urn, AspectSpec aspectSpec,
      @Nonnull final MetadataChangeLog metadataChangeLog) {
    _producer.produceMetadataChangeLog(urn, aspectSpec, metadataChangeLog);
  }

=======
  public void produceMetadataAuditEventForKey(
      @Nonnull final Urn urn,
      @Nullable final SystemMetadata newSystemMetadata
  ) {

    final Snapshot newSnapshot = buildKeySnapshot(urn);

    _producer.produceMetadataAuditEvent(
        urn,
        null,
        newSnapshot,
        null,
        newSystemMetadata,
        MetadataAuditOperation.UPDATE
    );
  }


>>>>>>> aa253f5b
  public RecordTemplate getLatestAspect(@Nonnull final Urn urn, @Nonnull final String aspectName) {
    log.debug(String.format("Invoked getLatestAspect with urn %s, aspect %s", urn, aspectName));
    return getAspect(urn, aspectName, LATEST_ASPECT_VERSION);
  }

  public void ingestEntities(
      @Nonnull final List<Entity> entities,
      @Nonnull final AuditStamp auditStamp,
      @Nonnull final List<SystemMetadata> systemMetadata) {
    log.debug(String.format("Invoked ingestEntities with entities %s, audit stamp %s", entities, auditStamp));
    Streams.zip(
        entities.stream(),
        systemMetadata.stream(),
        (a, b) -> new Pair<Entity, SystemMetadata>(a, b)
    ).forEach(
       pair -> ingestEntity(pair.getFirst(), auditStamp, pair.getSecond())
    );
  }

  public void ingestEntity(Entity entity, AuditStamp auditStamp) {
    SystemMetadata generatedSystemMetadata = new SystemMetadata();
    generatedSystemMetadata.setRunId(DEFAULT_RUN_ID);
    generatedSystemMetadata.setLastObserved(System.currentTimeMillis());

    ingestEntity(entity, auditStamp, generatedSystemMetadata);
  }

<<<<<<< HEAD
  public void ingestEntity(@Nonnull final Entity entity, @Nonnull final AuditStamp auditStamp) {
    log.debug(String.format("Invoked ingestEntity with entity %s, audit stamp %s", entity, auditStamp));
    ingestSnapshotUnion(entity.getValue(), auditStamp);
=======
  public void ingestEntity(Entity entity, AuditStamp auditStamp, SystemMetadata systemMetadata) {
    log.debug(
        String.format("Invoked ingestEntity with entity %s, audit stamp %s systemMetadata %s",
            entity, auditStamp, systemMetadata.toString()));
    ingestSnapshotUnion(entity.getValue(), auditStamp, systemMetadata);
>>>>>>> aa253f5b
  }

  @Nonnull
  protected Map<Urn, Snapshot> getSnapshotUnions(@Nonnull final Set<Urn> urns, @Nonnull final Set<String> aspectNames) {
    return getSnapshotRecords(urns, aspectNames).entrySet()
        .stream()
        .collect(Collectors.toMap(Map.Entry::getKey, entry -> toSnapshotUnion(entry.getValue())));
  }

  @Nonnull
  protected Map<Urn, RecordTemplate> getSnapshotRecords(@Nonnull final Set<Urn> urns,
      @Nonnull final Set<String> aspectNames) {
    return getLatestAspectUnions(urns, aspectNames).entrySet()
        .stream()
        .collect(Collectors.toMap(Map.Entry::getKey, entry -> toSnapshotRecord(entry.getKey(), entry.getValue())));
  }

  @Nonnull
  protected Map<Urn, List<UnionTemplate>> getLatestAspectUnions(@Nonnull final Set<Urn> urns,
      @Nonnull final Set<String> aspectNames) {
    return getLatestAspects(urns, aspectNames).entrySet()
        .stream()
        .collect(Collectors.toMap(Map.Entry::getKey, entry -> entry.getValue()
            .stream()
            .map(aspectRecord -> toAspectUnion(entry.getKey(), aspectRecord))
            .collect(Collectors.toList())));
  }

  private void ingestSnapshotUnion(
      @Nonnull final Snapshot snapshotUnion,
      @Nonnull final AuditStamp auditStamp,
      SystemMetadata systemMetadata
  ) {
    final RecordTemplate snapshotRecord = RecordUtils.getSelectedRecordTemplateFromUnion(snapshotUnion);
    final Urn urn = com.linkedin.metadata.dao.utils.ModelUtils.getUrnFromSnapshot(snapshotRecord);
    final List<RecordTemplate> aspectRecordsToIngest =
        com.linkedin.metadata.dao.utils.ModelUtils.getAspectsFromSnapshot(snapshotRecord);

    final String keyAspectName = getKeyAspectName(urn);
    if (getLatestAspect(urn, keyAspectName) == null) {
      aspectRecordsToIngest.add(buildKeyAspect(urn));
    }

    aspectRecordsToIngest.forEach(aspect -> {
      final String aspectName = PegasusUtils.getAspectNameFromSchema(aspect.schema());
      ingestAspect(urn, aspectName, aspect, auditStamp, systemMetadata);
    });
  }

  private Snapshot buildSnapshot(@Nonnull final Urn urn, @Nonnull final RecordTemplate aspectValue) {
    // if the aspect value is the key, we do not need to include the key a second time
    if (PegasusUtils.getAspectNameFromSchema(aspectValue.schema()).equals(getKeyAspectName(urn))) {
      return toSnapshotUnion(
          toSnapshotRecord(
              urn,
              ImmutableList.of(toAspectUnion(urn, aspectValue))
          )
      );
    }

    final RecordTemplate keyAspectValue = buildKeyAspect(urn);
    return toSnapshotUnion(
        toSnapshotRecord(urn, ImmutableList.of(toAspectUnion(urn, keyAspectValue), toAspectUnion(urn, aspectValue))));
  }

  protected Snapshot buildKeySnapshot(@Nonnull final Urn urn) {
    final RecordTemplate keyAspectValue = buildKeyAspect(urn);
    return toSnapshotUnion(
        toSnapshotRecord(
            urn,
            ImmutableList.of(toAspectUnion(urn, keyAspectValue))
        )
    );
  }

  protected RecordTemplate buildKeyAspect(@Nonnull final Urn urn) {
    final EntitySpec spec = _entityRegistry.getEntitySpec(urnToEntityName(urn));
    final AspectSpec keySpec = spec.getKeyAspectSpec();
    final RecordDataSchema keySchema = keySpec.getPegasusSchema();
    return EntityKeyUtils.convertUrnToEntityKey(urn, keySchema);
  }

  public String getKeyAspectName(@Nonnull final Urn urn) {
    final EntitySpec spec = _entityRegistry.getEntitySpec(urnToEntityName(urn));
    final AspectSpec keySpec = spec.getKeyAspectSpec();
    return keySpec.getName();
  }

  protected Entity toEntity(@Nonnull final Snapshot snapshot) {
    return new Entity().setValue(snapshot);
  }

  protected Snapshot toSnapshotUnion(@Nonnull final RecordTemplate snapshotRecord) {
    final Snapshot snapshot = new Snapshot();
    RecordUtils.setSelectedRecordTemplateInUnion(snapshot, snapshotRecord);
    return snapshot;
  }

  protected RecordTemplate toSnapshotRecord(@Nonnull final Urn urn,
      @Nonnull final List<UnionTemplate> aspectUnionTemplates) {
    final String entityName = urnToEntityName(urn);
    final EntitySpec entitySpec = _entityRegistry.getEntitySpec(entityName);
    return com.linkedin.metadata.dao.utils.ModelUtils.newSnapshot(
        getDataTemplateClassFromSchema(entitySpec.getSnapshotSchema(), RecordTemplate.class), urn,
        aspectUnionTemplates);
  }

  protected UnionTemplate toAspectUnion(@Nonnull final Urn urn, @Nonnull final RecordTemplate aspectRecord) {
    final EntitySpec entitySpec = _entityRegistry.getEntitySpec(urnToEntityName(urn));
    final TyperefDataSchema aspectSchema = entitySpec.getAspectTyperefSchema();
    if (aspectSchema == null) {
      throw new RuntimeException(
          String.format("Aspect schema for %s is null: v4 operation is not supported on this entity registry",
              entitySpec.getName()));
    }
    return com.linkedin.metadata.dao.utils.ModelUtils.newAspectUnion(
        getDataTemplateClassFromSchema(entitySpec.getAspectTyperefSchema(), UnionTemplate.class), aspectRecord);
  }

  protected Urn toUrn(final String urnStr) {
    try {
      return Urn.createFromString(urnStr);
    } catch (URISyntaxException e) {
      log.error(String.format("Failed to convert urn string %s into Urn object", urnStr));
      throw new ModelConversionException(String.format("Failed to convert urn string %s into Urn object ", urnStr), e);
    }
  }

  private Map<String, Set<String>> buildEntityToValidAspects(final EntityRegistry entityRegistry) {
    return entityRegistry.getEntitySpecs()
        .values()
        .stream()
        .collect(Collectors.toMap(EntitySpec::getName,
            entry -> entry.getAspectSpecs().stream().map(AspectSpec::getName).collect(Collectors.toSet())));
  }

  public Boolean getEmitAspectSpecificAuditEvent() {
    return _emitAspectSpecificAuditEvent;
  }

  public void setEmitAspectSpecificAuditEvent(Boolean emitAspectSpecificAuditEvent) {
    _emitAspectSpecificAuditEvent = emitAspectSpecificAuditEvent;
  }

  protected EntityRegistry getEntityRegistry() {
    return _entityRegistry;
  }

  protected Set<String> getEntityAspectNames(final Urn entityUrn) {
    return getEntityAspectNames(urnToEntityName(entityUrn));
  }

  protected Set<String> getEntityAspectNames(final String entityName) {
    return _entityToValidAspects.get(entityName);
  }

  public abstract void setWritable(boolean canWrite);

<<<<<<< HEAD
  public abstract void ingestProposal(MetadataChangeProposal metadataChangeProposal, AuditStamp auditStamp);
=======
  public abstract RollbackRunResult rollbackRun(List<AspectRowSummary> aspectRows, String runId);

  public abstract RollbackRunResult deleteUrn(Urn urn);
>>>>>>> aa253f5b
}<|MERGE_RESOLUTION|>--- conflicted
+++ resolved
@@ -1,7 +1,6 @@
 package com.linkedin.metadata.entity;
 
 import com.google.common.collect.ImmutableList;
-
 import com.google.common.collect.Streams;
 import com.linkedin.common.AuditStamp;
 import com.linkedin.common.urn.Urn;
@@ -21,13 +20,11 @@
 import com.linkedin.metadata.models.registry.EntityRegistry;
 import com.linkedin.metadata.run.AspectRowSummary;
 import com.linkedin.metadata.snapshot.Snapshot;
-<<<<<<< HEAD
+import com.linkedin.mxe.MetadataAuditOperation;
 import com.linkedin.mxe.MetadataChangeLog;
 import com.linkedin.mxe.MetadataChangeProposal;
-=======
-import com.linkedin.mxe.MetadataAuditOperation;
 import com.linkedin.mxe.SystemMetadata;
->>>>>>> aa253f5b
+import com.linkedin.util.Pair;
 import java.net.URISyntaxException;
 import java.util.Collections;
 import java.util.List;
@@ -37,7 +34,6 @@
 import javax.annotation.Nonnull;
 import javax.annotation.Nullable;
 import lombok.extern.slf4j.Slf4j;
-import com.linkedin.util.Pair;
 
 import static com.linkedin.metadata.PegasusUtils.getDataTemplateClassFromSchema;
 import static com.linkedin.metadata.PegasusUtils.urnToEntityName;
@@ -67,7 +63,7 @@
  *
  * Note that currently, implementations of this interface are responsible for producing Metadata Audit Events on
  * ingestion using {@link #produceMetadataAuditEvent(
- * Urn, RecordTemplate, RecordTemplate, SystemMetadata, SystemMetadata, MetadataAuditOperation)}.
+ *Urn, RecordTemplate, RecordTemplate, SystemMetadata, SystemMetadata, MetadataAuditOperation)}.
  *
  * TODO: Consider whether we can abstract away virtual versioning semantics to subclasses of this class.
  * TODO: Extract out a nested 'AspectService'.
@@ -149,9 +145,6 @@
    * @return the {@link RecordTemplate} representation of the written aspect object
    */
   public abstract RecordTemplate ingestAspect(@Nonnull final Urn urn, @Nonnull final String aspectName,
-<<<<<<< HEAD
-      @Nonnull final RecordTemplate newValue, @Nonnull final AuditStamp auditStamp);
-=======
       @Nonnull final RecordTemplate newValue, @Nonnull final AuditStamp auditStamp, SystemMetadata systemMetadata);
 
   public RecordTemplate ingestAspect(@Nonnull final Urn urn, @Nonnull final String aspectName,
@@ -162,7 +155,6 @@
 
     return ingestAspect(urn, aspectName, newValue, auditStamp, generatedSystemMetadata);
   }
->>>>>>> aa253f5b
 
   /**
    * Updates a particular version of an aspect & optionally emits a {@link com.linkedin.mxe.MetadataAuditEvent}.
@@ -214,14 +206,9 @@
    * @param oldAspectValue Value of aspect before the update.
    * @param newAspectValue Value of aspect after the update
    */
-  public void produceMetadataAuditEvent(
-      @Nonnull final Urn urn,
-      @Nullable final RecordTemplate oldAspectValue,
-      @Nullable final RecordTemplate newAspectValue,
-      @Nullable final SystemMetadata oldSystemMetadata,
-      @Nullable final SystemMetadata newSystemMetadata,
-      @Nullable final MetadataAuditOperation operation
-  ) {
+  public void produceMetadataAuditEvent(@Nonnull final Urn urn, @Nullable final RecordTemplate oldAspectValue,
+      @Nullable final RecordTemplate newAspectValue, @Nullable final SystemMetadata oldSystemMetadata,
+      @Nullable final SystemMetadata newSystemMetadata, @Nullable final MetadataAuditOperation operation) {
 
     final Snapshot newSnapshot = buildSnapshot(urn, newAspectValue);
     Snapshot oldSnapshot = null;
@@ -233,18 +220,11 @@
 
     // 4.1 Produce aspect specific MAE after a successful update
     if (_emitAspectSpecificAuditEvent) {
-      _producer.produceAspectSpecificMetadataAuditEvent(
-          urn,
-          oldAspectValue,
-          newAspectValue,
-          oldSystemMetadata,
-          newSystemMetadata,
-          operation
-      );
-    }
-  }
-
-<<<<<<< HEAD
+      _producer.produceAspectSpecificMetadataAuditEvent(urn, oldAspectValue, newAspectValue, oldSystemMetadata,
+          newSystemMetadata, operation);
+    }
+  }
+
   /**
    * Produces a {@link com.linkedin.mxe.MetadataChangeLog} from a
    * new & previous aspect.
@@ -258,43 +238,24 @@
     _producer.produceMetadataChangeLog(urn, aspectSpec, metadataChangeLog);
   }
 
-=======
-  public void produceMetadataAuditEventForKey(
-      @Nonnull final Urn urn,
-      @Nullable final SystemMetadata newSystemMetadata
-  ) {
+  public void produceMetadataAuditEventForKey(@Nonnull final Urn urn,
+      @Nullable final SystemMetadata newSystemMetadata) {
 
     final Snapshot newSnapshot = buildKeySnapshot(urn);
 
-    _producer.produceMetadataAuditEvent(
-        urn,
-        null,
-        newSnapshot,
-        null,
-        newSystemMetadata,
-        MetadataAuditOperation.UPDATE
-    );
-  }
-
-
->>>>>>> aa253f5b
+    _producer.produceMetadataAuditEvent(urn, null, newSnapshot, null, newSystemMetadata, MetadataAuditOperation.UPDATE);
+  }
+
   public RecordTemplate getLatestAspect(@Nonnull final Urn urn, @Nonnull final String aspectName) {
     log.debug(String.format("Invoked getLatestAspect with urn %s, aspect %s", urn, aspectName));
     return getAspect(urn, aspectName, LATEST_ASPECT_VERSION);
   }
 
-  public void ingestEntities(
-      @Nonnull final List<Entity> entities,
-      @Nonnull final AuditStamp auditStamp,
+  public void ingestEntities(@Nonnull final List<Entity> entities, @Nonnull final AuditStamp auditStamp,
       @Nonnull final List<SystemMetadata> systemMetadata) {
     log.debug(String.format("Invoked ingestEntities with entities %s, audit stamp %s", entities, auditStamp));
-    Streams.zip(
-        entities.stream(),
-        systemMetadata.stream(),
-        (a, b) -> new Pair<Entity, SystemMetadata>(a, b)
-    ).forEach(
-       pair -> ingestEntity(pair.getFirst(), auditStamp, pair.getSecond())
-    );
+    Streams.zip(entities.stream(), systemMetadata.stream(), (a, b) -> new Pair<Entity, SystemMetadata>(a, b))
+        .forEach(pair -> ingestEntity(pair.getFirst(), auditStamp, pair.getSecond()));
   }
 
   public void ingestEntity(Entity entity, AuditStamp auditStamp) {
@@ -305,17 +266,11 @@
     ingestEntity(entity, auditStamp, generatedSystemMetadata);
   }
 
-<<<<<<< HEAD
-  public void ingestEntity(@Nonnull final Entity entity, @Nonnull final AuditStamp auditStamp) {
-    log.debug(String.format("Invoked ingestEntity with entity %s, audit stamp %s", entity, auditStamp));
-    ingestSnapshotUnion(entity.getValue(), auditStamp);
-=======
-  public void ingestEntity(Entity entity, AuditStamp auditStamp, SystemMetadata systemMetadata) {
-    log.debug(
-        String.format("Invoked ingestEntity with entity %s, audit stamp %s systemMetadata %s",
-            entity, auditStamp, systemMetadata.toString()));
+  public void ingestEntity(@Nonnull Entity entity, @Nonnull AuditStamp auditStamp,
+      @Nonnull SystemMetadata systemMetadata) {
+    log.debug(String.format("Invoked ingestEntity with entity %s, audit stamp %s systemMetadata %s", entity, auditStamp,
+        systemMetadata.toString()));
     ingestSnapshotUnion(entity.getValue(), auditStamp, systemMetadata);
->>>>>>> aa253f5b
   }
 
   @Nonnull
@@ -344,11 +299,8 @@
             .collect(Collectors.toList())));
   }
 
-  private void ingestSnapshotUnion(
-      @Nonnull final Snapshot snapshotUnion,
-      @Nonnull final AuditStamp auditStamp,
-      SystemMetadata systemMetadata
-  ) {
+  private void ingestSnapshotUnion(@Nonnull final Snapshot snapshotUnion, @Nonnull final AuditStamp auditStamp,
+      SystemMetadata systemMetadata) {
     final RecordTemplate snapshotRecord = RecordUtils.getSelectedRecordTemplateFromUnion(snapshotUnion);
     final Urn urn = com.linkedin.metadata.dao.utils.ModelUtils.getUrnFromSnapshot(snapshotRecord);
     final List<RecordTemplate> aspectRecordsToIngest =
@@ -368,12 +320,7 @@
   private Snapshot buildSnapshot(@Nonnull final Urn urn, @Nonnull final RecordTemplate aspectValue) {
     // if the aspect value is the key, we do not need to include the key a second time
     if (PegasusUtils.getAspectNameFromSchema(aspectValue.schema()).equals(getKeyAspectName(urn))) {
-      return toSnapshotUnion(
-          toSnapshotRecord(
-              urn,
-              ImmutableList.of(toAspectUnion(urn, aspectValue))
-          )
-      );
+      return toSnapshotUnion(toSnapshotRecord(urn, ImmutableList.of(toAspectUnion(urn, aspectValue))));
     }
 
     final RecordTemplate keyAspectValue = buildKeyAspect(urn);
@@ -383,12 +330,7 @@
 
   protected Snapshot buildKeySnapshot(@Nonnull final Urn urn) {
     final RecordTemplate keyAspectValue = buildKeyAspect(urn);
-    return toSnapshotUnion(
-        toSnapshotRecord(
-            urn,
-            ImmutableList.of(toAspectUnion(urn, keyAspectValue))
-        )
-    );
+    return toSnapshotUnion(toSnapshotRecord(urn, ImmutableList.of(toAspectUnion(urn, keyAspectValue))));
   }
 
   protected RecordTemplate buildKeyAspect(@Nonnull final Urn urn) {
@@ -474,11 +416,9 @@
 
   public abstract void setWritable(boolean canWrite);
 
-<<<<<<< HEAD
   public abstract void ingestProposal(MetadataChangeProposal metadataChangeProposal, AuditStamp auditStamp);
-=======
+
   public abstract RollbackRunResult rollbackRun(List<AspectRowSummary> aspectRows, String runId);
 
   public abstract RollbackRunResult deleteUrn(Urn urn);
->>>>>>> aa253f5b
 }