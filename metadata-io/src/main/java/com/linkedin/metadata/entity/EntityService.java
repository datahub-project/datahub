package com.linkedin.metadata.entity;

import com.google.common.collect.ImmutableList;
import com.google.common.collect.Streams;
import com.linkedin.common.AuditStamp;
import com.linkedin.common.BrowsePaths;
import com.linkedin.common.urn.Urn;
import com.linkedin.data.schema.RecordDataSchema;
import com.linkedin.data.schema.TyperefDataSchema;
import com.linkedin.data.template.RecordTemplate;
import com.linkedin.data.template.UnionTemplate;
import com.linkedin.entity.Entity;
<<<<<<< HEAD
import com.linkedin.entity.EntityResponse;
import com.linkedin.entity.EnvelopedAspect;
import com.linkedin.entity.EnvelopedAspectMap;
import com.linkedin.metadata.utils.PegasusUtils;
=======
import com.linkedin.events.metadata.ChangeType;
>>>>>>> f49666a2
import com.linkedin.metadata.aspect.VersionedAspect;
import com.linkedin.metadata.dao.exception.ModelConversionException;
import com.linkedin.metadata.dao.utils.RecordUtils;
import com.linkedin.metadata.event.EntityEventProducer;
import com.linkedin.metadata.models.AspectSpec;
import com.linkedin.metadata.models.EntitySpec;
import com.linkedin.metadata.models.registry.EntityRegistry;
import com.linkedin.metadata.query.ListUrnsResult;
import com.linkedin.metadata.run.AspectRowSummary;
import com.linkedin.metadata.search.utils.BrowsePathUtils;
import com.linkedin.metadata.snapshot.Snapshot;
import com.linkedin.metadata.utils.DataPlatformInstanceUtils;
import com.linkedin.metadata.utils.EntityKeyUtils;
<<<<<<< HEAD
=======
import com.linkedin.metadata.utils.GenericAspectUtils;
import com.linkedin.metadata.utils.PegasusUtils;
>>>>>>> f49666a2
import com.linkedin.mxe.MetadataAuditOperation;
import com.linkedin.mxe.MetadataChangeLog;
import com.linkedin.mxe.MetadataChangeProposal;
import com.linkedin.mxe.SystemMetadata;
import com.linkedin.util.Pair;
import java.net.URISyntaxException;
import java.util.ArrayList;
import java.util.Collections;
import java.util.List;
import java.util.Map;
import java.util.Optional;
import java.util.Set;
import java.util.stream.Collectors;
import javax.annotation.Nonnull;
import javax.annotation.Nullable;
import lombok.extern.slf4j.Slf4j;

import static com.linkedin.metadata.Constants.ASPECT_LATEST_VERSION;
import static com.linkedin.metadata.utils.PegasusUtils.getDataTemplateClassFromSchema;
import static com.linkedin.metadata.utils.PegasusUtils.urnToEntityName;


/**
 * An abstract base class specifying create, update, and read operations against metadata entities and aspects
 * by primary key (urn).
 *
 * This interface is meant to abstract away the storage concerns of these pieces of metadata, permitting
 * any underlying storage system to be used in materializing GMS domain objects, which are implemented using Pegasus
 * {@link RecordTemplate}s.
 *
 * A key requirement of any implementation is being able to bind what is persisted in storage to an aspect
 * {@link RecordTemplate}, using help from the {@link EntityRegistry}.
 *
 * Another requirement is that any implementation honors the internal versioning semantics. The latest version of any aspect
 * is set to 0 for efficient retrieval; in most cases the latest state of an aspect will be the only fetched.
 *
 * As such, 0 is treated as a special number. Once an aspect is no longer the latest, versions will increment
 * monotonically, starting from 1. Thus, the second-to-last version of an aspect will be equal to total # versions
 * of the aspect - 1.
 *
 * For example, if there are 5 instances of a single aspect, the latest will have version 0, and the second-to-last
 * will have version 4. The "true" latest version of an aspect is always equal to the highest stored version
 * of a given aspect + 1.
 *
 * Note that currently, implementations of this interface are responsible for producing Metadata Audit Events on
 * ingestion using {@link #produceMetadataAuditEvent(
 *Urn, RecordTemplate, RecordTemplate, SystemMetadata, SystemMetadata, MetadataAuditOperation)}.
 *
 * TODO: Consider whether we can abstract away virtual versioning semantics to subclasses of this class.
 * TODO: Extract out a nested 'AspectService'.
 */
@Slf4j
public abstract class EntityService {

  /**
   * As described above, the latest version of an aspect should <b>always</b> take the value 0, with
   * monotonically increasing version incrementing as usual once the latest version is replaced.
   */

  private final EntityEventProducer _producer;
  private final EntityRegistry _entityRegistry;
  private final Map<String, Set<String>> _entityToValidAspects;
  private Boolean _emitAspectSpecificAuditEvent = false;
  public static final String DEFAULT_RUN_ID = "no-run-id-provided";
  public static final String BROWSE_PATHS = "browsePaths";
  public static final String DATA_PLATFORM_INSTANCE = "dataPlatformInstance";

  protected EntityService(@Nonnull final EntityEventProducer producer, @Nonnull final EntityRegistry entityRegistry) {
    _producer = producer;
    _entityRegistry = entityRegistry;
    _entityToValidAspects = buildEntityToValidAspects(entityRegistry);
  }

  /**
   * Retrieves the latest aspects corresponding to a batch of {@link Urn}s based on a provided
   * set of aspect names.
   *
   * @param urns set of urns to fetch aspects for
   * @param aspectNames aspects to fetch for each urn in urns set
   * @return a map of provided {@link Urn} to a List containing the requested aspects.
   */
  public abstract Map<Urn, List<RecordTemplate>> getLatestAspects(
      @Nonnull final Set<Urn> urns,
      @Nonnull final Set<String> aspectNames);

  /**
   * Retrieves an aspect having a specific {@link Urn}, name, & version.
   *
   * Note that once we drop support for legacy aspect-specific resources,
   * we should make this a protected method. Only visible for backwards compatibility.
   *
   * @param urn an urn associated with the requested aspect
   * @param aspectName name of the aspect requested
   * @param version specific version of the aspect being requests
   * @return the {@link RecordTemplate} representation of the requested aspect object, or null if one cannot be found
   */
  @Nullable
  public abstract RecordTemplate getAspect(@Nonnull final Urn urn, @Nonnull final String aspectName, long version);

<<<<<<< HEAD
  public Map<Urn, EntityResponse> getEntitiesV2(
      @Nonnull final String entityName,
      @Nonnull final Set<Urn> urns,
      @Nonnull final Set<String> aspectNames) throws Exception {
    return getLatestEnvelopedAspects(entityName, urns, aspectNames)
        .entrySet()
        .stream()
        .collect(Collectors.toMap(Map.Entry::getKey, entry -> toEntityResponse(entry.getKey(), entry.getValue())));
  }

  public abstract Map<Urn, List<EnvelopedAspect>> getLatestEnvelopedAspects(
      @Nonnull final String entityName,
      @Nonnull final Set<Urn> urns,
      @Nonnull final Set<String> aspectNames) throws Exception;

  public abstract List<EnvelopedAspect> getLatestEnvelopedAspects(
      @Nonnull final String entityName,
      @Nonnull final Urn urn,
      @Nonnull final Set<String> aspectNames) throws Exception;

  public abstract EnvelopedAspect getEnvelopedAspect(
      @Nonnull final String entityName,
      @Nonnull final Urn urn,
      @Nonnull final String aspectName,
      long version) throws Exception;

  /**
   * Deprecated! Use {{@link #getEnvelopedAspect(String, Urn, String, long)}} instead.
   */
=======
  /**
   * Retrieves an {@link VersionedAspect}, or null if one cannot be found.
   */
  @Nullable
>>>>>>> f49666a2
  public abstract VersionedAspect getVersionedAspect(@Nonnull final Urn urn, @Nonnull final String aspectName,
      long version);

  /**
   * Retrieves a list of all aspects belonging to an entity of a particular type, sorted by urn.
   *
   * Note that once we drop support for legacy 'getAllDataPlatforms' endpoint,
   * we can drop support for this unless otherwise required. Only visible for backwards compatibility.
   *
   * @param entityName name of the entity type the aspect belongs to, e.g. 'dataset'
   * @param aspectName name of the aspect requested, e.g. 'ownership'
   * @param start the starting index of the returned aspects, used in pagination
   * @param count the count of the aspects to be returned, used in pagination
   * @return a {@link ListResult} of {@link RecordTemplate}s representing the requested aspect.
   */
  public abstract ListResult<RecordTemplate> listLatestAspects(@Nonnull final String entityName,
      @Nonnull final String aspectName, final int start, int count);

  /**
   * Ingests (inserts) a new version of an entity aspect & emits a {@link com.linkedin.mxe.MetadataAuditEvent}.
   *
   * Note that in general, this should not be used externally. It is currently serving upgrade scripts and
   * is as such public.
   *
   * @param urn an urn associated with the new aspect
   * @param aspectName name of the aspect being inserted
   * @param newValue value of the aspect being inserted
   * @param auditStamp an {@link AuditStamp} containing metadata about the writer & current time
   * @param systemMetadata
   * @return the {@link RecordTemplate} representation of the written aspect object
   */
  public abstract RecordTemplate ingestAspect(@Nonnull final Urn urn, @Nonnull final String aspectName,
      @Nonnull final RecordTemplate newValue, @Nonnull final AuditStamp auditStamp, SystemMetadata systemMetadata);

  public RecordTemplate ingestAspect(@Nonnull final Urn urn, @Nonnull final String aspectName,
      @Nonnull final RecordTemplate newValue, @Nonnull final AuditStamp auditStamp) {

    SystemMetadata generatedSystemMetadata = new SystemMetadata();
    generatedSystemMetadata.setLastObserved(System.currentTimeMillis());

    return ingestAspect(urn, aspectName, newValue, auditStamp, generatedSystemMetadata);
  }

  /**
   * Updates a particular version of an aspect & optionally emits a {@link com.linkedin.mxe.MetadataAuditEvent}.
   *
   * Note that in general, this should not be used externally. It is currently serving upgrade scripts and
   * is as such public.
   *
   * @param urn an urn associated with the aspect to update
   * @param entityName name of the entity being updated
   * @param aspectName name of the aspect being updated
   * @param aspectSpec spec of the aspect being updated
   * @param newValue new value of the aspect being updated
   * @param auditStamp an {@link AuditStamp} containing metadata about the writer & current time
   * @param version specific version of the aspect being requests
   * @param emitMae whether a {@link com.linkedin.mxe.MetadataAuditEvent} should be emitted in correspondence upon
   *                successful update
   * @return the {@link RecordTemplate} representation of the requested aspect object
   */
  public abstract RecordTemplate updateAspect(@Nonnull final Urn urn, @Nonnull final String entityName,
      @Nonnull final String aspectName, @Nonnull final AspectSpec aspectSpec, @Nonnull final RecordTemplate newValue,
      @Nonnull final AuditStamp auditStamp, @Nonnull final long version, @Nonnull final boolean emitMae);

  /**
   * Lists the entity URNs found in storage.
   *
   * @param entityName the name associated with the entity
   * @param start the start offset
   * @param count the count
   */
  public abstract ListUrnsResult listUrns(@Nonnull final String entityName, final int start, final int count);

  /**
   * Default implementations. Subclasses should feel free to override if it's more efficient to do so.
   */
  public Entity getEntity(@Nonnull final Urn urn, @Nonnull final Set<String> aspectNames) {
    return getEntities(Collections.singleton(urn), aspectNames).values().stream().findFirst().orElse(null);
  }

  /**
   * Retrieves multiple entities.
   *
   * @param urns set of urns to fetch
   * @param aspectNames set of aspects to fetch
   * @return a map of {@link Urn} to {@link Entity} object
   */
  public Map<Urn, Entity> getEntities(@Nonnull final Set<Urn> urns, @Nonnull Set<String> aspectNames) {
    log.debug(String.format("Invoked getEntities with urns %s, aspects %s", urns, aspectNames));
    if (urns.isEmpty()) {
      return Collections.emptyMap();
    }
    return getSnapshotUnions(urns, aspectNames).entrySet()
        .stream()
        .collect(Collectors.toMap(Map.Entry::getKey, entry -> toEntity(entry.getValue())));
  }

  /**
   * Produce metadata audit event and push.
   *
   * @param urn Urn to push
   * @param oldAspectValue Value of aspect before the update.
   * @param newAspectValue Value of aspect after the update
   */
  public void produceMetadataAuditEvent(@Nonnull final Urn urn, @Nullable final RecordTemplate oldAspectValue,
      @Nullable final RecordTemplate newAspectValue, @Nullable final SystemMetadata oldSystemMetadata,
      @Nullable final SystemMetadata newSystemMetadata, @Nullable final MetadataAuditOperation operation) {

    final Snapshot newSnapshot = buildSnapshot(urn, newAspectValue);
    Snapshot oldSnapshot = null;
    if (oldAspectValue != null) {
      oldSnapshot = buildSnapshot(urn, oldAspectValue);
    }

    _producer.produceMetadataAuditEvent(urn, oldSnapshot, newSnapshot, oldSystemMetadata, newSystemMetadata, operation);
  }

  /**
   * Produces a {@link com.linkedin.mxe.MetadataChangeLog} from a
   * new & previous aspect.
   *
   * @param urn the urn associated with the entity changed
   * @param aspectSpec AspectSpec of the aspect being updated
   * @param metadataChangeLog metadata change log to push into MCL kafka topic
   */
  public void produceMetadataChangeLog(@Nonnull final Urn urn, AspectSpec aspectSpec,
      @Nonnull final MetadataChangeLog metadataChangeLog) {
    _producer.produceMetadataChangeLog(urn, aspectSpec, metadataChangeLog);
  }

  public void produceMetadataChangeLog(@Nonnull final Urn urn, @Nonnull String entityName, @Nonnull String aspectName,
      @Nonnull final AspectSpec aspectSpec, @Nullable final RecordTemplate oldAspectValue,
      @Nullable final RecordTemplate newAspectValue, @Nullable final SystemMetadata oldSystemMetadata,
      @Nullable final SystemMetadata newSystemMetadata, @Nonnull final ChangeType changeType) {
    final MetadataChangeLog metadataChangeLog = new MetadataChangeLog();
    metadataChangeLog.setEntityType(entityName);
    metadataChangeLog.setEntityUrn(urn);
    metadataChangeLog.setChangeType(changeType);
    metadataChangeLog.setAspectName(aspectName);
    if (newAspectValue != null) {
      metadataChangeLog.setAspect(GenericAspectUtils.serializeAspect(newAspectValue));
    }
    if (newSystemMetadata != null) {
      metadataChangeLog.setSystemMetadata(newSystemMetadata);
    }
    if (oldAspectValue != null) {
      metadataChangeLog.setPreviousAspectValue(GenericAspectUtils.serializeAspect(oldAspectValue));
    }
    if (oldSystemMetadata != null) {
      metadataChangeLog.setPreviousSystemMetadata(oldSystemMetadata);
    }
    produceMetadataChangeLog(urn, aspectSpec, metadataChangeLog);
  }

  public void produceMetadataAuditEventForKey(@Nonnull final Urn urn,
      @Nullable final SystemMetadata newSystemMetadata) {

    final Snapshot newSnapshot = buildKeySnapshot(urn);

    _producer.produceMetadataAuditEvent(urn, null, newSnapshot, null, newSystemMetadata, MetadataAuditOperation.UPDATE);
  }

  public RecordTemplate getLatestAspect(@Nonnull final Urn urn, @Nonnull final String aspectName) {
    log.debug(String.format("Invoked getLatestAspect with urn %s, aspect %s", urn, aspectName));
    return getAspect(urn, aspectName, ASPECT_LATEST_VERSION);
  }

  public void ingestEntities(@Nonnull final List<Entity> entities, @Nonnull final AuditStamp auditStamp,
      @Nonnull final List<SystemMetadata> systemMetadata) {
    log.debug(String.format("Invoked ingestEntities with entities %s, audit stamp %s", entities, auditStamp));
    Streams.zip(entities.stream(), systemMetadata.stream(), (a, b) -> new Pair<Entity, SystemMetadata>(a, b))
        .forEach(pair -> ingestEntity(pair.getFirst(), auditStamp, pair.getSecond()));
  }

  public void ingestEntity(Entity entity, AuditStamp auditStamp) {
    SystemMetadata generatedSystemMetadata = new SystemMetadata();
    generatedSystemMetadata.setRunId(DEFAULT_RUN_ID);
    generatedSystemMetadata.setLastObserved(System.currentTimeMillis());

    ingestEntity(entity, auditStamp, generatedSystemMetadata);
  }

  public void ingestEntity(@Nonnull Entity entity, @Nonnull AuditStamp auditStamp,
      @Nonnull SystemMetadata systemMetadata) {
    log.debug(String.format("Invoked ingestEntity with entity %s, audit stamp %s systemMetadata %s", entity, auditStamp,
        systemMetadata.toString()));
    ingestSnapshotUnion(entity.getValue(), auditStamp, systemMetadata);
  }

  @Nonnull
  protected Map<Urn, Snapshot> getSnapshotUnions(@Nonnull final Set<Urn> urns, @Nonnull final Set<String> aspectNames) {
    return getSnapshotRecords(urns, aspectNames).entrySet()
        .stream()
        .collect(Collectors.toMap(Map.Entry::getKey, entry -> toSnapshotUnion(entry.getValue())));
  }

  @Nonnull
  protected Map<Urn, RecordTemplate> getSnapshotRecords(@Nonnull final Set<Urn> urns,
      @Nonnull final Set<String> aspectNames) {
    return getLatestAspectUnions(urns, aspectNames).entrySet()
        .stream()
        .collect(Collectors.toMap(Map.Entry::getKey, entry -> toSnapshotRecord(entry.getKey(), entry.getValue())));
  }

  @Nonnull
  protected Map<Urn, List<UnionTemplate>> getLatestAspectUnions(
      @Nonnull final Set<Urn> urns,
      @Nonnull final Set<String> aspectNames) {
    return getLatestAspects(urns, aspectNames).entrySet()
        .stream()
        .collect(Collectors.toMap(Map.Entry::getKey, entry -> entry.getValue()
            .stream()
            .map(aspectRecord -> toAspectUnion(entry.getKey(), aspectRecord))
            .collect(Collectors.toList())));
  }

  public List<Pair<String, RecordTemplate>> generateDefaultAspectsIfMissing(@Nonnull final Urn urn,
      Set<String> includedAspects) {

    List<Pair<String, RecordTemplate>> aspects = new ArrayList<>();
    final String keyAspectName = getKeyAspectName(urn);
    RecordTemplate keyAspect = getLatestAspect(urn, keyAspectName);
    if (keyAspect == null) {
      keyAspect = buildKeyAspect(urn);
      aspects.add(Pair.of(keyAspectName, keyAspect));
    }

    String entityType = urnToEntityName(urn);
    if (_entityRegistry.getEntitySpec(entityType).getAspectSpecMap().containsKey(BROWSE_PATHS)
        && getLatestAspect(urn, BROWSE_PATHS) == null && !includedAspects.contains(BROWSE_PATHS)) {
      try {
        BrowsePaths generatedBrowsePath = BrowsePathUtils.buildBrowsePath(urn, getEntityRegistry());
        if (generatedBrowsePath != null) {
          aspects.add(Pair.of(BROWSE_PATHS, generatedBrowsePath));
        }
      } catch (URISyntaxException e) {
        log.error("Failed to parse urn: {}", urn);
      }
    }

    if (_entityRegistry.getEntitySpec(entityType).getAspectSpecMap().containsKey(DATA_PLATFORM_INSTANCE)
        && getLatestAspect(urn, DATA_PLATFORM_INSTANCE) == null && !includedAspects.contains(DATA_PLATFORM_INSTANCE)) {
      DataPlatformInstanceUtils.buildDataPlatformInstance(entityType, keyAspect)
          .ifPresent(aspect -> aspects.add(Pair.of(DATA_PLATFORM_INSTANCE, aspect)));
    }

    return aspects;
  }

  private void ingestSnapshotUnion(@Nonnull final Snapshot snapshotUnion, @Nonnull final AuditStamp auditStamp,
      SystemMetadata systemMetadata) {
    final RecordTemplate snapshotRecord = RecordUtils.getSelectedRecordTemplateFromUnion(snapshotUnion);
    final Urn urn = com.linkedin.metadata.dao.utils.ModelUtils.getUrnFromSnapshot(snapshotRecord);
    final List<Pair<String, RecordTemplate>> aspectRecordsToIngest =
        NewModelUtils.getAspectsFromSnapshot(snapshotRecord);

    log.info("INGEST urn {} with system metadata {}", urn.toString(), systemMetadata.toString());
    aspectRecordsToIngest.addAll(generateDefaultAspectsIfMissing(urn,
        aspectRecordsToIngest.stream().map(pair -> pair.getFirst()).collect(Collectors.toSet())));

    aspectRecordsToIngest.forEach(aspectNamePair -> {
      ingestAspect(urn, aspectNamePair.getFirst(), aspectNamePair.getSecond(), auditStamp, systemMetadata);
    });
  }

  public Snapshot buildSnapshot(@Nonnull final Urn urn, @Nonnull final RecordTemplate aspectValue) {
    // if the aspect value is the key, we do not need to include the key a second time
    if (PegasusUtils.getAspectNameFromSchema(aspectValue.schema()).equals(getKeyAspectName(urn))) {
      return toSnapshotUnion(toSnapshotRecord(urn, ImmutableList.of(toAspectUnion(urn, aspectValue))));
    }

    final RecordTemplate keyAspectValue = buildKeyAspect(urn);
    return toSnapshotUnion(
        toSnapshotRecord(urn, ImmutableList.of(toAspectUnion(urn, keyAspectValue), toAspectUnion(urn, aspectValue))));
  }

  protected Snapshot buildKeySnapshot(@Nonnull final Urn urn) {
    final RecordTemplate keyAspectValue = buildKeyAspect(urn);
    return toSnapshotUnion(toSnapshotRecord(urn, ImmutableList.of(toAspectUnion(urn, keyAspectValue))));
  }

  protected RecordTemplate buildKeyAspect(@Nonnull final Urn urn) {
    final EntitySpec spec = _entityRegistry.getEntitySpec(urnToEntityName(urn));
    final AspectSpec keySpec = spec.getKeyAspectSpec();
    final RecordDataSchema keySchema = keySpec.getPegasusSchema();
    return EntityKeyUtils.convertUrnToEntityKey(urn, keySchema);
  }

  public AspectSpec getKeyAspectSpec(@Nonnull final Urn urn) {
    return getKeyAspectSpec(urnToEntityName(urn));
  }

  public AspectSpec getKeyAspectSpec(@Nonnull final String entityName) {
    final EntitySpec spec = _entityRegistry.getEntitySpec(entityName);
    return spec.getKeyAspectSpec();
  }

  public Optional<AspectSpec> getAspectSpec(@Nonnull final String entityName, @Nonnull final String aspectName) {
    final EntitySpec entitySpec = _entityRegistry.getEntitySpec(entityName);
    return Optional.ofNullable(entitySpec.getAspectSpec(aspectName));
  }

  public String getKeyAspectName(@Nonnull final Urn urn) {
    final EntitySpec spec = _entityRegistry.getEntitySpec(urnToEntityName(urn));
    final AspectSpec keySpec = spec.getKeyAspectSpec();
    return keySpec.getName();
  }

  protected Entity toEntity(@Nonnull final Snapshot snapshot) {
    return new Entity().setValue(snapshot);
  }

  protected Snapshot toSnapshotUnion(@Nonnull final RecordTemplate snapshotRecord) {
    final Snapshot snapshot = new Snapshot();
    RecordUtils.setSelectedRecordTemplateInUnion(snapshot, snapshotRecord);
    return snapshot;
  }

  protected RecordTemplate toSnapshotRecord(@Nonnull final Urn urn,
      @Nonnull final List<UnionTemplate> aspectUnionTemplates) {
    final String entityName = urnToEntityName(urn);
    final EntitySpec entitySpec = _entityRegistry.getEntitySpec(entityName);
    return com.linkedin.metadata.dao.utils.ModelUtils.newSnapshot(
        getDataTemplateClassFromSchema(entitySpec.getSnapshotSchema(), RecordTemplate.class), urn,
        aspectUnionTemplates);
  }

  protected UnionTemplate toAspectUnion(@Nonnull final Urn urn, @Nonnull final RecordTemplate aspectRecord) {
    final EntitySpec entitySpec = _entityRegistry.getEntitySpec(urnToEntityName(urn));
    final TyperefDataSchema aspectSchema = entitySpec.getAspectTyperefSchema();
    if (aspectSchema == null) {
      throw new RuntimeException(
          String.format("Aspect schema for %s is null: v4 operation is not supported on this entity registry",
              entitySpec.getName()));
    }
    return com.linkedin.metadata.dao.utils.ModelUtils.newAspectUnion(
        getDataTemplateClassFromSchema(entitySpec.getAspectTyperefSchema(), UnionTemplate.class), aspectRecord);
  }

  protected Urn toUrn(final String urnStr) {
    try {
      return Urn.createFromString(urnStr);
    } catch (URISyntaxException e) {
      log.error(String.format("Failed to convert urn string %s into Urn object", urnStr));
      throw new ModelConversionException(String.format("Failed to convert urn string %s into Urn object ", urnStr), e);
    }
  }

  private EntityResponse toEntityResponse(final Urn urn, final List<EnvelopedAspect> envelopedAspects) {
    final EntityResponse response = new EntityResponse();
    response.setUrn(urn);
    response.setEntityName(urnToEntityName(urn));
    log.info(envelopedAspects.toString());
    response.setAspects(new EnvelopedAspectMap(
        envelopedAspects.stream().collect(Collectors.toMap(EnvelopedAspect::getName, aspect -> aspect))
    ));
    return response;
  }

  private Map<String, Set<String>> buildEntityToValidAspects(final EntityRegistry entityRegistry) {
    return entityRegistry.getEntitySpecs()
        .values()
        .stream()
        .collect(Collectors.toMap(EntitySpec::getName,
            entry -> entry.getAspectSpecs().stream().map(AspectSpec::getName).collect(Collectors.toSet())));
  }

  public Boolean getEmitAspectSpecificAuditEvent() {
    return _emitAspectSpecificAuditEvent;
  }

  public void setEmitAspectSpecificAuditEvent(Boolean emitAspectSpecificAuditEvent) {
    _emitAspectSpecificAuditEvent = emitAspectSpecificAuditEvent;
  }

  public EntityRegistry getEntityRegistry() {
    return _entityRegistry;
  }

  protected Set<String> getEntityAspectNames(final Urn entityUrn) {
    return getEntityAspectNames(urnToEntityName(entityUrn));
  }

  public Set<String> getEntityAspectNames(final String entityName) {
    return _entityToValidAspects.get(entityName);
  }

  public abstract void setWritable(boolean canWrite);

  public abstract Urn ingestProposal(MetadataChangeProposal metadataChangeProposal, AuditStamp auditStamp);

  public abstract RollbackRunResult rollbackRun(List<AspectRowSummary> aspectRows, String runId);

  public abstract RollbackRunResult deleteUrn(Urn urn);

  public abstract Boolean exists(Urn urn);
}<|MERGE_RESOLUTION|>--- conflicted
+++ resolved
@@ -10,14 +10,11 @@
 import com.linkedin.data.template.RecordTemplate;
 import com.linkedin.data.template.UnionTemplate;
 import com.linkedin.entity.Entity;
-<<<<<<< HEAD
 import com.linkedin.entity.EntityResponse;
 import com.linkedin.entity.EnvelopedAspect;
 import com.linkedin.entity.EnvelopedAspectMap;
 import com.linkedin.metadata.utils.PegasusUtils;
-=======
 import com.linkedin.events.metadata.ChangeType;
->>>>>>> f49666a2
 import com.linkedin.metadata.aspect.VersionedAspect;
 import com.linkedin.metadata.dao.exception.ModelConversionException;
 import com.linkedin.metadata.dao.utils.RecordUtils;
@@ -31,11 +28,7 @@
 import com.linkedin.metadata.snapshot.Snapshot;
 import com.linkedin.metadata.utils.DataPlatformInstanceUtils;
 import com.linkedin.metadata.utils.EntityKeyUtils;
-<<<<<<< HEAD
-=======
 import com.linkedin.metadata.utils.GenericAspectUtils;
-import com.linkedin.metadata.utils.PegasusUtils;
->>>>>>> f49666a2
 import com.linkedin.mxe.MetadataAuditOperation;
 import com.linkedin.mxe.MetadataChangeLog;
 import com.linkedin.mxe.MetadataChangeProposal;
@@ -135,7 +128,6 @@
   @Nullable
   public abstract RecordTemplate getAspect(@Nonnull final Urn urn, @Nonnull final String aspectName, long version);
 
-<<<<<<< HEAD
   public Map<Urn, EntityResponse> getEntitiesV2(
       @Nonnull final String entityName,
       @Nonnull final Set<Urn> urns,
@@ -163,14 +155,9 @@
       long version) throws Exception;
 
   /**
-   * Deprecated! Use {{@link #getEnvelopedAspect(String, Urn, String, long)}} instead.
-   */
-=======
-  /**
    * Retrieves an {@link VersionedAspect}, or null if one cannot be found.
    */
   @Nullable
->>>>>>> f49666a2
   public abstract VersionedAspect getVersionedAspect(@Nonnull final Urn urn, @Nonnull final String aspectName,
       long version);
 
