--- conflicted
+++ resolved
@@ -30,11 +30,7 @@
 import com.linkedin.metadata.utils.DataPlatformInstanceUtils;
 import com.linkedin.metadata.utils.EntityKeyUtils;
 import com.linkedin.metadata.utils.GenericAspectUtils;
-<<<<<<< HEAD
-=======
-import com.linkedin.metadata.utils.PegasusUtils;
 import com.linkedin.metadata.utils.metrics.MetricUtils;
->>>>>>> 895af09a
 import com.linkedin.mxe.MetadataAuditOperation;
 import com.linkedin.mxe.MetadataChangeLog;
 import com.linkedin.mxe.MetadataChangeProposal;
@@ -123,12 +119,7 @@
    * @param aspectNames aspects to fetch for each urn in urns set
    * @return a map of provided {@link Urn} to a List containing the requested aspects.
    */
-<<<<<<< HEAD
-  public abstract Map<Urn, List<RecordTemplate>> getLatestAspects(
-      @Nonnull final Set<Urn> urns,
-=======
   public abstract Map<Urn, List<RecordTemplate>> getLatestAspects(@Nonnull final Set<Urn> urns,
->>>>>>> 895af09a
       @Nonnull final Set<String> aspectNames);
 
   /**
