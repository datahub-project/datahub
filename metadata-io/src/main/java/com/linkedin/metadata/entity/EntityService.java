--- conflicted
+++ resolved
@@ -1035,19 +1035,11 @@
     if (!isNoOp || _alwaysEmitChangeLog || shouldAspectEmitChangeLog(aspectSpec)) {
       log.debug("Producing MetadataChangeLog for ingested aspect {}, urn {}", mcp.getAspectName(), entityUrn);
 
-<<<<<<< HEAD
-    // Uses new data map to prevent side effects on original
-    final MetadataChangeLog metadataChangeLog = new MetadataChangeLog(new DataMap(mcp.data()));
-    metadataChangeLog.setEntityUrn(entityUrn);
-    metadataChangeLog.setCreated(auditStamp);
-    // The change log produced by this method is always an upsert as it contains the entire RecordTemplate update
-    metadataChangeLog.setChangeType(ChangeType.UPSERT);
-=======
+      // Uses new data map to prevent side effects on original
       final MetadataChangeLog metadataChangeLog = new MetadataChangeLog(mcp.data());
       metadataChangeLog.setEntityUrn(entityUrn);
       metadataChangeLog.setCreated(auditStamp);
       metadataChangeLog.setChangeType(isNoOp ? ChangeType.RESTATE : ChangeType.UPSERT);
->>>>>>> fc9ad498
 
       if (oldAspect != null) {
         metadataChangeLog.setPreviousAspectValue(GenericRecordUtils.serializeAspect(oldAspect));
