--- conflicted
+++ resolved
@@ -721,98 +721,6 @@
     return systemMetadata;
   }
 
-<<<<<<< HEAD
-=======
-  private void validateUrn(@Nonnull final Urn urn) {
-    if (!urn.toString().trim().equals(urn.toString())) {
-      throw new IllegalArgumentException("Error: cannot provide an URN with leading or trailing whitespace");
-    }
-  }
-
-  public void ingestAspects(@Nonnull final Urn urn, @Nonnull List<Pair<String, RecordTemplate>> aspectRecordsToIngest,
-      @Nonnull final AuditStamp auditStamp, SystemMetadata systemMetadata) {
-
-    systemMetadata = generateSystemMetadataIfEmpty(systemMetadata);
-
-    Timer.Context ingestToLocalDBTimer = MetricUtils.timer(this.getClass(), "ingestAspectsToLocalDB").time();
-    List<Pair<String, UpdateAspectResult>> ingestResults = wrappedIngestAspectsToLocalDB(urn, aspectRecordsToIngest, auditStamp, systemMetadata);
-    ingestToLocalDBTimer.stop();
-
-    for (Pair<String, UpdateAspectResult> result: ingestResults) {
-      sendEventForUpdateAspectResult(urn, result.getFirst(), result.getSecond());
-    }
-  }
-
-  /**
-   * Ingests (inserts) a new version of an entity aspect & emits a {@link com.linkedin.mxe.MetadataAuditEvent}.
-   *
-   * Note that in general, this should not be used externally. It is currently serving upgrade scripts and
-   * is as such public.
-   *
-   * @param urn an urn associated with the new aspect
-   * @param aspectName name of the aspect being inserted
-   * @param newValue value of the aspect being inserted
-   * @param auditStamp an {@link AuditStamp} containing metadata about the writer & current time
-   * @param systemMetadata
-   * @return the {@link RecordTemplate} representation of the written aspect object
-   */
-  public RecordTemplate ingestAspect(@Nonnull final Urn urn, @Nonnull final String aspectName,
-      @Nonnull final RecordTemplate newValue, @Nonnull final AuditStamp auditStamp, @Nonnull SystemMetadata systemMetadata) {
-
-    log.debug("Invoked ingestAspect with urn: {}, aspectName: {}, newValue: {}", urn, aspectName, newValue);
-
-    systemMetadata = generateSystemMetadataIfEmpty(systemMetadata);
-
-    Timer.Context ingestToLocalDBTimer = MetricUtils.timer(this.getClass(), "ingestAspectToLocalDB").time();
-    UpdateAspectResult result = wrappedIngestAspectToLocalDB(urn, aspectName, ignored -> newValue, auditStamp, systemMetadata);
-    ingestToLocalDBTimer.stop();
-
-    return sendEventForUpdateAspectResult(urn, aspectName, result);
-  }
-
-  /**
-   * Ingests (inserts) a new version of an entity aspect & emits a {@link com.linkedin.mxe.MetadataAuditEvent}.
-   *
-   * This method runs a read -> write atomically in a single transaction, this is to prevent multiple IDs from being created.
-   *
-   * Note that in general, this should not be used externally. It is currently serving upgrade scripts and
-   * is as such public.
-   *
-   * @param urn an urn associated with the new aspect
-   * @param aspectName name of the aspect being inserted
-   * @param newValue value of the aspect being inserted
-   * @param auditStamp an {@link AuditStamp} containing metadata about the writer & current time
-   * @param systemMetadata
-   * @return the {@link RecordTemplate} representation of the written aspect object
-   */
-  @Nullable
-  public RecordTemplate ingestAspectIfNotPresent(@Nonnull Urn urn, @Nonnull String aspectName,
-      @Nonnull RecordTemplate newValue, @Nonnull AuditStamp auditStamp, @Nonnull SystemMetadata systemMetadata) {
-    log.debug("Invoked ingestAspectIfNotPresent with urn: {}, aspectName: {}, newValue: {}", urn, aspectName, newValue);
-
-    final SystemMetadata internalSystemMetadata = generateSystemMetadataIfEmpty(systemMetadata);
-
-    Timer.Context ingestToLocalDBTimer = MetricUtils.timer(this.getClass(), "ingestAspectToLocalDB").time();
-    UpdateAspectResult result = _aspectDao.runInTransactionWithRetry(() -> {
-      final String urnStr = urn.toString();
-      final EntityAspect latest = _aspectDao.getLatestAspect(urnStr, aspectName);
-      if (latest == null) {
-        long nextVersion = _aspectDao.getNextVersion(urnStr, aspectName);
-
-        return ingestAspectToLocalDBNoTransaction(urn, aspectName, ignored -> newValue, auditStamp,
-            internalSystemMetadata, latest, nextVersion);
-      }
-      RecordTemplate oldValue = EntityUtils.toAspectRecord(urn, aspectName, latest.getMetadata(), getEntityRegistry());
-      SystemMetadata oldMetadata = EntityUtils.parseSystemMetadata(latest.getSystemMetadata());
-      return new UpdateAspectResult(urn, oldValue, oldValue, oldMetadata, oldMetadata, MetadataAuditOperation.UPDATE, auditStamp,
-          latest.getVersion());
-    }, DEFAULT_MAX_TRANSACTION_RETRY);
-    ingestToLocalDBTimer.stop();
-
-    return sendEventForUpdateAspectResult(urn, aspectName, result);
-  }
-
->>>>>>> ed38fe7c
   protected RecordTemplate sendEventForUpdateAspectResult(@Nonnull final Urn urn, @Nonnull final String aspectName,
       @Nonnull UpdateAspectResult result) {
 
@@ -821,7 +729,6 @@
     final SystemMetadata oldSystemMetadata = result.getOldSystemMetadata();
     final SystemMetadata updatedSystemMetadata = result.getNewSystemMetadata();
 
-<<<<<<< HEAD
     // Produce MCL after a successful update
     if (oldValue != updatedValue || _alwaysEmitAuditEvent) {
       log.debug(String.format("Producing MetadataChangeLog for ingested aspect %s, urn %s", aspectName, urn));
@@ -831,28 +738,12 @@
       if (aspectSpec == null) {
         throw new RuntimeException(String.format("Unknown aspect %s for entity %s", aspectName, entityName));
       }
-=======
-    // Apply retention policies asynchronously if there was an update to existing aspect value
-    if (oldValue != updatedValue && oldValue != null && _retentionService != null) {
-      _retentionService.applyRetention(urn, aspectName,
-              Optional.of(new RetentionService.RetentionContext(Optional.of(result.maxVersion))));
-    }
-
-    log.debug(String.format("Producing MetadataChangeLog for ingested aspect %s, urn %s", aspectName, urn));
-    String entityName = urnToEntityName(urn);
-    EntitySpec entitySpec = getEntityRegistry().getEntitySpec(entityName);
-    AspectSpec aspectSpec = entitySpec.getAspectSpec(aspectName);
-    if (aspectSpec == null) {
-      throw new RuntimeException(String.format("Unknown aspect %s for entity %s", aspectName, entityName));
-    }
->>>>>>> ed38fe7c
 
     Timer.Context produceMCLTimer = MetricUtils.timer(this.getClass(), "produceMCL").time();
     produceMetadataChangeLog(urn, entityName, aspectName, aspectSpec, oldValue, updatedValue, oldSystemMetadata,
         updatedSystemMetadata, result.getAuditStamp(), ChangeType.UPSERT);
     produceMCLTimer.stop();
 
-<<<<<<< HEAD
       // For legacy reasons, keep producing to the MAE event stream without blocking ingest
       try {
         Timer.Context produceMAETimer = MetricUtils.timer(this.getClass(), "produceMAE").time();
@@ -865,16 +756,6 @@
     } else {
       log.debug("Skipped producing MetadataAuditEvent for ingested aspect {}, urn {}. Aspect has not changed.",
         aspectName, urn);
-=======
-    // For legacy reasons, keep producing to the MAE event stream without blocking ingest
-    try {
-      Timer.Context produceMAETimer = MetricUtils.timer(this.getClass(), "produceMAE").time();
-      produceMetadataAuditEvent(urn, aspectName, oldValue, updatedValue, result.getOldSystemMetadata(),
-          result.getNewSystemMetadata(), MetadataAuditOperation.UPDATE);
-      produceMAETimer.stop();
-    } catch (Exception e) {
-      log.warn("Unable to produce legacy MAE, entity may not have legacy Snapshot schema.", e);
->>>>>>> ed38fe7c
     }
     return updatedValue;
   }
@@ -892,7 +773,6 @@
             .build(), auditStamp, async).stream().findFirst().get().getValue();
   }
 
-<<<<<<< HEAD
     /**
      * Ingest a new {@link MetadataChangeProposal}. Note that this method does NOT include any additional aspects or do any
      * enrichment, instead it changes only those which are provided inside the metadata change proposal.
@@ -914,83 +794,6 @@
             : ingestProposalSync(aspectsBatch, auditStamp);
 
     return Stream.concat(timeseriesIngestResults, nonTimeseriesIngestResults).collect(Collectors.toSet());
-=======
-
-  /**
-   * Ingest a new {@link MetadataChangeProposal}. Note that this method does NOT include any additional aspects or do any
-   * enrichment, instead it changes only those which are provided inside the metadata change proposal.
-   *
-   * Do not use this method directly for creating new entities, as it DOES NOT create an Entity Key aspect in the DB. Instead,
-   * use an Entity Client.
-   *
-   * @param mcp the proposal to ingest
-   * @param auditStamp an audit stamp representing the time and actor proposing the change
-   * @param async a flag to control whether we commit to primary store or just write to proposal log before returning
-   * @return an {@link IngestProposalResult} containing the results
-   */
-  public IngestProposalResult ingestProposal(@Nonnull MetadataChangeProposal mcp,
-      AuditStamp auditStamp, final boolean async) {
-
-    log.debug("entity type = {}", mcp.getEntityType());
-    EntitySpec entitySpec = getEntityRegistry().getEntitySpec(mcp.getEntityType());
-    log.debug("entity spec = {}", entitySpec);
-
-    Urn entityUrn = EntityKeyUtils.getUrnFromProposal(mcp, entitySpec.getKeyAspectSpec());
-
-    AspectSpec aspectSpec = validateAspect(mcp, entitySpec);
-
-    log.debug("aspect spec = {}", aspectSpec);
-
-    if (!isValidChangeType(mcp.getChangeType(), aspectSpec)) {
-      throw new UnsupportedOperationException(
-          "ChangeType not supported: " + mcp.getChangeType() + " for aspect " + mcp.getAspectName());
-    }
-
-    SystemMetadata systemMetadata = generateSystemMetadataIfEmpty(mcp.getSystemMetadata());
-    systemMetadata.setRegistryName(aspectSpec.getRegistryName());
-    systemMetadata.setRegistryVersion(aspectSpec.getRegistryVersion().toString());
-
-    RecordTemplate oldAspect = null;
-    SystemMetadata oldSystemMetadata = null;
-    RecordTemplate newAspect;
-    SystemMetadata newSystemMetadata;
-
-    if (!aspectSpec.isTimeseries()) {
-      if (!async) {
-        // When async mode is turned off, we write to primary store for non timeseries aspects
-        UpdateAspectResult result;
-        switch (mcp.getChangeType()) {
-          case UPSERT:
-            result = performUpsert(mcp, aspectSpec, systemMetadata, entityUrn, auditStamp);
-            break;
-          case PATCH:
-            result = performPatch(mcp, aspectSpec, systemMetadata, entityUrn, auditStamp);
-            break;
-          default:
-            // Should never reach since we throw error above
-            throw new UnsupportedOperationException("ChangeType not supported: " + mcp.getChangeType());
-        }
-        oldAspect = result != null ? result.getOldValue() : null;
-        oldSystemMetadata = result != null ? result.getOldSystemMetadata() : null;
-        newAspect = result != null ? result.getNewValue() : null;
-        newSystemMetadata = result != null ? result.getNewSystemMetadata() : null;
-      } else {
-        // When async is turned on, we write to proposal log and return without waiting
-        _producer.produceMetadataChangeProposal(entityUrn, mcp);
-        return new IngestProposalResult(mcp.getEntityUrn(), false, true);
-      }
-    } else {
-      // For timeseries aspects
-      newAspect = convertToRecordTemplate(mcp, aspectSpec);
-      newSystemMetadata = mcp.getSystemMetadata();
-    }
-
-    boolean didUpdate =
-        emitChangeLog(oldAspect, oldSystemMetadata, newAspect, newSystemMetadata, mcp, entityUrn, auditStamp,
-            aspectSpec);
-
-    return new IngestProposalResult(entityUrn, didUpdate, false);
->>>>>>> ed38fe7c
   }
 
   private Stream<Pair<AspectsBatchItem, IngestProposalResult>> ingestTimeseriesProposal(AspectsBatch aspectsBatch, AuditStamp auditStamp) {
@@ -1029,7 +832,7 @@
 
     Stream<Pair<AspectsBatchItem, UpdateAspectResult>> patches = aspectsBatch.getItems().stream()
             .filter(item -> item.getMcp().getChangeType() == ChangeType.PATCH)
-            .map(item -> Pair.of(item, performPatch(item.getMcp(), item.getAspectSpec(), item.getSystemMetadata(), 
+            .map(item -> Pair.of(item, performPatch(item.getMcp(), item.getAspectSpec(), item.getSystemMetadata(),
                     item.getUrn(), auditStamp)));
 
     List<AspectsBatchItem> upsertItems = aspectsBatch.getItems()
@@ -1067,7 +870,7 @@
     // Limit initial support to defined templates
     return AspectTemplateEngine.SUPPORTED_TEMPLATES.contains(aspectSpec.getName());
   }
-  
+
 
   private Patch convertToJsonPatch(MetadataChangeProposal mcp) {
     JsonNode json;
@@ -1098,7 +901,7 @@
   }
 
   public String batchApplyRetention(Integer start, Integer count, Integer attemptWithVersion, String aspectName,
-      String urn) {
+                                    String urn) {
     BulkApplyRetentionArgs args = new BulkApplyRetentionArgs();
     if (start == null) {
       start = 0;
@@ -1122,7 +925,9 @@
       RecordTemplate newAspect, SystemMetadata newSystemMetadata,
       MetadataChangeProposal mcp, Urn entityUrn,
       AuditStamp auditStamp, AspectSpec aspectSpec) {
-    log.debug("Producing MetadataChangeLog for ingested aspect {}, urn {}", mcp.getAspectName(), entityUrn);
+
+    if (oldAspect != newAspect || _alwaysEmitAuditEvent) {
+      log.debug("Producing MetadataChangeLog for ingested aspect {}, urn {}", mcp.getAspectName(), entityUrn);
 
     final MetadataChangeLog metadataChangeLog = new MetadataChangeLog(mcp.data());
     metadataChangeLog.setEntityUrn(entityUrn);
