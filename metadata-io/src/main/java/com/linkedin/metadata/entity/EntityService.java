--- conflicted
+++ resolved
@@ -3,15 +3,12 @@
 import com.codahale.metrics.Timer;
 import com.datahub.util.RecordUtils;
 import com.datahub.util.exception.ModelConversionException;
-<<<<<<< HEAD
-=======
 import com.fasterxml.jackson.core.JsonProcessingException;
 import com.fasterxml.jackson.databind.JsonNode;
 import com.fasterxml.jackson.databind.ObjectMapper;
 import com.github.fge.jsonpatch.JsonPatch;
 import com.github.fge.jsonpatch.JsonPatchException;
 import com.github.fge.jsonpatch.Patch;
->>>>>>> af6a423f
 import com.google.common.collect.ImmutableList;
 import com.google.common.collect.ImmutableSet;
 import com.google.common.collect.Iterators;
@@ -65,10 +62,7 @@
 import com.linkedin.mxe.MetadataChangeProposal;
 import com.linkedin.mxe.SystemMetadata;
 import com.linkedin.util.Pair;
-<<<<<<< HEAD
-=======
 import java.io.IOException;
->>>>>>> af6a423f
 import java.net.URISyntaxException;
 import java.nio.charset.StandardCharsets;
 import java.sql.Timestamp;
@@ -87,12 +81,6 @@
 import java.util.stream.Collectors;
 import javax.annotation.Nonnull;
 import javax.annotation.Nullable;
-<<<<<<< HEAD
-import lombok.Value;
-import lombok.extern.slf4j.Slf4j;
-
-import static com.linkedin.metadata.Constants.*;
-=======
 
 import io.ebean.PagedList;
 import lombok.Value;
@@ -100,7 +88,6 @@
 
 import static com.linkedin.metadata.Constants.*;
 import static com.linkedin.metadata.search.utils.BrowsePathUtils.*;
->>>>>>> af6a423f
 import static com.linkedin.metadata.utils.PegasusUtils.*;
 
 
@@ -817,19 +804,6 @@
   }
 
   /**
-<<<<<<< HEAD
-   * Ingest a new {@link MetadataChangeProposal}. Note that this method does NOT include any additional aspects or do any
-   * enrichment, instead it changes only those which are provided inside the metadata change proposal.
-   *
-   * Do not use this method directly for creating new entities, as it DOES NOT create an Entity Key aspect in the DB. Instead,
-   * use an Entity Client.
-   *
-   * @param metadataChangeProposal the proposal to ingest
-   * @param auditStamp an audit stamp representing the time and actor proposing the change
-   * @return an {@link IngestProposalResult} containing the results
-   */
-  public IngestProposalResult ingestProposal(@Nonnull MetadataChangeProposal metadataChangeProposal,
-=======
    * Validates that a change type is valid for the given aspect
    * @param changeType
    * @param aspectSpec
@@ -857,7 +831,6 @@
      * @return an {@link IngestProposalResult} containing the results
      */
   public IngestProposalResult ingestProposal(@Nonnull MetadataChangeProposal mcp,
->>>>>>> af6a423f
       AuditStamp auditStamp) {
 
     log.debug("entity type = {}", mcp.getEntityType());
