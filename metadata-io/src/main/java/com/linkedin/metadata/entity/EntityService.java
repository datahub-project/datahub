--- conflicted
+++ resolved
@@ -16,10 +16,6 @@
 import com.linkedin.entity.EntityResponse;
 import com.linkedin.entity.EnvelopedAspect;
 import com.linkedin.entity.EnvelopedAspectMap;
-<<<<<<< HEAD
-import com.linkedin.metadata.utils.PegasusUtils;
-=======
->>>>>>> a56f0661
 import com.linkedin.events.metadata.ChangeType;
 import com.linkedin.metadata.aspect.VersionedAspect;
 import com.linkedin.metadata.event.EntityEventProducer;
@@ -143,32 +139,6 @@
   @Nullable
   public abstract RecordTemplate getAspect(@Nonnull final Urn urn, @Nonnull final String aspectName, long version);
 
-  public Map<Urn, EntityResponse> getEntitiesV2(
-      @Nonnull final String entityName,
-      @Nonnull final Set<Urn> urns,
-      @Nonnull final Set<String> aspectNames) throws Exception {
-    return getLatestEnvelopedAspects(entityName, urns, aspectNames)
-        .entrySet()
-        .stream()
-        .collect(Collectors.toMap(Map.Entry::getKey, entry -> toEntityResponse(entry.getKey(), entry.getValue())));
-  }
-
-  public abstract Map<Urn, List<EnvelopedAspect>> getLatestEnvelopedAspects(
-      @Nonnull final String entityName,
-      @Nonnull final Set<Urn> urns,
-      @Nonnull final Set<String> aspectNames) throws Exception;
-
-  public abstract List<EnvelopedAspect> getLatestEnvelopedAspects(
-      @Nonnull final String entityName,
-      @Nonnull final Urn urn,
-      @Nonnull final Set<String> aspectNames) throws Exception;
-
-  public abstract EnvelopedAspect getEnvelopedAspect(
-      @Nonnull final String entityName,
-      @Nonnull final Urn urn,
-      @Nonnull final String aspectName,
-      long version) throws Exception;
-
   /**
    * Retrieves the latest aspects for the given set of urns as dynamic aspect objects
    * (Without having to define union objects)
