--- conflicted
+++ resolved
@@ -362,11 +362,5 @@
     return _entityToValidAspects.get(entityName);
   }
 
-<<<<<<< HEAD
-  public abstract void setWritable();
-
-  public abstract void disableWrite();
-=======
   public abstract void setWritable(boolean canWrite);
->>>>>>> 725abf5e
 }