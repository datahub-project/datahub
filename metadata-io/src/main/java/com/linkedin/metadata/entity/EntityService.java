--- conflicted
+++ resolved
@@ -106,11 +106,8 @@
   public static final String DEFAULT_RUN_ID = "no-run-id-provided";
   public static final String BROWSE_PATHS = "browsePaths";
   public static final String DATA_PLATFORM_INSTANCE = "dataPlatformInstance";
-<<<<<<< HEAD
   protected static final int MAX_KEYS_PER_QUERY = 500;
-=======
   public static final String STATUS = "status";
->>>>>>> 424f5a67
 
   protected EntityService(@Nonnull final EntityEventProducer producer, @Nonnull final EntityRegistry entityRegistry) {
     _producer = producer;
@@ -372,7 +369,7 @@
           result.getNewSystemMetadata(), MetadataAuditOperation.UPDATE);
       produceMAETimer.stop();
     } else {
-      log.debug("Skipped producing MetadataAuditEvent for ingested aspect {}, urn {}. Aspect has not changed.", 
+      log.debug("Skipped producing MetadataAuditEvent for ingested aspect {}, urn {}. Aspect has not changed.",
         aspectName, urn);
     }
     return updatedValue;
