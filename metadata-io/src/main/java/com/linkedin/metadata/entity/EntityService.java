--- conflicted
+++ resolved
@@ -3,18 +3,12 @@
 import com.google.common.collect.ImmutableList;
 import com.google.common.collect.Streams;
 import com.linkedin.common.AuditStamp;
-import com.linkedin.common.DataPlatformInstance;
 import com.linkedin.common.urn.Urn;
 import com.linkedin.data.schema.RecordDataSchema;
 import com.linkedin.data.schema.TyperefDataSchema;
 import com.linkedin.data.template.RecordTemplate;
 import com.linkedin.data.template.UnionTemplate;
 import com.linkedin.entity.Entity;
-<<<<<<< HEAD
-import com.linkedin.metadata.search.utils.BrowsePathUtils;
-import com.linkedin.metadata.utils.PegasusUtils;
-=======
->>>>>>> 72707859
 import com.linkedin.metadata.aspect.VersionedAspect;
 import com.linkedin.metadata.dao.exception.ModelConversionException;
 import com.linkedin.metadata.dao.utils.RecordUtils;
@@ -27,23 +21,18 @@
 import com.linkedin.metadata.search.utils.BrowsePathUtils;
 import com.linkedin.metadata.snapshot.Snapshot;
 import com.linkedin.metadata.utils.DataPlatformInstanceUtils;
-<<<<<<< HEAD
-=======
 import com.linkedin.metadata.utils.EntityKeyUtils;
 import com.linkedin.metadata.utils.PegasusUtils;
->>>>>>> 72707859
 import com.linkedin.mxe.MetadataAuditOperation;
 import com.linkedin.mxe.MetadataChangeLog;
 import com.linkedin.mxe.MetadataChangeProposal;
 import com.linkedin.mxe.SystemMetadata;
 import com.linkedin.util.Pair;
 import java.net.URISyntaxException;
-import java.util.ArrayList;
 import java.util.Collections;
 import java.util.HashMap;
 import java.util.List;
 import java.util.Map;
-import java.util.Optional;
 import java.util.Set;
 import java.util.stream.Collectors;
 import javax.annotation.Nonnull;
@@ -319,33 +308,20 @@
             .collect(Collectors.toList())));
   }
 
-<<<<<<< HEAD
-  private List<RecordTemplate> getDefaultAspectsFromUrn(@Nonnull final Urn urn) {
-    List<RecordTemplate> aspects = new ArrayList<>();
-=======
   public Map<String, RecordTemplate> getDefaultAspectsFromUrn(@Nonnull final Urn urn) {
     Map<String, RecordTemplate> aspects = new HashMap<>();
->>>>>>> 72707859
     final String keyAspectName = getKeyAspectName(urn);
     RecordTemplate keyAspect = getLatestAspect(urn, keyAspectName);
     if (keyAspect == null) {
       keyAspect = buildKeyAspect(urn);
-<<<<<<< HEAD
-      aspects.add(keyAspect);
-=======
       aspects.put(keyAspectName, keyAspect);
->>>>>>> 72707859
     }
 
     String entityType = urnToEntityName(urn);
     if (_entityRegistry.getEntitySpec(entityType).getAspectSpecMap().containsKey(BROWSE_PATHS)
         && getLatestAspect(urn, BROWSE_PATHS) == null) {
       try {
-<<<<<<< HEAD
-        aspects.add(BrowsePathUtils.buildBrowsePath(urn));
-=======
         aspects.put(BROWSE_PATHS, BrowsePathUtils.buildBrowsePath(urn));
->>>>>>> 72707859
       } catch (URISyntaxException e) {
         log.error("Failed to parse urn: {}", urn);
       }
@@ -353,12 +329,8 @@
 
     if (_entityRegistry.getEntitySpec(entityType).getAspectSpecMap().containsKey(DATA_PLATFORM_INSTANCE)
         && getLatestAspect(urn, DATA_PLATFORM_INSTANCE) == null) {
-<<<<<<< HEAD
-      DataPlatformInstanceUtils.buildDataPlatformInstance(entityType, keyAspect).ifPresent(aspects::add);
-=======
       DataPlatformInstanceUtils.buildDataPlatformInstance(entityType, keyAspect)
           .ifPresent(aspect -> aspects.put(DATA_PLATFORM_INSTANCE, aspect));
->>>>>>> 72707859
     }
 
     return aspects;
@@ -374,11 +346,7 @@
         com.linkedin.metadata.dao.utils.ModelUtils.getAspectsFromSnapshot(snapshotRecord);
 
     log.info("INGEST urn {} with system metadata {}", urn.toString(), systemMetadata.toString());
-<<<<<<< HEAD
-    aspectRecordsToIngest.addAll(getDefaultAspectsFromUrn(urn));
-=======
     aspectRecordsToIngest.addAll(getDefaultAspectsFromUrn(urn).values());
->>>>>>> 72707859
 
     aspectRecordsToIngest.forEach(aspect -> {
       final String aspectName = PegasusUtils.getAspectNameFromSchema(aspect.schema());
