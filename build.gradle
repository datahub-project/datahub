--- conflicted
+++ resolved
@@ -217,38 +217,9 @@
     }
   }
 
-<<<<<<< HEAD
   tasks.withType(JavaCompile).configureEach {
     javaCompiler = javaToolchains.compilerFor {
       languageVersion = JavaLanguageVersion.of(11)
-=======
-  if (project.name != 'datahub-protobuf') {
-    tasks.withType(JavaCompile).configureEach {
-      javaCompiler = javaToolchains.compilerFor {
-        languageVersion = JavaLanguageVersion.of(8)
-      }
-    }
-    tasks.withType(Test).configureEach {
-      javaLauncher = javaToolchains.launcherFor {
-        languageVersion = JavaLanguageVersion.of(8)
-      }
-    }
-  } else {
-    tasks.withType(JavaExec).configureEach {
-      javaLauncher = javaToolchains.launcherFor {
-        languageVersion = JavaLanguageVersion.of(11)
-      }
-    }
-    tasks.withType(Javadoc).configureEach {
-    javadocTool = javaToolchains.javadocToolFor {
-        languageVersion = JavaLanguageVersion.of(11)
-      }
-    }
-    tasks.withType(JavaCompile).configureEach {
-      javaCompiler = javaToolchains.compilerFor {
-        languageVersion = JavaLanguageVersion.of(11)
-      }
->>>>>>> e4846ed4
     }
   }
   tasks.withType(Test).configureEach {
