buildscript {
  ext.jdkVersionDefault = 17
  ext.javaClassVersionDefault = 11

  def springModules = ['mae-consumer', 'mce-consumer', 'pe-consumer']

  ext.jdkVersion = { p ->
    // If Spring 6 is present, hard dependency on jdk17
    if (p.configurations.any { it.getDependencies().any{
      (it.getGroup().equals("org.springframework") && it.getVersion().startsWith("6."))
      || (it.getGroup().equals("org.springframework.boot") && it.getVersion().startsWith("3.") && !it.getName().equals("spring-boot-starter-test"))
    }} || springModules.contains(p.name)) {
      return 17
    } else {
      // otherwise we can use the preferred default which can be overridden with a property: -PjdkVersionDefault
      return p.hasProperty('jdkVersionDefault') ? Integer.valueOf((String) p.getProperty('jdkVersionDefault')) : ext.jdkVersionDefault
    }
  }

  ext.javaClassVersion = { p ->
    // If Spring 6 is present, hard dependency on jdk17
    if (p.configurations.any { it.getDependencies().any {
      (it.getGroup().equals("org.springframework") && it.getVersion().startsWith("6."))
              || (it.getGroup().equals("org.springframework.boot") && it.getVersion().startsWith("3.") && !it.getName().equals("spring-boot-starter-test"))
    }} || springModules.contains(p.name)) {
      return 17
    } else {
      // otherwise we can use the preferred default which can be overridden with a property: -PjavaClassVersionDefault
      return p.hasProperty('javaClassVersionDefault') ? Integer.valueOf((String) p.getProperty('javaClassVersionDefault')) : ext.javaClassVersionDefault
    }
  }

  ext.junitJupiterVersion = '5.6.1'
  // Releases: https://github.com/linkedin/rest.li/blob/master/CHANGELOG.md
  ext.pegasusVersion = '29.57.0'
  ext.mavenVersion = '3.6.3'
  ext.springVersion = '6.1.13'
  ext.springBootVersion = '3.2.9'
  ext.springKafkaVersion = '3.1.6'
  ext.openTelemetryVersion = '1.18.0'
  ext.neo4jVersion = '5.14.0'
  ext.neo4jTestVersion = '5.14.0'
  ext.neo4jApocVersion = '5.14.0'
  ext.testContainersVersion = '1.17.4'
  ext.elasticsearchVersion = '2.11.1' // ES 7.10, Opensearch 1.x, 2.x
  ext.jacksonVersion = '2.15.3'
  ext.jettyVersion = '11.0.21'
  ext.playVersion = '2.8.22'
  ext.log4jVersion = '2.23.1'
  ext.slf4jVersion = '1.7.36'
  ext.logbackClassic = '1.4.14'
  ext.hadoop3Version = '3.3.6'
  ext.kafkaVersion = '5.5.15'
  ext.hazelcastVersion = '5.3.6'
  ext.ebeanVersion = '15.5.2'
  ext.googleJavaFormatVersion = '1.18.1'
  ext.openLineageVersion = '1.19.0'
  ext.logbackClassicJava8 = '1.2.12'

  ext.docker_registry = 'acryldata'

  apply from: './repositories.gradle'
  buildscript.repositories.addAll(project.repositories)
  dependencies {
    classpath 'com.linkedin.pegasus:gradle-plugins:' + pegasusVersion
    classpath 'com.github.node-gradle:gradle-node-plugin:7.0.2'
    classpath 'io.acryl.gradle.plugin:gradle-avro-plugin:0.2.0'
    classpath 'org.springframework.boot:spring-boot-gradle-plugin:' + springBootVersion
    classpath "io.codearte.gradle.nexus:gradle-nexus-staging-plugin:0.30.0"
    classpath "com.palantir.gradle.gitversion:gradle-git-version:3.0.0"
    classpath "org.gradle.playframework:gradle-playframework:0.14"
    classpath "gradle.plugin.org.hidetake:gradle-swagger-generator-plugin:2.19.2"
  }
}

plugins {
  id 'com.gorylenko.gradle-git-properties' version '2.4.1'
  id 'com.github.johnrengelman.shadow' version '8.1.1' apply false
  id 'com.palantir.docker' version '0.35.0' apply false
  id 'com.avast.gradle.docker-compose' version '0.17.6'
  id "com.diffplug.spotless" version "6.23.3"
  // https://blog.ltgt.net/javax-jakarta-mess-and-gradle-solution/
  // TODO id "org.gradlex.java-ecosystem-capabilities" version "1.0"
}

apply from: "gradle/docker/docker.gradle"

project.ext.spec = [
    'product' : [
        'pegasus' : [
            'd2' : 'com.linkedin.pegasus:d2:' + pegasusVersion,
            'data' : 'com.linkedin.pegasus:data:' + pegasusVersion,
            'dataAvro': 'com.linkedin.pegasus:data-avro:' + pegasusVersion,
            'generator': 'com.linkedin.pegasus:generator:' + pegasusVersion,
            'restliCommon' : 'com.linkedin.pegasus:restli-common:' + pegasusVersion,
            'restliClient' : 'com.linkedin.pegasus:restli-client:' + pegasusVersion,
            'restliDocgen' : 'com.linkedin.pegasus:restli-docgen:' + pegasusVersion,
            'restliServer' : 'com.linkedin.pegasus:restli-server:' + pegasusVersion,
            'restliSpringBridge': 'com.linkedin.pegasus:restli-spring-bridge:' + pegasusVersion,
            'restliTestUtils' : 'com.linkedin.pegasus:restli-client-testutils:' + pegasusVersion,
        ]
    ]
]

project.ext.externalDependency = [
    'akkaHttp': 'com.typesafe.akka:akka-http-core_2.12:10.2.10',
    'antlr4Runtime': 'org.antlr:antlr4-runtime:4.9.3',
    'antlr4': 'org.antlr:antlr4:4.9.3',
    'assertJ': 'org.assertj:assertj-core:3.11.1',
    'avro': 'org.apache.avro:avro:1.11.3',
    'avroCompiler': 'org.apache.avro:avro-compiler:1.11.3',
    'awsGlueSchemaRegistrySerde': 'software.amazon.glue:schema-registry-serde:1.1.17',
    'awsMskIamAuth': 'software.amazon.msk:aws-msk-iam-auth:2.0.3',
    'awsS3': 'software.amazon.awssdk:s3:2.26.21',
    'awsSecretsManagerJdbc': 'com.amazonaws.secretsmanager:aws-secretsmanager-jdbc:1.0.13',
    'awsPostgresIamAuth': 'software.amazon.jdbc:aws-advanced-jdbc-wrapper:1.0.2',
    'awsRds':'software.amazon.awssdk:rds:2.18.24',
    'cacheApi': 'javax.cache:cache-api:1.1.0',
    'commonsCli': 'commons-cli:commons-cli:1.5.0',
    'commonsIo': 'commons-io:commons-io:2.4',
    'commonsLang': 'commons-lang:commons-lang:2.6',
    'commonsText': 'org.apache.commons:commons-text:1.10.0',
    'commonsCollections': 'commons-collections:commons-collections:3.2.2',
    'caffeine': 'com.github.ben-manes.caffeine:caffeine:3.1.8',
    'datastaxOssNativeProtocol': 'com.datastax.oss:native-protocol:1.5.1',
    'datastaxOssCore': 'com.datastax.oss:java-driver-core:4.14.1',
    'datastaxOssQueryBuilder': 'com.datastax.oss:java-driver-query-builder:4.14.1',
    'dgraph4j' : 'io.dgraph:dgraph4j:21.12.0',
    'dropwizardMetricsCore': 'io.dropwizard.metrics:metrics-core:4.2.3',
    'dropwizardMetricsJmx': 'io.dropwizard.metrics:metrics-jmx:4.2.3',
    'ebean': 'io.ebean:ebean:' + ebeanVersion,
    'ebeanTest': 'io.ebean:ebean-test:' + ebeanVersion,
    'ebeanAgent': 'io.ebean:ebean-agent:' + ebeanVersion,
    'ebeanDdl': 'io.ebean:ebean-ddl-generator:' + ebeanVersion,
    'ebeanQueryBean': 'io.ebean:querybean-generator:' + ebeanVersion,
    'elasticSearchRest': 'org.opensearch.client:opensearch-rest-high-level-client:' + elasticsearchVersion,
    'elasticSearchJava': 'org.opensearch.client:opensearch-java:2.6.0',
    'findbugsAnnotations': 'com.google.code.findbugs:annotations:3.0.1',
    'graphqlJava': 'com.graphql-java:graphql-java:21.5',
    'graphqlJavaScalars': 'com.graphql-java:graphql-java-extended-scalars:21.0',
    'gson': 'com.google.code.gson:gson:2.8.9',
    'guice': 'com.google.inject:guice:7.0.0',
    'guicePlay': 'com.google.inject:guice:5.0.1', // Used for frontend while still on old Play version
    'guava': 'com.google.guava:guava:32.1.3-jre',
    'h2': 'com.h2database:h2:2.2.224',
    'hadoopCommon':'org.apache.hadoop:hadoop-common:2.7.2',
    'hadoopMapreduceClient':'org.apache.hadoop:hadoop-mapreduce-client-core:2.7.2',
    "hadoopClient": "org.apache.hadoop:hadoop-client:$hadoop3Version",
    "hadoopCommon3":"org.apache.hadoop:hadoop-common:$hadoop3Version",
    'hazelcast':"com.hazelcast:hazelcast:$hazelcastVersion",
    'hazelcastSpring':"com.hazelcast:hazelcast-spring:$hazelcastVersion",
    'hazelcastTest':"com.hazelcast:hazelcast:$hazelcastVersion:tests",
    'hibernateCore': 'org.hibernate:hibernate-core:5.2.16.Final',
    'httpClient': 'org.apache.httpcomponents.client5:httpclient5:5.3',
    'iStackCommons': 'com.sun.istack:istack-commons-runtime:4.0.1',
    'jacksonJDK8': "com.fasterxml.jackson.datatype:jackson-datatype-jdk8:$jacksonVersion",
    'jacksonDataPropertyFormat': "com.fasterxml.jackson.dataformat:jackson-dataformat-properties:$jacksonVersion",
    'jacksonCore': "com.fasterxml.jackson.core:jackson-core:$jacksonVersion",
    'jacksonDataBind': "com.fasterxml.jackson.core:jackson-databind:$jacksonVersion",
    'jacksonDataFormatYaml': "com.fasterxml.jackson.dataformat:jackson-dataformat-yaml:$jacksonVersion",
    'woodstoxCore': 'com.fasterxml.woodstox:woodstox-core:6.4.0',
    'javatuples': 'org.javatuples:javatuples:1.2',
    'javaxInject' : 'javax.inject:javax.inject:1',
    'javaxValidation' : 'javax.validation:validation-api:2.0.1.Final',
    'jakartaValidation': 'jakarta.validation:jakarta.validation-api:3.1.0-M2',
    'jerseyCore': 'org.glassfish.jersey.core:jersey-client:2.41',
    'jerseyGuava': 'org.glassfish.jersey.bundles.repackaged:jersey-guava:2.25.1',
    'jettyJaas': "org.eclipse.jetty:jetty-jaas:$jettyVersion",
    'jettyClient': "org.eclipse.jetty:jetty-client:$jettyVersion",
    'jettison': 'org.codehaus.jettison:jettison:1.5.4',
    'jgrapht': 'org.jgrapht:jgrapht-core:1.5.1',
    'jna': 'net.java.dev.jna:jna:5.12.1',
    'jsonPatch': 'jakarta.json:jakarta.json-api:2.1.3',
    'jsonPathImpl': 'org.eclipse.parsson:parsson:1.1.6',
    'jsonSimple': 'com.googlecode.json-simple:json-simple:1.1.1',
    'jsonSmart': 'net.minidev:json-smart:2.4.9',
    'json': 'org.json:json:20231013',
    'jsonSchemaValidator': 'com.github.java-json-tools:json-schema-validator:2.2.14',
    'junit': 'junit:junit:4.13.2',
    'junitJupiterApi': "org.junit.jupiter:junit-jupiter-api:$junitJupiterVersion",
    'junitJupiterParams': "org.junit.jupiter:junit-jupiter-params:$junitJupiterVersion",
    'junitJupiterEngine': "org.junit.jupiter:junit-jupiter-engine:$junitJupiterVersion",
    // avro-serde includes dependencies for `kafka-avro-serializer` `kafka-schema-registry-client` and `avro`
    'kafkaAvroSerde': "io.confluent:kafka-streams-avro-serde:$kafkaVersion",
    'kafkaAvroSerializer': 'io.confluent:kafka-avro-serializer:5.1.4',
    'kafkaClients': "org.apache.kafka:kafka-clients:$kafkaVersion-ccs",
    'snappy': 'org.xerial.snappy:snappy-java:1.1.10.4',
    'logbackClassic': "ch.qos.logback:logback-classic:$logbackClassic",
    'logbackClassicJava8' : "ch.qos.logback:logback-classic:$logbackClassicJava8",
    'slf4jApi': "org.slf4j:slf4j-api:$slf4jVersion",
    'log4jCore': "org.apache.logging.log4j:log4j-core:$log4jVersion",
    'log4jApi': "org.apache.logging.log4j:log4j-api:$log4jVersion",
    'log4j12Api': "org.slf4j:log4j-over-slf4j:$slf4jVersion",
    'log4j2Api': "org.apache.logging.log4j:log4j-to-slf4j:$log4jVersion",
    'lombok': 'org.projectlombok:lombok:1.18.30',
    'mariadbConnector': 'org.mariadb.jdbc:mariadb-java-client:2.6.0',
    'mavenArtifact': "org.apache.maven:maven-artifact:$mavenVersion",
    'mixpanel': 'com.mixpanel:mixpanel-java:1.4.4',
    'mockito': 'org.mockito:mockito-core:4.11.0',
    'mockitoInline': 'org.mockito:mockito-inline:4.11.0',
    'mockServer': 'org.mock-server:mockserver-netty:5.11.2',
    'mockServerClient': 'org.mock-server:mockserver-client-java:5.11.2',
    'mysqlConnector': 'mysql:mysql-connector-java:8.0.28',
    'neo4jHarness': 'org.neo4j.test:neo4j-harness:' + neo4jTestVersion,
    'neo4jJavaDriver': 'org.neo4j.driver:neo4j-java-driver:' + neo4jVersion,
    'neo4jTestJavaDriver': 'org.neo4j.driver:neo4j-java-driver:' + neo4jTestVersion,
    'neo4jApocCore': 'org.neo4j.procedure:apoc-core:' + neo4jApocVersion,
    'neo4jApocCommon': 'org.neo4j.procedure:apoc-common:' + neo4jApocVersion,
    'opentelemetryApi': 'io.opentelemetry:opentelemetry-api:' + openTelemetryVersion,
    'opentelemetryAnnotations': 'io.opentelemetry:opentelemetry-extension-annotations:' + openTelemetryVersion,
    'opentracingJdbc':'io.opentracing.contrib:opentracing-jdbc:0.2.15',
    'parquet': 'org.apache.parquet:parquet-avro:1.12.3',
    'parquetHadoop': 'org.apache.parquet:parquet-hadoop:1.13.1',
    'picocli': 'info.picocli:picocli:4.5.0',
    'playCache': "com.typesafe.play:play-cache_2.12:$playVersion",
    'playCaffeineCache': "com.typesafe.play:play-caffeine-cache_2.12:$playVersion",
    'playWs': 'com.typesafe.play:play-ahc-ws-standalone_2.12:2.1.10',
    'playDocs': "com.typesafe.play:play-docs_2.12:$playVersion",
    'playGuice': "com.typesafe.play:play-guice_2.12:$playVersion",
    'playJavaJdbc': "com.typesafe.play:play-java-jdbc_2.12:$playVersion",
    'playAkkaHttpServer': "com.typesafe.play:play-akka-http-server_2.12:$playVersion",
    'playServer': "com.typesafe.play:play-server_2.12:$playVersion",
    'playTest': "com.typesafe.play:play-test_2.12:$playVersion",
    'playFilters': "com.typesafe.play:filters-helpers_2.12:$playVersion",
    'pac4j': 'org.pac4j:pac4j-oidc:4.5.8',
    'playPac4j': 'org.pac4j:play-pac4j_2.12:9.0.2',
    'postgresql': 'org.postgresql:postgresql:42.3.9',
    'protobuf': 'com.google.protobuf:protobuf-java:3.25.5',
    'grpcProtobuf': 'io.grpc:grpc-protobuf:1.53.0',
    'rangerCommons': 'org.apache.ranger:ranger-plugins-common:2.3.0',
    'reflections': 'org.reflections:reflections:0.9.9',
    'resilience4j': 'io.github.resilience4j:resilience4j-retry:1.7.1',
    'rythmEngine': 'org.rythmengine:rythm-engine:1.3.0',
    'servletApi': 'jakarta.servlet:jakarta.servlet-api:6.0.0',
    'shiroCore': 'org.apache.shiro:shiro-core:1.13.0',
    'snakeYaml': 'org.yaml:snakeyaml:2.0',
    'sparkSql' : 'org.apache.spark:spark-sql_2.12:3.0.3',
    'sparkHive' : 'org.apache.spark:spark-hive_2.12:3.0.3',
    'springBeans': "org.springframework:spring-beans:$springVersion",
    'springContext': "org.springframework:spring-context:$springVersion",
    'springCore': "org.springframework:spring-core:$springVersion",
    'springDocUI': 'org.springdoc:springdoc-openapi-starter-webmvc-ui:2.3.0',
    'springJdbc': "org.springframework:spring-jdbc:$springVersion",
    'springWeb': "org.springframework:spring-web:$springVersion",
    'springWebMVC': "org.springframework:spring-webmvc:$springVersion",
    'springBootTest': "org.springframework.boot:spring-boot-starter-test:$springBootVersion",
    'springBoot': "org.springframework.boot:spring-boot:$springBootVersion",
    'springBootAutoconfigure': "org.springframework.boot:spring-boot-autoconfigure:$springBootVersion",
    'springBootStarterWeb': "org.springframework.boot:spring-boot-starter-web:$springBootVersion",
    'springBootStarterJetty': "org.springframework.boot:spring-boot-starter-jetty:$springBootVersion",
    'springBootStarterCache': "org.springframework.boot:spring-boot-starter-cache:$springBootVersion",
    'springBootStarterValidation': "org.springframework.boot:spring-boot-starter-validation:$springBootVersion",
    'springKafka': "org.springframework.kafka:spring-kafka:$springKafkaVersion",
    'springActuator': "org.springframework.boot:spring-boot-starter-actuator:$springBootVersion",
    'springRetry': "org.springframework.retry:spring-retry:2.0.6",
    'swaggerAnnotations': 'io.swagger.core.v3:swagger-annotations:2.2.15',
    'swaggerCli': 'io.swagger.codegen.v3:swagger-codegen-cli:3.0.46',
    'swaggerCore': 'io.swagger.core.v3:swagger-core:2.2.7',
    'springBootAutoconfigureJdk11': 'org.springframework.boot:spring-boot-autoconfigure:2.7.18',
    'testng': 'org.testng:testng:7.8.0',
    'testContainers': 'org.testcontainers:testcontainers:' + testContainersVersion,
    'testContainersJunit': 'org.testcontainers:junit-jupiter:' + testContainersVersion,
    'testContainersPostgresql':'org.testcontainers:postgresql:' + testContainersVersion,
    'testContainersElasticsearch': 'org.testcontainers:elasticsearch:' + testContainersVersion,
    'testContainersCassandra': 'org.testcontainers:cassandra:' + testContainersVersion,
    'testContainersKafka': 'org.testcontainers:kafka:' + testContainersVersion,
    'testContainersOpenSearch': 'org.opensearch:opensearch-testcontainers:2.0.0',
    'typesafeConfig':'com.typesafe:config:1.4.1',
    'wiremock':'com.github.tomakehurst:wiremock:2.10.0',
    'zookeeper': 'org.apache.zookeeper:zookeeper:3.8.4',
    'wire': 'com.squareup.wire:wire-compiler:3.7.1',
    'charle':  'com.charleskorn.kaml:kaml:0.53.0',
    'common': 'commons-io:commons-io:2.7',
    'jline':'jline:jline:1.4.1',
    'jetbrains':' org.jetbrains.kotlin:kotlin-stdlib:1.6.0',
    'annotationApi': 'javax.annotation:javax.annotation-api:1.3.2',
    'javaxMail': 'com.sun.mail:javax.mail:1.6.2',
    'jakartaAnnotationApi': 'jakarta.annotation:jakarta.annotation-api:3.0.0',
    'classGraph': 'io.github.classgraph:classgraph:4.8.172',
    'mustache': 'com.github.spullara.mustache.java:compiler:0.9.14'
]

allprojects {
  apply plugin: 'idea'
  apply plugin: 'eclipse'
  // apply plugin: 'org.gradlex.java-ecosystem-capabilities'

  tasks.withType(Test).configureEach { task -> if (task.project.name != "metadata-io") {
      // https://docs.gradle.org/current/userguide/performance.html
      maxParallelForks = Runtime.runtime.availableProcessors().intdiv(2) ?: 1

      if (project.configurations.getByName("testImplementation").getDependencies()
              .any { it.getName().contains("testng") }) {
        useTestNG()
      }
    }
  }

  /**
   * If making changes to this section also see the sections for pegasus below
   * which use project.plugins.hasPlugin('pegasus')
   **/
  if (!project.plugins.hasPlugin('pegasus') && (project.plugins.hasPlugin('java')
          || project.plugins.hasPlugin('java-library')
          || project.plugins.hasPlugin('application'))) {

    java {
      toolchain {
        languageVersion = JavaLanguageVersion.of(jdkVersion(project))
      }
    }

    compileJava {
      options.release = javaClassVersion(project)
    }

    tasks.withType(JavaCompile).configureEach {
      javaCompiler = javaToolchains.compilerFor {
        languageVersion = JavaLanguageVersion.of(jdkVersion(project))
      }
      // Puts parameter names into compiled class files, necessary for Spring 6
      options.compilerArgs.add("-parameters")
    }

    tasks.withType(JavaExec).configureEach {
      javaLauncher = javaToolchains.launcherFor {
        languageVersion = JavaLanguageVersion.of(jdkVersion(project))
      }
    }
  }

  // not duplicated, need to set this outside and inside afterEvaluate
  afterEvaluate {
    /**
     * If making changes to this section also see the sections for pegasus below
     * which use project.plugins.hasPlugin('pegasus')
     **/
    if (!project.plugins.hasPlugin('pegasus') && (project.plugins.hasPlugin('java')
            || project.plugins.hasPlugin('java-library')
            || project.plugins.hasPlugin('application'))) {

      compileJava {
        options.release = javaClassVersion(project)
      }

      tasks.withType(JavaExec).configureEach {
        javaLauncher = javaToolchains.launcherFor {
          languageVersion = JavaLanguageVersion.of(jdkVersion(project))
        }
      }
    }
  }
}

configure(subprojects.findAll {! it.name.startsWith('spark-lineage')}) {

  configurations.all {
    exclude group: "io.netty", module: "netty"
    exclude group: "log4j", module: "log4j"
    exclude group: "org.springframework.boot", module: "spring-boot-starter-logging"
    exclude group: "com.vaadin.external.google", module: "android-json"
    exclude group: "org.slf4j", module: "slf4j-reload4j"
    exclude group: "org.slf4j", module: "slf4j-log4j12"
    exclude group: "org.slf4j", module: "slf4j-nop"
    exclude group: "org.slf4j", module: "slf4j-ext"
<<<<<<< HEAD
    exclude group: "javax.mail", module: "mail"
=======

    resolutionStrategy.force externalDependency.antlr4Runtime
    resolutionStrategy.force externalDependency.antlr4
>>>>>>> 759f69e2
  }
}

subprojects {

  apply plugin: 'maven-publish'
  apply plugin: 'com.gorylenko.gradle-git-properties'
  apply plugin: 'com.diffplug.spotless'

  gitProperties {
    keys = ['git.commit.id','git.commit.id.describe','git.commit.time']
    // using any tags (not limited to annotated tags) for "git.commit.id.describe" property
    // see http://ajoberstar.org/grgit/grgit-describe.html for more info about the describe method and available parameters
    // 'it' is an instance of org.ajoberstar.grgit.Grgit
    customProperty 'git.commit.id.describe', { it.describe(tags: true) }
    failOnNoGitDirectory = false
  }

  plugins.withType(JavaPlugin).configureEach {
    if (project.name == 'datahub-web-react') {
      return
    }

    dependencies {
      implementation externalDependency.annotationApi
      constraints {
        implementation("com.google.googlejavaformat:google-java-format:$googleJavaFormatVersion")
        implementation('io.netty:netty-all:4.1.114.Final')
        implementation('org.apache.commons:commons-compress:1.26.0')
        implementation('org.apache.velocity:velocity-engine-core:2.3')
        implementation('org.hibernate:hibernate-validator:6.0.20.Final')
        implementation("com.fasterxml.jackson.core:jackson-databind:$jacksonVersion")
        implementation("com.fasterxml.jackson.core:jackson-dataformat-cbor:$jacksonVersion")
      }
    }

    spotless {
      java {
        googleJavaFormat()
        target project.fileTree(project.projectDir) {
          include 'src/**/*.java'
          exclude 'src/**/resources/'
          exclude 'src/**/generated/'
          exclude 'src/**/mainGeneratedDataTemplate/'
          exclude 'src/**/mainGeneratedRest/'
          exclude 'src/renamed/avro/'
          exclude 'src/test/sample-test-plugins/'
        }
      }
    }

    if (project.plugins.hasPlugin('pegasus')) {
      dependencies {
        dataTemplateCompile spec.product.pegasus.data
        dataTemplateCompile externalDependency.annotationApi // support > jdk8
        restClientCompile spec.product.pegasus.restliClient
      }

      java {
        toolchain {
          languageVersion = JavaLanguageVersion.of(jdkVersion(project))
        }
      }

      compileJava {
        options.release = javaClassVersion(project)
      }

      tasks.withType(JavaCompile).configureEach {
        javaCompiler = javaToolchains.compilerFor {
          languageVersion = JavaLanguageVersion.of(jdkVersion(project))
        }
        // Puts parameter names into compiled class files, necessary for Spring 6
        options.compilerArgs.add("-parameters")
      }

      tasks.withType(JavaExec).configureEach {
        javaLauncher = javaToolchains.launcherFor {
          languageVersion = JavaLanguageVersion.of(jdkVersion(project))
        }
      }
    }

    afterEvaluate {
      def spotlessJavaTask = tasks.findByName('spotlessJava')
      def processTask = tasks.findByName('processResources')
      if (processTask != null) {
        spotlessJavaTask.dependsOn processTask
      }
      def compileJavaTask = tasks.findByName('compileJava')
      if (compileJavaTask != null) {
        spotlessJavaTask.dependsOn compileJavaTask
      }
      // TODO - Do not run this in CI. How?
      // tasks.withType(JavaCompile) {
      //   finalizedBy(tasks.findByName('spotlessApply'))
      // }
    }
  }

  afterEvaluate {
    if (project.plugins.hasPlugin('pegasus')) {
      dependencies {
        dataTemplateCompile spec.product.pegasus.data
        dataTemplateCompile externalDependency.annotationApi // support > jdk8
        restClientCompile spec.product.pegasus.restliClient
      }

      compileJava {
        options.release = javaClassVersion(project)
      }

      tasks.withType(JavaExec).configureEach {
        javaLauncher = javaToolchains.launcherFor {
          languageVersion = JavaLanguageVersion.of(jdkVersion(project))
        }
      }
    }
  }
}<|MERGE_RESOLUTION|>--- conflicted
+++ resolved
@@ -363,13 +363,10 @@
     exclude group: "org.slf4j", module: "slf4j-log4j12"
     exclude group: "org.slf4j", module: "slf4j-nop"
     exclude group: "org.slf4j", module: "slf4j-ext"
-<<<<<<< HEAD
     exclude group: "javax.mail", module: "mail"
-=======
 
     resolutionStrategy.force externalDependency.antlr4Runtime
     resolutionStrategy.force externalDependency.antlr4
->>>>>>> 759f69e2
   }
 }
 
