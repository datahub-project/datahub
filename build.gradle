--- conflicted
+++ resolved
@@ -397,11 +397,8 @@
     exclude group: 'com.typesafe.play', module: 'shaded-asynchttpclient'
     exclude group: "com.typesafe.akka", module: "akka-protobuf-v3_$playScalaVersion"
     exclude group: 'com.typesafe.play', module: 'shaded-oauth'
-<<<<<<< HEAD
     exclude group: 'commons-httpclient', module: 'commons-httpclient'
-=======
     exclude group: 'commons-collections', module: 'commons-collections'
->>>>>>> de3c454f
     
     // Tomcat excluded for jetty
     exclude group: 'org.apache.tomcat.embed', module: 'tomcat-embed-el'
