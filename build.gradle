--- conflicted
+++ resolved
@@ -397,13 +397,11 @@
     exclude group: "org.codehaus.jackson", module: "jackson-mapper-asl"
     exclude group: "javax.mail", module: "mail"
     exclude group: 'org.glassfish', module: 'javax.json'
-<<<<<<< HEAD
     exclude group: 'org.glassfish', module: 'jakarta.json'
-=======
+    
     // Tomcat excluded for jetty
     exclude group: 'org.apache.tomcat.embed', module: 'tomcat-embed-el'
     exclude group: 'org.springframework.boot', module: 'spring-boot-starter-tomcat'
->>>>>>> 3c94cbc0
 
     resolutionStrategy.force externalDependency.antlr4Runtime
     resolutionStrategy.force externalDependency.antlr4
