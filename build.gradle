buildscript {
  ext.junitJupiterVersion = '5.6.1'
  ext.pegasusVersion = '29.22.16'
  ext.mavenVersion = '3.6.3'
  ext.springVersion = '5.3.18'
  ext.springBootVersion = '2.5.12'
  apply from: './repositories.gradle'
  buildscript.repositories.addAll(project.repositories)
  dependencies {
    classpath 'com.linkedin.pegasus:gradle-plugins:' + pegasusVersion
    classpath 'com.github.node-gradle:gradle-node-plugin:2.2.4'
    classpath 'com.commercehub.gradle.plugin:gradle-avro-plugin:0.8.1'
    classpath 'org.springframework.boot:spring-boot-gradle-plugin:' + springBootVersion
    classpath('com.github.jengelman.gradle.plugins:shadow:5.2.0') {
      exclude group: 'org.apache.logging.log4j', module: 'log4j-core'
    }
    classpath "io.codearte.gradle.nexus:gradle-nexus-staging-plugin:0.30.0"
    classpath "com.palantir.gradle.gitversion:gradle-git-version:0.12.3"
<<<<<<< HEAD
    classpath "org.gradle.playframework:gradle-playframework:0.12"
=======
    classpath "gradle.plugin.org.hidetake:gradle-swagger-generator-plugin:2.18.1"
>>>>>>> c22d52d1
  }
}

plugins {
  id 'com.gorylenko.gradle-git-properties' version '2.4.0-rc2'
}

project.ext.spec = [
    'product' : [
        'pegasus' : [
            'd2' : 'com.linkedin.pegasus:d2:' + pegasusVersion,
            'data' : 'com.linkedin.pegasus:data:' + pegasusVersion,
            'dataAvro1_6' : 'com.linkedin.pegasus:data-avro-1_6:' + pegasusVersion,
            'generator': 'com.linkedin.pegasus:generator:' + pegasusVersion,
            'restliCommon' : 'com.linkedin.pegasus:restli-common:' + pegasusVersion,
            'restliClient' : 'com.linkedin.pegasus:restli-client:' + pegasusVersion,
            'restliDocgen' : 'com.linkedin.pegasus:restli-docgen:' + pegasusVersion,
            'restliServer' : 'com.linkedin.pegasus:restli-server:' + pegasusVersion,
            'restliSpringBridge': 'com.linkedin.pegasus:restli-spring-bridge:' + pegasusVersion,
        ]
    ]
]

project.ext.externalDependency = [
    'antlr4Runtime': 'org.antlr:antlr4-runtime:4.7.2',
    'antlr4': 'org.antlr:antlr4:4.7.2',
    'assertJ': 'org.assertj:assertj-core:3.11.1',
    'avro_1_7': 'org.apache.avro:avro:1.7.7',
    'avroCompiler_1_7': 'org.apache.avro:avro-compiler:1.7.7',
    'awsGlueSchemaRegistrySerde': 'software.amazon.glue:schema-registry-serde:1.1.1',
    'awsMskIamAuth': 'software.amazon.msk:aws-msk-iam-auth:1.1.1',
    'cacheApi' : 'javax.cache:cache-api:1.1.0',
    'commonsIo': 'commons-io:commons-io:2.4',
    'commonsLang': 'commons-lang:commons-lang:2.6',
    'commonsCollections': 'commons-collections:commons-collections:3.2.2',
    'data' : 'com.linkedin.pegasus:data:' + pegasusVersion,
    'datastaxOssNativeProtocol': 'com.datastax.oss:native-protocol:1.5.1',
    'datastaxOssCore': 'com.datastax.oss:java-driver-core:4.14.0',
    'datastaxOssQueryBuilder': 'com.datastax.oss:java-driver-query-builder:4.14.0',
    'dgraph4j' : 'io.dgraph:dgraph4j:21.03.1',
    'dropwizardMetricsCore': 'io.dropwizard.metrics:metrics-core:4.2.3',
    'dropwizardMetricsJmx': 'io.dropwizard.metrics:metrics-jmx:4.2.3',
    'ebean': 'io.ebean:ebean:11.33.3',
    'ebeanAgent': 'io.ebean:ebean-agent:11.27.1',
    'elasticSearchRest': 'org.elasticsearch.client:elasticsearch-rest-high-level-client:7.9.3',
    'elasticSearchTransport': 'org.elasticsearch.client:transport:7.9.3',
    'findbugsAnnotations': 'com.google.code.findbugs:annotations:3.0.1',
    'graphqlJava': 'com.graphql-java:graphql-java:16.1',
    'gson': 'com.google.code.gson:gson:2.8.6',
    'guice': 'com.google.inject:guice:4.2.2',
    'guava': 'com.google.guava:guava:27.0.1-jre',
    'h2': 'com.h2database:h2:2.1.210',
    'hadoopClient': 'org.apache.hadoop:hadoop-client:3.1.1',
    'hadoopCommon':'org.apache.hadoop:hadoop-common:2.7.2',
    'hadoopMapreduceClient':'org.apache.hadoop:hadoop-mapreduce-client-core:2.7.2',
    'hibernateCore': 'org.hibernate:hibernate-core:5.2.16.Final',
    'httpClient': 'org.apache.httpcomponents:httpclient:4.5.9',
    'httpAsyncClient': 'org.apache.httpcomponents:httpasyncclient:4.1.5',
    'iStackCommons': 'com.sun.istack:istack-commons-runtime:4.0.1',
    'jacksonCore': 'com.fasterxml.jackson.core:jackson-core:2.9.10',
    'jacksonDataBind': 'com.fasterxml.jackson.core:jackson-databind:2.9.10.7',
    'jacksonDataFormatYaml': 'com.fasterxml.jackson.dataformat:jackson-dataformat-yaml:2.9.10',
    'javatuples': 'org.javatuples:javatuples:1.2',
    'javaxInject' : 'javax.inject:javax.inject:1',
    'javaxValidation' : 'javax.validation:validation-api:2.0.1.Final',
    'jerseyCore': 'org.glassfish.jersey.core:jersey-client:2.25.1',
    'jerseyGuava': 'org.glassfish.jersey.bundles.repackaged:jersey-guava:2.25.1',
    'jettyJaas': 'org.eclipse.jetty:jetty-jaas:9.4.32.v20200930',
    'jgrapht': 'org.jgrapht:jgrapht-core:1.5.1',
    'jsonSchemaAvro': 'com.github.fge:json-schema-avro:0.1.4',
    'jsonSimple': 'com.googlecode.json-simple:json-simple:1.1.1',
    'junitJupiterApi': "org.junit.jupiter:junit-jupiter-api:$junitJupiterVersion",
    'junitJupiterParams': "org.junit.jupiter:junit-jupiter-params:$junitJupiterVersion",
    'junitJupiterEngine': "org.junit.jupiter:junit-jupiter-engine:$junitJupiterVersion",
    // avro-serde includes dependencies for `kafka-avro-serializer` `kafka-schema-registry-client` and `avro`
    'kafkaAvroSerde': 'io.confluent:kafka-streams-avro-serde:5.5.1',
    'kafkaClients': 'org.apache.kafka:kafka-clients:2.3.0',
    'logbackClassic': 'ch.qos.logback:logback-classic:1.2.9',
    'lombok': 'org.projectlombok:lombok:1.18.12',
    'mariadbConnector': 'org.mariadb.jdbc:mariadb-java-client:2.6.0',
    'mavenArtifact': "org.apache.maven:maven-artifact:$mavenVersion",
    'mockito': 'org.mockito:mockito-core:3.0.0',
    'mockitoInline': 'org.mockito:mockito-inline:3.0.0',
    'mockServer': 'org.mock-server:mockserver-netty:5.11.2',
    'mockServerClient': 'org.mock-server:mockserver-client-java:5.11.2',
    'mysqlConnector': 'mysql:mysql-connector-java:8.0.20',
    'neo4jHarness': 'org.neo4j.test:neo4j-harness:3.4.11',
    'neo4jJavaDriver': 'org.neo4j.driver:neo4j-java-driver:4.0.1',
    'opentelemetryApi': 'io.opentelemetry:opentelemetry-api:1.0.0',
    'opentelemetryAnnotations': 'io.opentelemetry:opentelemetry-extension-annotations:1.0.0',
    'opentracingJdbc':'io.opentracing.contrib:opentracing-jdbc:0.2.15',
    'parquet': 'org.apache.parquet:parquet-avro:1.12.0',
    'picocli': 'info.picocli:picocli:4.5.0',
    'playCache': 'com.typesafe.play:play-cache_2.12:2.7.6',
    'playWs': 'com.typesafe.play:play-ahc-ws-standalone_2.12:2.0.8',
    'playDocs': 'com.typesafe.play:play-docs_2.12:2.7.6',
    'playGuice': 'com.typesafe.play:play-guice_2.12:2.7.6',
    'playJavaJdbc': 'com.typesafe.play:play-java-jdbc_2.12:2.7.6',
    'playTest': 'com.typesafe.play:play-test_2.12:2.7.6',
    'pac4j': 'org.pac4j:pac4j-oidc:3.6.0',
    'playPac4j': 'org.pac4j:play-pac4j_2.12:8.0.2',
    'postgresql': 'org.postgresql:postgresql:42.3.3',
    'protobuf': 'com.google.protobuf:protobuf-java:3.19.3',
    'reflections': 'org.reflections:reflections:0.9.9',
    'resilience4j': 'io.github.resilience4j:resilience4j-retry:1.7.1',
    'rythmEngine': 'org.rythmengine:rythm-engine:1.3.0',
    'servletApi': 'javax.servlet:javax.servlet-api:3.1.0',
    'shiroCore': 'org.apache.shiro:shiro-core:1.8.0',
    'sparkSql' : 'org.apache.spark:spark-sql_2.11:2.4.8',
    'sparkHive' : 'org.apache.spark:spark-hive_2.11:2.4.8',
    'springBeans': "org.springframework:spring-beans:$springVersion",
    'springContext': "org.springframework:spring-context:$springVersion",
    'springCore': "org.springframework:spring-core:$springVersion",
    'springDocUI': 'org.springdoc:springdoc-openapi-ui:1.6.7',
    'springJdbc': "org.springframework:spring-jdbc:$springVersion",
    'springWeb': "org.springframework:spring-web:$springVersion",
    'springWebMVC': "org.springframework:spring-webmvc:$springVersion",
    'springBoot': "org.springframework.boot:spring-boot:$springBootVersion",
    'springBootAutoconfigure': "org.springframework.boot:spring-boot-autoconfigure:$springBootVersion",
    'springBootStarterWeb': "org.springframework.boot:spring-boot-starter-web:$springBootVersion",
    'springBootStarterJetty': "org.springframework.boot:spring-boot-starter-jetty:$springBootVersion",
    'springBootStarterCache': "org.springframework.boot:spring-boot-starter-cache:$springBootVersion",
    'springKafka': 'org.springframework.kafka:spring-kafka:2.7.12',
    'springActuator': "org.springframework.boot:spring-boot-starter-actuator:$springBootVersion",
    'swaggerAnnotations': 'io.swagger.core.v3:swagger-annotations:2.1.12',
    'testng': 'org.testng:testng:7.3.0',
    'testContainers': 'org.testcontainers:testcontainers:1.15.3',
    'testContainersJunit': 'org.testcontainers:junit-jupiter:1.15.3',
    'testContainersPostgresql':'org.testcontainers:postgresql:1.15.3',
    'testContainersElasticsearch': 'org.testcontainers:elasticsearch:1.15.3',
    'testContainersCassandra': 'org.testcontainers:cassandra:1.15.3',
    'typesafeConfig':'com.typesafe:config:1.4.1',
    'wiremock':'com.github.tomakehurst:wiremock:2.10.0',
    'zookeeper': 'org.apache.zookeeper:zookeeper:3.4.14'
    
]

allprojects {
  apply plugin: 'idea'
  apply plugin: 'eclipse'
  apply plugin: 'checkstyle'
}

configure(subprojects.findAll {it.name != 'spark-lineage'}) {

  configurations.all {
    exclude group: "io.netty", module: "netty"
    exclude group: "log4j", module: "log4j"
  }

}

subprojects {

  apply plugin: 'maven'
  apply plugin: 'com.gorylenko.gradle-git-properties'

  gitProperties {
    keys = ['git.commit.id','git.commit.id.describe','git.commit.time']
    // using any tags (not limited to annotated tags) for "git.commit.id.describe" property
    // see http://ajoberstar.org/grgit/grgit-describe.html for more info about the describe method and available parameters
    // 'it' is an instance of org.ajoberstar.grgit.Grgit
    customProperty 'git.commit.id.describe', { it.describe(tags: true) }
    failOnNoGitDirectory = false
  }

  plugins.withType(JavaPlugin) {
    dependencies {
      testCompile externalDependency.testng
      constraints {
        implementation('io.netty:netty-all:4.1.44.Final')
        implementation('org.apache.commons:commons-compress:1.21')
        implementation('org.apache.velocity:velocity-engine-core:2.3')
        implementation('org.hibernate:hibernate-validator:6.0.20.Final')
      }
    }

    tasks.withType(Test) {
      if (!name.startsWith('integ')) {
        useTestNG()
      }
    }

    checkstyle {
      configDirectory = file("${project.rootDir}/gradle/checkstyle")
      sourceSets = [ getProject().sourceSets.main, getProject().sourceSets.test ]
      toolVersion = "8.0"
      maxWarnings = 0
      ignoreFailures = false
    }
  }

  if (project.name != 'datahub-protobuf') {
    tasks.withType(JavaCompile).configureEach {
      javaCompiler = javaToolchains.compilerFor {
        languageVersion = JavaLanguageVersion.of(8)
      }
    }
    tasks.withType(Test).configureEach {
      javaLauncher = javaToolchains.launcherFor {
        languageVersion = JavaLanguageVersion.of(8)
      }
    }
  } else {
    tasks.withType(JavaCompile).configureEach {
      javaCompiler = javaToolchains.compilerFor {
        languageVersion = JavaLanguageVersion.of(11)
      }
    }
    tasks.withType(Test).configureEach {
      javaLauncher = javaToolchains.launcherFor {
        languageVersion = JavaLanguageVersion.of(11)
      }
    }
  }

  afterEvaluate {
    if (project.plugins.hasPlugin('pegasus')) {
      dependencies {
        dataTemplateCompile spec.product.pegasus.data
        restClientCompile spec.product.pegasus.restliClient
      }
    }
  }
}<|MERGE_RESOLUTION|>--- conflicted
+++ resolved
@@ -16,11 +16,8 @@
     }
     classpath "io.codearte.gradle.nexus:gradle-nexus-staging-plugin:0.30.0"
     classpath "com.palantir.gradle.gitversion:gradle-git-version:0.12.3"
-<<<<<<< HEAD
     classpath "org.gradle.playframework:gradle-playframework:0.12"
-=======
     classpath "gradle.plugin.org.hidetake:gradle-swagger-generator-plugin:2.18.1"
->>>>>>> c22d52d1
   }
 }
 
