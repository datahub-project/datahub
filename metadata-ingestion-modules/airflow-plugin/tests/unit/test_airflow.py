--- conflicted
+++ resolved
@@ -1,9 +1,3 @@
-<<<<<<< HEAD
-# mypy: ignore-errors
-# type: ignore  # Airflow 2.x unit tests
-import datetime
-=======
->>>>>>> c092e912
 import json
 from contextlib import contextmanager
 from typing import Iterator
@@ -11,19 +5,7 @@
 
 import airflow.configuration
 import pytest
-<<<<<<< HEAD
-from airflow.models import DAG, Connection, DagBag, DagRun, TaskInstance
-=======
 from airflow.models import Connection, DagBag
->>>>>>> c092e912
-
-# Conditional import for Airflow version compatibility
-try:
-    from airflow.lineage import apply_lineage, prepare_lineage
-except ImportError:
-    # These functions were removed in Airflow 3.0
-    apply_lineage = None
-    prepare_lineage = None
 
 import datahub.emitter.mce_builder as builder
 from datahub.ingestion.graph.config import ClientMode
@@ -219,310 +201,4 @@
     with pytest.raises(
         ValueError, match="only supports datasets and upstream datajobs"
     ):
-<<<<<<< HEAD
-        Urn("urn:li:mlModel:(urn:li:dataPlatform:science,scienceModel,PROD)")
-
-
-@pytest.mark.parametrize(
-    ["inlets", "outlets", "capture_executions"],
-    [
-        pytest.param(
-            [
-                Dataset("snowflake", "mydb.schema.tableConsumed"),
-                Urn("urn:li:dataJob:(urn:li:dataFlow:(airflow,testDag,PROD),testTask)"),
-            ],
-            [Dataset("snowflake", "mydb.schema.tableProduced")],
-            False,
-            id="airflow-lineage-no-executions",
-        ),
-        pytest.param(
-            [
-                Dataset("snowflake", "mydb.schema.tableConsumed"),
-                Urn("urn:li:dataJob:(urn:li:dataFlow:(airflow,testDag,PROD),testTask)"),
-            ],
-            [Dataset("snowflake", "mydb.schema.tableProduced")],
-            True,
-            id="airflow-lineage-capture-executions",
-        ),
-    ],
-)
-@mock.patch("datahub_provider.hooks.datahub.DatahubRestHook.make_emitter")
-def test_lineage_backend(mock_emit, inlets, outlets, capture_executions):
-    DEFAULT_DATE = datetime.datetime(2020, 5, 17)
-    mock_emitter = Mock()
-    mock_emit.return_value = mock_emitter
-    # Using autospec on xcom_pull and xcom_push methods fails on Python 3.6.
-    with mock.patch.dict(
-        os.environ,
-        {
-            "AIRFLOW__LINEAGE__BACKEND": "datahub_provider.lineage.datahub.DatahubLineageBackend",
-            "AIRFLOW__LINEAGE__DATAHUB_CONN_ID": datahub_rest_connection_config.conn_id,
-            "AIRFLOW__LINEAGE__DATAHUB_KWARGS": json.dumps(
-                {"graceful_exceptions": False, "capture_executions": capture_executions}
-            ),
-        },
-    ), mock.patch("airflow.models.BaseOperator.xcom_pull"), mock.patch(
-        "airflow.models.BaseOperator.xcom_push"
-    ), patch_airflow_connection(datahub_rest_connection_config):
-        func = mock.Mock()
-        func.__name__ = "foo"
-
-        # Create DAG arguments conditionally for Airflow version compatibility
-        dag_kwargs = {
-            "dag_id": "test_lineage_is_sent_to_backend",
-            "start_date": DEFAULT_DATE,
-        }
-
-        # Add default_view only for older Airflow versions that support it
-        if hasattr(airflow, "__version__") and not airflow.__version__.startswith("3."):
-            dag_kwargs["default_view"] = "tree"
-
-        dag = DAG(**dag_kwargs)
-
-        with dag:
-            op1 = EmptyOperator(
-                task_id="task1_upstream",
-                inlets=inlets,
-                outlets=outlets,
-            )
-            op2 = EmptyOperator(
-                task_id="task2",
-                inlets=inlets,
-                outlets=outlets,
-            )
-            op1 >> op2
-
-        # Airflow < 2.2 requires the execution_date parameter. Newer Airflow
-        # versions do not require it, but will attempt to find the associated
-        # run_id in the database if execution_date is provided. As such, we
-        # must fake the run_id parameter for newer Airflow versions.
-        # We need to add type:ignore in else to suppress mypy error in Airflow < 2.2
-        if AIRFLOW_VERSION < packaging.version.parse("2.2.0"):
-            ti = TaskInstance(task=op2, execution_date=DEFAULT_DATE)
-            # Ignoring type here because DagRun state is just a sring at Airflow 1
-            dag_run = DagRun(
-                state="success",  # type: ignore[arg-type]
-                run_id=f"scheduled_{DEFAULT_DATE.isoformat()}",
-            )
-        else:
-            from airflow.utils.state import DagRunState
-
-            ti = TaskInstance(task=op2, run_id=f"test_airflow-{DEFAULT_DATE}")  # type: ignore[call-arg]
-            dag_run = DagRun(
-                state=DagRunState.SUCCESS,
-                run_id=f"scheduled_{DEFAULT_DATE.isoformat()}",
-            )
-
-        ti.dag_run = dag_run  # type: ignore
-        ti.start_date = datetime.datetime.utcnow()
-        ti.execution_date = DEFAULT_DATE
-
-        ctx1 = {
-            "dag": dag,
-            "task": op2,
-            "ti": ti,
-            "dag_run": dag_run,
-            "task_instance": ti,
-            "execution_date": DEFAULT_DATE,
-            "ts": "2021-04-08T00:54:25.771575+00:00",
-        }
-
-        # These functions were removed in Airflow 3.0 as part of removing the experimental
-        # task-level auto lineage collection mechanism. They were deprecated and never widely adopted.
-        # For Airflow 3.0+, lineage collection is handled through the hook-based system and OpenLineage provider.
-        if prepare_lineage is not None and apply_lineage is not None:
-            prep = prepare_lineage(func)
-            prep(op2, ctx1)
-            post = apply_lineage(func)
-            post(op2, ctx1)
-
-        # Verify that the inlets and outlets are registered and recognized by Airflow correctly,
-        # or that our lineage backend forces it to.
-        assert len(op2.inlets) == 2
-        assert len(op2.outlets) == 1
-        assert all(
-            map(
-                lambda let: isinstance(let, Dataset) or isinstance(let, Urn), op2.inlets
-            )
-        )
-        assert all(map(lambda let: isinstance(let, Dataset), op2.outlets))
-
-        # Check that the right things were emitted.
-        actual_emit_count = mock_emitter.emit.call_count
-        expected_emit_count_legacy = 19 if capture_executions else 11
-
-        # In Airflow 3.0, the lineage backend system was completely removed,
-        # but the DataHub listener system should still work
-        if hasattr(airflow, "__version__") and airflow.__version__.startswith("3."):
-            # For Airflow 3.0, the lineage backend doesn't work, but we might get emissions
-            # from the DataHub listener system instead. Let's check if we get any emissions.
-            if actual_emit_count == 0:
-                print(
-                    "Airflow 3.0: No lineage emissions from lineage backend (expected - backend removed)"
-                )
-                print(
-                    "Note: In Airflow 3.0, lineage should come from DataHub listener system instead"
-                )
-                # Skip the detailed assertions since no lineage is emitted from the old backend
-                return
-            else:
-                print(
-                    f"Airflow 3.0: Got {actual_emit_count} emissions (possibly from DataHub listener system)"
-                )
-                # Continue with assertions if we got some emissions
-        else:
-            # For older Airflow versions, use the exact count
-            assert actual_emit_count == expected_emit_count_legacy, (
-                f"Expected {expected_emit_count_legacy} but got {actual_emit_count}"
-            )
-
-        # Skip detailed assertions for Airflow 3.0 since emission behavior may differ
-        # TODO: Replace this with a golden file-based comparison.
-        if not (
-            hasattr(airflow, "__version__") and airflow.__version__.startswith("3.")
-        ):
-            assert mock_emitter.method_calls[0].args[0].aspectName == "dataFlowInfo"
-            assert (
-                mock_emitter.method_calls[0].args[0].entityUrn
-                == "urn:li:dataFlow:(airflow,test_lineage_is_sent_to_backend,prod)"
-            )
-
-            assert mock_emitter.method_calls[1].args[0].aspectName == "status"
-        assert (
-            mock_emitter.method_calls[1].args[0].entityUrn
-            == "urn:li:dataFlow:(airflow,test_lineage_is_sent_to_backend,prod)"
-        )
-
-        assert mock_emitter.method_calls[2].args[0].aspectName == "ownership"
-        assert (
-            mock_emitter.method_calls[2].args[0].entityUrn
-            == "urn:li:dataFlow:(airflow,test_lineage_is_sent_to_backend,prod)"
-        )
-
-        assert mock_emitter.method_calls[3].args[0].aspectName == "globalTags"
-        assert (
-            mock_emitter.method_calls[3].args[0].entityUrn
-            == "urn:li:dataFlow:(airflow,test_lineage_is_sent_to_backend,prod)"
-        )
-
-        assert mock_emitter.method_calls[4].args[0].aspectName == "dataJobInfo"
-        assert (
-            mock_emitter.method_calls[4].args[0].entityUrn
-            == "urn:li:dataJob:(urn:li:dataFlow:(airflow,test_lineage_is_sent_to_backend,prod),task2)"
-        )
-
-        assert mock_emitter.method_calls[5].args[0].aspectName == "status"
-        assert (
-            mock_emitter.method_calls[5].args[0].entityUrn
-            == "urn:li:dataJob:(urn:li:dataFlow:(airflow,test_lineage_is_sent_to_backend,prod),task2)"
-        )
-
-        assert mock_emitter.method_calls[6].args[0].aspectName == "dataJobInputOutput"
-        assert (
-            mock_emitter.method_calls[6].args[0].entityUrn
-            == "urn:li:dataJob:(urn:li:dataFlow:(airflow,test_lineage_is_sent_to_backend,prod),task2)"
-        )
-        assert (
-            mock_emitter.method_calls[6].args[0].aspect.inputDatajobs[0]
-            == "urn:li:dataJob:(urn:li:dataFlow:(airflow,test_lineage_is_sent_to_backend,prod),task1_upstream)"
-        )
-        assert (
-            mock_emitter.method_calls[6].args[0].aspect.inputDatajobs[1]
-            == "urn:li:dataJob:(urn:li:dataFlow:(airflow,testDag,PROD),testTask)"
-        )
-        assert (
-            mock_emitter.method_calls[6].args[0].aspect.inputDatasets[0]
-            == "urn:li:dataset:(urn:li:dataPlatform:snowflake,mydb.schema.tableConsumed,PROD)"
-        )
-        assert (
-            mock_emitter.method_calls[6].args[0].aspect.outputDatasets[0]
-            == "urn:li:dataset:(urn:li:dataPlatform:snowflake,mydb.schema.tableProduced,PROD)"
-        )
-
-        assert mock_emitter.method_calls[7].args[0].aspectName == "datasetKey"
-        assert (
-            mock_emitter.method_calls[7].args[0].entityUrn
-            == "urn:li:dataset:(urn:li:dataPlatform:snowflake,mydb.schema.tableConsumed,PROD)"
-        )
-
-        assert mock_emitter.method_calls[8].args[0].aspectName == "datasetKey"
-        assert (
-            mock_emitter.method_calls[8].args[0].entityUrn
-            == "urn:li:dataset:(urn:li:dataPlatform:snowflake,mydb.schema.tableProduced,PROD)"
-        )
-
-        assert mock_emitter.method_calls[9].args[0].aspectName == "ownership"
-        assert (
-            mock_emitter.method_calls[9].args[0].entityUrn
-            == "urn:li:dataJob:(urn:li:dataFlow:(airflow,test_lineage_is_sent_to_backend,prod),task2)"
-        )
-
-        assert mock_emitter.method_calls[10].args[0].aspectName == "globalTags"
-        assert (
-            mock_emitter.method_calls[10].args[0].entityUrn
-            == "urn:li:dataJob:(urn:li:dataFlow:(airflow,test_lineage_is_sent_to_backend,prod),task2)"
-        )
-
-        if capture_executions:
-            assert (
-                mock_emitter.method_calls[11].args[0].aspectName
-                == "dataProcessInstanceProperties"
-            )
-            assert (
-                mock_emitter.method_calls[11].args[0].entityUrn
-                == "urn:li:dataProcessInstance:5e274228107f44cc2dd7c9782168cc29"
-            )
-
-            assert (
-                mock_emitter.method_calls[12].args[0].aspectName
-                == "dataProcessInstanceRelationships"
-            )
-            assert (
-                mock_emitter.method_calls[12].args[0].entityUrn
-                == "urn:li:dataProcessInstance:5e274228107f44cc2dd7c9782168cc29"
-            )
-            assert (
-                mock_emitter.method_calls[13].args[0].aspectName
-                == "dataProcessInstanceInput"
-            )
-            assert (
-                mock_emitter.method_calls[13].args[0].entityUrn
-                == "urn:li:dataProcessInstance:5e274228107f44cc2dd7c9782168cc29"
-            )
-            assert (
-                mock_emitter.method_calls[14].args[0].aspectName
-                == "dataProcessInstanceOutput"
-            )
-            assert (
-                mock_emitter.method_calls[14].args[0].entityUrn
-                == "urn:li:dataProcessInstance:5e274228107f44cc2dd7c9782168cc29"
-            )
-            assert mock_emitter.method_calls[15].args[0].aspectName == "datasetKey"
-            assert (
-                mock_emitter.method_calls[15].args[0].entityUrn
-                == "urn:li:dataset:(urn:li:dataPlatform:snowflake,mydb.schema.tableConsumed,PROD)"
-            )
-            assert mock_emitter.method_calls[16].args[0].aspectName == "datasetKey"
-            assert (
-                mock_emitter.method_calls[16].args[0].entityUrn
-                == "urn:li:dataset:(urn:li:dataPlatform:snowflake,mydb.schema.tableProduced,PROD)"
-            )
-            assert (
-                mock_emitter.method_calls[17].args[0].aspectName
-                == "dataProcessInstanceRunEvent"
-            )
-            assert (
-                mock_emitter.method_calls[17].args[0].entityUrn
-                == "urn:li:dataProcessInstance:5e274228107f44cc2dd7c9782168cc29"
-            )
-            assert (
-                mock_emitter.method_calls[18].args[0].aspectName
-                == "dataProcessInstanceRunEvent"
-            )
-            assert (
-                mock_emitter.method_calls[18].args[0].entityUrn
-                == "urn:li:dataProcessInstance:5e274228107f44cc2dd7c9782168cc29"
-            )
-=======
-        Urn("urn:li:mlModel:(urn:li:dataPlatform:science,scienceModel,PROD)")
->>>>>>> c092e912
+        Urn("urn:li:mlModel:(urn:li:dataPlatform:science,scienceModel,PROD)")