--- conflicted
+++ resolved
@@ -9,9 +9,6 @@
     BrowsePathsV2Class,
     DatasetPropertiesClass,
     DatasetSnapshotClass,
-)
-from datahub_airflow_plugin._airflow_version_specific import (
-    get_airflow_compatible_dag_kwargs,
 )
 from datahub_airflow_plugin.operators.datahub import DatahubEmitterOperator
 
@@ -27,22 +24,11 @@
 
 with DAG(
     "datahub_emitter_operator_jinja_template_dag",
-<<<<<<< HEAD
-    **get_airflow_compatible_dag_kwargs(
-        default_args=default_args,
-        description="An example dag with jinja template",
-        schedule=None,
-        tags=["example_tag"],
-        catchup=False,
-        default_view="tree",
-    ),
-=======
     default_args=default_args,
     description="An example dag with jinja template",
     schedule_interval=None,
     tags=["example_tag"],
     catchup=False,
->>>>>>> c092e912
 ):
     add_custom_properties = DatahubEmitterOperator(
         task_id="datahub_emitter_operator_jinja_template_dag_task",
