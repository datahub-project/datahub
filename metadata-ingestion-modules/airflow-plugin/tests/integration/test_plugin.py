import contextlib
import dataclasses
import functools
import json
import logging
import os
import pathlib
import random
import signal
import subprocess
import textwrap
import time
from typing import Any, Iterator, Sequence

import pytest
import requests
import tenacity
from airflow.models.connection import Connection
from datahub.ingestion.sink.file import write_metadata_file
from datahub.testing.compare_metadata_json import assert_metadata_files_equal

from datahub_airflow_plugin._airflow_shims import (
    HAS_AIRFLOW_DAG_LISTENER_API,
    HAS_AIRFLOW_LISTENER_API,
    HAS_AIRFLOW_STANDALONE_CMD,
)
from tests.utils import PytestConfig

pytestmark = pytest.mark.integration

logger = logging.getLogger(__name__)
IS_LOCAL = os.environ.get("CI", "false") == "false"

DAGS_FOLDER = pathlib.Path(__file__).parent / "dags"
GOLDENS_FOLDER = pathlib.Path(__file__).parent / "goldens"

DAG_TO_SKIP_INGESTION = "dag_to_skip"


@dataclasses.dataclass
class AirflowInstance:
    airflow_home: pathlib.Path
    airflow_port: int
    pid: int
    env_vars: dict

    username: str
    password: str

    metadata_file: pathlib.Path

    @property
    def airflow_url(self) -> str:
        return f"http://localhost:{self.airflow_port}"

    @functools.cached_property
    def session(self) -> requests.Session:
        session = requests.Session()
        session.auth = (self.username, self.password)
        return session


@tenacity.retry(
    reraise=True,
    wait=tenacity.wait_fixed(1),
    stop=tenacity.stop_after_delay(60),
    retry=tenacity.retry_if_exception_type(
        (AssertionError, requests.exceptions.RequestException)
    ),
)
def _wait_for_airflow_healthy(airflow_port: int) -> None:
    print("Checking if Airflow is ready...")
    res = requests.get(f"http://localhost:{airflow_port}/health", timeout=5)
    res.raise_for_status()

    airflow_health = res.json()
    assert airflow_health["metadatabase"]["status"] == "healthy"
    assert airflow_health["scheduler"]["status"] == "healthy"


class NotReadyError(Exception):
    pass


@tenacity.retry(
    reraise=True,
    wait=tenacity.wait_fixed(1),
    stop=tenacity.stop_after_delay(90),
    retry=tenacity.retry_if_exception_type(NotReadyError),
)
def _wait_for_dag_finish(
    airflow_instance: AirflowInstance, dag_id: str, require_success: bool
) -> None:
    print("Checking if DAG is finished")
    res = airflow_instance.session.get(
        f"{airflow_instance.airflow_url}/api/v1/dags/{dag_id}/dagRuns", timeout=5
    )
    res.raise_for_status()

    dag_runs = res.json()["dag_runs"]
    if not dag_runs:
        raise NotReadyError("No DAG runs found")

    dag_run = dag_runs[0]
    if dag_run["state"] == "failed":
        if require_success:
            raise ValueError("DAG failed")
        # else - success is not required, so we're done.

    elif dag_run["state"] != "success":
        raise NotReadyError(f"DAG has not finished yet: {dag_run['state']}")


<<<<<<< HEAD
@tenacity.retry(
    reraise=True,
    wait=tenacity.wait_fixed(1),
    stop=tenacity.stop_after_delay(90),
    retry=tenacity.retry_if_exception_type(NotReadyError),
)
def _wait_for_dag_to_load(airflow_instance: AirflowInstance, dag_id: str) -> None:
    print("Checking if DAG was loaded")
    res = airflow_instance.session.get(
        url=f"{airflow_instance.airflow_url}/api/v1/dags",
        timeout=5,
    )
    res.raise_for_status()

    if len(list(filter(lambda x: x["dag_id"] == dag_id, res.json()["dags"]))) == 0:
        raise NotReadyError("DAG was not loaded yet")
=======
def _dump_dag_logs(airflow_instance: AirflowInstance, dag_id: str) -> None:
    # Get the dag run info
    res = airflow_instance.session.get(
        f"{airflow_instance.airflow_url}/api/v1/dags/{dag_id}/dagRuns", timeout=5
    )
    res.raise_for_status()
    dag_run = res.json()["dag_runs"][0]
    dag_run_id = dag_run["dag_run_id"]

    # List the tasks in the dag run
    res = airflow_instance.session.get(
        f"{airflow_instance.airflow_url}/api/v1/dags/{dag_id}/dagRuns/{dag_run_id}/taskInstances",
        timeout=5,
    )
    res.raise_for_status()
    task_instances = res.json()["task_instances"]

    # Sort tasks by start_date to maintain execution order
    task_instances.sort(key=lambda x: x["start_date"] or "")

    print(f"\nTask execution order for DAG {dag_id}:")
    for task in task_instances:
        task_id = task["task_id"]
        state = task["state"]
        try_number = task.get("try_number", 1)

        task_header = f"Task: {task_id} (State: {state}; Try: {try_number})"

        # Get logs for the task's latest try number
        try:
            res = airflow_instance.session.get(
                f"{airflow_instance.airflow_url}/api/v1/dags/{dag_id}/dagRuns/{dag_run_id}"
                f"/taskInstances/{task_id}/logs/{try_number}",
                params={"full_content": "true"},
                timeout=5,
            )
            res.raise_for_status()
            print(f"\n=== {task_header} ===\n{textwrap.indent(res.text, '    ')}")
        except Exception as e:
            print(f"Failed to fetch logs for {task_header}: {e}")
>>>>>>> 2f20c529


@contextlib.contextmanager
def _run_airflow(
    tmp_path: pathlib.Path,
    dags_folder: pathlib.Path,
    is_v1: bool,
) -> Iterator[AirflowInstance]:
    airflow_home = tmp_path / "airflow_home"
    print(f"Using airflow home: {airflow_home}")

    if IS_LOCAL:
        airflow_port = 11792
    else:
        airflow_port = random.randint(10000, 12000)
    print(f"Using airflow port: {airflow_port}")

    datahub_connection_name = "datahub_file_default"
    meta_file = tmp_path / "datahub_metadata.json"

    environment = {
        **os.environ,
        "AIRFLOW_HOME": str(airflow_home),
        "AIRFLOW__WEBSERVER__WEB_SERVER_PORT": str(airflow_port),
        "AIRFLOW__WEBSERVER__BASE_URL": "http://airflow.example.com",
        # Point airflow to the DAGs folder.
        "AIRFLOW__CORE__LOAD_EXAMPLES": "False",
        "AIRFLOW__CORE__DAGS_FOLDER": str(dags_folder),
        "AIRFLOW__CORE__DAGS_ARE_PAUSED_AT_CREATION": "False",
        # Have the Airflow API use username/password authentication.
        "AIRFLOW__API__AUTH_BACKEND": "airflow.api.auth.backend.basic_auth",
        # Configure the datahub plugin and have it write the MCPs to a file.
        "AIRFLOW__CORE__LAZY_LOAD_PLUGINS": "False" if is_v1 else "True",
        "AIRFLOW__DATAHUB__CONN_ID": datahub_connection_name,
        "AIRFLOW__DATAHUB__DAG_FILTER_STR": f'{{ "deny": ["{DAG_TO_SKIP_INGESTION}"] }}',
        f"AIRFLOW_CONN_{datahub_connection_name.upper()}": Connection(
            conn_id="datahub_file_default",
            conn_type="datahub-file",
            host=str(meta_file),
        ).get_uri(),
        # Configure fake credentials for the Snowflake connection.
        "AIRFLOW_CONN_MY_SNOWFLAKE": Connection(
            conn_id="my_snowflake",
            conn_type="snowflake",
            login="fake_username",
            password="fake_password",
            schema="DATAHUB_TEST_SCHEMA",
            extra={
                "account": "fake_account",
                "database": "DATAHUB_TEST_DATABASE",
                "warehouse": "fake_warehouse",
                "role": "fake_role",
                "insecure_mode": "true",
            },
        ).get_uri(),
        "AIRFLOW_CONN_MY_AWS": Connection(
            conn_id="my_aws",
            conn_type="aws",
            extra={
                "region_name": "us-east-1",
                "aws_access_key_id": "AKIAIOSFODNN7EXAMPLE",
                "aws_secret_access_key": "wJalrXUtnFEMI/K7MDENG/bPxRfiCYEXAMPLEKEY",
            },
        ).get_uri(),
        "AIRFLOW_CONN_MY_SQLITE": Connection(
            conn_id="my_sqlite",
            conn_type="sqlite",
            host=str(tmp_path / "my_sqlite.db"),
        ).get_uri(),
        # Ensure that the plugin waits for metadata to be written.
        # Note that we could also disable the RUN_IN_THREAD entirely,
        # but I want to minimize the difference between CI and prod.
        "DATAHUB_AIRFLOW_PLUGIN_RUN_IN_THREAD_TIMEOUT": "30",
        # Convenience settings.
        "AIRFLOW__DATAHUB__LOG_LEVEL": "DEBUG",
        "AIRFLOW__DATAHUB__DEBUG_EMITTER": "True",
        "SQLALCHEMY_SILENCE_UBER_WARNING": "1",
    }

    if not HAS_AIRFLOW_STANDALONE_CMD:
        raise pytest.skip("Airflow standalone command is not available")

    # Start airflow in a background subprocess.
    airflow_process = subprocess.Popen(
        ["airflow", "standalone"],
        env=environment,
    )

    try:
        _wait_for_airflow_healthy(airflow_port)
        print("Airflow is ready!")

        # Sleep for a few seconds to make sure the other Airflow processes are ready.
        time.sleep(3)

        # Create an extra "airflow" user for easy testing.
        if IS_LOCAL:
            print("Creating an extra test user...")
            subprocess.check_call(
                [
                    # fmt: off
                    "airflow", "users", "create",
                    "--username", "airflow",
                    "--password", "airflow",
                    "--firstname", "admin",
                    "--lastname", "admin",
                    "--role", "Admin",
                    "--email", "airflow@example.com",
                    # fmt: on
                ],
                env=environment,
            )

        # Sanity check that the plugin got loaded.
        if not is_v1:
            print("[debug] Listing loaded plugins")
            subprocess.check_call(
                ["airflow", "plugins", "-v"],
                env=environment,
            )

        # Load the admin user's password. This is generated by the
        # `airflow standalone` command, and is different from the
        # airflow user that we create when running locally.
        airflow_username = "admin"
        airflow_password = (airflow_home / "standalone_admin_password.txt").read_text()

        airflow_instance = AirflowInstance(
            airflow_home=airflow_home,
            airflow_port=airflow_port,
            pid=airflow_process.pid,
            env_vars=environment,
            username=airflow_username,
            password=airflow_password,
            metadata_file=meta_file,
        )

        yield airflow_instance
    finally:
        try:
            # Attempt a graceful shutdown.
            print("Shutting down airflow...")
            airflow_process.send_signal(signal.SIGINT)
            airflow_process.wait(timeout=30)
        except subprocess.TimeoutExpired:
            # If the graceful shutdown failed, kill the process.
            print("Hard shutting down airflow...")
            airflow_process.kill()
            airflow_process.wait(timeout=3)


def check_golden_file(
    pytestconfig: PytestConfig,
    output_path: pathlib.Path,
    golden_path: pathlib.Path,
    ignore_paths: Sequence[str] = (),
) -> None:
    update_golden = pytestconfig.getoption("--update-golden-files")

    assert_metadata_files_equal(
        output_path=output_path,
        golden_path=golden_path,
        update_golden=update_golden,
        copy_output=False,
        ignore_paths=ignore_paths,
        ignore_order=True,
    )


@dataclasses.dataclass
class DagTestCase:
    dag_id: str
    success: bool = True

    v2_only: bool = False


test_cases = [
    DagTestCase("simple_dag"),
    DagTestCase("basic_iolets"),
    DagTestCase("dag_to_skip", v2_only=True),
    DagTestCase("snowflake_operator", success=False, v2_only=True),
    DagTestCase("sqlite_operator", v2_only=True),
    DagTestCase("custom_operator_dag", v2_only=True),
    DagTestCase("datahub_emitter_operator_jinja_template_dag", v2_only=True),
    DagTestCase("athena_operator", v2_only=True),
]


@pytest.mark.parametrize(
    ["golden_filename", "test_case", "is_v1"],
    [
        # On Airflow <= 2.2, test plugin v1.
        *[
            pytest.param(
                f"v1_{test_case.dag_id}",
                test_case,
                True,
                id=f"v1_{test_case.dag_id}",
                marks=pytest.mark.skipif(
                    HAS_AIRFLOW_LISTENER_API,
                    reason="Not testing plugin v1 on newer Airflow versions",
                ),
            )
            for test_case in test_cases
            if not test_case.v2_only
        ],
        *[
            pytest.param(
                # On Airflow 2.3-2.4, test plugin v2 without dataFlows.
                (
                    f"v2_{test_case.dag_id}"
                    if HAS_AIRFLOW_DAG_LISTENER_API
                    else f"v2_{test_case.dag_id}_no_dag_listener"
                ),
                test_case,
                False,
                id=(
                    f"v2_{test_case.dag_id}"
                    if HAS_AIRFLOW_DAG_LISTENER_API
                    else f"v2_{test_case.dag_id}_no_dag_listener"
                ),
                marks=pytest.mark.skipif(
                    not HAS_AIRFLOW_LISTENER_API,
                    reason="Cannot test plugin v2 without the Airflow plugin listener API",
                ),
            )
            for test_case in test_cases
        ],
    ],
)
def test_airflow_plugin(
    pytestconfig: PytestConfig,
    tmp_path: pathlib.Path,
    golden_filename: str,
    test_case: DagTestCase,
    is_v1: bool,
) -> None:
    # This test:
    # - Configures the plugin.
    # - Starts a local airflow instance in a subprocess.
    # - Runs a DAG that uses an operator supported by the extractor.
    # - Waits for the DAG to complete.
    # - Validates the metadata generated against a golden file.

    if not is_v1 and not test_case.success and not HAS_AIRFLOW_DAG_LISTENER_API:
        # Saw a number of issues in CI where this would fail to emit the last events
        # due to an error in the SQLAlchemy listener. This never happened locally for me.
        pytest.skip("Cannot test failure cases without the Airflow DAG listener API")

    golden_path = GOLDENS_FOLDER / f"{golden_filename}.json"
    dag_id = test_case.dag_id

    with _run_airflow(
        tmp_path, dags_folder=DAGS_FOLDER, is_v1=is_v1
    ) as airflow_instance:
        print(f"Running DAG {dag_id}...")
        _wait_for_dag_to_load(airflow_instance, dag_id)
        subprocess.check_call(
            [
                "airflow",
                "dags",
                "trigger",
                "--exec-date",
                "2023-09-27T21:34:38+00:00",
                "-r",
                "manual_run_test",
                dag_id,
            ],
            env=airflow_instance.env_vars,
        )

        print("Waiting for DAG to finish...")
        _wait_for_dag_finish(
            airflow_instance, dag_id, require_success=test_case.success
        )

        print("Sleeping for a few seconds to let the plugin finish...")
        time.sleep(10)

        try:
            _dump_dag_logs(airflow_instance, dag_id)
        except Exception as e:
            print(f"Failed to dump DAG logs: {e}")

    if dag_id == DAG_TO_SKIP_INGESTION:
        # Verify that no MCPs were generated.
        assert not os.path.exists(airflow_instance.metadata_file)
    else:
        _sanitize_output_file(airflow_instance.metadata_file)

        check_golden_file(
            pytestconfig=pytestconfig,
            output_path=airflow_instance.metadata_file,
            golden_path=golden_path,
            ignore_paths=[
                # TODO: If we switched to Git urls, maybe we could get this to work consistently.
                r"root\[\d+\]\['aspect'\]\['json'\]\['customProperties'\]\['datahub_sql_parser_error'\]",
                r"root\[\d+\]\['aspect'\]\['json'\]\['customProperties'\]\['openlineage_.*'\]",
                r"root\[\d+\]\['aspect'\]\['json'\]\['customProperties'\]\['log_url'\]",
                r"root\[\d+\]\['aspect'\]\['json'\]\['externalUrl'\]",
            ],
        )


def _sanitize_output_file(output_path: pathlib.Path) -> None:
    # Overwrite some custom properties in the output file to make it easier to compare.

    props_job = {
        "fileloc": "<fileloc>",
    }
    props_process = {
        "start_date": "<start_date>",
        "end_date": "<end_date>",
        "duration": "<duration>",
    }

    def _sanitize(obj: Any) -> None:
        if isinstance(obj, dict) and "customProperties" in obj:
            replacement_props = (
                props_process if "run_id" in obj["customProperties"] else props_job
            )
            obj["customProperties"] = {
                k: replacement_props.get(k, v)
                for k, v in obj["customProperties"].items()
            }
        elif isinstance(obj, dict):
            for v in obj.values():
                _sanitize(v)
        elif isinstance(obj, list):
            for v in obj:
                _sanitize(v)

    objs = json.loads(output_path.read_text())
    _sanitize(objs)

    write_metadata_file(output_path, objs)


if __name__ == "__main__":
    # When run directly, just set up a local airflow instance.
    import tempfile

    with _run_airflow(
        tmp_path=pathlib.Path(tempfile.mkdtemp("airflow-plugin-test")),
        dags_folder=DAGS_FOLDER,
        is_v1=not HAS_AIRFLOW_LISTENER_API,
    ) as airflow_instance:
        # input("Press enter to exit...")
        breakpoint()
        print("quitting airflow")<|MERGE_RESOLUTION|>--- conflicted
+++ resolved
@@ -111,7 +111,6 @@
         raise NotReadyError(f"DAG has not finished yet: {dag_run['state']}")
 
 
-<<<<<<< HEAD
 @tenacity.retry(
     reraise=True,
     wait=tenacity.wait_fixed(1),
@@ -128,7 +127,8 @@
 
     if len(list(filter(lambda x: x["dag_id"] == dag_id, res.json()["dags"]))) == 0:
         raise NotReadyError("DAG was not loaded yet")
-=======
+
+
 def _dump_dag_logs(airflow_instance: AirflowInstance, dag_id: str) -> None:
     # Get the dag run info
     res = airflow_instance.session.get(
@@ -169,7 +169,6 @@
             print(f"\n=== {task_header} ===\n{textwrap.indent(res.text, '    ')}")
         except Exception as e:
             print(f"Failed to fetch logs for {task_header}: {e}")
->>>>>>> 2f20c529
 
 
 @contextlib.contextmanager
