--- conflicted
+++ resolved
@@ -56,26 +56,17 @@
     # If true, ti.render_templates() will be called in the listener.
     # Makes extraction of jinja-templated fields more accurate.
     render_templates: bool = True
+      
+    dag_filter_pattern: AllowDenyPattern = Field(
+        default=AllowDenyPattern.allow_all(),
+        description="regex patterns for DAGs to ingest",
+    )
 
     log_level: Optional[str] = None
     debug_emitter: bool = False
 
     disable_openlineage_plugin: bool = True
 
-<<<<<<< HEAD
-    # Note that this field is only respected by the lineage backend.
-    # The Airflow plugin behaves as if it were set to True.
-    graceful_exceptions: bool = True
-
-    datajob_url_link: DatajobUrl = DatajobUrl.TASKINSTANCE
-
-    dag_filter_pattern: AllowDenyPattern = Field(
-        default=AllowDenyPattern.allow_all(),
-        description="regex patterns for DAGs to ingest",
-    )
-
-=======
->>>>>>> d94335f6
     def make_emitter_hook(self) -> "DatahubGenericHook":
         # This is necessary to avoid issues with circular imports.
         from datahub_airflow_plugin.hooks.datahub import DatahubGenericHook
@@ -126,9 +117,5 @@
         debug_emitter=debug_emitter,
         disable_openlineage_plugin=disable_openlineage_plugin,
         datajob_url_link=datajob_url_link,
-<<<<<<< HEAD
         dag_filter_pattern=dag_filter_pattern,
-=======
-        render_templates=render_templates,
->>>>>>> d94335f6
     )