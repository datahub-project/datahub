--- conflicted
+++ resolved
@@ -7,9 +7,9 @@
 
 from airflow import DAG
 from airflow.operators.bash import BashOperator
+from airflow.utils.dates import days_ago
 
 import datahub.emitter.mce_builder as builder
-from datahub_airflow_plugin._airflow_version_specific import days_ago
 from datahub_airflow_plugin.operators.datahub import DatahubEmitterOperator
 
 default_args = {
@@ -24,34 +24,6 @@
 }
 
 
-<<<<<<< HEAD
-# Create DAG arguments conditionally for Airflow version compatibility
-import airflow  # noqa: E402
-
-dag_kwargs = {
-    "dag_id": "datahub_lineage_emission_example",
-    "default_args": default_args,
-    "description": "An example DAG demonstrating lineage emission within an Airflow DAG.",
-    "start_date": days_ago(2),
-    "catchup": False,
-}
-
-# Handle schedule parameter change in Airflow 3.0
-if hasattr(airflow, "__version__") and airflow.__version__.startswith(
-    ("3.", "2.10", "2.9", "2.8", "2.7")
-):
-    # Use schedule for newer Airflow versions (2.7+)
-    dag_kwargs["schedule"] = timedelta(days=1)
-else:
-    # Use schedule_interval for older versions
-    dag_kwargs["schedule_interval"] = timedelta(days=1)
-
-# Add default_view only for older Airflow versions that support it
-if hasattr(airflow, "__version__") and not airflow.__version__.startswith("3."):
-    dag_kwargs["default_view"] = "tree"
-
-with DAG(**dag_kwargs) as dag:
-=======
 with DAG(
     "datahub_lineage_emission_example",
     default_args=default_args,
@@ -60,7 +32,6 @@
     start_date=days_ago(2),
     catchup=False,
 ) as dag:
->>>>>>> c092e912
     transformation_task = BashOperator(
         task_id="transformation_task",
         dag=dag,
