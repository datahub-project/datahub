--- conflicted
+++ resolved
@@ -8,13 +8,10 @@
 
 from airflow import DAG
 from airflow.operators.python import PythonOperator
+from airflow.utils.dates import days_ago
 
 from datahub.configuration.config_loader import load_config_file
 from datahub.ingestion.run.pipeline import Pipeline
-from datahub_airflow_plugin._airflow_version_specific import (
-    days_ago,
-    get_airflow_compatible_dag_kwargs,
-)
 
 default_args = {
     "owner": "airflow",
@@ -39,22 +36,11 @@
 
 with DAG(
     "datahub_ingest_using_recipe",
-<<<<<<< HEAD
-    **get_airflow_compatible_dag_kwargs(
-        default_args=default_args,
-        description="An example DAG which runs a DataHub ingestion recipe",
-        start_date=days_ago(2),
-        schedule_interval=timedelta(days=1),
-        catchup=False,
-        default_view="tree",
-    ),
-=======
     default_args=default_args,
     description="An example DAG which runs a DataHub ingestion recipe",
     schedule_interval=timedelta(days=1),
     start_date=days_ago(2),
     catchup=False,
->>>>>>> c092e912
 ) as dag:
     ingest_task = PythonOperator(
         task_id="ingest_using_recipe",
