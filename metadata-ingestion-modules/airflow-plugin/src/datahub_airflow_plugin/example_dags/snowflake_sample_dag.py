"""Snowflake DataHub Ingest DAG

This example demonstrates how to ingest metadata from Snowflake into DataHub
from within an Airflow DAG. In contrast to the MySQL example, this DAG
pulls the DB connection configuration from Airflow's connection store.
"""

from datetime import datetime, timedelta

from airflow import DAG

from datahub_airflow_plugin._airflow_version_specific import (
    IS_AIRFLOW_3_OR_HIGHER,
    get_airflow_compatible_dag_kwargs,
)

if IS_AIRFLOW_3_OR_HIGHER:
    from airflow.hooks.base_hook import BaseHook  # type: ignore[attr-defined]
else:
    from airflow.hooks.base import BaseHook  # type: ignore[attr-defined]
from airflow.operators.python import PythonVirtualenvOperator


def ingest_from_snowflake(snowflake_credentials, datahub_gms_server):
    from datahub.ingestion.run.pipeline import Pipeline

    pipeline = Pipeline.create(
        # This configuration is analogous to a recipe configuration.
        {
            "source": {
                "type": "snowflake",
                "config": {
                    **snowflake_credentials,
                    # Other Snowflake config can be added here.
                    "profiling": {"enabled": False},
                },
            },
            # Other ingestion features, like transformers, are also supported.
            # "transformers": [
            #     {
            #         "type": "simple_add_dataset_ownership",
            #         "config": {
            #             "owner_urns": [
            #                 "urn:li:corpuser:example",
            #             ]
            #         },
            #     }
            # ],
            "sink": {
                "type": "datahub-rest",
                "config": {"server": datahub_gms_server},
            },
        }
    )
    pipeline.run()
    pipeline.pretty_print_summary()
    pipeline.raise_from_status()


with DAG(
    "datahub_snowflake_ingest",
<<<<<<< HEAD
    **get_airflow_compatible_dag_kwargs(
        default_args={
            "owner": "airflow",
        },
        description="An example DAG which ingests metadata from Snowflake to DataHub",
        start_date=datetime(2022, 1, 1),
        schedule_interval=timedelta(days=1),
        catchup=False,
        default_view="tree",
    ),
=======
    default_args={
        "owner": "airflow",
    },
    description="An example DAG which ingests metadata from Snowflake to DataHub",
    start_date=datetime(2022, 1, 1),
    schedule_interval=timedelta(days=1),
    catchup=False,
>>>>>>> c092e912
) as dag:
    # This example pulls credentials from Airflow's connection store.
    # For this to work, you must have previously configured these connections in Airflow.
    # See the Airflow docs for details: https://airflow.apache.org/docs/apache-airflow/stable/howto/connection.html
    snowflake_conn = BaseHook.get_connection("snowflake_admin_default")
    datahub_conn = BaseHook.get_connection("datahub_rest_default")

    # While it is also possible to use the PythonOperator, we recommend using
    # the PythonVirtualenvOperator to ensure that there are no dependency
    # conflicts between DataHub and the rest of your Airflow environment.
    ingest_task = PythonVirtualenvOperator(
        task_id="ingest_from_snowflake",
        requirements=[
            "acryl-datahub[snowflake]",
        ],
        system_site_packages=False,
        python_callable=ingest_from_snowflake,
        op_kwargs={
            "snowflake_credentials": {
                "username": snowflake_conn.login,
                "password": snowflake_conn.password,
                "account_id": snowflake_conn.extra_dejson["account"],
                "warehouse": snowflake_conn.extra_dejson.get("warehouse"),
                "role": snowflake_conn.extra_dejson.get("role"),
            },
            "datahub_gms_server": datahub_conn.host,
        },
    )<|MERGE_RESOLUTION|>--- conflicted
+++ resolved
@@ -8,16 +8,7 @@
 from datetime import datetime, timedelta
 
 from airflow import DAG
-
-from datahub_airflow_plugin._airflow_version_specific import (
-    IS_AIRFLOW_3_OR_HIGHER,
-    get_airflow_compatible_dag_kwargs,
-)
-
-if IS_AIRFLOW_3_OR_HIGHER:
-    from airflow.hooks.base_hook import BaseHook  # type: ignore[attr-defined]
-else:
-    from airflow.hooks.base import BaseHook  # type: ignore[attr-defined]
+from airflow.hooks.base import BaseHook
 from airflow.operators.python import PythonVirtualenvOperator
 
 
@@ -59,18 +50,6 @@
 
 with DAG(
     "datahub_snowflake_ingest",
-<<<<<<< HEAD
-    **get_airflow_compatible_dag_kwargs(
-        default_args={
-            "owner": "airflow",
-        },
-        description="An example DAG which ingests metadata from Snowflake to DataHub",
-        start_date=datetime(2022, 1, 1),
-        schedule_interval=timedelta(days=1),
-        catchup=False,
-        default_view="tree",
-    ),
-=======
     default_args={
         "owner": "airflow",
     },
@@ -78,7 +57,6 @@
     start_date=datetime(2022, 1, 1),
     schedule_interval=timedelta(days=1),
     catchup=False,
->>>>>>> c092e912
 ) as dag:
     # This example pulls credentials from Airflow's connection store.
     # For this to work, you must have previously configured these connections in Airflow.
