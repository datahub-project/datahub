--- conflicted
+++ resolved
@@ -1,23 +1,8 @@
-<<<<<<< HEAD
 # mypy: ignore-errors
-from typing import List, Union
-=======
 from typing import Any, List, Union
->>>>>>> c092e912
 
 from airflow.models import BaseOperator
 from avrogen.dict_wrapper import DictWrapper
-
-# Conditional import for Airflow version compatibility
-try:
-    from airflow.utils.decorators import apply_defaults
-except ImportError:
-    # apply_defaults was removed in Airflow 3.0
-    def apply_defaults(func):
-        # In Airflow 3.0+, the default value handling is built into the BaseOperator
-        # so we just return the function unchanged
-        return func
-
 
 from datahub.emitter.mcp import MetadataChangeProposalWrapper
 from datahub.metadata.com.linkedin.pegasus2avro.mxe import MetadataChangeEvent
