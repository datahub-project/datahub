--- conflicted
+++ resolved
@@ -1,49 +1,11 @@
 import contextlib
 import os
 
-<<<<<<< HEAD
-import packaging.version
-from airflow.plugins_manager import AirflowPlugin
-
-from datahub_airflow_plugin._airflow_compat import AIRFLOW_PATCHED
-from datahub_airflow_plugin._airflow_shims import (
-    AIRFLOW_VERSION,
-    HAS_AIRFLOW_LISTENER_API,
-    NEEDS_AIRFLOW_LISTENER_MODULE,
-)
-from datahub_airflow_plugin._version import __package_name__
-
-assert AIRFLOW_PATCHED
-logger = logging.getLogger(__name__)
-
-
-_USE_AIRFLOW_LISTENER_INTERFACE = HAS_AIRFLOW_LISTENER_API and os.getenv(
-    "DATAHUB_AIRFLOW_PLUGIN_USE_V1_PLUGIN", "false"
-).lower() not in ("true", "1")
-
-if _USE_AIRFLOW_LISTENER_INTERFACE:
-    try:
-        from datahub_airflow_plugin._airflow_shims import try_import_from_string
-
-        if try_import_from_string is None:
-            raise ImportError("OpenLineage dependencies not available")
-    except ImportError:
-        # If v2 plugin dependencies are not installed, we fall back to v1.
-        logger.warning(
-            "Falling back to the v1 DataHub plugin due to missing dependencies. "
-            f"Please install {__package_name__}[plugin-v2] to fix this."
-        )
-        _USE_AIRFLOW_LISTENER_INTERFACE = False
-
-
-=======
->>>>>>> c092e912
 with contextlib.suppress(Exception):
-    # Skip proxy workaround in Airflow 3.0+ as it causes SIGSEGV in forked workers
-    # Instead, set no_proxy="*" environment variable before starting Airflow
-    if AIRFLOW_VERSION < packaging.version.parse("3.0.0") and os.getenv(
-        "DATAHUB_AIRFLOW_PLUGIN_SKIP_FORK_PATCH", "false"
-    ).lower() not in ("true", "1"):
+    if os.getenv("DATAHUB_AIRFLOW_PLUGIN_SKIP_FORK_PATCH", "false").lower() not in (
+        "true",
+        "1",
+    ):
         # From https://github.com/apache/airflow/discussions/24463#discussioncomment-4404542
         # I'm not exactly sure why this fixes it, but I suspect it's that this
         # forces the proxy settings to get cached before the fork happens.
