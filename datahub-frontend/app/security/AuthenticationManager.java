package security;

import com.google.common.base.Preconditions;
import java.util.Collections;
import javax.annotation.Nonnull;
import javax.naming.AuthenticationException;
import javax.security.auth.callback.Callback;
import javax.security.auth.callback.CallbackHandler;
import javax.security.auth.callback.NameCallback;
import javax.security.auth.callback.PasswordCallback;
import javax.security.auth.login.LoginContext;
import javax.security.auth.login.LoginException;
import org.apache.commons.lang3.StringUtils;
import org.eclipse.jetty.jaas.JAASLoginService;
import org.eclipse.jetty.jaas.PropertyUserStoreManager;
import play.Logger;


public class AuthenticationManager {

  private AuthenticationManager() {

  }

<<<<<<< HEAD
  public static void authenticateJaasUser(@Nonnull String userName, @Nonnull String password) throws NamingException {
=======
  public static void authenticateJaasUser(@Nonnull String userName, @Nonnull String password) throws Exception {
>>>>>>> af6a423f
    Preconditions.checkArgument(!StringUtils.isAnyEmpty(userName), "Username cannot be empty");
    JAASLoginService jaasLoginService = new JAASLoginService("WHZ-Authentication");
    PropertyUserStoreManager propertyUserStoreManager = new PropertyUserStoreManager();
    propertyUserStoreManager.start();
    jaasLoginService.setBeans(Collections.singletonList(propertyUserStoreManager));
    JAASLoginService.INSTANCE.set(jaasLoginService);
    try {
      LoginContext lc = new LoginContext("WHZ-Authentication", new WHZCallbackHandler(userName, password));
      lc.login();
    } catch (LoginException le) {
      throw new AuthenticationException(le.toString());
    }
  }

  private static class WHZCallbackHandler implements CallbackHandler {
    private String password;
    private String username;

    private WHZCallbackHandler(@Nonnull String username, @Nonnull String password) {
      this.username = username;
      this.password = password;
    }

    @Override
    public void handle(@Nonnull Callback[] callbacks) {
      NameCallback nc = null;
      PasswordCallback pc = null;
      for (Callback callback : callbacks) {
        Logger.error("The submitted callback is of type: " + callback.getClass() + " : " + callback);
        if (callback instanceof NameCallback) {
          nc = (NameCallback) callback;
          nc.setName(this.username);
        } else if (callback instanceof PasswordCallback) {
          pc = (PasswordCallback) callback;
          pc.setPassword(this.password.toCharArray());
        } else {
          Logger.warn("The submitted callback is unsupported! ", callback);
        }
      }
    }
  }
}<|MERGE_RESOLUTION|>--- conflicted
+++ resolved
@@ -22,11 +22,7 @@
 
   }
 
-<<<<<<< HEAD
-  public static void authenticateJaasUser(@Nonnull String userName, @Nonnull String password) throws NamingException {
-=======
   public static void authenticateJaasUser(@Nonnull String userName, @Nonnull String password) throws Exception {
->>>>>>> af6a423f
     Preconditions.checkArgument(!StringUtils.isAnyEmpty(userName), "Username cannot be empty");
     JAASLoginService jaasLoginService = new JAASLoginService("WHZ-Authentication");
     PropertyUserStoreManager propertyUserStoreManager = new PropertyUserStoreManager();
