package auth.sso.oidc;

import static auth.AuthUtils.*;
import static com.linkedin.metadata.Constants.CORP_USER_ENTITY_NAME;
import static com.linkedin.metadata.Constants.GROUP_MEMBERSHIP_ASPECT_NAME;
import static org.pac4j.play.store.PlayCookieSessionStore.*;
import static play.mvc.Results.internalServerError;

import auth.CookieConfigs;
import auth.sso.SsoManager;
import client.AuthServiceClient;
import com.datahub.authentication.Authentication;
import com.linkedin.common.AuditStamp;
import com.linkedin.common.CorpGroupUrnArray;
import com.linkedin.common.CorpuserUrnArray;
import com.linkedin.common.UrnArray;
import com.linkedin.common.url.Url;
import com.linkedin.common.urn.CorpGroupUrn;
import com.linkedin.common.urn.CorpuserUrn;
import com.linkedin.common.urn.Urn;
import com.linkedin.data.template.SetMode;
import com.linkedin.entity.Entity;
import com.linkedin.entity.client.SystemEntityClient;
import com.linkedin.events.metadata.ChangeType;
import com.linkedin.identity.CorpGroupInfo;
import com.linkedin.identity.CorpUserEditableInfo;
import com.linkedin.identity.CorpUserInfo;
import com.linkedin.identity.CorpUserStatus;
import com.linkedin.identity.GroupMembership;
import com.linkedin.metadata.Constants;
import com.linkedin.metadata.aspect.CorpGroupAspect;
import com.linkedin.metadata.aspect.CorpGroupAspectArray;
import com.linkedin.metadata.aspect.CorpUserAspect;
import com.linkedin.metadata.aspect.CorpUserAspectArray;
import com.linkedin.metadata.snapshot.CorpGroupSnapshot;
import com.linkedin.metadata.snapshot.CorpUserSnapshot;
import com.linkedin.metadata.snapshot.Snapshot;
import com.linkedin.metadata.utils.GenericRecordUtils;
import com.linkedin.mxe.MetadataChangeProposal;
import com.linkedin.r2.RemoteInvocationException;
import java.io.UnsupportedEncodingException;
import java.net.MalformedURLException;
import java.net.URI;
import java.net.URLEncoder;
import java.nio.charset.StandardCharsets;
import java.util.ArrayList;
import java.util.Arrays;
import java.util.Base64;
import java.util.Collection;
import java.util.Collections;
import java.util.List;
import java.util.Map;
import java.util.Optional;
import java.util.Set;
import java.util.regex.Matcher;
import java.util.regex.Pattern;
import java.util.stream.Collectors;
import lombok.extern.slf4j.Slf4j;
import org.pac4j.core.config.Config;
import org.pac4j.core.context.Cookie;
import org.pac4j.core.engine.DefaultCallbackLogic;
import org.pac4j.core.http.adapter.HttpActionAdapter;
import org.pac4j.core.profile.CommonProfile;
import org.pac4j.core.profile.ProfileManager;
import org.pac4j.core.profile.UserProfile;
import org.pac4j.core.util.Pac4jConstants;
import org.pac4j.play.PlayWebContext;
import play.mvc.Result;
<<<<<<< HEAD
import auth.sso.SsoManager;

import static auth.AuthUtils.*;
import static com.linkedin.metadata.Constants.CORP_USER_ENTITY_NAME;
import static com.linkedin.metadata.Constants.GROUP_MEMBERSHIP_ASPECT_NAME;
import static org.pac4j.play.store.PlayCookieSessionStore.*;
import static play.mvc.Results.internalServerError;
import com.google.gson.Gson;
import com.google.gson.reflect.TypeToken;
import java.lang.reflect.Type;

=======
>>>>>>> 9d386fbd

/**
 * This class contains the logic that is executed when an OpenID Connect Identity Provider redirects
 * back to D DataHub after an authentication attempt.
 *
 * <p>On receiving a user profile from the IdP (using /userInfo endpoint), we attempt to extract
 * basic information about the user including their name, email, groups, & more. If just-in-time
 * provisioning is enabled, we also attempt to create a DataHub User ({@link CorpUserSnapshot}) for
 * the user, along with any Groups ({@link CorpGroupSnapshot}) that can be extracted, only doing so
 * if the user does not already exist.
 */
@Slf4j
public class OidcCallbackLogic extends DefaultCallbackLogic<Result, PlayWebContext> {

  private final SsoManager _ssoManager;
  private final SystemEntityClient _entityClient;
  private final Authentication _systemAuthentication;
  private final AuthServiceClient _authClient;
  private final CookieConfigs _cookieConfigs;

  public OidcCallbackLogic(
      final SsoManager ssoManager,
      final Authentication systemAuthentication,
      final SystemEntityClient entityClient,
      final AuthServiceClient authClient,
      final CookieConfigs cookieConfigs) {
    _ssoManager = ssoManager;
    _systemAuthentication = systemAuthentication;
    _entityClient = entityClient;
    _authClient = authClient;
    _cookieConfigs = cookieConfigs;
  }

  @Override
  public Result perform(
      PlayWebContext context,
      Config config,
      HttpActionAdapter<Result, PlayWebContext> httpActionAdapter,
      String defaultUrl,
      Boolean saveInSession,
      Boolean multiProfile,
      Boolean renewSession,
      String defaultClient) {

    setContextRedirectUrl(context);

    final Result result =
        super.perform(
            context,
            config,
            httpActionAdapter,
            defaultUrl,
            saveInSession,
            multiProfile,
            renewSession,
            defaultClient);

    // Handle OIDC authentication errors.
    if (OidcResponseErrorHandler.isError(context)) {
      return OidcResponseErrorHandler.handleError(context);
    }

    // By this point, we know that OIDC is the enabled provider.
    final OidcConfigs oidcConfigs = (OidcConfigs) _ssoManager.getSsoProvider().configs();
    return handleOidcCallback(oidcConfigs, result, context, getProfileManager(context));
  }

  @SuppressWarnings("unchecked")
  private void setContextRedirectUrl(PlayWebContext context) {
    Optional<Cookie> redirectUrl =
        context.getRequestCookies().stream()
            .filter(cookie -> REDIRECT_URL_COOKIE_NAME.equals(cookie.getName()))
            .findFirst();
    redirectUrl.ifPresent(
        cookie ->
            context
                .getSessionStore()
                .set(
                    context,
                    Pac4jConstants.REQUESTED_URL,
                    JAVA_SER_HELPER.deserializeFromBytes(
                        uncompressBytes(Base64.getDecoder().decode(cookie.getValue())))));
  }

  private Result handleOidcCallback(
      final OidcConfigs oidcConfigs,
      final Result result,
      final PlayWebContext context,
      final ProfileManager<UserProfile> profileManager) {

    log.debug("Beginning OIDC Callback Handling...");

    if (profileManager.isAuthenticated()) {
      // If authenticated, the user should have a profile.
      final CommonProfile profile = (CommonProfile) profileManager.get(true).get();
      log.debug(
          String.format(
              "Found authenticated user with profile %s", profile.getAttributes().toString()));

      // Extract the User name required to log into DataHub.
      final String userName = extractUserNameOrThrow(oidcConfigs, profile);
      final CorpuserUrn corpUserUrn = new CorpuserUrn(userName);

      try {
        // If just-in-time User Provisioning is enabled, try to create the DataHub user if it does
        // not exist.
        if (oidcConfigs.isJitProvisioningEnabled()) {
          log.debug("Just-in-time provisioning is enabled. Beginning provisioning process...");
          CorpUserSnapshot extractedUser = extractUser(corpUserUrn, profile);
          tryProvisionUser(extractedUser);
          if (oidcConfigs.isExtractGroupsEnabled()) {
            // Extract groups & provision them.
            List<CorpGroupSnapshot> extractedGroups = extractGroups(profile);
            tryProvisionGroups(extractedGroups);
            // Add users to groups on DataHub. Note that this clears existing group membership for a
            // user if it already exists.
            updateGroupMembership(corpUserUrn, createGroupMembership(extractedGroups));
          }
        } else if (oidcConfigs.isPreProvisioningRequired()) {
          // We should only allow logins for user accounts that have been pre-provisioned
          log.debug("Pre Provisioning is required. Beginning validation of extracted user...");
          verifyPreProvisionedUser(corpUserUrn);
        }
        // Update user status to active on login.
        // If we want to prevent certain users from logging in, here's where we'll want to do it.
        setUserStatus(
            corpUserUrn,
            new CorpUserStatus()
                .setStatus(Constants.CORP_USER_STATUS_ACTIVE)
                .setLastModified(
                    new AuditStamp()
                        .setActor(Urn.createFromString(Constants.SYSTEM_ACTOR))
                        .setTime(System.currentTimeMillis())));
      } catch (Exception e) {
        log.error("Failed to perform post authentication steps. Redirecting to error page.", e);
        return internalServerError(
            String.format(
                "Failed to perform post authentication steps. Error message: %s", e.getMessage()));
      }

      // Successfully logged in - Generate GMS login token
      final String accessToken = _authClient.generateSessionTokenForUser(corpUserUrn.getId());
      return result
          .withSession(createSessionMap(corpUserUrn.toString(), accessToken))
          .withCookies(
              createActorCookie(
                  corpUserUrn.toString(),
                  _cookieConfigs.getTtlInHours(),
                  _cookieConfigs.getAuthCookieSameSite(),
                  _cookieConfigs.getAuthCookieSecure()));
    }
    return internalServerError(
        "Failed to authenticate current user. Cannot find valid identity provider profile in session.");
  }

  private String extractUserNameOrThrow(
      final OidcConfigs oidcConfigs, final CommonProfile profile) {
    // Ensure that the attribute exists (was returned by IdP)
    if (!profile.containsAttribute(oidcConfigs.getUserNameClaim())) {
      throw new RuntimeException(
          String.format(
              "Failed to resolve user name claim from profile provided by Identity Provider. Missing attribute. Attribute: '%s', Regex: '%s', Profile: %s",
              oidcConfigs.getUserNameClaim(),
              oidcConfigs.getUserNameClaimRegex(),
              profile.getAttributes().toString()));
    }

    final String userNameClaim = (String) profile.getAttribute(oidcConfigs.getUserNameClaim());

    final Optional<String> mappedUserName =
        extractRegexGroup(oidcConfigs.getUserNameClaimRegex(), userNameClaim);

    return mappedUserName.orElseThrow(
        () ->
            new RuntimeException(
                String.format(
                    "Failed to extract DataHub username from username claim %s using regex %s. Profile: %s",
                    userNameClaim,
                    oidcConfigs.getUserNameClaimRegex(),
                    profile.getAttributes().toString())));
  }

  /** Attempts to map to an OIDC {@link CommonProfile} (userInfo) to a {@link CorpUserSnapshot}. */
  private CorpUserSnapshot extractUser(CorpuserUrn urn, CommonProfile profile) {

    log.debug(
        String.format(
            "Attempting to extract user from OIDC profile %s", profile.getAttributes().toString()));

    // Extracts these based on the default set of OIDC claims, described here:
    // https://developer.okta.com/blog/2017/07/25/oidc-primer-part-1
    String firstName = profile.getFirstName();
    String lastName = profile.getFamilyName();
    String email = profile.getEmail();
    URI picture = profile.getPictureUrl();
    String displayName = profile.getDisplayName();
    String fullName =
        (String)
            profile.getAttribute("name"); // Name claim is sometimes provided, including by Google.
    if (fullName == null && firstName != null && lastName != null) {
      fullName = String.format("%s %s", firstName, lastName);
    }

    // TODO: Support custom claims mapping. (e.g. department, title, etc)

    final CorpUserInfo userInfo = new CorpUserInfo();
    userInfo.setActive(true);
    userInfo.setFirstName(firstName, SetMode.IGNORE_NULL);
    userInfo.setLastName(lastName, SetMode.IGNORE_NULL);
    userInfo.setFullName(fullName, SetMode.IGNORE_NULL);
    userInfo.setEmail(email, SetMode.IGNORE_NULL);
    // If there is a display name, use it. Otherwise fall back to full name.
    userInfo.setDisplayName(
        displayName == null ? userInfo.getFullName() : displayName, SetMode.IGNORE_NULL);

    final CorpUserEditableInfo editableInfo = new CorpUserEditableInfo();
    try {
      if (picture != null) {
        editableInfo.setPictureLink(new Url(picture.toURL().toString()));
      }
    } catch (MalformedURLException e) {
      log.error("Failed to extract User Profile URL skipping.", e);
    }

    final CorpUserSnapshot corpUserSnapshot = new CorpUserSnapshot();
    corpUserSnapshot.setUrn(urn);
    final CorpUserAspectArray aspects = new CorpUserAspectArray();
    aspects.add(CorpUserAspect.create(userInfo));
    aspects.add(CorpUserAspect.create(editableInfo));
    corpUserSnapshot.setAspects(aspects);

    return corpUserSnapshot;
  }

  private List<CorpGroupSnapshot> extractGroups(CommonProfile profile) {

    log.debug(
        String.format(
            "Attempting to extract groups from OIDC profile %s",
            profile.getAttributes().toString()));
    final OidcConfigs configs = (OidcConfigs) _ssoManager.getSsoProvider().configs();

    // First, attempt to extract a list of groups from the profile, using the group name attribute
    // config.
    final List<CorpGroupSnapshot> extractedGroups = new ArrayList<>();
    final List<String> groupsClaimNames =
        new ArrayList<String>(Arrays.asList(configs.getGroupsClaimName().split(",")))
            .stream().map(String::trim).collect(Collectors.toList());

    for (final String groupsClaimName : groupsClaimNames) {

      if (profile.containsAttribute(groupsClaimName)) {
        try {
          final List<CorpGroupSnapshot> groupSnapshots = new ArrayList<>();
          final Collection<String> groupNames;
          final Object groupAttribute = profile.getAttribute(groupsClaimName);
          if (groupAttribute instanceof Collection) {
            // List of group names
            groupNames =
                (Collection<String>) profile.getAttribute(groupsClaimName, Collection.class);
          } else if (groupAttribute instanceof String) {
            String groupString = (String) groupAttribute;
            if (groupString.startsWith("[") && groupString.endsWith("]")){
              groupNames = jsonStringToCollection(groupString);
            } else {
              // Single group name
              groupNames = Collections.singleton(profile.getAttribute(groupsClaimName, String.class));
            }
          } else {
            log.error(
                String.format(
                    "Fail to parse OIDC group claim with name %s. Unknown type %s provided.",
                    groupsClaimName, groupAttribute.getClass()));
            // Skip over group attribute. Do not throw.
            groupNames = Collections.emptyList();
          }

          for (String groupName : groupNames) {
            // Create a basic CorpGroupSnapshot from the information.
            try {

              final CorpGroupInfo corpGroupInfo = new CorpGroupInfo();
              corpGroupInfo.setAdmins(new CorpuserUrnArray());
              corpGroupInfo.setGroups(new CorpGroupUrnArray());
              corpGroupInfo.setMembers(new CorpuserUrnArray());
              corpGroupInfo.setEmail("");
              corpGroupInfo.setDisplayName(groupName);

              // To deal with the possibility of spaces, we url encode the URN group name.
              final String urlEncodedGroupName =
                  URLEncoder.encode(groupName, StandardCharsets.UTF_8.toString());
              final CorpGroupUrn groupUrn = new CorpGroupUrn(urlEncodedGroupName);
              final CorpGroupSnapshot corpGroupSnapshot = new CorpGroupSnapshot();
              corpGroupSnapshot.setUrn(groupUrn);
              final CorpGroupAspectArray aspects = new CorpGroupAspectArray();
              aspects.add(CorpGroupAspect.create(corpGroupInfo));
              corpGroupSnapshot.setAspects(aspects);
              groupSnapshots.add(corpGroupSnapshot);
            } catch (UnsupportedEncodingException ex) {
              log.error(
                  String.format(
                      "Failed to URL encoded extracted group name %s. Skipping", groupName));
            }
          }
          if (groupSnapshots.isEmpty()) {
            log.warn(
                String.format(
                    "Failed to extract groups: No OIDC claim with name %s found", groupsClaimName));
          } else {
            extractedGroups.addAll(groupSnapshots);
          }
        } catch (Exception e) {
          log.error(
              String.format(
                  "Failed to extract groups: Expected to find a list of strings for attribute with name %s, found %s",
                  groupsClaimName, profile.getAttribute(groupsClaimName).getClass()));
        }
      }
    }
    return extractedGroups;
  }

  private GroupMembership createGroupMembership(final List<CorpGroupSnapshot> extractedGroups) {
    final GroupMembership groupMembershipAspect = new GroupMembership();
    groupMembershipAspect.setGroups(
        new UrnArray(
            extractedGroups.stream().map(CorpGroupSnapshot::getUrn).collect(Collectors.toList())));
    return groupMembershipAspect;
  }

  private void tryProvisionUser(CorpUserSnapshot corpUserSnapshot) {

    log.debug(String.format("Attempting to provision user with urn %s", corpUserSnapshot.getUrn()));

    // 1. Check if this user already exists.
    try {
      final Entity corpUser = _entityClient.get(corpUserSnapshot.getUrn(), _systemAuthentication);
      final CorpUserSnapshot existingCorpUserSnapshot = corpUser.getValue().getCorpUserSnapshot();

      log.debug(String.format("Fetched GMS user with urn %s", corpUserSnapshot.getUrn()));

      // If we find more than the key aspect, then the entity "exists".
      if (existingCorpUserSnapshot.getAspects().size() <= 1) {
        log.debug(
            String.format(
                "Extracted user that does not yet exist %s. Provisioning...",
                corpUserSnapshot.getUrn()));
        // 2. The user does not exist. Provision them.
        final Entity newEntity = new Entity();
        newEntity.setValue(Snapshot.create(corpUserSnapshot));
        _entityClient.update(newEntity, _systemAuthentication);
        log.debug(String.format("Successfully provisioned user %s", corpUserSnapshot.getUrn()));
      }
      log.debug(
          String.format(
              "User %s already exists. Skipping provisioning", corpUserSnapshot.getUrn()));
      // Otherwise, the user exists. Skip provisioning.
    } catch (RemoteInvocationException e) {
      // Failing provisioning is something worth throwing about.
      throw new RuntimeException(
          String.format("Failed to provision user with urn %s.", corpUserSnapshot.getUrn()), e);
    }
  }

  private void tryProvisionGroups(List<CorpGroupSnapshot> corpGroups) {

    log.debug(
        String.format(
            "Attempting to provision groups with urns %s",
            corpGroups.stream().map(CorpGroupSnapshot::getUrn).collect(Collectors.toList())));

    // 1. Check if this user already exists.
    try {
      final Set<Urn> urnsToFetch =
          corpGroups.stream().map(CorpGroupSnapshot::getUrn).collect(Collectors.toSet());
      final Map<Urn, Entity> existingGroups =
          _entityClient.batchGet(urnsToFetch, _systemAuthentication);

      log.debug(String.format("Fetched GMS groups with urns %s", existingGroups.keySet()));

      final List<CorpGroupSnapshot> groupsToCreate = new ArrayList<>();
      for (CorpGroupSnapshot extractedGroup : corpGroups) {
        if (existingGroups.containsKey(extractedGroup.getUrn())) {

          final Entity groupEntity = existingGroups.get(extractedGroup.getUrn());
          final CorpGroupSnapshot corpGroupSnapshot = groupEntity.getValue().getCorpGroupSnapshot();

          // If more than the key aspect exists, then the group already "exists".
          if (corpGroupSnapshot.getAspects().size() <= 1) {
            log.debug(
                String.format(
                    "Extracted group that does not yet exist %s. Provisioning...",
                    corpGroupSnapshot.getUrn()));
            groupsToCreate.add(extractedGroup);
          }
          log.debug(
              String.format(
                  "Group %s already exists. Skipping provisioning", corpGroupSnapshot.getUrn()));
        } else {
          // Should not occur until we stop returning default Key aspects for unrecognized entities.
          log.debug(
              String.format(
                  "Extracted group that does not yet exist %s. Provisioning...",
                  extractedGroup.getUrn()));
          groupsToCreate.add(extractedGroup);
        }
      }

      List<Urn> groupsToCreateUrns =
          groupsToCreate.stream().map(CorpGroupSnapshot::getUrn).collect(Collectors.toList());

      log.debug(String.format("Provisioning groups with urns %s", groupsToCreateUrns));

      // Now batch create all entities identified to create.
      _entityClient.batchUpdate(
          groupsToCreate.stream()
              .map(groupSnapshot -> new Entity().setValue(Snapshot.create(groupSnapshot)))
              .collect(Collectors.toSet()),
          _systemAuthentication);

      log.debug(String.format("Successfully provisioned groups with urns %s", groupsToCreateUrns));
    } catch (RemoteInvocationException e) {
      // Failing provisioning is something worth throwing about.
      throw new RuntimeException(
          String.format(
              "Failed to provision groups with urns %s.",
              corpGroups.stream().map(CorpGroupSnapshot::getUrn).collect(Collectors.toList())),
          e);
    }
  }

  private void updateGroupMembership(Urn urn, GroupMembership groupMembership) {
    log.debug(String.format("Updating group membership for user %s", urn));
    final MetadataChangeProposal proposal = new MetadataChangeProposal();
    proposal.setEntityUrn(urn);
    proposal.setEntityType(CORP_USER_ENTITY_NAME);
    proposal.setAspectName(GROUP_MEMBERSHIP_ASPECT_NAME);
    proposal.setAspect(GenericRecordUtils.serializeAspect(groupMembership));
    proposal.setChangeType(ChangeType.UPSERT);
    try {
      _entityClient.ingestProposal(proposal, _systemAuthentication);
    } catch (RemoteInvocationException e) {
      throw new RuntimeException(
          String.format("Failed to update group membership for user with urn %s", urn), e);
    }
  }

  private void verifyPreProvisionedUser(CorpuserUrn urn) {
    // Validate that the user exists in the system (there is more than just a key aspect for them,
    // as of today).
    try {
      final Entity corpUser = _entityClient.get(urn, _systemAuthentication);

      log.debug(String.format("Fetched GMS user with urn %s", urn));

      // If we find more than the key aspect, then the entity "exists".
      if (corpUser.getValue().getCorpUserSnapshot().getAspects().size() <= 1) {
        log.debug(
            String.format(
                "Found user that does not yet exist %s. Invalid login attempt. Throwing...", urn));
        throw new RuntimeException(
            String.format(
                "User with urn %s has not yet been provisioned in DataHub. "
                    + "Please contact your DataHub admin to provision an account.",
                urn));
      }
      // Otherwise, the user exists.
    } catch (RemoteInvocationException e) {
      // Failing validation is something worth throwing about.
      throw new RuntimeException(String.format("Failed to validate user with urn %s.", urn), e);
    }
  }

  private void setUserStatus(final Urn urn, final CorpUserStatus newStatus) throws Exception {
    // Update status aspect to be active.
    final MetadataChangeProposal proposal = new MetadataChangeProposal();
    proposal.setEntityUrn(urn);
    proposal.setEntityType(Constants.CORP_USER_ENTITY_NAME);
    proposal.setAspectName(Constants.CORP_USER_STATUS_ASPECT_NAME);
    proposal.setAspect(GenericRecordUtils.serializeAspect(newStatus));
    proposal.setChangeType(ChangeType.UPSERT);
    _entityClient.ingestProposal(proposal, _systemAuthentication);
  }

  private Optional<String> extractRegexGroup(final String patternStr, final String target) {
    final Pattern pattern = Pattern.compile(patternStr);
    final Matcher matcher = pattern.matcher(target);
    if (matcher.find()) {
      final String extractedValue = matcher.group();
      return Optional.of(extractedValue);
    }
    return Optional.empty();
  }

  private Collection<String> jsonStringToCollection(String jsonString) {
    Gson gson = new Gson();
    Type collectionType = new TypeToken<Collection<String>>(){}.getType();
    return gson.fromJson(jsonString, collectionType);
  }
}<|MERGE_RESOLUTION|>--- conflicted
+++ resolved
@@ -66,7 +66,6 @@
 import org.pac4j.core.util.Pac4jConstants;
 import org.pac4j.play.PlayWebContext;
 import play.mvc.Result;
-<<<<<<< HEAD
 import auth.sso.SsoManager;
 
 import static auth.AuthUtils.*;
@@ -78,8 +77,6 @@
 import com.google.gson.reflect.TypeToken;
 import java.lang.reflect.Type;
 
-=======
->>>>>>> 9d386fbd
 
 /**
  * This class contains the logic that is executed when an OpenID Connect Identity Provider redirects
