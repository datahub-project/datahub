--- conflicted
+++ resolved
@@ -37,7 +37,6 @@
     public static final String OIDC_USE_NONCE = "auth.oidc.useNonce";
     public static final String OIDC_CUSTOM_PARAM_RESOURCE = "auth.oidc.customParam.resource";
     public static final String OIDC_READ_TIMEOUT = "auth.oidc.readTimeout";
-
     public static final String OIDC_RESOURCE_CLIENT_ROLE = "auth.oidc.resource.clientRole";
 
     /**
@@ -97,11 +96,7 @@
         responseMode = getOptional(configs, OIDC_RESPONSE_MODE);
         useNonce = getOptional(configs, OIDC_USE_NONCE).map(Boolean::parseBoolean);
         customParamResource = getOptional(configs, OIDC_CUSTOM_PARAM_RESOURCE);
-<<<<<<< HEAD
         resourceClientRole = getOptional(configs, OIDC_RESOURCE_CLIENT_ROLE);
-
-=======
         readTimeout = getOptional(configs, OIDC_READ_TIMEOUT, DEFAULT_OIDC_READ_TIMEOUT);
->>>>>>> 538cfba5
     }
 }