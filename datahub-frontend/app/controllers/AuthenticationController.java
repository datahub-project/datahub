package controllers;

import auth.AuthUtils;
import auth.JAASConfigs;
import auth.NativeAuthenticationConfigs;
import auth.sso.SsoManager;
import client.AuthServiceClient;
import com.fasterxml.jackson.databind.JsonNode;
import com.fasterxml.jackson.databind.node.ObjectNode;
import com.linkedin.common.urn.CorpuserUrn;
import com.linkedin.common.urn.Urn;
import com.typesafe.config.Config;
import java.io.UnsupportedEncodingException;
import java.net.URLEncoder;
import java.time.Duration;
import java.time.temporal.ChronoUnit;
import java.util.HashMap;
import java.util.Map;
import java.util.Optional;
import javax.annotation.Nonnull;
import javax.inject.Inject;
import org.apache.commons.lang3.StringUtils;
import org.pac4j.core.client.Client;
import org.pac4j.core.context.session.SessionStore;
import org.pac4j.core.exception.HttpAction;
import org.pac4j.play.PlayWebContext;
import org.pac4j.play.http.PlayHttpActionAdapter;
import org.slf4j.Logger;
import org.slf4j.LoggerFactory;
import play.libs.Json;
import play.mvc.Controller;
import play.mvc.Http;
import play.mvc.Result;
<<<<<<< HEAD
import auth.AuthUtils;
import auth.JAASConfigs;
import auth.NativeAuthenticationConfigs;
import auth.sso.SsoManager;
import security.AuthenticationManager;

import javax.annotation.Nonnull;
import javax.inject.Inject;

import java.time.Duration;
import java.time.temporal.ChronoUnit;

=======
import security.AuthenticationManager;

>>>>>>> af6a423f
import static auth.AuthUtils.*;
import static org.pac4j.core.client.IndirectClient.*;


// TODO add logging.
public class AuthenticationController extends Controller {

    private static final String AUTH_REDIRECT_URI_PARAM = "redirect_uri";

    private final Logger _logger = LoggerFactory.getLogger(AuthenticationController.class.getName());
    private final Config _configs;
    private final JAASConfigs _jaasConfigs;
    private final NativeAuthenticationConfigs _nativeAuthenticationConfigs;

    @Inject
    private org.pac4j.core.config.Config _ssoConfig;

    @Inject
    private SessionStore _playSessionStore;

    @Inject
    private SsoManager _ssoManager;

    @Inject
    AuthServiceClient _authClient;

    @Inject
    public AuthenticationController(@Nonnull Config configs) {
        _configs = configs;
        _jaasConfigs = new JAASConfigs(configs);
        _nativeAuthenticationConfigs = new NativeAuthenticationConfigs(configs);
    }

    /**
     * Route used to perform authentication, or redirect to log in if authentication fails.
     *
     * If indirect SSO (eg. oidc) is configured, this route will redirect to the identity provider (Indirect auth).
     * If not, we will fall back to the default username / password login experience (Direct auth).
     */
    @Nonnull
    public Result authenticate(Http.Request request) {

        // TODO: Call getAuthenticatedUser and then generate a session cookie for the UI if the user is authenticated.

        final Optional<String> maybeRedirectPath = Optional.ofNullable(request.getQueryString(AUTH_REDIRECT_URI_PARAM));
        final String redirectPath = maybeRedirectPath.orElse("/");

        if (AuthUtils.hasValidSessionCookie(ctx())) {
            return redirect(redirectPath);
        }

        // 1. If SSO is enabled, redirect to IdP if not authenticated.
        if (_ssoManager.isSsoEnabled()) {
            return redirectToIdentityProvider();
        }

        // 2. If either JAAS auth or Native auth is enabled, fallback to it
        if (_jaasConfigs.isJAASEnabled() || _nativeAuthenticationConfigs.isNativeAuthenticationEnabled()) {
            return redirect(
                LOGIN_ROUTE + String.format("?%s=%s", AUTH_REDIRECT_URI_PARAM, encodeRedirectUri(redirectPath)));
        }

        // 3. If no auth enabled, fallback to using default user account & redirect.
        // Generate GMS session token, TODO:
        final String accessToken = _authClient.generateSessionTokenForUser(DEFAULT_ACTOR_URN.getId());
        return redirect(redirectPath).withSession(createSessionMap(DEFAULT_ACTOR_URN.toString(), accessToken))
            .withCookies(createActorCookie(DEFAULT_ACTOR_URN.toString(),
                _configs.hasPath(SESSION_TTL_CONFIG_PATH) ? _configs.getInt(SESSION_TTL_CONFIG_PATH)
                    : DEFAULT_SESSION_TTL_HOURS));
    }

    /**
     * Log in a user based on a username + password.
     *
     * TODO: Implement built-in support for LDAP auth. Currently dummy jaas authentication is the default.
     */
    @Nonnull
<<<<<<< HEAD
    public Result logIn() {
=======
    public Result logIn(Http.Request request) {
>>>>>>> af6a423f
        boolean jaasEnabled = _jaasConfigs.isJAASEnabled();
        _logger.debug(String.format("Jaas authentication enabled: %b", jaasEnabled));
        boolean nativeAuthenticationEnabled = _nativeAuthenticationConfigs.isNativeAuthenticationEnabled();
        _logger.debug(String.format("Native authentication enabled: %b", nativeAuthenticationEnabled));
        boolean noAuthEnabled = !jaasEnabled && !nativeAuthenticationEnabled;
        if (noAuthEnabled) {
            String message = "Neither JAAS nor native authentication is enabled on the server.";
            final ObjectNode error = Json.newObject();
            error.put("message", message);
            return badRequest(error);
        }

        final JsonNode json = request.body().asJson();
        final String username = json.findPath(USER_NAME).textValue();
        final String password = json.findPath(PASSWORD).textValue();

        if (StringUtils.isBlank(username)) {
            JsonNode invalidCredsJson = Json.newObject().put("message", "User name must not be empty.");
            return badRequest(invalidCredsJson);
        }

        JsonNode invalidCredsJson = Json.newObject().put("message", "Invalid Credentials");
        boolean loginSucceeded = tryLogin(username, password);

<<<<<<< HEAD
        JsonNode invalidCredsJson = Json.newObject().put("message", "Invalid Credentials");
        boolean loginSucceeded = tryLogin(username, password);

=======
>>>>>>> af6a423f
        if (!loginSucceeded) {
            return badRequest(invalidCredsJson);
        }

        final Urn actorUrn = new CorpuserUrn(username);
        final String accessToken = _authClient.generateSessionTokenForUser(actorUrn.getId());
        Result result = ok().withSession(createSessionMap(actorUrn.toString(), accessToken))
            .withCookies(Http.Cookie.builder(ACTOR, actorUrn.toString())
                .withHttpOnly(false)
                .withMaxAge(Duration.of(30, ChronoUnit.DAYS))
                .build());
        return result;
    }

    /**
     * Sign up a native user based on a name, email, title, and password. The invite token must match the global invite
     * token stored for the DataHub instance.
     *
     */
    @Nonnull
    public Result signUp(Http.Request request) {
        boolean nativeAuthenticationEnabled = _nativeAuthenticationConfigs.isNativeAuthenticationEnabled();
        _logger.debug(String.format("Native authentication enabled: %b", nativeAuthenticationEnabled));
        if (!nativeAuthenticationEnabled) {
            String message = "Native authentication is not enabled on the server.";
            final ObjectNode error = Json.newObject();
            error.put("message", message);
            return badRequest(error);
        }

        final JsonNode json = request.body().asJson();
        final String fullName = json.findPath(FULL_NAME).textValue();
        final String email = json.findPath(EMAIL).textValue();
        final String title = json.findPath(TITLE).textValue();
        final String password = json.findPath(PASSWORD).textValue();
        final String inviteToken = json.findPath(INVITE_TOKEN).textValue();

        if (StringUtils.isBlank(fullName)) {
            JsonNode invalidCredsJson = Json.newObject().put("message", "Full name must not be empty.");
            return badRequest(invalidCredsJson);
        }

        if (StringUtils.isBlank(email)) {
            JsonNode invalidCredsJson = Json.newObject().put("message", "Email must not be empty.");
            return badRequest(invalidCredsJson);
        }

        if (StringUtils.isBlank(password)) {
            JsonNode invalidCredsJson = Json.newObject().put("message", "Password must not be empty.");
            return badRequest(invalidCredsJson);
        }

        if (StringUtils.isBlank(title)) {
            JsonNode invalidCredsJson = Json.newObject().put("message", "Title must not be empty.");
            return badRequest(invalidCredsJson);
        }

        if (StringUtils.isBlank(inviteToken)) {
            JsonNode invalidCredsJson = Json.newObject().put("message", "Invite token must not be empty.");
            return badRequest(invalidCredsJson);
        }

        final Urn userUrn = new CorpuserUrn(email);
        final String userUrnString = userUrn.toString();
        boolean isNativeUserCreated = _authClient.signUp(userUrnString, fullName, email, title, password, inviteToken);
        final String accessToken = _authClient.generateSessionTokenForUser(userUrn.getId());
        return ok().withSession(createSessionMap(userUrnString, accessToken))
            .withCookies(Http.Cookie.builder(ACTOR, userUrnString)
                .withHttpOnly(false)
                .withMaxAge(Duration.of(30, ChronoUnit.DAYS))
                .build());
    }

    /**
     * Create a native user based on a name, email, and password.
     *
     */
    @Nonnull
    public Result resetNativeUserCredentials(Http.Request request) {
        boolean nativeAuthenticationEnabled = _nativeAuthenticationConfigs.isNativeAuthenticationEnabled();
        _logger.debug(String.format("Native authentication enabled: %b", nativeAuthenticationEnabled));
        if (!nativeAuthenticationEnabled) {
            String message = "Native authentication is not enabled on the server.";
            final ObjectNode error = Json.newObject();
            error.put("message", message);
            return badRequest(error);
        }

        final JsonNode json = request.body().asJson();
        final String email = json.findPath(EMAIL).textValue();
        final String password = json.findPath(PASSWORD).textValue();
        final String resetToken = json.findPath(RESET_TOKEN).textValue();

        if (StringUtils.isBlank(email)) {
            JsonNode invalidCredsJson = Json.newObject().put("message", "Email must not be empty.");
            return badRequest(invalidCredsJson);
        }

        if (StringUtils.isBlank(password)) {
            JsonNode invalidCredsJson = Json.newObject().put("message", "Password must not be empty.");
            return badRequest(invalidCredsJson);
        }

        if (StringUtils.isBlank(resetToken)) {
            JsonNode invalidCredsJson = Json.newObject().put("message", "Reset token must not be empty.");
            return badRequest(invalidCredsJson);
        }

        final Urn userUrn = new CorpuserUrn(email);
        final String userUrnString = userUrn.toString();
        boolean areNativeUserCredentialsReset =
            _authClient.resetNativeUserCredentials(userUrnString, password, resetToken);
        _logger.debug(String.format("Are native user credentials reset: %b", areNativeUserCredentialsReset));
        final String accessToken = _authClient.generateSessionTokenForUser(userUrn.getId());
        return ok().withSession(createSessionMap(userUrnString, accessToken))
            .withCookies(Http.Cookie.builder(ACTOR, userUrnString)
                .withHttpOnly(false)
                .withMaxAge(Duration.of(30, ChronoUnit.DAYS))
                .build());
    }

    /**
     * Sign up a native user based on a name, email, title, and password. The invite token must match the global invite
     * token stored for the DataHub instance.
     *
     */
    @Nonnull
    public Result signUp() {
        boolean nativeAuthenticationEnabled = _nativeAuthenticationConfigs.isNativeAuthenticationEnabled();
        _logger.debug(String.format("Native authentication enabled: %b", nativeAuthenticationEnabled));
        if (!nativeAuthenticationEnabled) {
            String message = "Native authentication is not enabled on the server.";
            final ObjectNode error = Json.newObject();
            error.put("message", message);
            return badRequest(error);
        }

        final JsonNode json = request().body().asJson();
        final String fullName = json.findPath(FULL_NAME).textValue();
        final String email = json.findPath(EMAIL).textValue();
        final String title = json.findPath(TITLE).textValue();
        final String password = json.findPath(PASSWORD).textValue();
        final String inviteToken = json.findPath(INVITE_TOKEN).textValue();

        if (StringUtils.isBlank(fullName)) {
            JsonNode invalidCredsJson = Json.newObject().put("message", "Full name must not be empty.");
            return badRequest(invalidCredsJson);
        }

        if (StringUtils.isBlank(email)) {
            JsonNode invalidCredsJson = Json.newObject().put("message", "Email must not be empty.");
            return badRequest(invalidCredsJson);
        }

        if (StringUtils.isBlank(password)) {
            JsonNode invalidCredsJson = Json.newObject().put("message", "Password must not be empty.");
            return badRequest(invalidCredsJson);
        }

        if (StringUtils.isBlank(title)) {
            JsonNode invalidCredsJson = Json.newObject().put("message", "Title must not be empty.");
            return badRequest(invalidCredsJson);
        }

        if (StringUtils.isBlank(inviteToken)) {
            JsonNode invalidCredsJson = Json.newObject().put("message", "Invite token must not be empty.");
            return badRequest(invalidCredsJson);
        }

        ctx().session().clear();

        final Urn userUrn = new CorpuserUrn(email);
        final String userUrnString = userUrn.toString();
        boolean isNativeUserCreated = _authClient.signUp(userUrnString, fullName, email, title, password, inviteToken);
        final String accessToken = _authClient.generateSessionTokenForUser(userUrn.getId());
        ctx().session().put(ACTOR, userUrnString);
        ctx().session().put(ACCESS_TOKEN, accessToken);
        return ok().withCookies(Http.Cookie.builder(ACTOR, userUrnString)
            .withHttpOnly(false)
            .withMaxAge(Duration.of(30, ChronoUnit.DAYS))
            .build());
    }

    /**
     * Create a native user based on a name, email, and password.
     *
     */
    @Nonnull
    public Result resetNativeUserCredentials() {
        boolean nativeAuthenticationEnabled = _nativeAuthenticationConfigs.isNativeAuthenticationEnabled();
        _logger.debug(String.format("Native authentication enabled: %b", nativeAuthenticationEnabled));
        if (!nativeAuthenticationEnabled) {
            String message = "Native authentication is not enabled on the server.";
            final ObjectNode error = Json.newObject();
            error.put("message", message);
            return badRequest(error);
        }

        final JsonNode json = request().body().asJson();
        final String email = json.findPath(EMAIL).textValue();
        final String password = json.findPath(PASSWORD).textValue();
        final String resetToken = json.findPath(RESET_TOKEN).textValue();

        if (StringUtils.isBlank(email)) {
            JsonNode invalidCredsJson = Json.newObject().put("message", "Email must not be empty.");
            return badRequest(invalidCredsJson);
        }

        if (StringUtils.isBlank(password)) {
            JsonNode invalidCredsJson = Json.newObject().put("message", "Password must not be empty.");
            return badRequest(invalidCredsJson);
        }

        if (StringUtils.isBlank(resetToken)) {
            JsonNode invalidCredsJson = Json.newObject().put("message", "Reset token must not be empty.");
            return badRequest(invalidCredsJson);
        }

        ctx().session().clear();

        final Urn userUrn = new CorpuserUrn(email);
        final String userUrnString = userUrn.toString();
        boolean areNativeUserCredentialsReset =
            _authClient.resetNativeUserCredentials(userUrnString, password, resetToken);
        _logger.debug(String.format("Are native user credentials reset: %b", areNativeUserCredentialsReset));
        final String accessToken = _authClient.generateSessionTokenForUser(userUrn.getId());
        ctx().session().put(ACTOR, userUrnString);
        ctx().session().put(ACCESS_TOKEN, accessToken);
        return ok().withCookies(Http.Cookie.builder(ACTOR, userUrnString)
            .withHttpOnly(false)
            .withMaxAge(Duration.of(30, ChronoUnit.DAYS))
            .build());
    }

    private Result redirectToIdentityProvider() {
        final PlayWebContext playWebContext = new PlayWebContext(ctx(), _playSessionStore);
        final Client<?, ?> client = _ssoManager.getSsoProvider().client();

        // This is to prevent previous login attempts from being cached.
        // We replicate the logic here, which is buried in the Pac4j client.
        if (_playSessionStore.get(playWebContext, client.getName() + ATTEMPTED_AUTHENTICATION_SUFFIX) != null) {
            _logger.debug("Found previous login attempt. Removing it manually to prevent unexpected errors.");
            _playSessionStore.set(playWebContext, client.getName() + ATTEMPTED_AUTHENTICATION_SUFFIX, "");
        }

        try {
            final HttpAction action = client.redirect(playWebContext);
            return new PlayHttpActionAdapter().adapt(action.getCode(), playWebContext);
        } catch (Exception e) {
            _logger.error("Caught exception while attempting to redirect to SSO identity provider! It's likely that SSO integration is mis-configured", e);
            return redirect(
                String.format("/login?error_msg=%s",
                URLEncoder.encode("Failed to redirect to Single Sign-On provider. Please contact your DataHub Administrator, "
                    + "or refer to server logs for more information.")));
        }
    }

    private String encodeRedirectUri(final String redirectUri) {
        try {
            return URLEncoder.encode(redirectUri, "UTF-8");
        } catch (UnsupportedEncodingException e) {
            throw new RuntimeException(String.format("Failed to encode redirect URI %s", redirectUri), e);
        }
    }

    private boolean tryLogin(String username, String password) {
        JsonNode invalidCredsJson = Json.newObject().put("message", "Invalid Credentials");
        boolean loginSucceeded = false;

        // First try jaas login, if enabled
        if (_jaasConfigs.isJAASEnabled()) {
            try {
                _logger.debug("Attempting jaas authentication");
                AuthenticationManager.authenticateJaasUser(username, password);
<<<<<<< HEAD
                loginSucceeded = true;
                _logger.debug("Jaas authentication successful");
            } catch (Exception e) {
                _logger.debug("Jaas authentication error", e);
=======
                _logger.debug("Jaas authentication successful. Login succeeded");
                loginSucceeded = true;
            } catch (Exception e) {
                _logger.debug("Jaas authentication error. Login failed", e);
>>>>>>> af6a423f
            }
        }

        // If jaas login fails or is disabled, try native auth login
        if (_nativeAuthenticationConfigs.isNativeAuthenticationEnabled() && !loginSucceeded) {
            final Urn userUrn = new CorpuserUrn(username);
            final String userUrnString = userUrn.toString();
            loginSucceeded = loginSucceeded || _authClient.verifyNativeUserCredentials(userUrnString, password);
        }

        return loginSucceeded;
    }
<<<<<<< HEAD
=======

    private Map<String, String> createSessionMap(final String userUrnStr, final String accessToken) {
        final Map<String, String> sessionAttributes = new HashMap<>();
        sessionAttributes.put(ACTOR, userUrnStr);
        sessionAttributes.put(ACCESS_TOKEN, accessToken);
        return sessionAttributes;
    }
>>>>>>> af6a423f
}<|MERGE_RESOLUTION|>--- conflicted
+++ resolved
@@ -31,23 +31,8 @@
 import play.mvc.Controller;
 import play.mvc.Http;
 import play.mvc.Result;
-<<<<<<< HEAD
-import auth.AuthUtils;
-import auth.JAASConfigs;
-import auth.NativeAuthenticationConfigs;
-import auth.sso.SsoManager;
 import security.AuthenticationManager;
 
-import javax.annotation.Nonnull;
-import javax.inject.Inject;
-
-import java.time.Duration;
-import java.time.temporal.ChronoUnit;
-
-=======
-import security.AuthenticationManager;
-
->>>>>>> af6a423f
 import static auth.AuthUtils.*;
 import static org.pac4j.core.client.IndirectClient.*;
 
@@ -125,11 +110,7 @@
      * TODO: Implement built-in support for LDAP auth. Currently dummy jaas authentication is the default.
      */
     @Nonnull
-<<<<<<< HEAD
-    public Result logIn() {
-=======
     public Result logIn(Http.Request request) {
->>>>>>> af6a423f
         boolean jaasEnabled = _jaasConfigs.isJAASEnabled();
         _logger.debug(String.format("Jaas authentication enabled: %b", jaasEnabled));
         boolean nativeAuthenticationEnabled = _nativeAuthenticationConfigs.isNativeAuthenticationEnabled();
@@ -154,12 +135,6 @@
         JsonNode invalidCredsJson = Json.newObject().put("message", "Invalid Credentials");
         boolean loginSucceeded = tryLogin(username, password);
 
-<<<<<<< HEAD
-        JsonNode invalidCredsJson = Json.newObject().put("message", "Invalid Credentials");
-        boolean loginSucceeded = tryLogin(username, password);
-
-=======
->>>>>>> af6a423f
         if (!loginSucceeded) {
             return badRequest(invalidCredsJson);
         }
@@ -281,119 +256,6 @@
                 .build());
     }
 
-    /**
-     * Sign up a native user based on a name, email, title, and password. The invite token must match the global invite
-     * token stored for the DataHub instance.
-     *
-     */
-    @Nonnull
-    public Result signUp() {
-        boolean nativeAuthenticationEnabled = _nativeAuthenticationConfigs.isNativeAuthenticationEnabled();
-        _logger.debug(String.format("Native authentication enabled: %b", nativeAuthenticationEnabled));
-        if (!nativeAuthenticationEnabled) {
-            String message = "Native authentication is not enabled on the server.";
-            final ObjectNode error = Json.newObject();
-            error.put("message", message);
-            return badRequest(error);
-        }
-
-        final JsonNode json = request().body().asJson();
-        final String fullName = json.findPath(FULL_NAME).textValue();
-        final String email = json.findPath(EMAIL).textValue();
-        final String title = json.findPath(TITLE).textValue();
-        final String password = json.findPath(PASSWORD).textValue();
-        final String inviteToken = json.findPath(INVITE_TOKEN).textValue();
-
-        if (StringUtils.isBlank(fullName)) {
-            JsonNode invalidCredsJson = Json.newObject().put("message", "Full name must not be empty.");
-            return badRequest(invalidCredsJson);
-        }
-
-        if (StringUtils.isBlank(email)) {
-            JsonNode invalidCredsJson = Json.newObject().put("message", "Email must not be empty.");
-            return badRequest(invalidCredsJson);
-        }
-
-        if (StringUtils.isBlank(password)) {
-            JsonNode invalidCredsJson = Json.newObject().put("message", "Password must not be empty.");
-            return badRequest(invalidCredsJson);
-        }
-
-        if (StringUtils.isBlank(title)) {
-            JsonNode invalidCredsJson = Json.newObject().put("message", "Title must not be empty.");
-            return badRequest(invalidCredsJson);
-        }
-
-        if (StringUtils.isBlank(inviteToken)) {
-            JsonNode invalidCredsJson = Json.newObject().put("message", "Invite token must not be empty.");
-            return badRequest(invalidCredsJson);
-        }
-
-        ctx().session().clear();
-
-        final Urn userUrn = new CorpuserUrn(email);
-        final String userUrnString = userUrn.toString();
-        boolean isNativeUserCreated = _authClient.signUp(userUrnString, fullName, email, title, password, inviteToken);
-        final String accessToken = _authClient.generateSessionTokenForUser(userUrn.getId());
-        ctx().session().put(ACTOR, userUrnString);
-        ctx().session().put(ACCESS_TOKEN, accessToken);
-        return ok().withCookies(Http.Cookie.builder(ACTOR, userUrnString)
-            .withHttpOnly(false)
-            .withMaxAge(Duration.of(30, ChronoUnit.DAYS))
-            .build());
-    }
-
-    /**
-     * Create a native user based on a name, email, and password.
-     *
-     */
-    @Nonnull
-    public Result resetNativeUserCredentials() {
-        boolean nativeAuthenticationEnabled = _nativeAuthenticationConfigs.isNativeAuthenticationEnabled();
-        _logger.debug(String.format("Native authentication enabled: %b", nativeAuthenticationEnabled));
-        if (!nativeAuthenticationEnabled) {
-            String message = "Native authentication is not enabled on the server.";
-            final ObjectNode error = Json.newObject();
-            error.put("message", message);
-            return badRequest(error);
-        }
-
-        final JsonNode json = request().body().asJson();
-        final String email = json.findPath(EMAIL).textValue();
-        final String password = json.findPath(PASSWORD).textValue();
-        final String resetToken = json.findPath(RESET_TOKEN).textValue();
-
-        if (StringUtils.isBlank(email)) {
-            JsonNode invalidCredsJson = Json.newObject().put("message", "Email must not be empty.");
-            return badRequest(invalidCredsJson);
-        }
-
-        if (StringUtils.isBlank(password)) {
-            JsonNode invalidCredsJson = Json.newObject().put("message", "Password must not be empty.");
-            return badRequest(invalidCredsJson);
-        }
-
-        if (StringUtils.isBlank(resetToken)) {
-            JsonNode invalidCredsJson = Json.newObject().put("message", "Reset token must not be empty.");
-            return badRequest(invalidCredsJson);
-        }
-
-        ctx().session().clear();
-
-        final Urn userUrn = new CorpuserUrn(email);
-        final String userUrnString = userUrn.toString();
-        boolean areNativeUserCredentialsReset =
-            _authClient.resetNativeUserCredentials(userUrnString, password, resetToken);
-        _logger.debug(String.format("Are native user credentials reset: %b", areNativeUserCredentialsReset));
-        final String accessToken = _authClient.generateSessionTokenForUser(userUrn.getId());
-        ctx().session().put(ACTOR, userUrnString);
-        ctx().session().put(ACCESS_TOKEN, accessToken);
-        return ok().withCookies(Http.Cookie.builder(ACTOR, userUrnString)
-            .withHttpOnly(false)
-            .withMaxAge(Duration.of(30, ChronoUnit.DAYS))
-            .build());
-    }
-
     private Result redirectToIdentityProvider() {
         final PlayWebContext playWebContext = new PlayWebContext(ctx(), _playSessionStore);
         final Client<?, ?> client = _ssoManager.getSsoProvider().client();
@@ -434,17 +296,10 @@
             try {
                 _logger.debug("Attempting jaas authentication");
                 AuthenticationManager.authenticateJaasUser(username, password);
-<<<<<<< HEAD
-                loginSucceeded = true;
-                _logger.debug("Jaas authentication successful");
-            } catch (Exception e) {
-                _logger.debug("Jaas authentication error", e);
-=======
                 _logger.debug("Jaas authentication successful. Login succeeded");
                 loginSucceeded = true;
             } catch (Exception e) {
                 _logger.debug("Jaas authentication error. Login failed", e);
->>>>>>> af6a423f
             }
         }
 
@@ -457,8 +312,6 @@
 
         return loginSucceeded;
     }
-<<<<<<< HEAD
-=======
 
     private Map<String, String> createSessionMap(final String userUrnStr, final String accessToken) {
         final Map<String, String> sessionAttributes = new HashMap<>();
@@ -466,5 +319,4 @@
         sessionAttributes.put(ACCESS_TOKEN, accessToken);
         return sessionAttributes;
     }
->>>>>>> af6a423f
 }