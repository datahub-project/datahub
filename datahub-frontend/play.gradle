apply plugin: "org.gradle.playframework"

// Change this to listen on a different port
project.ext.httpPort = 9001
project.ext.playBinaryBaseName = "datahub-frontend"

tasks.withType(PlayRun) {
  httpPort = project.ext.httpPort
}

configurations {
  assets
}

dependencies {
  if (project.hasProperty('enableEmber') && project.getProperty('enableEmber').toBoolean()) {
    assets project(path: ':datahub-web', configuration: 'assets')
  } else {
    assets project(path: ':datahub-web-react', configuration: 'assets')
  }

  constraints {
    play('org.springframework:spring-core:5.2.3.RELEASE')
    play('com.fasterxml.jackson.core:jackson-databind:2.9.10.4')
    play('com.nimbusds:nimbus-jose-jwt:7.9')
    play('com.typesafe.akka:akka-actor_2.12:2.5.16')
    play('net.minidev:json-smart:2.4.1')
    play('io.netty:netty-all:4.1.68.Final')
  }
<<<<<<< HEAD
  play project(":datahub-graphql-core")
  play project(":metadata-service:auth-api")

  play externalDependency.jsonSchemaInferrer
  play externalDependency.jsonSimple
  play externalDependency.commonsValidator
  play externalDependency.jettyJaas
  play externalDependency.graphqlJava
  play externalDependency.antlr4Runtime
  play externalDependency.antlr4
  play externalDependency.playEhcache
  play externalDependency.jerseyCore
  play externalDependency.jerseyGuava

  play externalDependency.pac4j
  play externalDependency.playPac4j
  play externalDependency.shiroCore
  play externalDependency.playCache
  play externalDependency.playWs
  play externalDependency.kafkaClients

  playTest externalDependency.mockito
  playTest externalDependency.playTest

  playRun externalDependency.lombok
  playRun externalDependency.guice
  playRun externalDependency.playDocs
  playRun externalDependency.playGuice
  playRun externalDependency.logbackClassic
=======
  compile project(":metadata-service:restli-client")
  compile project(":metadata-service:auth-api")

  implementation externalDependency.jettyJaas
  implementation externalDependency.graphqlJava
  implementation externalDependency.antlr4Runtime
  implementation externalDependency.antlr4
  implementation externalDependency.akkaHttp

  implementation externalDependency.jerseyCore
  implementation externalDependency.jerseyGuava

  implementation(externalDependency.pac4j) {
    exclude group: "net.minidev", module: "json-smart"
  }
  implementation externalDependency.jsonSmart
  implementation externalDependency.playPac4j
  implementation externalDependency.shiroCore
  implementation externalDependency.playCache
  implementation externalDependency.playWs
  implementation externalDependency.playServer
  implementation externalDependency.playAkkaHttpServer
  implementation externalDependency.kafkaClients

  testImplementation externalDependency.mockito
  testImplementation externalDependency.playTest
  testCompile externalDependency.testng

  compileOnly externalDependency.lombok
  runtime externalDependency.guice
  runtime (externalDependency.playDocs) {
    exclude group: 'com.typesafe.akka', module: 'akka-http-core_2.12'
  }
  runtime externalDependency.playGuice
  runtime externalDependency.logbackClassic

  annotationProcessor externalDependency.lombok
}

dist.dependsOn(':datahub-web-react:copyAssets')

play {
  platform {
    playVersion = '2.7.6'
    scalaVersion = '2.12'
    javaVersion = JavaVersion.VERSION_1_8
  }

  injectedRoutesGenerator = true
>>>>>>> 538cfba5
}

model {
  components {
    play {
      platform play: '2.7.6', scala: '2.12', java: '1.8'
      injectedRoutesGenerator = true

      binaries.all {
        tasks.withType(PlatformScalaCompile) {
          scalaCompileOptions.forkOptions.jvmArgs = ['-Xms1G', '-Xmx1G', '-Xss2M']
        }
      }

      binaries.all { binary ->
        binary.assets.addAssetDir moveAssets.destinationDir
        binary.assets.builtBy moveAssets
      }
    }
  }
}

task unzipAssets(type: Copy, dependsOn: [configurations.assets, ':datahub-web-react:yarnBuild']) {
  into "${buildDir}/assets"
  from {
    configurations.assets.collect { zipTree(it) }
  }
}

// move assets/assets into assets
task moveAssets(type: Copy, dependsOn: unzipAssets) {
  into "${buildDir}/assets"
  from ("${buildDir}/assets/assets")
}

clean {
  delete 'public/platforms'
  delete 'public/static'
  delete 'public/asset-manifest.json'
  delete 'public/manifest.json'
  delete 'public/robots.txt'
  delete 'public/logo.png'
  delete 'public/index.html'
  delete 'public/favicon.ico'
}<|MERGE_RESOLUTION|>--- conflicted
+++ resolved
@@ -27,39 +27,12 @@
     play('net.minidev:json-smart:2.4.1')
     play('io.netty:netty-all:4.1.68.Final')
   }
-<<<<<<< HEAD
-  play project(":datahub-graphql-core")
-  play project(":metadata-service:auth-api")
-
-  play externalDependency.jsonSchemaInferrer
-  play externalDependency.jsonSimple
-  play externalDependency.commonsValidator
-  play externalDependency.jettyJaas
-  play externalDependency.graphqlJava
-  play externalDependency.antlr4Runtime
-  play externalDependency.antlr4
-  play externalDependency.playEhcache
-  play externalDependency.jerseyCore
-  play externalDependency.jerseyGuava
-
-  play externalDependency.pac4j
-  play externalDependency.playPac4j
-  play externalDependency.shiroCore
-  play externalDependency.playCache
-  play externalDependency.playWs
-  play externalDependency.kafkaClients
-
-  playTest externalDependency.mockito
-  playTest externalDependency.playTest
-
-  playRun externalDependency.lombok
-  playRun externalDependency.guice
-  playRun externalDependency.playDocs
-  playRun externalDependency.playGuice
-  playRun externalDependency.logbackClassic
-=======
   compile project(":metadata-service:restli-client")
   compile project(":metadata-service:auth-api")
+
+  implementation externalDependency.jsonSchemaInferrer
+  implementation externalDependency.jsonSimple
+  implementation externalDependency.commonsValidator
 
   implementation externalDependency.jettyJaas
   implementation externalDependency.graphqlJava
@@ -76,6 +49,7 @@
   implementation externalDependency.jsonSmart
   implementation externalDependency.playPac4j
   implementation externalDependency.shiroCore
+  implementation externalDependency.playEhcache
   implementation externalDependency.playCache
   implementation externalDependency.playWs
   implementation externalDependency.playServer
@@ -107,7 +81,6 @@
   }
 
   injectedRoutesGenerator = true
->>>>>>> 538cfba5
 }
 
 model {
